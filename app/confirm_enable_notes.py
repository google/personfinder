#!/usr/bin/python2.5
# Copyright 2010 Google Inc.
#
# Licensed under the Apache License, Version 2.0 (the "License");
# you may not use this file except in compliance with the License.
# You may obtain a copy of the License at
#
#            http://www.apache.org/licenses/LICENSE-2.0
#
# Unless required by applicable law or agreed to in writing, software
# distributed under the License is distributed on an "AS IS" BASIS,
# WITHOUT WARRANTIES OR CONDITIONS OF ANY KIND, either express or implied.
# See the License for the specific language governing permissions and
# limitations under the License.

import reveal

import model
import utils
from google.appengine.ext import db

from django.utils.translation import ugettext as _

from confirm_disable_notes import DisableAndEnableNotesError

<<<<<<< HEAD
class ConfirmEnableNotes(utils.Handler):
    """This handler lets the author confirm to disable future nots
=======
class Handler(utils.BaseHandler):
    """This handler lets the author confirm to disable future nots 
>>>>>>> 86cf418f
    to a person record."""

    def get(self):
        try:
            person, token = self.get_person_and_verify_params()
        except DisableAndEnableNotesError, e:
            return self.error(400, unicode(e))

        # Log the user action.
        model.UserActionLog.put_new('enable_notes', person)

        #Update the notes_disabled flag in person record.
        person.notes_disabled = False
        db.put([person])

        record_url = self.get_url(
            '/view', id=person.record_id, repo=person.repo)

        # Send subscribers a notice email.
        subject = _(
            '[Person Finder] Notes are now enabled for "%(first_name)s %(last_name)s"'
        ) % {
            'first_name': person.first_name,
            'last_name': person.last_name
        }
        email_addresses = person.get_associated_emails()
        for address in email_addresses:
            self.send_mail(
                subject=subject,
                to=address,
                body=self.render_to_string(
                    'enable_notes_notice_email.txt',
                    first_name=person.first_name,
                    last_name=person.last_name,
                    record_url=record_url
                )
            )

        self.redirect(record_url)


    def post(self):
        try:
            person, token = self.get_person_and_verify_params()
        except DisableAndEnableNotesError, e:
            return self.error(400, unicode(e))

        # Log the user action.
        model.UserActionLog.put_new('enable_notes', person)

        # Update the notes_disabled flag in person record.
        person.notes_disabled = False
        db.put([person])

        record_url = self.get_url(
            '/view', id=person.record_id, repo=person.repo)

        # Send subscribers a notice email.
        subject = _(
            '[Person Finder] Enabling notes notice for '
            '"%(first_name)s %(last_name)s"'
        ) % {
            'first_name': person.first_name,
            'last_name': person.last_name
        }
        email_addresses = person.get_associated_emails()
        for address in email_addresses:
            self.send_mail(
                subject=subject,
                to=address,
                body=self.render_to_string(
                    'enable_notes_notice_email.txt',
                    first_name=person.first_name,
                    last_name=person.last_name,
                    record_url=record_url
                )
            )

        self.redirect(record_url)


    def get_person_and_verify_params(self):
        """Check the request for a valid person id and valid crypto token.

        Returns a tuple containing: (person, token)

        If there is an error we raise a DisableAndEnableNotesError. """
        person = model.Person.get_by_key_name(self.params.id)
        if not person:
            raise DisableAndEnableNotesError(
                _('No person with ID: %(id)s.') % {'id': self.params.id})

        token = self.request.get('token')
        data = 'enable_notes:%s' % self.params.id
        if not reveal.verify(data, token):
            raise DisableAndEnableNotesError(
                _('The token %(token)s was invalid') % {'token': token})

        return (person, token)<|MERGE_RESOLUTION|>--- conflicted
+++ resolved
@@ -23,13 +23,8 @@
 
 from confirm_disable_notes import DisableAndEnableNotesError
 
-<<<<<<< HEAD
-class ConfirmEnableNotes(utils.Handler):
-    """This handler lets the author confirm to disable future nots
-=======
 class Handler(utils.BaseHandler):
     """This handler lets the author confirm to disable future nots 
->>>>>>> 86cf418f
     to a person record."""
 
     def get(self):
