--- conflicted
+++ resolved
@@ -753,17 +753,12 @@
 
         # Reject requests for repositories that don't exist.
         if not model.Repo.get_by_key_name(self.repo):
-<<<<<<< HEAD
-          message_html = "No such domain <p>" + self.get_repo_menu_html()
-          return self.info(404, message_html=message_html, style='error')
-=======
             if legacy_redirect.do_redirect(self):
                 return legacy_redirect.redirect(self)
             html = 'No such repository.'
             if self.env.repo_options:
                 html += ' Select one:<p>' + self.get_repo_menu_html()
             return self.error(404, message_html=html)
->>>>>>> 68bc5ada
 
         # If this repository has been deactivated, terminate with a message.
         if self.config.deactivated and not self.ignore_deactivation:
