--- conflicted
+++ resolved
@@ -1,5 +1,6 @@
 #!/usr/bin/python2.5
 # Copyright 2010 Google Inc.
+#
 # Licensed under the Apache License, Version 2.0 (the "License");
 # you may not use this file except in compliance with the License.
 # You may obtain a copy of the License at
@@ -33,7 +34,6 @@
 import django.conf
 import django.utils.html
 from google.appengine.api import images
-from google.appengine.api import mail
 from google.appengine.api import memcache
 from google.appengine.api import users
 from google.appengine.ext import webapp
@@ -296,8 +296,10 @@
     return string.strip()
 
 def validate_yes(string):
-    return (string.strip().lower() == 'yes' or string.strip().lower() == 'on')\
-         and 'yes' or ''
+    return (string.strip().lower() == 'yes') and 'yes' or ''
+
+def validate_checkbox(string):
+    return (string.strip().lower() == 'on') and 'yes' or ''
 
 def validate_role(string):
     return (string.strip().lower() == 'provide') and 'provide' or 'seek'
@@ -485,13 +487,9 @@
         'confirm': validate_yes,
         'key': strip,
         'subdomain_new': strip,
-<<<<<<< HEAD
-        'notify_person': validate_yes,
-        'email_subscr' : strip,
-        'is_receive_updates' : validate_yes,
-=======
-        'utcnow': validate_timestamp
->>>>>>> 8e326d77
+        'utcnow': validate_timestamp,
+        'subscribe_email' : strip,
+        'subscribe' : validate_checkbox,
     }
 
     def redirect(self, url, **params):
@@ -553,15 +551,17 @@
         except:
             self.response.out.write(message)
         self.terminate_response()
-     
-    def info(self, code, message='', message_html=''):        
+
+    def info(self, code, message='', message_html=''):
         try:
-            if message_html != '':
-                self.render('templates/message.html', cls='info', message_html=message_html)
+            if message_html:
+                self.render('templates/message.html', cls='info',
+                            message_html=message_html)
             else:
                 if not message:
                     message = 'OK %d: %s' % (code, httplib.responses.get(code))
-                self.render('templates/message.html', cls='info', message=message)            
+                self.render('templates/message.html', cls='info',
+                            message=message)
         except Exception, e:
             self.response.out.write(e)
         self.terminate_response()
@@ -749,8 +749,8 @@
         # (b) For forms, use a plain path like "/view" for the ACTION and
         #     include {{env.subdomain_field_html}} inside the form element.
         subdomain_field_html = (
-            '<input type="hidden" name="subdomain" id="subdomain_field_html" '+
-                'value="%s">' % self.request.get('subdomain', ''))
+            '<input type="hidden" name="subdomain" value="%s">' %
+            self.request.get('subdomain', ''))
 
         # Put common subdomain-specific template variables in self.env.
         self.env.subdomain = self.subdomain
@@ -782,7 +782,7 @@
             self.render('templates/message.html', cls='deactivation',
                         message_html=self.config.deactivation_message_html)
             self.terminate_response()
-        
+
     def is_test_mode(self):
         """Returns True if the request is in test mode. Request is considered
         to be in test mode if the remote IP address is the localhost and if
