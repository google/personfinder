#!/usr/bin/python2.5
# Copyright 2010 Google Inc.
#
# Licensed under the Apache License, Version 2.0 (the "License");
# you may not use this file except in compliance with the License.
# You may obtain a copy of the License at
#
#      http://www.apache.org/licenses/LICENSE-2.0
#
# Unless required by applicable law or agreed to in writing, software
# distributed under the License is distributed on an "AS IS" BASIS,
# WITHOUT WARRANTIES OR CONDITIONS OF ANY KIND, either express or implied.
# See the License for the specific language governing permissions and
# limitations under the License.

__author__ = 'kpy@google.com (Ka-Ping Yee) and many other Googlers'

import calendar
import cgi
from datetime import datetime, timedelta
import httplib
import logging
import model
import os
import pfif
import random
import re
import time
import traceback
import unicodedata
import urllib
import urlparse

from google.appengine.dist import use_library
use_library('django', '1.1')

import django.conf
import django.utils.html
from google.appengine.api import images
from google.appengine.api import mail
from google.appengine.api import memcache
from google.appengine.api import taskqueue
from google.appengine.api import users
from google.appengine.ext import webapp
import google.appengine.ext.webapp.template
import google.appengine.ext.webapp.util
from recaptcha.client import captcha

import config
import user_agents

if os.environ.get('SERVER_SOFTWARE', '').startswith('Development'):
    # See http://code.google.com/p/googleappengine/issues/detail?id=985
    import urllib
    urllib.getproxies_macosx_sysconf = lambda: {}

ROOT = os.path.abspath(os.path.dirname(__file__))

# The domain name from which to send e-mail.
EMAIL_DOMAIN = 'appspotmail.com'  # All apps on appspot.com use this for mail.


# ==== Localization setup ======================================================

try:
    django.conf.settings.configure()
except:
    pass
django.conf.settings.LANGUAGE_CODE = 'en'
django.conf.settings.USE_I18N = True
django.conf.settings.LOCALE_PATHS = (os.path.join(ROOT, 'locale'),)
django.conf.settings.LANGUAGES_BIDI = ['ar', 'he', 'fa', 'iw', 'ur']

import django.utils.translation
# We use lazy translation in this file because the locale isn't set until the
# Handler is initialized.
from django.utils.translation import gettext_lazy as _

# Mapping from language codes to endonyms for all available languages.
LANGUAGE_ENDONYMS = {
    'ar': u'\u0627\u0644\u0639\u0631\u0628\u064A\u0629',
    'bg': u'\u0431\u044A\u043B\u0433\u0430\u0440\u0441\u043A\u0438',
    'ca': u'Catal\u00E0',
    'cs': u'\u010De\u0161tina',
    'da': u'Dansk',
    'de': u'Deutsch',
    'el': u'\u0395\u03BB\u03BB\u03B7\u03BD\u03B9\u03BA\u03AC',
    'en': u'English',
    'en-GB': u'English (UK)',
    'es': u'espa\u00F1ol',
    'es_419': u'espa\u00F1ol (Latinoam\u00e9rica)',
    'eu': u'Euskara',
    'fa': u'\u0641\u0627\u0631\u0633\u06CC',
    'fi': u'suomi',
    'fil': u'Filipino',
    'fr': u'Fran\u00e7ais',
    'fr-CA': u'Fran\u00e7ais (Canada)',
    'gl': u'Galego',
    'hi': u'\u0939\u093F\u0928\u094D\u0926\u0940',
    'hr': u'Hrvatski',
    'ht': u'Krey\u00f2l',
    'hu': u'magyar',
    'id': u'Bahasa Indonesia',
    'it': u'Italiano',
    'he': u'\u05E2\u05D1\u05E8\u05D9\u05EA',
    'ja': u'\u65E5\u672C\u8A9E',
    'ko': u'\uD55C\uAD6D\uC5B4',
    'lt': u'Lietuvi\u0173',
    'lv': u'Latvie\u0161u valoda',
    'nl': u'Nederlands',
    'no': u'Norsk',
    'pl': u'polski',
    'pt-PT': u'Portugu\u00EAs (Portugal)',
    'pt-BR': u'Portugu\u00EAs (Brasil)',
    'ro': u'Rom\u00E2n\u0103',
    'ru': u'\u0420\u0443\u0441\u0441\u043A\u0438\u0439',
    'sk': u'Sloven\u010Dina',
    'sl': u'Sloven\u0161\u010Dina',
    'sr': u'\u0441\u0440\u043F\u0441\u043A\u0438',
    'sv': u'Svenska',
    'th': u'\u0E44\u0E17\u0E22',
    'tr': u'T\u00FCrk\u00E7e',
    'uk': u'\u0423\u043A\u0440\u0430\u0457\u043D\u0441\u044C\u043A\u0430',
    'ur': u'\u0627\u0631\u062F\u0648',
    'vi': u'Ti\u1EBFng Vi\u1EC7t',
    'zh-TW': u'\u4E2D \u6587 (\u7E41 \u9AD4)',
    'zh-CN': u'\u4E2D \u6587 (\u7B80 \u4F53)',
}

# Mapping from language codes to English names for all available languages.
LANGUAGE_EXONYMS = {
    'ar': 'Arabic',
    'bg': 'Bulgarian',
    'ca': 'Catalan',
    'cs': 'Czech',
    'da': 'Danish',
    'de': 'German',
    'el': 'Greek',
    'en': 'English (US)',
    'en-GB': 'English (UK)',
    'es': 'Spanish',
    'es_419': 'Spanish (Latin America)',
    'eu': 'Basque',
    'fa': 'Persian',
    'fi': 'Finnish',
    'fil': 'Filipino',
    'fr': 'French (France)',
    'fr-CA': 'French (Canada)',
    'gl': 'Galician',
    'hi': 'Hindi',
    'hr': 'Croatian',
    'ht': 'Haitian Creole',
    'hu': 'Hungarian',
    'id': 'Indonesian',
    'it': 'Italian',
    'he': 'Hebrew',
    'ja': 'Japanese',
    'ko': 'Korean',
    'lt': 'Lithuanian',
    'lv': 'Latvian',
    'nl': 'Dutch',
    'no': 'Norwegian',
    'pl': 'Polish',
    'pt-PT': 'Portuguese (Portugal)',
    'pt-BR': 'Portuguese (Brazil)',
    'ro': 'Romanian',
    'ru': 'Russian',
    'sk': 'Slovak',
    'sl': 'Slovenian',
    'sr': 'Serbian',
    'sv': 'Swedish',
    'th': 'Thai',
    'tr': 'Turkish',
    'uk': 'Ukranian',
    'ur': 'Urdu',
    'vi': 'Vietnamese',
    'zh-TW': 'Chinese (Traditional)',
    'zh-CN': 'Chinese (Simplified)',
}

# Mapping from language codes to the names of LayoutCode constants.  See:
# http://code.google.com/apis/ajaxlanguage/documentation/referenceKeyboard.html
VIRTUAL_KEYBOARD_LAYOUTS = {
    'ur': 'URDU'
}


# ==== Field value text ========================================================

# UI text for the sex field when displaying a person.
PERSON_SEX_TEXT = {
    # This dictionary must have an entry for '' that gives the default text.
    '': '',
    'female': _('female'),
    'male': _('male'),
    'other': _('other')
}

assert set(PERSON_SEX_TEXT.keys()) == set(pfif.PERSON_SEX_VALUES)

def get_person_sex_text(person):
    """Returns the UI text for a person's sex field."""
    return PERSON_SEX_TEXT.get(person.sex or '')

# UI text for the expiry field when displayinga person.
PERSON_EXPIRY_TEXT = {
    '30': _('About 1 month (30 days) from now'),
    '60': _('About 2 months (60 days) from now'),
    '90': _('About 3 months (90 days) from now'),
    '180': _('About 6 months (180 days) from now'),
    '360': _('About 1 year (360 days) from now'),
}

# UI text for the status field when posting or displaying a note.
NOTE_STATUS_TEXT = {
    # This dictionary must have an entry for '' that gives the default text.
    '': _('Unspecified'),
    'information_sought': _('I am seeking information'),
    'is_note_author': _('I am this person'),
    'believed_alive':
        _('I have received information that this person is alive'),
    'believed_missing': _('I have reason to think this person is missing'),
    'believed_dead': _('I have received information that this person is dead'),
}

assert set(NOTE_STATUS_TEXT.keys()) == set(pfif.NOTE_STATUS_VALUES)

def get_note_status_text(note):
    """Returns the UI text for a note's status field."""
    return NOTE_STATUS_TEXT.get(note.status or '')


# UI text for the rolled-up status when displaying a person.
PERSON_STATUS_TEXT = {
    # This dictionary must have an entry for '' that gives the default text.
    '': _('Unspecified'),
    'information_sought': _('Someone is seeking information about this person'),
    'is_note_author': _('This person has posted a message'),
    'believed_alive':
        _('Someone has received information that this person is alive'),
    'believed_missing': _('Someone has reported that this person is missing'),
    'believed_dead':
        _('Someone has received information that this person is dead'),
}

assert set(PERSON_STATUS_TEXT.keys()) == set(pfif.NOTE_STATUS_VALUES)

def get_person_status_text(person):
    """Returns the UI text for a person's latest_status."""
    return PERSON_STATUS_TEXT.get(person.latest_status or '')

# ==== String formatting =======================================================

def format_utc_datetime(dt):
    if dt is None:
        return ''
    integer_dt = datetime(
        dt.year, dt.month, dt.day, dt.hour, dt.minute, dt.second)
    return integer_dt.isoformat() + 'Z'

def format_sitemaps_datetime(dt):
    integer_dt = datetime(
        dt.year, dt.month, dt.day, dt.hour, dt.minute, dt.second)
    return integer_dt.isoformat() + '+00:00'

def encode(string, encoding='utf-8'):
    """If unicode, encode to encoding; if 8-bit string, leave unchanged."""
    if isinstance(string, unicode):
        string = string.encode(encoding)
    return string

def urlencode(params, encoding='utf-8'):
    """Apply encoding to any Unicode strings in the parameter dict.
    Leave 8-bit strings alone.  (urllib.urlencode doesn't support Unicode.)"""
    keys = params.keys()
    keys.sort()  # Sort the keys to get canonical ordering
    return urllib.urlencode([
        (encode(key, encoding), encode(params[key], encoding))
        for key in keys if isinstance(params[key], basestring)])

def set_url_param(url, param, value):
    """This modifies a URL setting the given param to the specified value.  This
    may add the param or override an existing value, or, if the value is None,
    it will remove the param.  Note that value must be a basestring and can't be
    an int, for example."""
    url_parts = list(urlparse.urlparse(url))
    params = dict(cgi.parse_qsl(url_parts[4]))
    if value is None:
        if param in params:
            del(params[param])
    else:
        params[param] = value
    url_parts[4] = urlencode(params)
    return urlparse.urlunparse(url_parts)

def anchor_start(href):
    """Returns the HREF escaped and embedded in an anchor tag."""
    return '<a href="%s">' % django.utils.html.escape(href)

def anchor(href, body):
    """Returns a string anchor HTML element with the given href and body."""
    return anchor_start(href) + django.utils.html.escape(body) + '</a>'

# ==== Validators ==============================================================

# These validator functions are used to check and parse query parameters.
# When a query parameter is missing or invalid, the validator returns a
# default value.  For parameter types with a false value, the default is the
# false value.  For types with no false value, the default is None.

def strip(string):
    # Trailing nulls appear in some strange character encodings like Shift-JIS.
    return string.strip().rstrip('\0')

def validate_yes(string):
    return (strip(string).lower() == 'yes') and 'yes' or ''

def validate_checkbox(string):
    return (strip(string).lower() == 'on') and 'yes' or ''

def validate_role(string):
    return (strip(string).lower() == 'provide') and 'provide' or 'seek'

def validate_int(string):
    return string and int(strip(string))

def validate_sex(string):
    """Validates the 'sex' parameter, returning a canonical value or ''."""
    if string:
        string = strip(string).lower()
    return string in pfif.PERSON_SEX_VALUES and string or ''

def validate_expiry(value):
    """Validates that the 'expiry_option' parameter is a positive integer.

    Returns:
      the int() value if it's present and parses, or the default_expiry_days
      for the subdomain, if it's set, otherwise -1 which represents the
      'unspecified' status.
    """
    try:
        value = int(value)
    except Exception, e:
        logging.debug('validate_expiry exception: %s', e)
        return None
    return value > 0 and value or None

APPROXIMATE_DATE_RE = re.compile(r'^\d{4}(-\d\d)?(-\d\d)?$')

def validate_approximate_date(string):
    if string:
        string = strip(string)
        if APPROXIMATE_DATE_RE.match(string):
            return string
    return ''

AGE_RE = re.compile(r'^\d+(-\d+)?$')
# Hyphen with possibly surrounding whitespaces.
HYPHEN_RE = re.compile(
    ur'\s*[-\u2010-\u2015\u2212\u301c\u30fc\ufe58\ufe63\uff0d]\s*',
    re.UNICODE)

def validate_age(string):
    """Validates the 'age' parameter, returning a canonical value or ''."""
    if string:
        string = strip(string)
        string = unicodedata.normalize('NFKC', unicode(string))
        string = HYPHEN_RE.sub('-', string)
        if AGE_RE.match(string):
            return string
    return ''

def validate_status(string):
    """Validates an incoming status parameter, returning one of the canonical
    status strings or ''.  Note that '' is always used as the Python value
    to represent the 'unspecified' status."""
    if string:
        string = strip(string).lower()
    return string in pfif.NOTE_STATUS_VALUES and string or ''

DATETIME_RE = re.compile(r'^(\d\d\d\d)-(\d\d)-(\d\d)T(\d\d):(\d\d):(\d\d)Z$')

def validate_datetime(string):
    if not string:
        return None  # A missing value is okay.
    match = DATETIME_RE.match(string)
    if match:
        return datetime(*map(int, match.groups()))
    raise ValueError('Bad datetime: %r' % string)

def validate_timestamp(string):
    try:
        return string and datetime.utcfromtimestamp(float(strip(string)))
    except:
        raise ValueError('Bad timestamp %s' % string)

def validate_image(bytestring):
    try:
        image = ''
        if bytestring:
            image = images.Image(bytestring)
            image.width
        return image
    except:
        return False

def validate_version(string):
    """Version, if present, should be in pfif versions."""
    if string and strip(string) not in pfif.PFIF_VERSIONS:
        raise ValueError('Bad pfif version: %s' % string)
    return pfif.PFIF_VERSIONS[strip(string) or pfif.PFIF_DEFAULT_VERSION]

SUBDOMAIN_RE = re.compile('^[\w-]+$')
def validate_subdomain(string):
    try:
        match = SUBDOMAIN_RE.match(string)
        if match:
            return string
    except:
        raise ValueError('Subdomain cannot contain special characters other '
            'than underscore and hyphen')
        
# ==== Other utilities =========================================================

def url_is_safe(url):
    current_scheme, _, _, _, _ = urlparse.urlsplit(url)
    return current_scheme in ['http', 'https']

def get_app_name():
    """Canonical name of the app, without HR s~ nonsense."""
    app_id = os.environ['APPLICATION_ID']
    if app_id.startswith('s~'):
        app_id = app_id[2:]
    return app_id

def sanitize_urls(person):
    """Clean up URLs to protect against XSS."""
    if person.photo_url:
        if not url_is_safe(person.photo_url):
            person.photo_url = None
    if person.source_url:
        if not url_is_safe(person.source_url):
            person.source_url = None

def get_host():
    """Return the host name, without version specific details."""
    host = os.environ['HTTP_HOST']
    parts = host.split('.')
    if len(parts) > 3:
        return '.'.join(parts[-3:])
    else:
        return host

def optionally_filter_sensitive_fields(records, auth=None):
    """Removes sensitive fields from a list of dictionaries, unless the client
    has full read authorization."""
    if not (auth and auth.full_read_permission):
        filter_sensitive_fields(records)

def filter_sensitive_fields(records):
    """Removes sensitive fields from a list of dictionaries."""
    for record in records:
        if 'date_of_birth' in record:
            record['date_of_birth'] = ''
        if 'author_email' in record:
            record['author_email'] = ''
        if 'author_phone' in record:
            record['author_phone'] = ''
        if 'email_of_found_person' in record:
            record['email_of_found_person'] = ''
        if 'phone_of_found_person' in record:
            record['phone_of_found_person'] = ''

def get_secret(name):
    """Gets a secret from the datastore by name, or returns None if missing."""
    secret = model.Secret.get_by_key_name(name)
    if secret:
        return secret.secret

# a datetime.datetime object representing debug time.
_utcnow_for_test = None

def set_utcnow_for_test(now):
    """Set current time for debug purposes."""
    global _utcnow_for_test
    _utcnow_for_test = now

def get_utcnow():
    """Return current time in utc, or debug value if set."""
    global _utcnow_for_test
    return _utcnow_for_test or datetime.utcnow()

def get_utcnow_seconds():
    """Return current time in seconds in utc, or debug value if set."""
    now = get_utcnow()
    return calendar.timegm(now.utctimetuple()) + now.microsecond * 1e-6

def get_local_message(local_messages, lang, default_message):
    """Return a localized message for lang where local_messages is a dictionary
    mapping language codes and localized messages, or return default_message if
    no such message is found."""
    if not isinstance(local_messages, dict):
        return default_message
    return local_messages.get(lang, local_messages.get('en', default_message))

def log_api_action(handler, action, num_person_records=0, num_note_records=0,
                   people_skipped=0, notes_skipped=0):
    """Log an api action."""
    log = handler.config and handler.config.api_action_logging
    if log:
        model.ApiActionLog.record_action(
            handler.subdomain, handler.params.key,
            handler.params.version.version, action,
            num_person_records, num_note_records,
            people_skipped, notes_skipped,
            handler.request.headers.get('User-Agent'),
            handler.request.remote_addr, handler.request.url)

def get_full_name(first_name, last_name, config):
    """Return full name string obtained by concatenating first_name and
    last_name in the order specified by config.family_name_first, or just
    first_name if config.use_family_name is False."""
    if config.use_family_name:
        separator = (first_name and last_name) and u' ' or u''
        if config.family_name_first:
            return separator.join([last_name, first_name])
        else:
            return separator.join([first_name, last_name])
    else:
        return first_name

def get_person_full_name(person, config):
    """Return person's full name.  "person" can be any object with "first_name"
    and "last_name" attributes."""
    return get_full_name(person.first_name, person.last_name, config)

# ==== Base Handler ============================================================

class Struct:
    def __init__(self, **kwargs):
        self.__dict__.update(kwargs)

global_cache = {}
global_cache_insert_time = {}


class Handler(webapp.RequestHandler):
    # Handlers that don't need a subdomain configuration can set this to False.
    subdomain_required = True

    # Handlers that don't use a subdomain can set this to True.
    ignore_subdomain = False

    # Handlers that require HTTPS can set this to True.
    https_required = False

    # Handlers to enable even for deactivated subdomains can set this to True.
    ignore_deactivation = False

    auto_params = {
        'lang': strip,
        'query': strip,
        'first_name': strip,
        'last_name': strip,
        'alternate_first_names': strip,
        'alternate_last_names': strip,
        'sex': validate_sex,
        'date_of_birth': validate_approximate_date,
        'age': validate_age,
        'home_street': strip,
        'home_neighborhood': strip,
        'home_city': strip,
        'home_state': strip,
        'home_postal_code': strip,
        'home_country': strip,
        'author_name': strip,
        'author_phone': strip,
        'author_email': strip,
        'source_url': strip,
        'source_date': strip,
        'source_name': strip,
        'description': strip,
        'expiry_option': validate_expiry,
        'dupe_notes': validate_yes,
        'id': strip,
        'text': strip,
        'status': validate_status,
        'last_known_location': strip,
        'found': validate_yes,
        'email_of_found_person': strip,
        'phone_of_found_person': strip,
        'error': strip,
        'role': validate_role,
        'clone': validate_yes,
        'small': validate_yes,
        'style': strip,
        'add_note': validate_yes,
        'photo_url': strip,
        'photo': validate_image,
        'max_results': validate_int,
        'skip': validate_int,
        'min_entry_date': validate_datetime,
        'person_record_id': strip,
        'omit_notes': validate_yes,
        'id1': strip,
        'id2': strip,
        'id3': strip,
        'version': validate_version,
        'content_id': strip,
        'target': strip,
        'signature': strip,
        'flush_cache': validate_yes,
        'operation': strip,
        'confirm': validate_yes,
        'key': strip,
        'subdomain_new': validate_subdomain,
        'utcnow': validate_timestamp,
        'subscribe_email': strip,
        'subscribe': validate_checkbox,
        'suppress_redirect': validate_yes,
        'cursor': strip,
        'flush_config_cache': strip
    }

    def maybe_redirect_jp_tier2_mobile(self):
        """Returns a redirection URL based on the jp_tier2_mobile_redirect_url
        setting if the request is from a Japanese Tier-2 phone."""
        if (self.config and
            self.config.jp_tier2_mobile_redirect_url and
            not self.params.suppress_redirect and
            not self.params.small and
            user_agents.is_jp_tier2_mobile_phone(self.request)):
            # Except for top page, we propagate path and query params.
            redirect_url = (self.config.jp_tier2_mobile_redirect_url +
                            self.request.path)
            if self.request.path != '/' and self.request.query_string:
                redirect_url += '?' + self.request.query_string
            return redirect_url
        return ''

    def redirect(self, url, **params):
        if re.match('^[a-z]+:', url):
            if params:
                url += '?' + urlencode(params, self.charset)
        else:
            url = self.get_url(url, **params)
        return webapp.RequestHandler.redirect(self, url)

    def cache_key_for_request(self):
        # Use the whole URL as the key, ensuring that lang is included.
        # We must use the computed lang (self.env.lang), not the query
        # parameter (self.params.lang).
        url = set_url_param(self.request.url, 'lang', self.env.lang)

        # Include the charset in the key, since the <meta> tag can differ.
        return set_url_param(url, 'charsets', self.charset)

    def render_from_cache(self, cache_time, key=None):
        """Render from cache if appropriate. Returns true if done."""
        if not cache_time:
            return False

        now = time.time()
        key = self.cache_key_for_request()
        if cache_time > (now - global_cache_insert_time.get(key, 0)):
            self.write(global_cache[key])
            logging.debug('Rendering cached response.')
            return True
        logging.debug('Render cache missing/stale, re-rendering.')
        return False

    def render(self, name, cache_time=0, **values):
        """Renders the template, optionally caching locally.

        The optional cache is local instead of memcache--this is faster but
        will be recomputed for every running instance.  It also consumes local
        memory, but that's not a likely issue for likely amounts of cached data.

        Args:
            name: name of the file in the template directory.
            cache_time: optional time in seconds to cache the response locally.
        """
        if self.render_from_cache(cache_time):
            return
        values['env'] = self.env  # pass along application-wide context
        values['params'] = self.params  # pass along the query parameters
        values['config'] = self.config  # pass along the configuration
        # TODO(kpy): Remove "templates/" from all template names in calls
        # to this method, and have this method call render_to_string instead.
        response = webapp.template.render(os.path.join(ROOT, name), values)
        self.write(response)
        if cache_time:
            now = time.time()
            key = self.cache_key_for_request()
            global_cache[key] = response
            global_cache_insert_time[key] = now

    def render_to_string(self, name, **values):
        """Renders the specified template to a string."""
        return webapp.template.render(
            os.path.join(ROOT, 'templates', name), values)

    def error(self, code, message=''):
        self.info(code, message, style='error')

    def info(self, code, message='', message_html='', style='info'):
        is_error = 400 <= code < 600
        if is_error:
            webapp.RequestHandler.error(self, code)
        else:
            self.response.set_status(code)
        if not message and not message_html:
            message = '%d: %s' % (code, httplib.responses.get(code))
        try:
            self.render('templates/message.html', cls=style,
                        message=message, message_html=message_html)
        except:
            self.response.out.write(message)
        self.terminate_response()

    def terminate_response(self):
        """Prevents any further output from being written."""
        self.response.out.write = lambda *args: None
        self.get = lambda *args: None
        self.post = lambda *args: None

    def write(self, text):
        """Sends text to the client using the charset from initialize()."""
        self.response.out.write(text.encode(self.charset, 'replace'))

    def select_charset(self):
        # Get a list of the charsets that the client supports.
        if self.request.get('charsets'): # allow override for testing
            charsets = self.request.get('charsets').split(',')
        else:
            charsets = self.request.accept_charset.best_matches()

        # Always prefer UTF-8 if the client supports it.
        for charset in charsets:
            if charset.lower().replace('_', '-') in ['utf8', 'utf-8']:
                return charset

        # Otherwise, look for a requested charset that Python supports.
        for charset in charsets:
            try:
                'xyz'.encode(charset, 'replace')
                return charset
            except:
                continue

        # If Python doesn't know any of the requested charsets, use UTF-8.
        return 'utf-8'

    def select_locale(self):
        """Detect and activate the appropriate locale.  The 'lang' query
        parameter has priority, then the django_language cookie, then the
        first language in the language menu, then the default setting."""
        default_lang = (self.config and
                        self.config.language_menu_options and
                        self.config.language_menu_options[0])
        lang = (self.params.lang or
                self.request.cookies.get('django_language', None) or
                default_lang or
                django.conf.settings.LANGUAGE_CODE)
        lang = re.sub('[^A-Za-z-]', '', lang)
        self.response.headers.add_header(
            'Set-Cookie', 'django_language=%s' % lang)
        django.utils.translation.activate(lang)
        rtl = django.utils.translation.get_language_bidi()
        self.response.headers.add_header('Content-Language', lang)
        return lang, rtl

    def get_absolute_path(self, path, subdomain=None):
        """Make sure the path has a proper subdomain prefixed."""
        current_instance = subdomain or self.subdomain
        if path.startswith(current_instance):
            return path
        else: 
            return '/%s%s' % (current_instance, path)
        
    def get_url(self, path, subdomain=None, scheme=None, **params):
        """Constructs the absolute URL for a given path and query parameters,
        preserving the current 'subdomain', 'small', and 'style' parameters.
        Parameters are encoded using the same character encoding (i.e.
        self.charset) used to deliver the document."""
        for name in ['small', 'style']:
            if self.request.get(name) and name not in params:
                params[name] = self.request.get(name)
        if params:
            separator = ('?' in path) and '&' or '?'
            path += separator + urlencode(params, self.charset)
        current_scheme, netloc, _, _, _ = urlparse.urlsplit(self.request.url)
        path = self.get_absolute_path(path, subdomain=subdomain)
        if netloc.split(':')[0] == 'localhost':
            scheme = 'http'  # HTTPS is not available during testing
        
        return (scheme or current_scheme) + '://' + netloc + path

    def get_subdomain(self):
        """Determines the subdomain of the request."""
<<<<<<< HEAD
        scheme, netloc, path, _, _ = urlparse.urlsplit(self.request.url)
        return path.split('/')[1]
=======
        if self.ignore_subdomain:
            return None
>>>>>>> 91423dde

    def is_subdomain(self):
        """Determines if we're in a local or global context."""
        return self.subdomain != 'global'

    def add_task_for_subdomain(self, subdomain, name, url, **kwargs):
        """Queues up a task for an individual subdomain."""  
        task_name = '%s-%s-%s' % (
            subdomain, name, int(time.time()*1000))
        path = self.get_absolute_path(url)
        taskqueue.add(name=task_name, method='GET', url=path, params=kwargs)

    def get_parent_domain(self):
        """Determines the app's domain, not including the subdomain."""
        levels = self.request.headers.get('Host', '').split('.')
        if levels[-2:] == ['appspot', 'com']:
            return '.'.join(levels[-3:])
        return '.'.join(levels)

    def get_start_url(self, subdomain=None):
        """Constructs the URL to the start page for this subdomain."""
        subdomain = subdomain or self.subdomain
        levels = self.request.headers.get('Host', '').split('.')
        if levels[-2:] == ['appspot', 'com']:
            return 'http://' + '.'.join(levels[-3:])
        return self.get_url('/', subdomain=subdomain)

    def send_mail(self, to, subject, body):
        """Sends e-mail using a sender address that's allowed for this app."""
        app_id = get_app_name()
        sender = 'Do not reply <do-not-reply@%s.%s>' % (app_id, EMAIL_DOMAIN)
        taskqueue.add(queue_name='send-mail', url='/admin/send_mail',
                      params={'sender': sender,
                              'to': to,
                              'subject': subject,
                              'body': body})

    def get_captcha_html(self, error_code=None, use_ssl=False):
        """Generates the necessary HTML to display a CAPTCHA validation box."""

        # We use the 'custom_translations' parameter for UI messages, whereas
        # the 'lang' parameter controls the language of the challenge itself.
        # reCAPTCHA falls back to 'en' if this parameter isn't recognized.
        lang = self.env.lang.split('-')[0]

        return captcha.get_display_html(
            public_key=config.get('captcha_public_key'),
            use_ssl=use_ssl, error=error_code, lang=lang,
            custom_translations={
                # reCAPTCHA doesn't support all languages, so we treat its
                # messages as part of this app's usual translation workflow
                'instructions_visual': _('Type the two words:'),
                'instructions_audio': _('Type what you hear:'),
                'play_again': _('Play the sound again'),
                'cant_hear_this': _('Download the sound as MP3'),
                'visual_challenge': _('Get a visual challenge'),
                'audio_challenge': _('Get an audio challenge'),
                'refresh_btn': _('Get a new challenge'),
                'help_btn': _('Help'),
                'incorrect_try_again': _('Incorrect.  Try again.')
            }
        )

    def get_captcha_response(self):
        """Returns an object containing the CAPTCHA response information for the
        given request's CAPTCHA field information."""
        challenge = self.request.get('recaptcha_challenge_field')
        response = self.request.get('recaptcha_response_field')
        remote_ip = os.environ['REMOTE_ADDR']
        return captcha.submit(
            challenge, response, config.get('captcha_private_key'), remote_ip)

    def handle_exception(self, exception, debug_mode):
        logging.error(traceback.format_exc())
        self.error(500, _(
            'There was an error processing your request.  Sorry for the '
            'inconvenience.  Our administrators will investigate the source '
            'of the problem, but please check that the format of your '
            'request is correct.'))

    def set_content_type(self, type):
        self.response.headers['Content-Type'] = \
            '%s; charset=%s' % (type, self.charset)

    def to_local_time(self, date):
        """Converts a datetime object to the local time configured for the
        current subdomain.  For convenience, returns None if date is None."""
        # TODO(kpy): This only works for subdomains that have a single fixed
        # time zone offset and never use Daylight Saving Time.
        if date:
            if self.config.time_zone_offset:
                return date + timedelta(0, 3600*self.config.time_zone_offset)
            return date

    def get_instance_options(self):
        options = []
        for subdomain in config.get('active_subdomains') or []:
            titles = config.get_for_subdomain(subdomain, 'subdomain_titles')
            default_title = (titles.values() or ['?'])[0]
            title = titles.get(self.env.lang, titles.get('en', default_title))
            options.append(Struct(title=title, subdomain=subdomain))
        return options

    def initialize(self, *args):
        webapp.RequestHandler.initialize(self, *args)
        self.params = Struct()
        self.env = Struct()

        # Log AppEngine-specific request headers.
        for name in self.request.headers.keys():
            if name.lower().startswith('x-appengine'):
                logging.debug('%s: %s' % (name, self.request.headers[name]))

        # Determine the subdomain.
        self.subdomain = self.get_subdomain()

        # Get the subdomain-specific configuration.
        self.config = self.subdomain and config.Configuration(self.subdomain)

        # Choose a charset for encoding the response.
        # We assume that any client that doesn't support UTF-8 will specify a
        # preferred encoding in the Accept-Charset header, and will use this
        # encoding for content, query parameters, and form data.  We make this
        # assumption across all subdomains.
        # (Some Japanese mobile phones support only Shift-JIS and expect
        # content, parameters, and form data all to be encoded in Shift-JIS.)
        self.charset = self.select_charset()
        self.request.charset = self.charset
        self.set_content_type('text/html')  # add charset to Content-Type header

        # Validate query parameters.
        for name, validator in self.auto_params.items():
            try:
                value = self.request.get(name, '')
                setattr(self.params, name, validator(value))
            except Exception, e:
                setattr(self.params, name, validator(None))
                return self.error(400, 'Invalid parameter %s: %s' % (name, e))

        if self.params.flush_cache:
            # Useful for debugging and testing.
            memcache.flush_all()
            global_cache.clear()
            global_cache_insert_time.clear()

        flush_what = self.params.flush_config_cache
        if flush_what == "all":
            logging.info('Flushing complete config_cache')
            config.cache.flush()
        elif flush_what != "nothing":
            config.cache.delete(flush_what)

        # Activate localization.
        lang, rtl = self.select_locale()

        # Log the User-Agent header.
        sample_rate = float(
            self.config and self.config.user_agent_sample_rate or 0)
        if random.random() < sample_rate:
            model.UserAgentLog(
                subdomain=self.subdomain, sample_rate=sample_rate,
                user_agent=self.request.headers.get('User-Agent'), lang=lang,
                accept_charset=self.request.headers.get('Accept-Charset', ''),
                ip_address=self.request.remote_addr).put()

        # Put common non-subdomain-specific template variables in self.env.
        self.env.charset = self.charset
        self.env.url = set_url_param(self.request.url, 'lang', lang)
        self.env.netloc = urlparse.urlparse(self.request.url)[1]
        self.env.domain = self.env.netloc.split(':')[0]
        self.env.parent_domain = self.get_parent_domain()
        self.env.lang = lang
        self.env.virtual_keyboard_layout = VIRTUAL_KEYBOARD_LAYOUTS.get(lang)
        self.env.rtl = rtl
        self.env.back_chevron = rtl and u'\xbb' or u'\xab'
        self.env.analytics_id = get_secret('analytics_id')
        self.env.maps_api_key = get_secret('maps_api_key')

        # Provide the status field values for templates.
        self.env.statuses = [Struct(value=value, text=NOTE_STATUS_TEXT[value])
                             for value in pfif.NOTE_STATUS_VALUES]

        # Provide the list of instances.
        self.env.instances = self.get_instance_options()

        # Expiry option field values (durations)
        expiry_keys = PERSON_EXPIRY_TEXT.keys().sort()
        self.env.expiry_options = [
            Struct(value=value, text=PERSON_EXPIRY_TEXT[value])
            for value in sorted(PERSON_EXPIRY_TEXT.keys(),
                                key=int)
            ]

        # Check for SSL (unless running on localhost for development).
        if self.https_required and self.env.domain != 'localhost':
            scheme = urlparse.urlparse(self.request.url)[0]
            if scheme != 'https':
                return self.error(403, 'HTTPS is required.')

        # Check for an authorization key.
        self.auth = None
        if self.params.key:
            if self.subdomain: 
                # check for domain specific one.
                self.auth = model.Authorization.get(self.subdomain, self.params.key)
            if not self.auth:
              # perhaps this is a global key ('*' for consistency with config).
              self.auth = model.Authorization.get('*', self.params.key)

        # Handlers that don't need a subdomain configuration can skip it.
        if not self.subdomain:
            if self.subdomain_required:
                return self.error(400, 'No subdomain specified.')
            return

        # Reject requests for subdomains that haven't been activated.
        if not model.Subdomain.get_by_key_name(self.subdomain):
            return self.error(404, 'No such domain.')

        # To preserve the subdomain properly as the user navigates the site:
        # (a) For links, always use self.get_url to get the URL for the HREF.
        # (b) For forms, use a plain path like "/view" for the ACTION and
        #     include {{env.subdomain_field_html}} inside the form element.
        subdomain_field_html = (
            '<input type="hidden" name="subdomain" value="%s">' %
            self.request.get('subdomain', ''))

        # Put common subdomain-specific template variables in self.env.
        self.env.subdomain = self.subdomain
        self.env.subdomain_title = get_local_message(
                self.config.subdomain_titles, lang, '?')
        self.env.keywords = self.config.keywords
        self.env.family_name_first = self.config.family_name_first
        self.env.use_family_name = self.config.use_family_name
        self.env.use_alternate_names = self.config.use_alternate_names
        self.env.use_postal_code = self.config.use_postal_code
        self.env.map_default_zoom = self.config.map_default_zoom
        self.env.map_default_center = self.config.map_default_center
        self.env.map_size_pixels = self.config.map_size_pixels
        self.env.language_api_key = self.config.language_api_key
        self.env.subdomain_field_html = subdomain_field_html
        self.env.main_url = self.get_url('/')
        self.env.embed_url = self.get_url('/embed')

        self.env.main_page_custom_html = get_local_message(
            self.config.main_page_custom_htmls, lang, '')
        self.env.results_page_custom_html = get_local_message(
            self.config.results_page_custom_htmls, lang, '')
        self.env.view_page_custom_html = get_local_message(
            self.config.view_page_custom_htmls, lang, '')
        self.env.seek_query_form_custom_html = get_local_message(
            self.config.seek_query_form_custom_htmls, lang, '')

        # Pre-format full name using self.params.{first_name,last_name}.
        self.env.params_full_name = get_person_full_name(
            self.params, self.config)

        # Provide the contents of the language menu.
        self.env.language_menu = [
            {'lang': lang,
             'endonym': LANGUAGE_ENDONYMS.get(lang, '?'),
             'url': set_url_param(self.request.url, 'lang', lang)}
            for lang in self.config.language_menu_options or []
        ]

        # If this subdomain has been deactivated, terminate with a message.
        if self.config.deactivated and not self.ignore_deactivation:
            self.env.language_menu = []
            self.render('templates/message.html', cls='deactivation',
                        message_html=self.config.deactivation_message_html)
            self.terminate_response()

    def is_test_mode(self):
        """Returns True if the request is in test mode. Request is considered
        to be in test mode if the remote IP address is the localhost and if
        the 'test_mode' HTTP parameter exists and is set to 'yes'."""
        post_is_test_mode = validate_yes(self.request.get('test_mode', ''))
        client_is_localhost = os.environ['REMOTE_ADDR'] == '127.0.0.1'
        return post_is_test_mode and client_is_localhost

    def head(self, **kwargs):
        """Default implementation for a HEAD request."""
        self.get(**kwargs)
        self.response.body = ''


def run(*mappings, **kwargs):
    webapp.util.run_wsgi_app(webapp.WSGIApplication(list(mappings), **kwargs))<|MERGE_RESOLUTION|>--- conflicted
+++ resolved
@@ -798,13 +798,8 @@
 
     def get_subdomain(self):
         """Determines the subdomain of the request."""
-<<<<<<< HEAD
         scheme, netloc, path, _, _ = urlparse.urlsplit(self.request.url)
         return path.split('/')[1]
-=======
-        if self.ignore_subdomain:
-            return None
->>>>>>> 91423dde
 
     def is_subdomain(self):
         """Determines if we're in a local or global context."""
