--- conflicted
+++ resolved
@@ -574,11 +574,10 @@
     }
 
     def maybe_redirect_jp_tier2_mobile(self):
-<<<<<<< HEAD
         """Returns a redirection URL with ui=light&charsets=Shift_JIS if the
         request is from a Japanese Tier-2 phone."""
         if (not self.params.suppress_redirect and
-                self.env.ui not in ('small', 'jp-mobile', 'light') and
+                self.env.ui not in ('small', 'light') and
                 user_agents.is_jp_tier2_mobile_phone(self.request)):
             params = {}
             for name in self.request.arguments():
@@ -586,20 +585,6 @@
             params['ui'] = 'light'
             params['charsets'] = 'Shift_JIS'
             return self.get_url(self.env.action, **params)
-=======
-        """Returns a redirection URL based on the jp_tier2_mobile_redirect_url
-        setting if the request is from a Japanese Tier-2 phone."""
-        if (self.config and
-            self.config.jp_tier2_mobile_redirect_url and
-            not self.params.suppress_redirect and
-            self.env.ui not in ('small', 'light') and
-            user_agents.is_jp_tier2_mobile_phone(self.request)):
-            redirect_url = (self.config.jp_tier2_mobile_redirect_url + '/' +
-                    self.env.action)
-            if self.request.query_string:
-                redirect_url += '?' + self.request.query_string
-            return redirect_url
->>>>>>> 9e85907f
         return ''
 
     def redirect(self, path, repo=None, permanent=False, **params):
