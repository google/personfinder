#!/usr/bin/python2.5
# Copyright 2010 Google Inc.
#
# Licensed under the Apache License, Version 2.0 (the "License");
# you may not use this file except in compliance with the License.
# You may obtain a copy of the License at
#
#      http://www.apache.org/licenses/LICENSE-2.0
#
# Unless required by applicable law or agreed to in writing, software
# distributed under the License is distributed on an "AS IS" BASIS,
# WITHOUT WARRANTIES OR CONDITIONS OF ANY KIND, either express or implied.
# See the License for the specific language governing permissions and
# limitations under the License.

__author__ = 'kpy@google.com (Ka-Ping Yee) and many other Googlers'

from django_setup import ugettext as _

import calendar
import cgi
from datetime import datetime, timedelta
import httplib
import logging
import os
import random
import re
import sys
import time
import traceback
import unicodedata
import urllib
import urlparse

import django.utils.html
from google.appengine.api import images
from google.appengine.api import mail
from google.appengine.api import memcache
from google.appengine.api import taskqueue
from google.appengine.api import users
from google.appengine.ext import webapp
import google.appengine.ext.webapp.template
import google.appengine.ext.webapp.util
from recaptcha.client import captcha

import const
import config
import legacy_redirect
import model
import pfif
import user_agents

ROOT = os.path.abspath(os.path.dirname(__file__))

# The domain name from which to send e-mail.
EMAIL_DOMAIN = 'appspotmail.com'  # All apps on appspot.com use this for mail.


<<<<<<< HEAD
# ==== Localization setup ======================================================

try:
    django.conf.settings.configure()
except:
    pass
django.conf.settings.LANGUAGE_CODE = 'en'
django.conf.settings.USE_I18N = True
django.conf.settings.LOCALE_PATHS = (os.path.join(ROOT, 'locale'),)
django.conf.settings.LANGUAGES_BIDI = ['ar', 'fa', 'iw', 'ur']

import django.utils.translation
# We use lazy translation in this file because the locale isn't set until the
# Handler is initialized.
from django.utils.translation import gettext_lazy as _

# Mapping from language codes to endonyms for all available languages.
LANGUAGE_ENDONYMS = {
    'ar': u'\u0627\u0644\u0639\u0631\u0628\u064A\u0629',
    'bg': u'\u0431\u044A\u043B\u0433\u0430\u0440\u0441\u043A\u0438',
    'ca': u'Catal\u00E0',
    'cs': u'\u010De\u0161tina',
    'da': u'Dansk',
    'de': u'Deutsch',
    'el': u'\u0395\u03BB\u03BB\u03B7\u03BD\u03B9\u03BA\u03AC',
    'en': u'English',
    'en-GB': u'English (UK)',
    'es': u'espa\u00F1ol',
    'es_419': u'espa\u00F1ol (Latinoam\u00e9rica)',
    'eu': u'Euskara',
    'fa': u'\u0641\u0627\u0631\u0633\u06CC',
    'fi': u'suomi',
    'fil': u'Filipino',
    'fr': u'Fran\u00e7ais',
    'fr-CA': u'Fran\u00e7ais (Canada)',
    'gl': u'Galego',
    'hi': u'\u0939\u093F\u0928\u094D\u0926\u0940',
    'hr': u'Hrvatski',
    'ht': u'Krey\u00f2l',
    'hu': u'magyar',
    'id': u'Bahasa Indonesia',
    'it': u'Italiano',
    'he': u'\u05E2\u05D1\u05E8\u05D9\u05EA',
    'ja': u'\u65E5\u672C\u8A9E',
    'ko': u'\uD55C\uAD6D\uC5B4',
    'lt': u'Lietuvi\u0173',
    'lv': u'Latvie\u0161u valoda',
    'nl': u'Nederlands',
    'no': u'Norsk',
    'pl': u'polski',
    'pt-PT': u'Portugu\u00EAs (Portugal)',
    'pt-BR': u'Portugu\u00EAs (Brasil)',
    'ro': u'Rom\u00E2n\u0103',
    'ru': u'\u0420\u0443\u0441\u0441\u043A\u0438\u0439',
    'sk': u'Sloven\u010Dina',
    'sl': u'Sloven\u0161\u010Dina',
    'sr': u'\u0441\u0440\u043F\u0441\u043A\u0438',
    'sv': u'Svenska',
    'th': u'\u0E44\u0E17\u0E22',
    'tr': u'T\u00FCrk\u00E7e',
    'uk': u'\u0423\u043A\u0440\u0430\u0457\u043D\u0441\u044C\u043A\u0430',
    'ur': u'\u0627\u0631\u062F\u0648',
    'vi': u'Ti\u1EBFng Vi\u1EC7t',
    'zh-TW': u'\u4E2D \u6587 (\u7E41 \u9AD4)',
    'zh-CN': u'\u4E2D \u6587 (\u7B80 \u4F53)',
}

# Mapping from language codes to English names for all available languages.
LANGUAGE_EXONYMS = {
    'ar': 'Arabic',
    'bg': 'Bulgarian',
    'ca': 'Catalan',
    'cs': 'Czech',
    'da': 'Danish',
    'de': 'German',
    'el': 'Greek',
    'en': 'English (US)',
    'en-GB': 'English (UK)',
    'es': 'Spanish',
    'es_419': 'Spanish (Latin America)',
    'eu': 'Basque',
    'fa': 'Persian',
    'fi': 'Finnish',
    'fil': 'Filipino',
    'fr': 'French (France)',
    'fr-CA': 'French (Canada)',
    'gl': 'Galician',
    'hi': 'Hindi',
    'hr': 'Croatian',
    'ht': 'Haitian Creole',
    'hu': 'Hungarian',
    'id': 'Indonesian',
    'it': 'Italian',
    'iw': 'Hebrew',
    'ja': 'Japanese',
    'ko': 'Korean',
    'lt': 'Lithuanian',
    'lv': 'Latvian',
    'nl': 'Dutch',
    'no': 'Norwegian',
    'pl': 'Polish',
    'pt-PT': 'Portuguese (Portugal)',
    'pt-BR': 'Portuguese (Brazil)',
    'ro': 'Romanian',
    'ru': 'Russian',
    'sk': 'Slovak',
    'sl': 'Slovenian',
    'sr': 'Serbian',
    'sv': 'Swedish',
    'th': 'Thai',
    'tr': 'Turkish',
    'uk': 'Ukranian',
    'ur': 'Urdu',
    'vi': 'Vietnamese',
    'zh-TW': 'Chinese (Traditional)',
    'zh-CN': 'Chinese (Simplified)',
}

# See go/iii
LANGUAGE_SYNONYMS = {
    'he' : 'iw',
    'in' : 'id',
    'mo' : 'ro',
    # note that we don't currently support jv (javanese), or yi (yiddish).
    'jw' : 'jv',
    'ji' : 'yi'
}

# Mapping from language codes to the names of LayoutCode constants.  See:
# http://code.google.com/apis/ajaxlanguage/documentation/referenceKeyboard.html
VIRTUAL_KEYBOARD_LAYOUTS = {
    'ur': 'URDU'
}


=======
>>>>>>> 86cf418f
# ==== Field value text ========================================================

def get_person_sex_text(person):
    """Returns the UI text for a person's sex field."""
    return const.PERSON_SEX_TEXT.get(person.sex or '')

def get_note_status_text(note):
    """Returns the UI text for a note's status field."""
    return const.NOTE_STATUS_TEXT.get(note.status or '')

def get_person_status_text(person):
    """Returns the UI text for a person's latest_status."""
    return const.PERSON_STATUS_TEXT.get(person.latest_status or '')

# Things that occur as prefixes of global paths (i.e. no repository name).
GLOBAL_PATH_RE = re.compile(r'^/(global|personfinder)(/?|/.*)$')


# ==== String formatting =======================================================

def format_utc_datetime(dt):
    if dt is None:
        return ''
    integer_dt = datetime(
        dt.year, dt.month, dt.day, dt.hour, dt.minute, dt.second)
    return integer_dt.isoformat() + 'Z'

def format_sitemaps_datetime(dt):
    integer_dt = datetime(
        dt.year, dt.month, dt.day, dt.hour, dt.minute, dt.second)
    return integer_dt.isoformat() + '+00:00'

def encode(string, encoding='utf-8'):
    """If unicode, encode to encoding; if 8-bit string, leave unchanged."""
    if isinstance(string, unicode):
        string = string.encode(encoding)
    return string

def urlencode(params, encoding='utf-8'):
    """Encode the key-value pairs in 'params' into a query string, applying
    the specified encoding to any Unicode strings and ignoring any keys that
    have value == None.  (urllib.urlencode doesn't support Unicode)."""
    keys = params.keys()
    keys.sort()  # Sort the keys to get canonical ordering
    return urllib.urlencode([
        (encode(key, encoding), encode(params[key], encoding))
        for key in keys if isinstance(params[key], basestring)])

def set_param(params, param, value):
    """Take the params from a urlparse and override one of the values."""
    # This will strip out None-valued params and collapse repeated params.
    params = dict(cgi.parse_qsl(params))
    if value is None:
        if param in params:
            del(params[param])
    else:
        params[param] = value
    return urlencode(params)


def set_url_param(url, param, value):
    """This modifies a URL setting the given param to the specified value.  This
    may add the param or override an existing value, or, if the value is None,
    it will remove the param.  Note that value must be a basestring and can't be
    an int, for example."""
    url_parts = list(urlparse.urlparse(url))
    url_parts[4] = set_param(url_parts[4], param, value)
    return urlparse.urlunparse(url_parts)

def anchor_start(href):
    """Returns the HREF escaped and embedded in an anchor tag."""
    return '<a href="%s">' % django.utils.html.escape(href)

def anchor(href, body):
    """Returns a string anchor HTML element with the given href and body."""
    return anchor_start(href) + django.utils.html.escape(body) + '</a>'


# ==== Validators ==============================================================

# These validator functions are used to check and parse query parameters.
# When a query parameter is missing or invalid, the validator returns a
# default value.  For parameter types with a false value, the default is the
# false value.  For types with no false value, the default is None.

def strip(string):
    # Trailing nulls appear in some strange character encodings like Shift-JIS.
    return string.strip().rstrip('\0')

def validate_yes(string):
    return (strip(string).lower() == 'yes') and 'yes' or ''

def validate_checkbox(string):
    return (strip(string).lower() == 'on') and 'yes' or ''

def validate_role(string):
    return (strip(string).lower() == 'provide') and 'provide' or 'seek'

def validate_int(string):
    return string and int(strip(string))

def validate_sex(string):
    """Validates the 'sex' parameter, returning a canonical value or ''."""
    if string:
        string = strip(string).lower()
    return string in pfif.PERSON_SEX_VALUES and string or ''

def validate_expiry(value):
    """Validates that the 'expiry_option' parameter is a positive integer.

    Returns:
      the int() value if it's present and parses, or the default_expiry_days
      for the repository, if it's set, otherwise -1 which represents the
      'unspecified' status.
    """
    try:
        value = int(value)
    except Exception, e:
        logging.debug('validate_expiry exception: %s', e)
        return None
    return value > 0 and value or None

APPROXIMATE_DATE_RE = re.compile(r'^\d{4}(-\d\d)?(-\d\d)?$')

def validate_approximate_date(string):
    if string:
        string = strip(string)
        if APPROXIMATE_DATE_RE.match(string):
            return string
    return ''

AGE_RE = re.compile(r'^\d+(-\d+)?$')
# Hyphen with possibly surrounding whitespaces.
HYPHEN_RE = re.compile(
    ur'\s*[-\u2010-\u2015\u2212\u301c\u30fc\ufe58\ufe63\uff0d]\s*',
    re.UNICODE)

def validate_age(string):
    """Validates the 'age' parameter, returning a canonical value or ''."""
    if string:
        string = strip(string)
        string = unicodedata.normalize('NFKC', unicode(string))
        string = HYPHEN_RE.sub('-', string)
        if AGE_RE.match(string):
            return string
    return ''

def validate_status(string):
    """Validates an incoming status parameter, returning one of the canonical
    status strings or ''.  Note that '' is always used as the Python value
    to represent the 'unspecified' status."""
    if string:
        string = strip(string).lower()
    return string in pfif.NOTE_STATUS_VALUES and string or ''

DATETIME_RE = re.compile(r'^(\d\d\d\d)-(\d\d)-(\d\d)T(\d\d):(\d\d):(\d\d)Z$')

def validate_datetime(string):
    if not string:
        return None  # A missing value is okay.
    match = DATETIME_RE.match(string)
    if match:
        return datetime(*map(int, match.groups()))
    raise ValueError('Bad datetime: %r' % string)

def validate_timestamp(string):
    try:
        return string and datetime.utcfromtimestamp(float(strip(string)))
    except:
        raise ValueError('Bad timestamp: %s' % string)

def validate_image(bytestring):
    try:
        image = ''
        if bytestring:
            image = images.Image(bytestring)
            image.width
        return image
    except:
        return False

def validate_version(string):
    """Version, if present, should be in pfif versions."""
    if string and strip(string) not in pfif.PFIF_VERSIONS:
        raise ValueError('Bad pfif version: %s' % string)
    return pfif.PFIF_VERSIONS[strip(string) or pfif.PFIF_DEFAULT_VERSION]

REPO_RE = re.compile('^[a-z0-9-]+$')
def validate_repo(string):
    string = (string or '').strip()
    if not string:
        return None
    if string == 'global':
        raise ValueError('"global" is an illegal repository name.')
    if REPO_RE.match(string):
        return string
    raise ValueError('Repository names can only contain '
                     'lowercase letters, digits, and hyphens.')

# ==== Other utilities =========================================================

def url_is_safe(url):
    current_scheme, _, _, _, _ = urlparse.urlsplit(url)
    return current_scheme in ['http', 'https']

def get_app_name():
    """Canonical name of the app, without HR s~ nonsense.  This only works in
    the context of the appserver (eg remote_api can't use it)."""
    from google.appengine.api import app_identity
    return app_identity.get_application_id()

def sanitize_urls(person):
    """Clean up URLs to protect against XSS."""
    if person.photo_url:
        if not url_is_safe(person.photo_url):
            person.photo_url = None
    if person.source_url:
        if not url_is_safe(person.source_url):
            person.source_url = None

def get_host(host=None):
    host = host or os.environ['HTTP_HOST']
    """Return the host name, without version specific details."""
    parts = host.split('.')
    if len(parts) > 3:
        return '.'.join(parts[-3:])
    else:
        return host

def optionally_filter_sensitive_fields(records, auth=None):
    """Removes sensitive fields from a list of dictionaries, unless the client
    has full read authorization."""
    if not (auth and auth.full_read_permission):
        filter_sensitive_fields(records)

def filter_sensitive_fields(records):
    """Removes sensitive fields from a list of dictionaries."""
    for record in records:
        if 'date_of_birth' in record:
            record['date_of_birth'] = ''
        if 'author_email' in record:
            record['author_email'] = ''
        if 'author_phone' in record:
            record['author_phone'] = ''
        if 'email_of_found_person' in record:
            record['email_of_found_person'] = ''
        if 'phone_of_found_person' in record:
            record['phone_of_found_person'] = ''

def get_secret(name):
    """Gets a secret from the datastore by name, or returns None if missing."""
    secret = model.Secret.get_by_key_name(name)
    if secret:
        return secret.secret

# a datetime.datetime object representing debug time.
_utcnow_for_test = None

def set_utcnow_for_test(now):
    """Set current time for debug purposes."""
    global _utcnow_for_test
    _utcnow_for_test = now

def get_utcnow():
    """Return current time in utc, or debug value if set."""
    global _utcnow_for_test
    return _utcnow_for_test or datetime.utcnow()

def get_utcnow_seconds():
    """Return current time in seconds in utc, or debug value if set."""
    now = get_utcnow()
    return calendar.timegm(now.utctimetuple()) + now.microsecond * 1e-6

def log_api_action(handler, action, num_person_records=0, num_note_records=0,
                   people_skipped=0, notes_skipped=0):
    """Log an api action."""
    log = handler.config and handler.config.api_action_logging
    if log:
        model.ApiActionLog.record_action(
            handler.repo, handler.params.key,
            handler.params.version.version, action,
            num_person_records, num_note_records,
            people_skipped, notes_skipped,
            handler.request.headers.get('User-Agent'),
            handler.request.remote_addr, handler.request.url)

def get_full_name(first_name, last_name, config):
    """Return full name string obtained by concatenating first_name and
    last_name in the order specified by config.family_name_first, or just
    first_name if config.use_family_name is False."""
    if config.use_family_name:
        separator = (first_name and last_name) and u' ' or u''
        if config.family_name_first:
            return separator.join([last_name, first_name])
        else:
            return separator.join([first_name, last_name])
    else:
        return first_name

def get_person_full_name(person, config):
    """Return person's full name.  "person" can be any object with "first_name"
    and "last_name" attributes."""
    return get_full_name(person.first_name, person.last_name, config)

def send_confirmation_email_to_record_author(handler, person,
                                             action, embed_url, record_id):
    """Send the author an email to confirm enabling/disabling notes
    of a record."""
    if not person.author_email:
        return handler.error(
            400,
            _('No author email for record %(id)s.') % {'id' : record_id})

    # i18n: Subject line of an e-mail message confirming the author
    # wants to disable notes for this record
    subject = _(
        '[Person Finder] Confirm %(action)s of notes on '
        '"%(first_name)s %(last_name)s"'
        ) % {'action': action, 'first_name': person.first_name,
             'last_name': person.last_name}

    # send e-mail to record author confirming the lock of this record.
    template_name = '%s_notes_email.txt' % action
    handler.send_mail(
        subject=subject,
        to=person.author_email,
        body=handler.render_to_string(
            template_name,
            author_name=person.author_name,
            first_name=person.first_name,
            last_name=person.last_name,
            site_url=handler.get_url('/'),
            embed_url=embed_url
        )
    )

def get_repo_url(request, repo, scheme=None):
    """Constructs the absolute root URL for a given repository."""
    req_scheme, req_netloc, req_path, _, _ = urlparse.urlsplit(request.url)
    prefix = req_path.startswith('/personfinder') and '/personfinder' or ''
    if req_netloc.split(':')[0] == 'localhost':
        scheme = 'http'  # HTTPS is not available when using dev_appserver
    return (scheme or req_scheme) + '://' + req_netloc + prefix + '/' + repo

def get_url(request, repo, action, charset='utf-8', scheme=None, **params):
    """Constructs the absolute URL for a given action and query parameters,
    preserving the current repo and the 'small' and 'style' parameters."""
    repo_url = get_repo_url(request, repo, scheme) + '/' + action.lstrip('/')
    params['small'] = params.get('small', request.get('small', None))
    params['style'] = params.get('style', request.get('style', None))
    query = urlencode(params, charset)
    return repo_url + (query and '?' + query or '')


# ==== Base Handler ============================================================

class Struct:
    def __init__(self, **kwargs):
        self.__dict__.update(kwargs)

global_cache = {}
global_cache_insert_time = {}


class BaseHandler(webapp.RequestHandler):
    # Handlers that don't need a repository name can set this to False.
    repo_required = True

    # Handlers that don't use a repository can set this to True.
    ignore_repo = False

    # Handlers that require HTTPS can set this to True.
    https_required = False

    # Set this to True to enable a handler even for deactivated repositories.
    ignore_deactivation = False

    auto_params = {
        'add_note': validate_yes,
        'age': validate_age,
        'alternate_first_names': strip,
        'alternate_last_names': strip,
        'author_email': strip,
        'author_name': strip,
        'author_phone': strip,
        'clone': validate_yes,
        'confirm': validate_yes,
        'content_id': strip,
        'cursor': strip,
        'date_of_birth': validate_approximate_date,
        'description': strip,
        'dupe_notes': validate_yes,
        'email_of_found_person': strip,
        'error': strip,
        'expiry_option': validate_expiry,
        'first_name': strip,
        'flush_cache': validate_yes,
        'flush_config_cache': strip,
        'found': validate_yes,
        'home_city': strip,
        'home_country': strip,
        'home_neighborhood': strip,
        'home_postal_code': strip,
        'home_state': strip,
        'home_street': strip,
        'id': strip,
        'id1': strip,
        'id2': strip,
        'id3': strip,
        'key': strip,
        'lang': strip,
        'last_known_location': strip,
        'last_name': strip,
        'max_results': validate_int,
        'min_entry_date': validate_datetime,
        'new_repo': validate_repo,
        'omit_notes': validate_yes,
        'operation': strip,
        'person_record_id': strip,
        'phone_of_found_person': strip,
        'photo': validate_image,
        'photo_url': strip,
        'query': strip,
        'role': validate_role,
        'sex': validate_sex,
        'signature': strip,
        'skip': validate_int,
        'small': validate_yes,
        'source_date': strip,
        'source_name': strip,
        'source_url': strip,
        'status': validate_status,
        'style': strip,
        'subscribe': validate_checkbox,
        'subscribe_email': strip,
        'suppress_redirect': validate_yes,
        'target': strip,
        'text': strip,
        'utcnow': validate_timestamp,
        'version': validate_version,
    }

    def maybe_redirect_jp_tier2_mobile(self):
        """Returns a redirection URL based on the jp_tier2_mobile_redirect_url
        setting if the request is from a Japanese Tier-2 phone."""
        if (self.config and
            self.config.jp_tier2_mobile_redirect_url and
            not self.params.suppress_redirect and
            not self.params.small and
            user_agents.is_jp_tier2_mobile_phone(self.request)):
            # split off the path from the repo name.  Note that path
            # has a leading /, so we want to remove just the first component
            # and leave at least a '/' at the beginning.
            path = re.sub('^/[^/]*', '', self.request.path) or '/'
            # Except for top page, we propagate path and query params.
            redirect_url = (self.config.jp_tier2_mobile_redirect_url + path)
            query_params = []
            if path != '/':
                if self.repo:
                    query_params = ['subdomain=' + self.repo]
                if self.request.query_string:
                    query_params.append(self.request.query_string)
            return redirect_url + '?' + '&'.join(query_params)
        return ''

    def redirect(self, path, repo=None, **params):
        # This will prepend the repo to the path to create a working URL,
        # unless the path has a global prefix or is an absolute URL.
        if re.match('^[a-z]+:', path) or GLOBAL_PATH_RE.match(path):
            if params:
              path += '?' + urlencode(params, self.charset)
        else:
            path = self.get_url(path, repo, **params)
        return webapp.RequestHandler.redirect(self, path)

    def cache_key_for_request(self):
        # Use the whole URL as the key, ensuring that lang is included.
        # We must use the computed lang (self.env.lang), not the query
        # parameter (self.params.lang).
        url = set_url_param(self.request.url, 'lang', self.env.lang)

        # Include the charset in the key, since the <meta> tag can differ.
        return set_url_param(url, 'charsets', self.charset)

    def render_from_cache(self, cache_time, key=None):
        """Render from cache if appropriate. Returns true if done."""
        if not cache_time:
            return False

        now = time.time()
        key = self.cache_key_for_request()
        if cache_time > (now - global_cache_insert_time.get(key, 0)):
            self.write(global_cache[key])
            logging.debug('Rendering cached response.')
            return True
        logging.debug('Render cache missing/stale, re-rendering.')
        return False

    def render(self, name, cache_time=0, **values):
        """Renders the template, optionally caching locally.

        The optional cache is local instead of memcache--this is faster but
        will be recomputed for every running instance.  It also consumes local
        memory, but that's not a likely issue for likely amounts of cached data.

        Args:
            name: name of the file in the template directory.
            cache_time: optional time in seconds to cache the response locally.
        """
        if self.render_from_cache(cache_time):
            return
        values['env'] = self.env  # pass along application-wide context
        values['params'] = self.params  # pass along the query parameters
        values['config'] = self.config  # pass along the configuration
        # TODO(kpy): Remove "templates/" from all template names in calls
        # to this method, and have this method call render_to_string instead.
        response = webapp.template.render(os.path.join(ROOT, name), values)
        self.write(response)
        if cache_time:
            now = time.time()
            key = self.cache_key_for_request()
            global_cache[key] = response
            global_cache_insert_time[key] = now

    def render_to_string(self, name, **values):
        """Renders the specified template to a string."""
        return webapp.template.render(
            os.path.join(ROOT, 'templates', name), values)

    def error(self, code, message=''):
        self.info(code, message, style='error')

    def info(self, code, message='', message_html='', style='info'):
        is_error = 400 <= code < 600
        if is_error:
            webapp.RequestHandler.error(self, code)
        else:
            self.response.set_status(code)
        if not message and not message_html:
            message = '%d: %s' % (code, httplib.responses.get(code))
        try:
            self.render('templates/message.html', cls=style,
                        message=message, message_html=message_html)
        except:
            self.response.out.write(message)
        self.terminate_response()

    def terminate_response(self):
        """Prevents any further output from being written."""
        self.response.out.write = lambda *args: None
        self.get = lambda *args: None
        self.post = lambda *args: None

    def write(self, text):
<<<<<<< HEAD
        """Sends text to the client using the charset from initialize()."""
        self.response.out.write(text.encode(self.charset, 'replace'))

    def select_charset(self):
        # Get a list of the charsets that the client supports.
        if self.request.get('charsets'): # allow override for testing
            charsets = self.request.get('charsets').split(',')
        else:
            charsets = self.request.accept_charset.best_matches()

        # Always prefer UTF-8 if the client supports it.
        for charset in charsets:
            if charset.lower().replace('_', '-') in ['utf8', 'utf-8']:
                return charset

        # Otherwise, look for a requested charset that Python supports.
        for charset in charsets:
            try:
                'xyz'.encode(charset, 'replace')
                return charset
            except:
                continue

        # If Python doesn't know any of the requested charsets, use UTF-8.
        return 'utf-8'

    def select_locale(self):
        """Detect and activate the appropriate locale.  The 'lang' query
        parameter has priority, then the django_language cookie, then the
        first language in the language menu, then the default setting."""
        default_lang = (self.config and
                        self.config.language_menu_options and
                        self.config.language_menu_options[0])
        lang = (self.params.lang or
                self.request.cookies.get('django_language', None) or
                default_lang or
                django.conf.settings.LANGUAGE_CODE)
        lang = re.sub('[^A-Za-z-]', '', lang)
        lang = LANGUAGE_SYNONYMS.get(lang, lang)
        self.response.headers.add_header(
            'Set-Cookie', 'django_language=%s' % lang)
        django.utils.translation.activate(lang)
        rtl = django.utils.translation.get_language_bidi()
        self.response.headers.add_header('Content-Language', lang)
        return lang, rtl
=======
        """Sends text to the client using the charset from select_charset()."""
        self.response.out.write(text.encode(self.env.charset, 'replace'))
>>>>>>> 86cf418f

    def get_url(self, action, repo=None, scheme=None, **params):
        """Constructs the absolute URL for a given action and query parameters,
        preserving the current repo and the 'small' and 'style' parameters."""
        return get_url(self.request, repo or self.env.repo, action,
                       charset=self.env.charset, scheme=scheme, **params)

    @staticmethod
    def add_task_for_repo(repo, name, action, **kwargs):
        """Queues up a task for an individual repository."""
        task_name = '%s-%s-%s' % (repo, name, int(time.time()*1000))
        path = '/%s/%s' % (repo, action)
        taskqueue.add(name=task_name, method='GET', url=path, params=kwargs)

    def send_mail(self, to, subject, body):
        """Sends e-mail using a sender address that's allowed for this app."""
        app_id = get_app_name()
        sender = 'Do not reply <do-not-reply@%s.%s>' % (app_id, EMAIL_DOMAIN)
        logging.info('Add mail task: recipient %r, subject %r' % (to, subject))
        taskqueue.add(queue_name='send-mail', url='/global/admin/send_mail',
                      params={'sender': sender,
                              'to': to,
                              'subject': subject,
                              'body': body})

    def get_captcha_html(self, error_code=None, use_ssl=False):
        """Generates the necessary HTML to display a CAPTCHA validation box."""

        # We use the 'custom_translations' parameter for UI messages, whereas
        # the 'lang' parameter controls the language of the challenge itself.
        # reCAPTCHA falls back to 'en' if this parameter isn't recognized.
        lang = self.env.lang.split('-')[0]

        return captcha.get_display_html(
            public_key=config.get('captcha_public_key'),
            use_ssl=use_ssl, error=error_code, lang=lang,
            custom_translations={
                # reCAPTCHA doesn't support all languages, so we treat its
                # messages as part of this app's usual translation workflow
                'instructions_visual': _('Type the two words:'),
                'instructions_audio': _('Type what you hear:'),
                'play_again': _('Play the sound again'),
                'cant_hear_this': _('Download the sound as MP3'),
                'visual_challenge': _('Get a visual challenge'),
                'audio_challenge': _('Get an audio challenge'),
                'refresh_btn': _('Get a new challenge'),
                'help_btn': _('Help'),
                'incorrect_try_again': _('Incorrect.  Try again.')
            }
        )

    def get_captcha_response(self):
        """Returns an object containing the CAPTCHA response information for the
        given request's CAPTCHA field information."""
        challenge = self.request.get('recaptcha_challenge_field')
        response = self.request.get('recaptcha_response_field')
        remote_ip = os.environ['REMOTE_ADDR']
        return captcha.submit(
            challenge, response, config.get('captcha_private_key'), remote_ip)

    def handle_exception(self, exception, debug_mode):
        logging.error(traceback.format_exc())
        self.error(500, _(
            'There was an error processing your request.  Sorry for the '
            'inconvenience.  Our administrators will investigate the source '
            'of the problem, but please check that the format of your '
            'request is correct.'))

    def to_local_time(self, date):
        """Converts a datetime object to the local time configured for the
        current repository.  For convenience, returns None if date is None."""
        # TODO(kpy): This only works for repositories that have a single fixed
        # time zone offset and never use Daylight Saving Time.
        if date:
            if self.config.time_zone_offset:
                return date + timedelta(0, 3600*self.config.time_zone_offset)
            return date

    def get_repo_menu_html(self):
        result = '''
<style>body { font-family: arial; font-size: 13px; }</style>
'''
        for option in self.env.repo_options:
            url = self.get_url('', repo=option.repo)
            result += '<a href="%s">%s</a><br>' % (url, option.title)
        return result

    def initialize(self, request, response, env):
        webapp.RequestHandler.initialize(self, request, response)
        self.params = Struct()
        self.env = env
        self.repo = env.repo
        self.config = env.config
        self.charset = env.charset

        # Log AppEngine-specific request headers.
        for name in self.request.headers.keys():
            if name.lower().startswith('x-appengine'):
                logging.debug('%s: %s' % (name, self.request.headers[name]))

        # Validate query parameters.
        for name, validator in self.auto_params.items():
            try:
                value = self.request.get(name, '')
                setattr(self.params, name, validator(value))
            except Exception, e:
                setattr(self.params, name, validator(None))
                return self.error(400, 'Invalid parameter %s: %s' % (name, e))

        if self.params.flush_cache:
            # Useful for debugging and testing.
            memcache.flush_all()
            global_cache.clear()
            global_cache_insert_time.clear()

        flush_what = self.params.flush_config_cache
        if flush_what == "all":
            logging.info('Flushing complete config_cache')
            config.cache.flush()
        elif flush_what != "nothing":
            config.cache.delete(flush_what)

        # Log the User-Agent header.
        sample_rate = float(
            self.config and self.config.user_agent_sample_rate or 0)
        if random.random() < sample_rate:
            model.UserAgentLog(
                repo=self.repo, sample_rate=sample_rate,
                user_agent=self.request.headers.get('User-Agent'), lang=lang,
                accept_charset=self.request.headers.get('Accept-Charset', ''),
                ip_address=self.request.remote_addr).put()

        # Check for SSL (unless running on localhost for development).
        if self.https_required and self.env.domain != 'localhost':
            if scheme != 'https':
                return self.error(403, 'HTTPS is required.')

        # Check for an authorization key.
        self.auth = None
        if self.params.key:
            if self.repo:
                # check for domain specific one.
                self.auth = model.Authorization.get(self.repo, self.params.key)
            if not self.auth:
                # perhaps this is a global key ('*' for consistency with config).
                self.auth = model.Authorization.get('*', self.params.key)

        # Handlers that don't need a repository configuration can skip it.
        if not self.repo:
            if self.repo_required:
                return self.error(400, 'No repository specified.')
            return
        # Everything after this requires a repo.

        # Reject requests for repositories that don't exist.
        if not model.Repo.get_by_key_name(self.repo):
            if legacy_redirect.do_redirect(self):
                return legacy_redirect.redirect(self)
            else:
                message_html = "No such domain <p>" + self.get_repo_menu_html()
                return self.info(404, message_html=message_html, style='error')

        # If this repository has been deactivated, terminate with a message.
        if self.config.deactivated and not self.ignore_deactivation:
            self.env.language_menu = []
            self.render('templates/message.html', cls='deactivation',
                        message_html=self.config.deactivation_message_html)
            self.terminate_response()

    def is_test_mode(self):
        """Returns True if the request is in test mode. Request is considered
        to be in test mode if the remote IP address is the localhost and if
        the 'test_mode' HTTP parameter exists and is set to 'yes'."""
        post_is_test_mode = validate_yes(self.request.get('test_mode', ''))
        client_is_localhost = os.environ['REMOTE_ADDR'] == '127.0.0.1'
        return post_is_test_mode and client_is_localhost<|MERGE_RESOLUTION|>--- conflicted
+++ resolved
@@ -56,144 +56,6 @@
 EMAIL_DOMAIN = 'appspotmail.com'  # All apps on appspot.com use this for mail.
 
 
-<<<<<<< HEAD
-# ==== Localization setup ======================================================
-
-try:
-    django.conf.settings.configure()
-except:
-    pass
-django.conf.settings.LANGUAGE_CODE = 'en'
-django.conf.settings.USE_I18N = True
-django.conf.settings.LOCALE_PATHS = (os.path.join(ROOT, 'locale'),)
-django.conf.settings.LANGUAGES_BIDI = ['ar', 'fa', 'iw', 'ur']
-
-import django.utils.translation
-# We use lazy translation in this file because the locale isn't set until the
-# Handler is initialized.
-from django.utils.translation import gettext_lazy as _
-
-# Mapping from language codes to endonyms for all available languages.
-LANGUAGE_ENDONYMS = {
-    'ar': u'\u0627\u0644\u0639\u0631\u0628\u064A\u0629',
-    'bg': u'\u0431\u044A\u043B\u0433\u0430\u0440\u0441\u043A\u0438',
-    'ca': u'Catal\u00E0',
-    'cs': u'\u010De\u0161tina',
-    'da': u'Dansk',
-    'de': u'Deutsch',
-    'el': u'\u0395\u03BB\u03BB\u03B7\u03BD\u03B9\u03BA\u03AC',
-    'en': u'English',
-    'en-GB': u'English (UK)',
-    'es': u'espa\u00F1ol',
-    'es_419': u'espa\u00F1ol (Latinoam\u00e9rica)',
-    'eu': u'Euskara',
-    'fa': u'\u0641\u0627\u0631\u0633\u06CC',
-    'fi': u'suomi',
-    'fil': u'Filipino',
-    'fr': u'Fran\u00e7ais',
-    'fr-CA': u'Fran\u00e7ais (Canada)',
-    'gl': u'Galego',
-    'hi': u'\u0939\u093F\u0928\u094D\u0926\u0940',
-    'hr': u'Hrvatski',
-    'ht': u'Krey\u00f2l',
-    'hu': u'magyar',
-    'id': u'Bahasa Indonesia',
-    'it': u'Italiano',
-    'he': u'\u05E2\u05D1\u05E8\u05D9\u05EA',
-    'ja': u'\u65E5\u672C\u8A9E',
-    'ko': u'\uD55C\uAD6D\uC5B4',
-    'lt': u'Lietuvi\u0173',
-    'lv': u'Latvie\u0161u valoda',
-    'nl': u'Nederlands',
-    'no': u'Norsk',
-    'pl': u'polski',
-    'pt-PT': u'Portugu\u00EAs (Portugal)',
-    'pt-BR': u'Portugu\u00EAs (Brasil)',
-    'ro': u'Rom\u00E2n\u0103',
-    'ru': u'\u0420\u0443\u0441\u0441\u043A\u0438\u0439',
-    'sk': u'Sloven\u010Dina',
-    'sl': u'Sloven\u0161\u010Dina',
-    'sr': u'\u0441\u0440\u043F\u0441\u043A\u0438',
-    'sv': u'Svenska',
-    'th': u'\u0E44\u0E17\u0E22',
-    'tr': u'T\u00FCrk\u00E7e',
-    'uk': u'\u0423\u043A\u0440\u0430\u0457\u043D\u0441\u044C\u043A\u0430',
-    'ur': u'\u0627\u0631\u062F\u0648',
-    'vi': u'Ti\u1EBFng Vi\u1EC7t',
-    'zh-TW': u'\u4E2D \u6587 (\u7E41 \u9AD4)',
-    'zh-CN': u'\u4E2D \u6587 (\u7B80 \u4F53)',
-}
-
-# Mapping from language codes to English names for all available languages.
-LANGUAGE_EXONYMS = {
-    'ar': 'Arabic',
-    'bg': 'Bulgarian',
-    'ca': 'Catalan',
-    'cs': 'Czech',
-    'da': 'Danish',
-    'de': 'German',
-    'el': 'Greek',
-    'en': 'English (US)',
-    'en-GB': 'English (UK)',
-    'es': 'Spanish',
-    'es_419': 'Spanish (Latin America)',
-    'eu': 'Basque',
-    'fa': 'Persian',
-    'fi': 'Finnish',
-    'fil': 'Filipino',
-    'fr': 'French (France)',
-    'fr-CA': 'French (Canada)',
-    'gl': 'Galician',
-    'hi': 'Hindi',
-    'hr': 'Croatian',
-    'ht': 'Haitian Creole',
-    'hu': 'Hungarian',
-    'id': 'Indonesian',
-    'it': 'Italian',
-    'iw': 'Hebrew',
-    'ja': 'Japanese',
-    'ko': 'Korean',
-    'lt': 'Lithuanian',
-    'lv': 'Latvian',
-    'nl': 'Dutch',
-    'no': 'Norwegian',
-    'pl': 'Polish',
-    'pt-PT': 'Portuguese (Portugal)',
-    'pt-BR': 'Portuguese (Brazil)',
-    'ro': 'Romanian',
-    'ru': 'Russian',
-    'sk': 'Slovak',
-    'sl': 'Slovenian',
-    'sr': 'Serbian',
-    'sv': 'Swedish',
-    'th': 'Thai',
-    'tr': 'Turkish',
-    'uk': 'Ukranian',
-    'ur': 'Urdu',
-    'vi': 'Vietnamese',
-    'zh-TW': 'Chinese (Traditional)',
-    'zh-CN': 'Chinese (Simplified)',
-}
-
-# See go/iii
-LANGUAGE_SYNONYMS = {
-    'he' : 'iw',
-    'in' : 'id',
-    'mo' : 'ro',
-    # note that we don't currently support jv (javanese), or yi (yiddish).
-    'jw' : 'jv',
-    'ji' : 'yi'
-}
-
-# Mapping from language codes to the names of LayoutCode constants.  See:
-# http://code.google.com/apis/ajaxlanguage/documentation/referenceKeyboard.html
-VIRTUAL_KEYBOARD_LAYOUTS = {
-    'ur': 'URDU'
-}
-
-
-=======
->>>>>>> 86cf418f
 # ==== Field value text ========================================================
 
 def get_person_sex_text(person):
@@ -748,56 +610,8 @@
         self.post = lambda *args: None
 
     def write(self, text):
-<<<<<<< HEAD
-        """Sends text to the client using the charset from initialize()."""
-        self.response.out.write(text.encode(self.charset, 'replace'))
-
-    def select_charset(self):
-        # Get a list of the charsets that the client supports.
-        if self.request.get('charsets'): # allow override for testing
-            charsets = self.request.get('charsets').split(',')
-        else:
-            charsets = self.request.accept_charset.best_matches()
-
-        # Always prefer UTF-8 if the client supports it.
-        for charset in charsets:
-            if charset.lower().replace('_', '-') in ['utf8', 'utf-8']:
-                return charset
-
-        # Otherwise, look for a requested charset that Python supports.
-        for charset in charsets:
-            try:
-                'xyz'.encode(charset, 'replace')
-                return charset
-            except:
-                continue
-
-        # If Python doesn't know any of the requested charsets, use UTF-8.
-        return 'utf-8'
-
-    def select_locale(self):
-        """Detect and activate the appropriate locale.  The 'lang' query
-        parameter has priority, then the django_language cookie, then the
-        first language in the language menu, then the default setting."""
-        default_lang = (self.config and
-                        self.config.language_menu_options and
-                        self.config.language_menu_options[0])
-        lang = (self.params.lang or
-                self.request.cookies.get('django_language', None) or
-                default_lang or
-                django.conf.settings.LANGUAGE_CODE)
-        lang = re.sub('[^A-Za-z-]', '', lang)
-        lang = LANGUAGE_SYNONYMS.get(lang, lang)
-        self.response.headers.add_header(
-            'Set-Cookie', 'django_language=%s' % lang)
-        django.utils.translation.activate(lang)
-        rtl = django.utils.translation.get_language_bidi()
-        self.response.headers.add_header('Content-Language', lang)
-        return lang, rtl
-=======
         """Sends text to the client using the charset from select_charset()."""
         self.response.out.write(text.encode(self.env.charset, 'replace'))
->>>>>>> 86cf418f
 
     def get_url(self, action, repo=None, scheme=None, **params):
         """Constructs the absolute URL for a given action and query parameters,
