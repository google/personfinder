#!/usr/bin/python2.5
# Copyright 2010 Google Inc.
#
# Licensed under the Apache License, Version 2.0 (the "License");
# you may not use this file except in compliance with the License.
# You may obtain a copy of the License at
#
#      http://www.apache.org/licenses/LICENSE-2.0
#
# Unless required by applicable law or agreed to in writing, software
# distributed under the License is distributed on an "AS IS" BASIS,
# WITHOUT WARRANTIES OR CONDITIONS OF ANY KIND, either express or implied.
# See the License for the specific language governing permissions and
# limitations under the License.

__author__ = 'kpy@google.com (Ka-Ping Yee) and many other Googlers'

import calendar
import cgi
from datetime import datetime, timedelta
import httplib
import logging
import model
import os
import pfif
import random
import re
import time
import traceback
import unicodedata
import urllib
import urlparse

from google.appengine.dist import use_library
use_library('django', '1.1')

import django.conf
import django.utils.html
from google.appengine.api import images
from google.appengine.api import mail
from google.appengine.api import memcache
from google.appengine.api import taskqueue
from google.appengine.api import users
from google.appengine.ext import webapp
import google.appengine.ext.webapp.template
import google.appengine.ext.webapp.util
from recaptcha.client import captcha

import config
import user_agents

if os.environ.get('SERVER_SOFTWARE', '').startswith('Development'):
    # See http://code.google.com/p/googleappengine/issues/detail?id=985
    import urllib
    urllib.getproxies_macosx_sysconf = lambda: {}

ROOT = os.path.abspath(os.path.dirname(__file__))

# The domain name from which to send e-mail.
EMAIL_DOMAIN = 'appspotmail.com'  # All apps on appspot.com use this for mail.


# ==== Localization setup ======================================================

try:
    django.conf.settings.configure()
except:
    pass
django.conf.settings.LANGUAGE_CODE = 'en'
django.conf.settings.USE_I18N = True
django.conf.settings.LOCALE_PATHS = (os.path.join(ROOT, 'locale'),)
django.conf.settings.LANGUAGES_BIDI = ['ar', 'he', 'fa', 'iw', 'ur']

import django.utils.translation
# We use lazy translation in this file because the locale isn't set until the
# Handler is initialized.
from django.utils.translation import gettext_lazy as _

# Mapping from language codes to endonyms for all available languages.
LANGUAGE_ENDONYMS = {
    'ar': u'\u0627\u0644\u0639\u0631\u0628\u064A\u0629',
    'bg': u'\u0431\u044A\u043B\u0433\u0430\u0440\u0441\u043A\u0438',
    'ca': u'Catal\u00E0',
    'cs': u'\u010De\u0161tina',
    'da': u'Dansk',
    'de': u'Deutsch',
    'el': u'\u0395\u03BB\u03BB\u03B7\u03BD\u03B9\u03BA\u03AC',
    'en': u'English',
    'en-GB': u'English (UK)',
    'es': u'espa\u00F1ol',
    'es_419': u'espa\u00F1ol (Latinoam\u00e9rica)',
    'eu': u'Euskara',
    'fa': u'\u0641\u0627\u0631\u0633\u06CC',
    'fi': u'suomi',
    'fil': u'Filipino',
    'fr': u'Fran\u00e7ais',
    'fr-CA': u'Fran\u00e7ais (Canada)',
    'gl': u'Galego',
    'hi': u'\u0939\u093F\u0928\u094D\u0926\u0940',
    'hr': u'Hrvatski',
    'ht': u'Krey\u00f2l',
    'hu': u'magyar',
    'id': u'Bahasa Indonesia',
    'it': u'Italiano',
    'he': u'\u05E2\u05D1\u05E8\u05D9\u05EA',
    'ja': u'\u65E5\u672C\u8A9E',
    'ko': u'\uD55C\uAD6D\uC5B4',
    'lt': u'Lietuvi\u0173',
    'lv': u'Latvie\u0161u valoda',
    'nl': u'Nederlands',
    'no': u'Norsk',
    'pl': u'polski',
    'pt-PT': u'Portugu\u00EAs (Portugal)',
    'pt-BR': u'Portugu\u00EAs (Brasil)',
    'ro': u'Rom\u00E2n\u0103',
    'ru': u'\u0420\u0443\u0441\u0441\u043A\u0438\u0439',
    'sk': u'Sloven\u010Dina',
    'sl': u'Sloven\u0161\u010Dina',
    'sr': u'\u0441\u0440\u043F\u0441\u043A\u0438',
    'sv': u'Svenska',
    'th': u'\u0E44\u0E17\u0E22',
    'tr': u'T\u00FCrk\u00E7e',
    'uk': u'\u0423\u043A\u0440\u0430\u0457\u043D\u0441\u044C\u043A\u0430',
    'ur': u'\u0627\u0631\u062F\u0648',
    'vi': u'Ti\u1EBFng Vi\u1EC7t',
    'zh-TW': u'\u4E2D \u6587 (\u7E41 \u9AD4)',
    'zh-CN': u'\u4E2D \u6587 (\u7B80 \u4F53)',
}

# Mapping from language codes to English names for all available languages.
LANGUAGE_EXONYMS = {
    'ar': 'Arabic',
    'bg': 'Bulgarian',
    'ca': 'Catalan',
    'cs': 'Czech',
    'da': 'Danish',
    'de': 'German',
    'el': 'Greek',
    'en': 'English (US)',
    'en-GB': 'English (UK)',
    'es': 'Spanish',
    'es_419': 'Spanish (Latin America)',
    'eu': 'Basque',
    'fa': 'Persian',
    'fi': 'Finnish',
    'fil': 'Filipino',
    'fr': 'French (France)',
    'fr-CA': 'French (Canada)',
    'gl': 'Galician',
    'hi': 'Hindi',
    'hr': 'Croatian',
    'ht': 'Haitian Creole',
    'hu': 'Hungarian',
    'id': 'Indonesian',
    'it': 'Italian',
    'he': 'Hebrew',
    'ja': 'Japanese',
    'ko': 'Korean',
    'lt': 'Lithuanian',
    'lv': 'Latvian',
    'nl': 'Dutch',
    'no': 'Norwegian',
    'pl': 'Polish',
    'pt-PT': 'Portuguese (Portugal)',
    'pt-BR': 'Portuguese (Brazil)',
    'ro': 'Romanian',
    'ru': 'Russian',
    'sk': 'Slovak',
    'sl': 'Slovenian',
    'sr': 'Serbian',
    'sv': 'Swedish',
    'th': 'Thai',
    'tr': 'Turkish',
    'uk': 'Ukranian',
    'ur': 'Urdu',
    'vi': 'Vietnamese',
    'zh-TW': 'Chinese (Traditional)',
    'zh-CN': 'Chinese (Simplified)',
}

# Mapping from language codes to the names of LayoutCode constants.  See:
# http://code.google.com/apis/ajaxlanguage/documentation/referenceKeyboard.html
VIRTUAL_KEYBOARD_LAYOUTS = {
    'ur': 'URDU'
}


# ==== Field value text ========================================================

# UI text for the sex field when displaying a person.
PERSON_SEX_TEXT = {
    # This dictionary must have an entry for '' that gives the default text.
    '': '',
    'female': _('female'),
    'male': _('male'),
    'other': _('other')
}

assert set(PERSON_SEX_TEXT.keys()) == set(pfif.PERSON_SEX_VALUES)

def get_person_sex_text(person):
    """Returns the UI text for a person's sex field."""
    return PERSON_SEX_TEXT.get(person.sex or '')

# UI text for the expiry field when displayinga person.
PERSON_EXPIRY_TEXT = {
    '30': _('About 1 month (30 days) from now'),
    '60': _('About 2 months (60 days) from now'),
    '90': _('About 3 months (90 days) from now'),
    '180': _('About 6 months (180 days) from now'),
    '360': _('About 1 year (360 days) from now'),
}

# UI text for the status field when posting or displaying a note.
NOTE_STATUS_TEXT = {
    # This dictionary must have an entry for '' that gives the default text.
    '': _('Unspecified'),
    'information_sought': _('I am seeking information'),
    'is_note_author': _('I am this person'),
    'believed_alive':
        _('I have received information that this person is alive'),
    'believed_missing': _('I have reason to think this person is missing'),
    'believed_dead': _('I have received information that this person is dead'),
}

assert set(NOTE_STATUS_TEXT.keys()) == set(pfif.NOTE_STATUS_VALUES)

def get_note_status_text(note):
    """Returns the UI text for a note's status field."""
    return NOTE_STATUS_TEXT.get(note.status or '')


# UI text for the rolled-up status when displaying a person.
PERSON_STATUS_TEXT = {
    # This dictionary must have an entry for '' that gives the default text.
    '': _('Unspecified'),
    'information_sought': _('Someone is seeking information about this person'),
    'is_note_author': _('This person has posted a message'),
    'believed_alive':
        _('Someone has received information that this person is alive'),
    'believed_missing': _('Someone has reported that this person is missing'),
    'believed_dead':
        _('Someone has received information that this person is dead'),
}

assert set(PERSON_STATUS_TEXT.keys()) == set(pfif.NOTE_STATUS_VALUES)

def get_person_status_text(person):
    """Returns the UI text for a person's latest_status."""
    return PERSON_STATUS_TEXT.get(person.latest_status or '')

# ==== String formatting =======================================================

def format_utc_datetime(dt):
    if dt is None:
        return ''
    integer_dt = datetime(
        dt.year, dt.month, dt.day, dt.hour, dt.minute, dt.second)
    return integer_dt.isoformat() + 'Z'

def format_sitemaps_datetime(dt):
    integer_dt = datetime(
        dt.year, dt.month, dt.day, dt.hour, dt.minute, dt.second)
    return integer_dt.isoformat() + '+00:00'

def encode(string, encoding='utf-8'):
    """If unicode, encode to encoding; if 8-bit string, leave unchanged."""
    if isinstance(string, unicode):
        string = string.encode(encoding)
    return string

def urlencode(params, encoding='utf-8'):
    """Apply encoding to any Unicode strings in the parameter dict.
    Leave 8-bit strings alone.  (urllib.urlencode doesn't support Unicode.)"""
    keys = params.keys()
    keys.sort()  # Sort the keys to get canonical ordering
    return urllib.urlencode([
        (encode(key, encoding), encode(params[key], encoding))
        for key in keys if isinstance(params[key], basestring)])

def set_url_param(url, param, value):
    """This modifies a URL setting the given param to the specified value.  This
    may add the param or override an existing value, or, if the value is None,
    it will remove the param.  Note that value must be a basestring and can't be
    an int, for example."""
    url_parts = list(urlparse.urlparse(url))
    params = dict(cgi.parse_qsl(url_parts[4]))
    if value is None:
        if param in params:
            del(params[param])
    else:
        params[param] = value
    url_parts[4] = urlencode(params)
    return urlparse.urlunparse(url_parts)

def anchor_start(href):
    """Returns the HREF escaped and embedded in an anchor tag."""
    return '<a href="%s">' % django.utils.html.escape(href)

def anchor(href, body):
    """Returns a string anchor HTML element with the given href and body."""
    return anchor_start(href) + django.utils.html.escape(body) + '</a>'

# ==== Validators ==============================================================

# These validator functions are used to check and parse query parameters.
# When a query parameter is missing or invalid, the validator returns a
# default value.  For parameter types with a false value, the default is the
# false value.  For types with no false value, the default is None.

def strip(string):
    # Trailing nulls appear in some strange character encodings like Shift-JIS.
    return string.strip().rstrip('\0')

def validate_yes(string):
    return (strip(string).lower() == 'yes') and 'yes' or ''

def validate_checkbox(string):
    return (strip(string).lower() == 'on') and 'yes' or ''

def validate_role(string):
    return (strip(string).lower() == 'provide') and 'provide' or 'seek'

def validate_int(string):
    return string and int(strip(string))

def validate_sex(string):
    """Validates the 'sex' parameter, returning a canonical value or ''."""
    if string:
        string = strip(string).lower()
    return string in pfif.PERSON_SEX_VALUES and string or ''

def validate_expiry(value):
    """Validates that the 'expiry_option' parameter is a positive integer.

    Returns:
      the int() value if it's present and parses, or the default_expiry_days
      for the subdomain, if it's set, otherwise -1 which represents the
      'unspecified' status.
    """
    try:
        value = int(value)
    except Exception, e:
        logging.debug('validate_expiry exception: %s', e)
        return None
    return value > 0 and value or None

APPROXIMATE_DATE_RE = re.compile(r'^\d{4}(-\d\d)?(-\d\d)?$')

def validate_approximate_date(string):
    if string:
        string = strip(string)
        if APPROXIMATE_DATE_RE.match(string):
            return string
    return ''

AGE_RE = re.compile(r'^\d+(-\d+)?$')
# Hyphen with possibly surrounding whitespaces.
HYPHEN_RE = re.compile(
    ur'\s*[-\u2010-\u2015\u2212\u301c\u30fc\ufe58\ufe63\uff0d]\s*',
    re.UNICODE)

def validate_age(string):
    """Validates the 'age' parameter, returning a canonical value or ''."""
    if string:
        string = strip(string)
        string = unicodedata.normalize('NFKC', unicode(string))
        string = HYPHEN_RE.sub('-', string)
        if AGE_RE.match(string):
            return string
    return ''

def validate_status(string):
    """Validates an incoming status parameter, returning one of the canonical
    status strings or ''.  Note that '' is always used as the Python value
    to represent the 'unspecified' status."""
    if string:
        string = strip(string).lower()
    return string in pfif.NOTE_STATUS_VALUES and string or ''

DATETIME_RE = re.compile(r'^(\d\d\d\d)-(\d\d)-(\d\d)T(\d\d):(\d\d):(\d\d)Z$')

def validate_datetime(string):
    if not string:
        return None  # A missing value is okay.
    match = DATETIME_RE.match(string)
    if match:
        return datetime(*map(int, match.groups()))
    raise ValueError('Bad datetime: %r' % string)

def validate_timestamp(string):
    try:
        return string and datetime.utcfromtimestamp(float(strip(string)))
    except:
        raise ValueError('Bad timestamp %s' % string)

def validate_image(bytestring):
    try:
        image = ''
        if bytestring:
            image = images.Image(bytestring)
            image.width
        return image
    except:
        return False

def validate_version(string):
    """Version, if present, should be in pfif versions."""
    if string and strip(string) not in pfif.PFIF_VERSIONS:
        raise ValueError('Bad pfif version: %s' % string)
    return pfif.PFIF_VERSIONS[strip(string) or pfif.PFIF_DEFAULT_VERSION]

SUBDOMAIN_RE = re.compile('^[\w-]+$')
def validate_subdomain(string):
    try:
        match = SUBDOMAIN_RE.match(string)
        if match:
            return string
    except:
        raise ValueError('Subdomain cannot contain special characters other '
            'than underscore and hyphen')
        
# ==== Other utilities =========================================================

def url_is_safe(url):
    current_scheme, _, _, _, _ = urlparse.urlsplit(url)
    return current_scheme in ['http', 'https']

def get_app_name():
    """Canonical name of the app, without HR s~ nonsense."""
    app_id = os.environ['APPLICATION_ID']
    if app_id.startswith('s~'):
        app_id = app_id[2:]
    return app_id

def sanitize_urls(person):
    """Clean up URLs to protect against XSS."""
    if person.photo_url:
        if not url_is_safe(person.photo_url):
            person.photo_url = None
    if person.source_url:
        if not url_is_safe(person.source_url):
            person.source_url = None

def get_host():
    """Return the host name, without subdomain or version specific details."""
    host = os.environ['HTTP_HOST']
    parts = host.split('.')
    if len(parts) > 3:
        return '.'.join(parts[-3:])
    else:
        return host

def optionally_filter_sensitive_fields(records, auth=None):
    """Removes sensitive fields from a list of dictionaries, unless the client
    has full read authorization."""
    if not (auth and auth.full_read_permission):
        filter_sensitive_fields(records)

def filter_sensitive_fields(records):
    """Removes sensitive fields from a list of dictionaries."""
    for record in records:
        if 'date_of_birth' in record:
            record['date_of_birth'] = ''
        if 'author_email' in record:
            record['author_email'] = ''
        if 'author_phone' in record:
            record['author_phone'] = ''
        if 'email_of_found_person' in record:
            record['email_of_found_person'] = ''
        if 'phone_of_found_person' in record:
            record['phone_of_found_person'] = ''

def get_secret(name):
    """Gets a secret from the datastore by name, or returns None if missing."""
    secret = model.Secret.get_by_key_name(name)
    if secret:
        return secret.secret

# a datetime.datetime object representing debug time.
_utcnow_for_test = None

def set_utcnow_for_test(now):
    """Set current time for debug purposes."""
    global _utcnow_for_test
    _utcnow_for_test = now

def get_utcnow():
    """Return current time in utc, or debug value if set."""
    global _utcnow_for_test
    return _utcnow_for_test or datetime.utcnow()

def get_utcnow_seconds():
    """Return current time in seconds in utc, or debug value if set."""
    now = get_utcnow()
    return calendar.timegm(now.utctimetuple()) + now.microsecond * 1e-6

def get_local_message(local_messages, lang, default_message):
    """Return a localized message for lang where local_messages is a dictionary
    mapping language codes and localized messages, or return default_message if
    no such message is found."""
    if not isinstance(local_messages, dict):
        return default_message
    return local_messages.get(lang, local_messages.get('en', default_message))

def log_api_action(handler, action, num_person_records=0, num_note_records=0,
                   people_skipped=0, notes_skipped=0):
    """Log an api action."""
    log = handler.config and handler.config.api_action_logging
    if log:
        model.ApiActionLog.record_action(
            handler.subdomain, handler.params.key,
            handler.params.version.version, action,
            num_person_records, num_note_records,
            people_skipped, notes_skipped,
            handler.request.headers.get('User-Agent'),
            handler.request.remote_addr, handler.request.url)

def get_full_name(first_name, last_name, config):
    """Return full name string obtained by concatenating first_name and
    last_name in the order specified by config.family_name_first, or just
    first_name if config.use_family_name is False."""
    if config.use_family_name:
        separator = (first_name and last_name) and u' ' or u''
        if config.family_name_first:
            return separator.join([last_name, first_name])
        else:
            return separator.join([first_name, last_name])
    else:
        return first_name

def get_person_full_name(person, config):
    """Return person's full name.  "person" can be any object with "first_name"
    and "last_name" attributes."""
    return get_full_name(person.first_name, person.last_name, config)

def send_confirmation_email_to_record_author(handler, person,
                                             action, embed_url, record_id):
    """Send the author an email to confirm enabling/disabling notes 
    of a record."""
    if not person.author_email:
        return handler.error(
            400,
            _('No author email for record %(id)s.') % {'id' : record_id})

<<<<<<< HEAD
    # i18n: Subject line of an e-mail message confirming the author
    # wants to disable notes for this record
=======
    # i18n: Subject line of an e-mail message that confirms with the record
    # author that he wants to disable notes on this record.
>>>>>>> 661857bf
    subject = _(
        '[Person Finder] Please confirm %(action)s status updates for record '
        '"%(first_name)s %(last_name)s"'
        ) % {'action': action, 'first_name': person.first_name,
             'last_name': person.last_name}

    # send e-mail to record author confirming the lock of this record.
    template_name = '%s_notes_email.txt' % action
    handler.send_mail(
        subject=subject,
        to=person.author_email,
        body=handler.render_to_string(
            template_name,
            author_name=person.author_name,
            first_name=person.first_name,
            last_name=person.last_name,
            site_url=handler.get_url('/'),
            embed_url=embed_url
        )
    )


# ==== Base Handler ============================================================

class Struct:
    def __init__(self, **kwargs):
        self.__dict__.update(kwargs)

global_cache = {}
global_cache_insert_time = {}


class Handler(webapp.RequestHandler):
    # Handlers that don't need a subdomain configuration can set this to False.
    subdomain_required = True

    # Handlers that don't use a subdomain can set this to True.
    ignore_subdomain = False

    # Handlers that require HTTPS can set this to True.
    https_required = False

    # Handlers to enable even for deactivated subdomains can set this to True.
    ignore_deactivation = False

    auto_params = {
        'lang': strip,
        'query': strip,
        'first_name': strip,
        'last_name': strip,
        'alternate_first_names': strip,
        'alternate_last_names': strip,
        'sex': validate_sex,
        'date_of_birth': validate_approximate_date,
        'age': validate_age,
        'home_street': strip,
        'home_neighborhood': strip,
        'home_city': strip,
        'home_state': strip,
        'home_postal_code': strip,
        'home_country': strip,
        'author_name': strip,
        'author_phone': strip,
        'author_email': strip,
        'source_url': strip,
        'source_date': strip,
        'source_name': strip,
        'description': strip,
        'expiry_option': validate_expiry,
        'dupe_notes': validate_yes,
        'id': strip,
        'text': strip,
        'status': validate_status,
        'last_known_location': strip,
        'found': validate_yes,
        'email_of_found_person': strip,
        'phone_of_found_person': strip,
        'error': strip,
        'role': validate_role,
        'clone': validate_yes,
        'small': validate_yes,
        'style': strip,
        'add_note': validate_yes,
        'photo_url': strip,
        'photo': validate_image,
        'max_results': validate_int,
        'skip': validate_int,
        'min_entry_date': validate_datetime,
        'person_record_id': strip,
        'omit_notes': validate_yes,
        'id1': strip,
        'id2': strip,
        'id3': strip,
        'version': validate_version,
        'content_id': strip,
        'target': strip,
        'signature': strip,
        'flush_cache': validate_yes,
        'operation': strip,
        'confirm': validate_yes,
        'key': strip,
        'subdomain_new': validate_subdomain,
        'utcnow': validate_timestamp,
        'subscribe_email': strip,
        'subscribe': validate_checkbox,
        'suppress_redirect': validate_yes,
        'cursor': strip,
        'flush_config_cache': strip
    }

    def maybe_redirect_jp_tier2_mobile(self):
        """Returns a redirection URL based on the jp_tier2_mobile_redirect_url
        setting if the request is from a Japanese Tier-2 phone."""
        if (self.config and
            self.config.jp_tier2_mobile_redirect_url and
            not self.params.suppress_redirect and
            not self.params.small and
            user_agents.is_jp_tier2_mobile_phone(self.request)):
            # Except for top page, we propagate path and query params.
            redirect_url = (self.config.jp_tier2_mobile_redirect_url +
                            self.request.path)
            if self.request.path != '/' and self.request.query_string:
                redirect_url += '?' + self.request.query_string
            return redirect_url
        return ''

    def redirect(self, url, **params):
        if re.match('^[a-z]+:', url):
            if params:
                url += '?' + urlencode(params, self.charset)
        else:
            url = self.get_url(url, **params)
        return webapp.RequestHandler.redirect(self, url)

    def cache_key_for_request(self):
        # Use the whole URL as the key, ensuring that lang is included.
        # We must use the computed lang (self.env.lang), not the query
        # parameter (self.params.lang).
        url = set_url_param(self.request.url, 'lang', self.env.lang)

        # Include the charset in the key, since the <meta> tag can differ.
        return set_url_param(url, 'charsets', self.charset)

    def render_from_cache(self, cache_time, key=None):
        """Render from cache if appropriate. Returns true if done."""
        if not cache_time:
            return False

        now = time.time()
        key = self.cache_key_for_request()
        if cache_time > (now - global_cache_insert_time.get(key, 0)):
            self.write(global_cache[key])
            logging.debug('Rendering cached response.')
            return True
        logging.debug('Render cache missing/stale, re-rendering.')
        return False

    def render(self, name, cache_time=0, **values):
        """Renders the template, optionally caching locally.

        The optional cache is local instead of memcache--this is faster but
        will be recomputed for every running instance.  It also consumes local
        memory, but that's not a likely issue for likely amounts of cached data.

        Args:
            name: name of the file in the template directory.
            cache_time: optional time in seconds to cache the response locally.
        """
        if self.render_from_cache(cache_time):
            return
        values['env'] = self.env  # pass along application-wide context
        values['params'] = self.params  # pass along the query parameters
        values['config'] = self.config  # pass along the configuration
        # TODO(kpy): Remove "templates/" from all template names in calls
        # to this method, and have this method call render_to_string instead.
        response = webapp.template.render(os.path.join(ROOT, name), values)
        self.write(response)
        if cache_time:
            now = time.time()
            key = self.cache_key_for_request()
            global_cache[key] = response
            global_cache_insert_time[key] = now

    def render_to_string(self, name, **values):
        """Renders the specified template to a string."""
        return webapp.template.render(
            os.path.join(ROOT, 'templates', name), values)

    def error(self, code, message=''):
        self.info(code, message, style='error')

    def info(self, code, message='', message_html='', style='info'):
        is_error = 400 <= code < 600
        if is_error:
            webapp.RequestHandler.error(self, code)
        else:
            self.response.set_status(code)
        if not message and not message_html:
            message = '%d: %s' % (code, httplib.responses.get(code))
        try:
            self.render('templates/message.html', cls=style,
                        message=message, message_html=message_html)
        except:
            self.response.out.write(message)
        self.terminate_response()

    def terminate_response(self):
        """Prevents any further output from being written."""
        self.response.out.write = lambda *args: None
        self.get = lambda *args: None
        self.post = lambda *args: None

    def write(self, text):
        """Sends text to the client using the charset from initialize()."""
        self.response.out.write(text.encode(self.charset, 'replace'))

    def select_charset(self):
        # Get a list of the charsets that the client supports.
        if self.request.get('charsets'): # allow override for testing
            charsets = self.request.get('charsets').split(',')
        else:
            charsets = self.request.accept_charset.best_matches()

        # Always prefer UTF-8 if the client supports it.
        for charset in charsets:
            if charset.lower().replace('_', '-') in ['utf8', 'utf-8']:
                return charset

        # Otherwise, look for a requested charset that Python supports.
        for charset in charsets:
            try:
                'xyz'.encode(charset, 'replace')
                return charset
            except:
                continue

        # If Python doesn't know any of the requested charsets, use UTF-8.
        return 'utf-8'

    def select_locale(self):
        """Detect and activate the appropriate locale.  The 'lang' query
        parameter has priority, then the django_language cookie, then the
        first language in the language menu, then the default setting."""
        default_lang = (self.config and
                        self.config.language_menu_options and
                        self.config.language_menu_options[0])
        lang = (self.params.lang or
                self.request.cookies.get('django_language', None) or
                default_lang or
                django.conf.settings.LANGUAGE_CODE)
        lang = re.sub('[^A-Za-z-]', '', lang)
        self.response.headers.add_header(
            'Set-Cookie', 'django_language=%s' % lang)
        django.utils.translation.activate(lang)
        rtl = django.utils.translation.get_language_bidi()
        self.response.headers.add_header('Content-Language', lang)
        return lang, rtl

    def get_url(self, path, scheme=None, **params):
        """Constructs the absolute URL for a given path and query parameters,
        preserving the current 'subdomain', 'small', and 'style' parameters.
        Parameters are encoded using the same character encoding (i.e.
        self.charset) used to deliver the document."""
        for name in ['subdomain', 'small', 'style']:
            if self.request.get(name) and name not in params:
                params[name] = self.request.get(name)
        if params:
            separator = ('?' in path) and '&' or '?'
            path += separator + urlencode(params, self.charset)
        current_scheme, netloc, _, _, _ = urlparse.urlsplit(self.request.url)
        if netloc.split(':')[0] == 'localhost':
            scheme = 'http'  # HTTPS is not available during testing
        return (scheme or current_scheme) + '://' + netloc + path

    def get_subdomain(self):
        """Determines the subdomain of the request."""
        if self.ignore_subdomain:
            return None

        # The 'subdomain' query parameter always overrides the hostname
        if strip(self.request.get('subdomain', '')):
            return strip(self.request.get('subdomain'))

        levels = self.request.headers.get('Host', '').split('.')
        if levels[-2:] == ['appspot', 'com'] and len(levels) >= 4:
            # foo.person-finder.appspot.com -> subdomain 'foo'
            # bar.kpy.latest.person-finder.appspot.com -> subdomain 'bar'
            return levels[0]

        # Use the 'default_subdomain' setting, if present.
        return config.get('default_subdomain')

    def get_parent_domain(self):
        """Determines the app's domain, not including the subdomain."""
        levels = self.request.headers.get('Host', '').split('.')
        if levels[-2:] == ['appspot', 'com']:
            return '.'.join(levels[-3:])
        return '.'.join(levels)

    def get_start_url(self, subdomain=None):
        """Constructs the URL to the start page for this subdomain."""
        subdomain = subdomain or self.subdomain
        levels = self.request.headers.get('Host', '').split('.')
        if levels[-2:] == ['appspot', 'com']:
            return 'http://' + '.'.join([subdomain] + levels[-3:])
        return self.get_url('/', subdomain=subdomain)

    def send_mail(self, to, subject, body):
        """Sends e-mail using a sender address that's allowed for this app."""
        app_id = get_app_name()
        sender = 'Do not reply <do-not-reply@%s.%s>' % (app_id, EMAIL_DOMAIN)
        taskqueue.add(queue_name='send-mail', url='/admin/send_mail',
                      params={'sender': sender,
                              'to': to,
                              'subject': subject,
                              'body': body})

    def get_captcha_html(self, error_code=None, use_ssl=False):
        """Generates the necessary HTML to display a CAPTCHA validation box."""

        # We use the 'custom_translations' parameter for UI messages, whereas
        # the 'lang' parameter controls the language of the challenge itself.
        # reCAPTCHA falls back to 'en' if this parameter isn't recognized.
        lang = self.env.lang.split('-')[0]

        return captcha.get_display_html(
            public_key=config.get('captcha_public_key'),
            use_ssl=use_ssl, error=error_code, lang=lang,
            custom_translations={
                # reCAPTCHA doesn't support all languages, so we treat its
                # messages as part of this app's usual translation workflow
                'instructions_visual': _('Type the two words:'),
                'instructions_audio': _('Type what you hear:'),
                'play_again': _('Play the sound again'),
                'cant_hear_this': _('Download the sound as MP3'),
                'visual_challenge': _('Get a visual challenge'),
                'audio_challenge': _('Get an audio challenge'),
                'refresh_btn': _('Get a new challenge'),
                'help_btn': _('Help'),
                'incorrect_try_again': _('Incorrect.  Try again.')
            }
        )

    def get_captcha_response(self):
        """Returns an object containing the CAPTCHA response information for the
        given request's CAPTCHA field information."""
        challenge = self.request.get('recaptcha_challenge_field')
        response = self.request.get('recaptcha_response_field')
        remote_ip = os.environ['REMOTE_ADDR']
        return captcha.submit(
            challenge, response, config.get('captcha_private_key'), remote_ip)

    def handle_exception(self, exception, debug_mode):
        logging.error(traceback.format_exc())
        self.error(500, _(
            'There was an error processing your request.  Sorry for the '
            'inconvenience.  Our administrators will investigate the source '
            'of the problem, but please check that the format of your '
            'request is correct.'))

    def set_content_type(self, type):
        self.response.headers['Content-Type'] = \
            '%s; charset=%s' % (type, self.charset)

    def to_local_time(self, date):
        """Converts a datetime object to the local time configured for the
        current subdomain.  For convenience, returns None if date is None."""
        # TODO(kpy): This only works for subdomains that have a single fixed
        # time zone offset and never use Daylight Saving Time.
        if date:
            if self.config.time_zone_offset:
                return date + timedelta(0, 3600*self.config.time_zone_offset)
            return date

    def get_instance_options(self):
        options = []
        for subdomain in config.get('active_subdomains') or []:
            titles = config.get_for_subdomain(subdomain, 'subdomain_titles')
            default_title = (titles.values() or ['?'])[0]
            title = titles.get(self.env.lang, titles.get('en', default_title))
            options.append(Struct(title=title, subdomain=subdomain))
        return options

    def get_subdomains_as_html(self):
        
        result = '''
<style>body { font-family: arial; font-size: 13px; }</style>
<p>Select a Person Finder site:<ul>
'''
        for instance in self.get_instance_options():
            url = self.get_start_url(instance.subdomain)
            result += '<li><a href="%s">%s</a>' % (url, instance.subdomain)
        result += '</ul>'
        return result
        
        
    def initialize(self, *args):
        webapp.RequestHandler.initialize(self, *args)
        self.params = Struct()
        self.env = Struct()

        # Log AppEngine-specific request headers.
        for name in self.request.headers.keys():
            if name.lower().startswith('x-appengine'):
                logging.debug('%s: %s' % (name, self.request.headers[name]))

        # Determine the subdomain.
        self.subdomain = self.get_subdomain()

        # Get the subdomain-specific configuration.
        self.config = self.subdomain and config.Configuration(self.subdomain)

        # Choose a charset for encoding the response.
        # We assume that any client that doesn't support UTF-8 will specify a
        # preferred encoding in the Accept-Charset header, and will use this
        # encoding for content, query parameters, and form data.  We make this
        # assumption across all subdomains.
        # (Some Japanese mobile phones support only Shift-JIS and expect
        # content, parameters, and form data all to be encoded in Shift-JIS.)
        self.charset = self.select_charset()
        self.request.charset = self.charset
        self.set_content_type('text/html')  # add charset to Content-Type header

        # Validate query parameters.
        for name, validator in self.auto_params.items():
            try:
                value = self.request.get(name, '')
                setattr(self.params, name, validator(value))
            except Exception, e:
                setattr(self.params, name, validator(None))
                return self.error(400, 'Invalid parameter %s: %s' % (name, e))

        if self.params.flush_cache:
            # Useful for debugging and testing.
            memcache.flush_all()
            global_cache.clear()
            global_cache_insert_time.clear()

        flush_what = self.params.flush_config_cache
        if flush_what == "all":
            logging.info('Flushing complete config_cache')
            config.cache.flush()
        elif flush_what != "nothing":
            config.cache.delete(flush_what)

        # Activate localization.
        lang, rtl = self.select_locale()

        # Log the User-Agent header.
        sample_rate = float(
            self.config and self.config.user_agent_sample_rate or 0)
        if random.random() < sample_rate:
            model.UserAgentLog(
                subdomain=self.subdomain, sample_rate=sample_rate,
                user_agent=self.request.headers.get('User-Agent'), lang=lang,
                accept_charset=self.request.headers.get('Accept-Charset', ''),
                ip_address=self.request.remote_addr).put()

        # Put common non-subdomain-specific template variables in self.env.
        self.env.charset = self.charset
        self.env.url = set_url_param(self.request.url, 'lang', lang)
        self.env.netloc = urlparse.urlparse(self.request.url)[1]
        self.env.domain = self.env.netloc.split(':')[0]
        self.env.parent_domain = self.get_parent_domain()
        self.env.lang = lang
        self.env.virtual_keyboard_layout = VIRTUAL_KEYBOARD_LAYOUTS.get(lang)
        self.env.rtl = rtl
        self.env.back_chevron = rtl and u'\xbb' or u'\xab'
        self.env.analytics_id = get_secret('analytics_id')
        self.env.maps_api_key = get_secret('maps_api_key')

        # Provide the status field values for templates.
        status_values = pfif.NOTE_STATUS_VALUES[:]
        if self.config and (not self.config.allow_believed_dead_via_ui):
            status_values.remove('believed_dead')
        self.env.status_options = [Struct(value=value,
                                   text=NOTE_STATUS_TEXT[value])
                                   for value in status_values]

        # Provide the list of instances.
        self.env.instances = self.get_instance_options()

        # Expiry option field values (durations)
        expiry_keys = PERSON_EXPIRY_TEXT.keys().sort()
        self.env.expiry_options = [
            Struct(value=value, text=PERSON_EXPIRY_TEXT[value])
            for value in sorted(PERSON_EXPIRY_TEXT.keys(),
                                key=int)
            ]

        # Check for SSL (unless running on localhost for development).
        if self.https_required and self.env.domain != 'localhost':
            scheme = urlparse.urlparse(self.request.url)[0]
            if scheme != 'https':
                return self.error(403, 'HTTPS is required.')

        # Check for an authorization key.
        self.auth = None
        if self.params.key:
            if self.subdomain: 
                # check for domain specific one.
                self.auth = model.Authorization.get(self.subdomain, self.params.key)
            if not self.auth:
              # perhaps this is a global key ('*' for consistency with config).
              self.auth = model.Authorization.get('*', self.params.key)

        # Handlers that don't need a subdomain configuration can skip it.
        if not self.subdomain:
            if self.subdomain_required:
                return self.error(400, 'No subdomain specified.')
            return

        # Reject requests for subdomains that don't exist.
        if self.subdomain and not model.Subdomain.get_by_key_name(
            self.subdomain):
            message_html = "No such domain <p>" + \
                self.get_subdomains_as_html()
            return self.info(404, message_html=message_html, style='error')

        # To preserve the subdomain properly as the user navigates the site:
        # (a) For links, always use self.get_url to get the URL for the HREF.
        # (b) For forms, use a plain path like "/view" for the ACTION and
        #     include {{env.subdomain_field_html}} inside the form element.
        subdomain_field_html = (
            '<input type="hidden" name="subdomain" value="%s">' %
            self.request.get('subdomain', ''))

        # Put common subdomain-specific template variables in self.env.
        self.env.subdomain = self.subdomain
        self.env.subdomain_title = get_local_message(
            self.config.subdomain_titles, lang, '?')
        self.env.keywords = self.config.keywords
        self.env.family_name_first = self.config.family_name_first
        self.env.use_family_name = self.config.use_family_name
        self.env.use_alternate_names = self.config.use_alternate_names
        self.env.use_postal_code = self.config.use_postal_code
        self.env.allow_believed_dead_via_ui = \
            self.config.allow_believed_dead_via_ui
        self.env.map_default_zoom = self.config.map_default_zoom
        self.env.map_default_center = self.config.map_default_center
        self.env.map_size_pixels = self.config.map_size_pixels
        self.env.language_api_key = self.config.language_api_key
        self.env.subdomain_field_html = subdomain_field_html
        self.env.main_url = self.get_url('/')
        self.env.embed_url = self.get_url('/embed')

        self.env.main_page_custom_html = get_local_message(
            self.config.main_page_custom_htmls, lang, '')
        self.env.results_page_custom_html = get_local_message(
            self.config.results_page_custom_htmls, lang, '')
        self.env.view_page_custom_html = get_local_message(
            self.config.view_page_custom_htmls, lang, '')
        self.env.seek_query_form_custom_html = get_local_message(
            self.config.seek_query_form_custom_htmls, lang, '')

        # Pre-format full name using self.params.{first_name,last_name}.
        self.env.params_full_name = get_person_full_name(
            self.params, self.config)

        # Provide the contents of the language menu.
        self.env.language_menu = [
            {'lang': lang,
             'endonym': LANGUAGE_ENDONYMS.get(lang, '?'),
             'url': set_url_param(self.request.url, 'lang', lang)}
            for lang in self.config.language_menu_options or []
        ]

        # If this subdomain has been deactivated, terminate with a message.
        if self.config.deactivated and not self.ignore_deactivation:
            self.env.language_menu = []
            self.render('templates/message.html', cls='deactivation',
                        message_html=self.config.deactivation_message_html)
            self.terminate_response()

    def is_test_mode(self):
        """Returns True if the request is in test mode. Request is considered
        to be in test mode if the remote IP address is the localhost and if
        the 'test_mode' HTTP parameter exists and is set to 'yes'."""
        post_is_test_mode = validate_yes(self.request.get('test_mode', ''))
        client_is_localhost = os.environ['REMOTE_ADDR'] == '127.0.0.1'
        return post_is_test_mode and client_is_localhost

    def head(self, **kwargs):
        """Default implementation for a HEAD request."""
        self.get(**kwargs)
        self.response.body = ''


def run(*mappings, **kwargs):
    webapp.util.run_wsgi_app(webapp.WSGIApplication(list(mappings), **kwargs))<|MERGE_RESOLUTION|>--- conflicted
+++ resolved
@@ -543,13 +543,8 @@
             400,
             _('No author email for record %(id)s.') % {'id' : record_id})
 
-<<<<<<< HEAD
-    # i18n: Subject line of an e-mail message confirming the author
-    # wants to disable notes for this record
-=======
     # i18n: Subject line of an e-mail message that confirms with the record
     # author that he wants to disable notes on this record.
->>>>>>> 661857bf
     subject = _(
         '[Person Finder] Please confirm %(action)s status updates for record '
         '"%(first_name)s %(last_name)s"'
