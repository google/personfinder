#!/usr/bin/python2.5
# Copyright 2010 Google Inc.
#
# Licensed under the Apache License, Version 2.0 (the "License");
# you may not use this file except in compliance with the License.
# You may obtain a copy of the License at
#
#      http://www.apache.org/licenses/LICENSE-2.0
#
# Unless required by applicable law or agreed to in writing, software
# distributed under the License is distributed on an "AS IS" BASIS,
# WITHOUT WARRANTIES OR CONDITIONS OF ANY KIND, either express or implied.
# See the License for the specific language governing permissions and
# limitations under the License.

__author__ = 'kpy@google.com (Ka-Ping Yee) and many other Googlers'

from django_setup import ugettext as _  # always keep this first

import calendar
import cgi
from datetime import datetime, timedelta
import httplib
import logging
import os
import random
import re
import sys
import time
import traceback
import unicodedata
import urllib
import urlparse

import django.utils.html
from google.appengine.api import images
from google.appengine.api import mail
from google.appengine.api import taskqueue
from google.appengine.api import users
from google.appengine.ext import webapp
import google.appengine.ext.webapp.template
import google.appengine.ext.webapp.util
from recaptcha.client import captcha

import const
import config
import legacy_redirect
import model
import pfif
import resources
import user_agents

# The domain name from which to send e-mail.
EMAIL_DOMAIN = 'appspotmail.com'  # All apps on appspot.com use this for mail.


# ==== Field value text ========================================================

def get_person_sex_text(person):
    """Returns the UI text for a person's sex field."""
    return const.PERSON_SEX_TEXT.get(person.sex or '')

def get_note_status_text(note):
    """Returns the UI text for a note's status field."""
    return const.NOTE_STATUS_TEXT.get(note.status or '')

def get_person_status_text(person):
    """Returns the UI text for a person's latest_status."""
    return const.PERSON_STATUS_TEXT.get(person.latest_status or '')

# Things that occur as prefixes of global paths (i.e. no repository name).
GLOBAL_PATH_RE = re.compile(r'^/(global|personfinder)(/?|/.*)$')


# ==== String formatting =======================================================

def format_utc_datetime(dt):
    if dt is None:
        return ''
    integer_dt = datetime(
        dt.year, dt.month, dt.day, dt.hour, dt.minute, dt.second)
    return integer_dt.isoformat() + 'Z'

def format_sitemaps_datetime(dt):
    integer_dt = datetime(
        dt.year, dt.month, dt.day, dt.hour, dt.minute, dt.second)
    return integer_dt.isoformat() + '+00:00'

def encode(string, encoding='utf-8'):
    """If unicode, encode to encoding; if 8-bit string, leave unchanged."""
    if isinstance(string, unicode):
        string = string.encode(encoding)
    return string

def urlencode(params, encoding='utf-8'):
    """Encode the key-value pairs in 'params' into a query string, applying
    the specified encoding to any Unicode strings and ignoring any keys that
    have value == None.  (urllib.urlencode doesn't support Unicode)."""
    keys = params.keys()
    keys.sort()  # Sort the keys to get canonical ordering
    return urllib.urlencode([
        (encode(key, encoding), encode(params[key], encoding))
        for key in keys if isinstance(params[key], basestring)])

def set_param(params, param, value):
    """Take the params from a urlparse and override one of the values."""
    # This will strip out None-valued params and collapse repeated params.
    params = dict(cgi.parse_qsl(params))
    if value is None:
        if param in params:
            del(params[param])
    else:
        params[param] = value
    return urlencode(params)


def set_url_param(url, param, value):
    """This modifies a URL setting the given param to the specified value.  This
    may add the param or override an existing value, or, if the value is None,
    it will remove the param.  Note that value must be a basestring and can't be
    an int, for example."""
    url_parts = list(urlparse.urlparse(url))
    url_parts[4] = set_param(url_parts[4], param, value)
    return urlparse.urlunparse(url_parts)

def anchor_start(href):
    """Returns the HREF escaped and embedded in an anchor tag."""
    return '<a href="%s">' % django.utils.html.escape(href)

def anchor(href, body):
    """Returns a string anchor HTML element with the given href and body."""
    return anchor_start(href) + django.utils.html.escape(body) + '</a>'


# ==== Validators ==============================================================

# These validator functions are used to check and parse query parameters.
# Each validator should return a parsed, sanitized value, or return a default
# value, or raise ValueError to display an error message to the user.

def strip(string):
    # Trailing nulls appear in some strange character encodings like Shift-JIS.
    return string.strip().rstrip('\0')

def validate_yes(string):
    return (strip(string).lower() == 'yes') and 'yes' or ''

def validate_checkbox(string):
    return (strip(string).lower() == 'on') and 'yes' or ''

def validate_role(string):
    return (strip(string).lower() == 'provide') and 'provide' or 'seek'

def validate_int(string):
    return string and int(strip(string))

def validate_sex(string):
    """Validates the 'sex' parameter, returning a canonical value or ''."""
    if string:
        string = strip(string).lower()
    return string in pfif.PERSON_SEX_VALUES and string or ''

def validate_expiry(value):
    """Validates that the 'expiry_option' parameter is a positive integer.

    Returns:
      the int() value if it's present and parses, or the default_expiry_days
      for the repository, if it's set, otherwise -1 which represents the
      'unspecified' status.
    """
    try:
        value = int(value)
    except Exception, e:
        return None
    return value > 0 and value or None

APPROXIMATE_DATE_RE = re.compile(r'^\d{4}(-\d\d)?(-\d\d)?$')

def validate_approximate_date(string):
    if string:
        string = strip(string)
        if APPROXIMATE_DATE_RE.match(string):
            return string
    return ''

AGE_RE = re.compile(r'^\d+(-\d+)?$')
# Hyphen with possibly surrounding whitespaces.
HYPHEN_RE = re.compile(
    ur'\s*[-\u2010-\u2015\u2212\u301c\u30fc\ufe58\ufe63\uff0d]\s*',
    re.UNICODE)

def validate_age(string):
    """Validates the 'age' parameter, returning a canonical value or ''."""
    if string:
        string = strip(string)
        string = unicodedata.normalize('NFKC', unicode(string))
        string = HYPHEN_RE.sub('-', string)
        if AGE_RE.match(string):
            return string
    return ''

def validate_status(string):
    """Validates an incoming status parameter, returning one of the canonical
    status strings or ''.  Note that '' is always used as the Python value
    to represent the 'unspecified' status."""
    if string:
        string = strip(string).lower()
    return string in pfif.NOTE_STATUS_VALUES and string or ''

DATETIME_RE = re.compile(r'^(\d\d\d\d)-(\d\d)-(\d\d)T(\d\d):(\d\d):(\d\d)Z$')

def validate_datetime(string):
    if not string:
        return None  # A missing value is okay.
    match = DATETIME_RE.match(string)
    if match:
        return datetime(*map(int, match.groups()))
    raise ValueError('Bad datetime: %r' % string)

def validate_timestamp(string):
    try:
        return string and datetime.utcfromtimestamp(float(strip(string)))
    except:
        raise ValueError('Bad timestamp: %s' % string)

def validate_image(bytestring):
    try:
        image = ''
        if bytestring:
            image = images.Image(bytestring)
            image.width
        return image
    except:
        return False

def validate_version(string):
    """Version, if present, should be in pfif versions."""
    if string and strip(string) not in pfif.PFIF_VERSIONS:
        raise ValueError('Bad pfif version: %s' % string)
    return pfif.PFIF_VERSIONS[strip(string) or pfif.PFIF_DEFAULT_VERSION]

REPO_RE = re.compile('^[a-z0-9-]+$')

def validate_repo(string):
    string = (string or '').strip()
    if not string:
        return None
    if string == 'global':
        raise ValueError('"global" is an illegal repository name.')
    if REPO_RE.match(string):
        return string
    raise ValueError('Repository names can only contain '
                     'lowercase letters, digits, and hyphens.')


RESOURCE_NAME_RE = re.compile('^[a-z0-9._-]+$')

def validate_resource_name(string):
    """A resource name or bundle label."""
    string = (string or '').strip().lower()
    if not string:
        return None
    if RESOURCE_NAME_RE.match(string):
        return string
    raise ValueError('Invalid resource name or bundle name: %r' % string)


LANG_RE = re.compile('^[A-Za-z0-9-]+$')

def validate_lang(string):
    """A BCP 47 language tag."""
    string = (string or '').strip().lower()
    if not string:
        return None
    if LANG_RE.match(string):
        return string
    raise ValueError('Invalid language tag: %r' % string)


def validate_cache_seconds(string):
    """A number of seconds to cache a Resource in RAM."""
    string = (string or '').strip()
    if string:
        return float(string)
    return 1.0


# ==== Other utilities =========================================================

def url_is_safe(url):
    current_scheme, _, _, _, _ = urlparse.urlsplit(url)
    return current_scheme in ['http', 'https']

def get_app_name():
    """Canonical name of the app, without HR s~ nonsense.  This only works in
    the context of the appserver (eg remote_api can't use it)."""
    from google.appengine.api import app_identity
    return app_identity.get_application_id()

def sanitize_urls(person):
    """Clean up URLs to protect against XSS."""
    if person.photo_url:
        if not url_is_safe(person.photo_url):
            person.photo_url = None
    if person.source_url:
        if not url_is_safe(person.source_url):
            person.source_url = None

def get_host(host=None):
    host = host or os.environ['HTTP_HOST']
    """Return the host name, without version specific details."""
    parts = host.split('.')
    if len(parts) > 3:
        return '.'.join(parts[-3:])
    else:
        return host

def optionally_filter_sensitive_fields(records, auth=None):
    """Removes sensitive fields from a list of dictionaries, unless the client
    has full read authorization."""
    if not (auth and auth.full_read_permission):
        filter_sensitive_fields(records)

def filter_sensitive_fields(records):
    """Removes sensitive fields from a list of dictionaries."""
    for record in records:
        if 'date_of_birth' in record:
            record['date_of_birth'] = ''
        if 'author_email' in record:
            record['author_email'] = ''
        if 'author_phone' in record:
            record['author_phone'] = ''
        if 'email_of_found_person' in record:
            record['email_of_found_person'] = ''
        if 'phone_of_found_person' in record:
            record['phone_of_found_person'] = ''

def get_secret(name):
    """Gets a secret from the datastore by name, or returns None if missing."""
    secret = model.Secret.get_by_key_name(name)
    if secret:
        return secret.secret

# The current time for testing as a datetime object, or None if using real time.
_utcnow_for_test = None

def set_utcnow_for_test(now):
    """Sets the current time for testing purposes.  Pass in a datetime object
    or a timestamp in epoch seconds; or pass None to revert to real time."""
    global _utcnow_for_test
    if isinstance(now, (int, float)):
        now = datetime.utcfromtimestamp(now)
    _utcnow_for_test = now

def get_utcnow():
    """Returns the current UTC datetime (settable with set_utcnow_for_test)."""
    global _utcnow_for_test
    return (_utcnow_for_test is None) and datetime.utcnow() or _utcnow_for_test

def get_utcnow_seconds():
    """Returns the time in epoch seconds (settable with set_utcnow_for_test)."""
    now = get_utcnow()
    return calendar.timegm(now.utctimetuple()) + now.microsecond * 1e-6

def log_api_action(handler, action, num_person_records=0, num_note_records=0,
                   people_skipped=0, notes_skipped=0):
    """Log an API action."""
    log = handler.config and handler.config.api_action_logging
    if log:
        model.ApiActionLog.record_action(
            handler.repo, handler.params.key,
            handler.params.version.version, action,
            num_person_records, num_note_records,
            people_skipped, notes_skipped,
            handler.request.headers.get('User-Agent'),
            handler.request.remote_addr, handler.request.url)

def get_full_name(first_name, last_name, config):
    """Return full name string obtained by concatenating first_name and
    last_name in the order specified by config.family_name_first, or just
    first_name if config.use_family_name is False."""
    if config.use_family_name:
        separator = (first_name and last_name) and u' ' or u''
        if config.family_name_first:
            return separator.join([last_name, first_name])
        else:
            return separator.join([first_name, last_name])
    else:
        return first_name

def get_person_full_name(person, config):
    """Return person's full name.  "person" can be any object with "first_name"
    and "last_name" attributes."""
    return get_full_name(person.first_name, person.last_name, config)

def send_confirmation_email_to_record_author(
    handler, person, action, confirm_url, record_id):
    """Send the author an email to confirm enabling/disabling notes
    of a record."""
    if not person.author_email:
        return handler.error(
            400, _('No author email for record %(id)s.') % {'id' : record_id})

    # i18n: Subject line of an e-mail message confirming the author
    # wants to disable notes for this record
    subject = _(
        '[Person Finder] Confirm %(action)s of notes on '
        '"%(first_name)s %(last_name)s"'
        ) % {'action': action, 'first_name': person.first_name,
             'last_name': person.last_name}

    # send e-mail to record author confirming the lock of this record.
    template_name = '%s_notes_email.txt' % action
    handler.send_mail(
        subject=subject,
        to=person.author_email,
        body=handler.render_to_string(
            template_name,
            author_name=person.author_name,
            first_name=person.first_name,
            last_name=person.last_name,
            site_url=handler.get_url('/'),
            confirm_url=confirm_url
        )
    )

def get_repo_url(request, repo, scheme=None):
    """Constructs the absolute root URL for a given repository."""
    req_scheme, req_netloc, req_path, _, _ = urlparse.urlsplit(request.url)
    prefix = req_path.startswith('/personfinder') and '/personfinder' or ''
    if req_netloc.split(':')[0] == 'localhost':
        scheme = 'http'  # HTTPS is not available when using dev_appserver
    return (scheme or req_scheme) + '://' + req_netloc + prefix + '/' + repo

def get_url(request, repo, action, charset='utf-8', scheme=None, **params):
    """Constructs the absolute URL for a given action and query parameters,
    preserving the current repo and the 'small' and 'style' parameters."""
    repo_url = get_repo_url(request, repo or 'global', scheme)
    params['small'] = params.get('small', request.get('small', None))
    params['style'] = params.get('style', request.get('style', None))
    query = urlencode(params, charset)
    return repo_url + '/' + action.lstrip('/') + (query and '?' + query or '')


# ==== Struct ==================================================================

class Struct:
    """A simple bag of attributes."""
    def __init__(self, **kwargs):
        self.__dict__.update(kwargs)

    def get(self, name, default=None):
        return self.__dict__.get(name, default)


# ==== Base Handler ============================================================

class BaseHandler(webapp.RequestHandler):
    # Handlers that don't need a repository name can set this to False.
    repo_required = True

    # Handlers that don't use a repository can set this to True.
    ignore_repo = False

    # Handlers that require HTTPS can set this to True.
    https_required = False

    # Set this to True to enable a handler even for deactivated repositories.
    ignore_deactivation = False

    # List all accepted query parameters here with their associated validators.
    auto_params = {
        'add_note': validate_yes,
        'age': validate_age,
        'alternate_first_names': strip,
        'alternate_last_names': strip,
        'author_email': strip,
        'author_name': strip,
        'author_phone': strip,
        'cache_seconds': validate_cache_seconds,
        'clone': validate_yes,
        'confirm': validate_yes,
        'content_id': strip,
        'cursor': strip,
        'date_of_birth': validate_approximate_date,
        'description': strip,
        'dupe_notes': validate_yes,
        'email_of_found_person': strip,
        'error': strip,
        'expiry_option': validate_expiry,
        'first_name': strip,
        'found': validate_yes,
        'home_city': strip,
        'home_country': strip,
        'home_neighborhood': strip,
        'home_postal_code': strip,
        'home_state': strip,
        'home_street': strip,
        'id': strip,
        'id1': strip,
        'id2': strip,
        'id3': strip,
        'key': strip,
        'lang': validate_lang,
        'last_known_location': strip,
        'last_name': strip,
        'max_results': validate_int,
        'min_entry_date': validate_datetime,
        'new_repo': validate_repo,
        'omit_notes': validate_yes,
        'operation': strip,
        'person_record_id': strip,
        'phone_of_found_person': strip,
        'photo': validate_image,
        'photo_url': strip,
        'query': strip,
        'resource_bundle': validate_resource_name,
        'resource_bundle_original': validate_resource_name,
        'resource_lang': validate_lang,
        'resource_set_preview': validate_yes,
        'resource_name': validate_resource_name,
        'role': validate_role,
        'sex': validate_sex,
        'signature': strip,
        'skip': validate_int,
        'small': validate_yes,
        'source_date': strip,
        'source_name': strip,
        'source_url': strip,
        'status': validate_status,
        'style': strip,
        'subscribe': validate_checkbox,
        'subscribe_email': strip,
        'suppress_redirect': validate_yes,
        'target': strip,
        'text': strip,
        'utcnow': validate_timestamp,
        'version': validate_version,
    }

    def maybe_redirect_jp_tier2_mobile(self):
        """Returns a redirection URL based on the jp_tier2_mobile_redirect_url
        setting if the request is from a Japanese Tier-2 phone."""
        if (self.config and
            self.config.jp_tier2_mobile_redirect_url and
            not self.params.suppress_redirect and
            not self.params.small and
            user_agents.is_jp_tier2_mobile_phone(self.request)):
            # split off the path from the repo name.  Note that path
            # has a leading /, so we want to remove just the first component
            # and leave at least a '/' at the beginning.
            path = re.sub('^/[^/]*', '', self.request.path) or '/'
            # Except for top page, we propagate path and query params.
            redirect_url = (self.config.jp_tier2_mobile_redirect_url + path)
            query_params = []
            if path != '/':
                if self.repo:
                    query_params = ['subdomain=' + self.repo]
                if self.request.query_string:
                    query_params.append(self.request.query_string)
            return redirect_url + '?' + '&'.join(query_params)
        return ''

    def redirect(self, path, repo=None, permanent=False, **params):
        # This will prepend the repo to the path to create a working URL,
        # unless the path has a global prefix or is an absolute URL.
        if re.match('^[a-z]+:', path) or GLOBAL_PATH_RE.match(path):
            if params:
              path += '?' + urlencode(params, self.charset)
        else:
            path = self.get_url(path, repo, **params)
        return webapp.RequestHandler.redirect(self, path, permanent=permanent)

    def render(self, name, language_override=None, cache_seconds=0,
               get_vars=lambda: {}, **vars):
        """Renders a template to the output stream, passing in the variables
        specified in **vars as well as any additional variables returned by
        get_vars().  Since this is intended for use by a dynamic page handler,
        caching is off by default; if cache_seconds is positive, then
        get_vars() will be called only when cached content is unavailable."""
        self.write(self.render_to_string(
            name, language_override, cache_seconds, get_vars, **vars))

    def render_to_string(self, name, language_override=None, cache_seconds=0,
                         get_vars=lambda: {}, **vars):
        """Renders a template to a string, passing in the variables specified
        in **vars as well as any additional variables returned by get_vars().
        Since this is intended for use by a dynamic page handler, caching is
        off by default; if cache_seconds is positive, then get_vars() will be
        called only when cached content is unavailable."""
        # TODO(kpy): Make the contents of extra_key overridable by callers?
        lang = language_override or self.env.lang
        extra_key = (self.env.repo, self.env.charset, self.request.query_string)
        def get_all_vars():
            vars['env'] = self.env  # pass along application-wide context
            vars['config'] = self.config  # pass along the configuration
            vars['params'] = self.params  # pass along the query parameters
            vars.update(get_vars())
            return vars
        return resources.get_rendered(
            name, lang, extra_key, get_all_vars, cache_seconds)

    def error(self, code, message='', message_html=''):
        self.info(code, message, message_html, style='error')

    def info(self, code, message='', message_html='', style='info'):
        is_error = 400 <= code < 600
        if is_error:
            webapp.RequestHandler.error(self, code)
        else:
            self.response.set_status(code)
        if not message and not message_html:
            message = '%d: %s' % (code, httplib.responses.get(code))
        try:
            self.render('message.html', cls=style,
                        message=message, message_html=message_html)
        except:
            self.response.out.write(message + '<p>' + message_html)
        self.terminate_response()

    def terminate_response(self):
        """Prevents any further output from being written."""
        self.response.out.write = lambda *args: None
        self.get = lambda *args: None
        self.post = lambda *args: None

    def write(self, text):
        """Sends text to the client using the charset from select_charset()."""
        self.response.out.write(text.encode(self.env.charset, 'replace'))

    def get_url(self, action, repo=None, scheme=None, **params):
        """Constructs the absolute URL for a given action and query parameters,
        preserving the current repo and the 'small' and 'style' parameters."""
        return get_url(self.request, repo or self.env.repo, action,
                       charset=self.env.charset, scheme=scheme, **params)

    @staticmethod
    def add_task_for_repo(repo, name, action, **kwargs):
        """Queues up a task for an individual repository."""
        task_name = '%s-%s-%s' % (repo, name, int(time.time()*1000))
        path = '/%s/%s' % (repo, action)
        taskqueue.add(name=task_name, method='GET', url=path, params=kwargs)

    def send_mail(self, to, subject, body):
        """Sends e-mail using a sender address that's allowed for this app."""
        app_id = get_app_name()
        sender = 'Do not reply <do-not-reply@%s.%s>' % (app_id, EMAIL_DOMAIN)
        logging.info('Add mail task: recipient %r, subject %r' % (to, subject))
        taskqueue.add(queue_name='send-mail', url='/global/admin/send_mail',
                      params={'sender': sender,
                              'to': to,
                              'subject': subject,
                              'body': body})

    def get_captcha_html(self, error_code=None, use_ssl=False):
        """Generates the necessary HTML to display a CAPTCHA validation box."""

        # We use the 'custom_translations' parameter for UI messages, whereas
        # the 'lang' parameter controls the language of the challenge itself.
        # reCAPTCHA falls back to 'en' if this parameter isn't recognized.
        lang = self.env.lang.split('-')[0]

        return captcha.get_display_html(
            public_key=config.get('captcha_public_key'),
            use_ssl=use_ssl, error=error_code, lang=lang,
            custom_translations={
                # reCAPTCHA doesn't support all languages, so we treat its
                # messages as part of this app's usual translation workflow
                'instructions_visual': _('Type the two words:'),
                'instructions_audio': _('Type what you hear:'),
                'play_again': _('Play the sound again'),
                'cant_hear_this': _('Download the sound as MP3'),
                'visual_challenge': _('Get a visual challenge'),
                'audio_challenge': _('Get an audio challenge'),
                'refresh_btn': _('Get a new challenge'),
                'help_btn': _('Help'),
                'incorrect_try_again': _('Incorrect.  Try again.')
            }
        )

    def get_captcha_response(self):
        """Returns an object containing the CAPTCHA response information for the
        given request's CAPTCHA field information."""
        challenge = self.request.get('recaptcha_challenge_field')
        response = self.request.get('recaptcha_response_field')
        remote_ip = os.environ['REMOTE_ADDR']
        return captcha.submit(
            challenge, response, config.get('captcha_private_key'), remote_ip)

    def handle_exception(self, exception, debug_mode):
        logging.error(traceback.format_exc())
        self.error(500, _(
            'There was an error processing your request.  Sorry for the '
            'inconvenience.  Our administrators will investigate the source '
            'of the problem, but please check that the format of your '
            'request is correct.'))

    def to_local_time(self, date):
        """Converts a datetime object to the local time configured for the
        current repository.  For convenience, returns None if date is None."""
        # TODO(kpy): This only works for repositories that have a single fixed
        # time zone offset and never use Daylight Saving Time.
        if date:
            if self.config.time_zone_offset:
                return date + timedelta(0, 3600*self.config.time_zone_offset)
            return date

    def initialize(self, request, response, env):
        webapp.RequestHandler.initialize(self, request, response)
        self.params = Struct()
        self.env = env
        self.repo = env.repo
        self.config = env.config
        self.charset = env.charset

        # Validate query parameters.
        for name, validator in self.auto_params.items():
            try:
                value = self.request.get(name, '')
                setattr(self.params, name, validator(value))
            except Exception, e:
                setattr(self.params, name, validator(None))
                return self.error(400, 'Invalid parameter %s: %s' % (name, e))

        # Log the User-Agent header.
        sample_rate = float(
            self.config and self.config.user_agent_sample_rate or 0)
        if random.random() < sample_rate:
            model.UserAgentLog(
                repo=self.repo, sample_rate=sample_rate,
                user_agent=self.request.headers.get('User-Agent'), lang=lang,
                accept_charset=self.request.headers.get('Accept-Charset', ''),
                ip_address=self.request.remote_addr).put()

        # Check for SSL (unless running on localhost for development).
        if self.https_required and self.env.domain != 'localhost':
            if self.env.scheme != 'https':
                return self.error(403, 'HTTPS is required.')

        # Check for an authorization key.
        self.auth = None
        if self.params.key:
            if self.repo:
                # check for domain specific one.
                self.auth = model.Authorization.get(self.repo, self.params.key)
            if not self.auth:
                # perhaps this is a global key ('*' for consistency with config).
                self.auth = model.Authorization.get('*', self.params.key)

        # Handlers that don't need a repository configuration can skip it.
        if not self.repo:
            if self.repo_required:
                return self.error(400, 'No repository specified.')
            return
<<<<<<< HEAD

        # Reject requests for subdomains that don't exist.
        if self.subdomain and not model.Subdomain.get_by_key_name(
            self.subdomain):
            message_html = "No such domain <p>" + \
                self.get_subdomains_as_html()
            return self.info(404, message_html=message_html, style='error')

        # To preserve the subdomain properly as the user navigates the site:
        # (a) For links, always use self.get_url to get the URL for the HREF.
        # (b) For forms, use a plain path like "/view" for the ACTION and
        #     include {{env.subdomain_field_html}} inside the form element.
        subdomain_field_html = (
            '<input type="hidden" name="subdomain" value="%s">' %
            self.request.get('subdomain', ''))

        # Put common subdomain-specific template variables in self.env.
        self.env.subdomain = self.subdomain
        self.env.subdomain_title = get_local_message(
            self.config.subdomain_titles, lang, '?')
        self.env.keywords = self.config.keywords
        self.env.family_name_first = self.config.family_name_first
        self.env.use_family_name = self.config.use_family_name
        self.env.use_alternate_names = self.config.use_alternate_names
        self.env.use_postal_code = self.config.use_postal_code
        self.env.allow_believed_dead_via_ui = \
            self.config.allow_believed_dead_via_ui
        self.env.map_default_zoom = self.config.map_default_zoom
        self.env.map_default_center = self.config.map_default_center
        self.env.map_size_pixels = self.config.map_size_pixels
        self.env.language_api_key = self.config.language_api_key
        self.env.subdomain_field_html = subdomain_field_html
        self.env.main_url = self.get_url('/')
        self.env.embed_url = self.get_url('/embed')

        self.env.main_page_custom_html = get_local_message(
            self.config.main_page_custom_htmls, lang, '')
        self.env.results_page_custom_html = get_local_message(
            self.config.results_page_custom_htmls, lang, '')
        self.env.view_page_custom_html = get_local_message(
            self.config.view_page_custom_htmls, lang, '')
        self.env.seek_query_form_custom_html = get_local_message(
            self.config.seek_query_form_custom_htmls, lang, '')

        self.env.bad_words = self.config.bad_words

        # Pre-format full name using self.params.{first_name,last_name}.
        self.env.params_full_name = get_person_full_name(
            self.params, self.config)

        # Provide the contents of the language menu.
        self.env.language_menu = [
            {'lang': lang,
             'endonym': LANGUAGE_ENDONYMS.get(lang, '?'),
             'url': set_url_param(self.request.url, 'lang', lang)}
            for lang in self.config.language_menu_options or []
        ]

        # If this subdomain has been deactivated, terminate with a message.
=======
        # Everything after this requires a repo.

        # Reject requests for repositories that don't exist.
        if not model.Repo.get_by_key_name(self.repo):
            if legacy_redirect.do_redirect(self):
                return legacy_redirect.redirect(self)
            html = 'No such repository. '
            if self.env.repo_options:
                html += 'Select:<p>' + self.render_to_string('repo-menu.html')
            return self.error(404, message_html=html)

        # If this repository has been deactivated, terminate with a message.
>>>>>>> 44605c32
        if self.config.deactivated and not self.ignore_deactivation:
            self.env.language_menu = []
            self.env.robots_ok = True
            self.render('message.html', cls='deactivation',
                        message_html=self.config.deactivation_message_html)
            self.terminate_response()<|MERGE_RESOLUTION|>--- conflicted
+++ resolved
@@ -752,67 +752,6 @@
             if self.repo_required:
                 return self.error(400, 'No repository specified.')
             return
-<<<<<<< HEAD
-
-        # Reject requests for subdomains that don't exist.
-        if self.subdomain and not model.Subdomain.get_by_key_name(
-            self.subdomain):
-            message_html = "No such domain <p>" + \
-                self.get_subdomains_as_html()
-            return self.info(404, message_html=message_html, style='error')
-
-        # To preserve the subdomain properly as the user navigates the site:
-        # (a) For links, always use self.get_url to get the URL for the HREF.
-        # (b) For forms, use a plain path like "/view" for the ACTION and
-        #     include {{env.subdomain_field_html}} inside the form element.
-        subdomain_field_html = (
-            '<input type="hidden" name="subdomain" value="%s">' %
-            self.request.get('subdomain', ''))
-
-        # Put common subdomain-specific template variables in self.env.
-        self.env.subdomain = self.subdomain
-        self.env.subdomain_title = get_local_message(
-            self.config.subdomain_titles, lang, '?')
-        self.env.keywords = self.config.keywords
-        self.env.family_name_first = self.config.family_name_first
-        self.env.use_family_name = self.config.use_family_name
-        self.env.use_alternate_names = self.config.use_alternate_names
-        self.env.use_postal_code = self.config.use_postal_code
-        self.env.allow_believed_dead_via_ui = \
-            self.config.allow_believed_dead_via_ui
-        self.env.map_default_zoom = self.config.map_default_zoom
-        self.env.map_default_center = self.config.map_default_center
-        self.env.map_size_pixels = self.config.map_size_pixels
-        self.env.language_api_key = self.config.language_api_key
-        self.env.subdomain_field_html = subdomain_field_html
-        self.env.main_url = self.get_url('/')
-        self.env.embed_url = self.get_url('/embed')
-
-        self.env.main_page_custom_html = get_local_message(
-            self.config.main_page_custom_htmls, lang, '')
-        self.env.results_page_custom_html = get_local_message(
-            self.config.results_page_custom_htmls, lang, '')
-        self.env.view_page_custom_html = get_local_message(
-            self.config.view_page_custom_htmls, lang, '')
-        self.env.seek_query_form_custom_html = get_local_message(
-            self.config.seek_query_form_custom_htmls, lang, '')
-
-        self.env.bad_words = self.config.bad_words
-
-        # Pre-format full name using self.params.{first_name,last_name}.
-        self.env.params_full_name = get_person_full_name(
-            self.params, self.config)
-
-        # Provide the contents of the language menu.
-        self.env.language_menu = [
-            {'lang': lang,
-             'endonym': LANGUAGE_ENDONYMS.get(lang, '?'),
-             'url': set_url_param(self.request.url, 'lang', lang)}
-            for lang in self.config.language_menu_options or []
-        ]
-
-        # If this subdomain has been deactivated, terminate with a message.
-=======
         # Everything after this requires a repo.
 
         # Reject requests for repositories that don't exist.
@@ -825,7 +764,6 @@
             return self.error(404, message_html=html)
 
         # If this repository has been deactivated, terminate with a message.
->>>>>>> 44605c32
         if self.config.deactivated and not self.ignore_deactivation:
             self.env.language_menu = []
             self.env.robots_ok = True
