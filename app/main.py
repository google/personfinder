#!/usr/bin/python2.7
# Copyright 2010 Google Inc.
#
# Licensed under the Apache License, Version 2.0 (the "License");
# you may not use this file except in compliance with the License.
# You may obtain a copy of the License at
#
#      http://www.apache.org/licenses/LICENSE-2.0
#
# Unless required by applicable law or agreed to in writing, software
# distributed under the License is distributed on an "AS IS" BASIS,
# WITHOUT WARRANTIES OR CONDITIONS OF ANY KIND, either express or implied.
# See the License for the specific language governing permissions and
# limitations under the License.

"""The main request handler.  All dynamic requests except for remote_api are
handled by this handler, which dispatches to all other dynamic handlers."""

import django_setup  # always keep this first

import mimetypes
import re
import os
import urlparse

from google.appengine.api import memcache
from google.appengine.ext import webapp

import config
import const
import django.utils.html
import logging
import model
import pfif
import resources
import utils
import user_agents
import setup_pf


# When no action or repo is specified, redirect to this action.
HOME_ACTION = 'home.html'

# Map of URL actions to Python module and class names.
# TODO(kpy): Remove the need for this configuration information, either by
# regularizing the module and class names or adding a URL attribute to handlers.
HANDLER_CLASSES = dict((x, x.replace('/', '_') + '.Handler') for x in [
  'start',
  'query',
  'results',
  'create',
  'view',
  'multiview',
  'reveal',
  'photo',
  'embed',
  'extend',
  'gadget',
  'delete',
  'flag_note',
  'restore',
  'subscribe',
  'unsubscribe',
  'disable_notes',
  'confirm_disable_notes',
  'enable_notes',
  'confirm_enable_notes',
  'post_flagged_note',
  'confirm_post_flagged_note',
  'third_party_search',
  'admin',
  'admin/dashboard',
  'admin/resources',
  'admin/review',
  'css',
<<<<<<< HEAD
  'add_note',
=======
  'tos',
>>>>>>> 51301af9
])

# Exceptional cases where the module name doesn't match the URL.
HANDLER_CLASSES[''] = 'start.Handler'
HANDLER_CLASSES['admin/api_keys'] = 'admin_api_keys.CreateOrUpdateApiKey'
HANDLER_CLASSES['admin/api_keys/list'] = 'admin_api_keys.ListApiKeys'
HANDLER_CLASSES['api/import'] = 'api.Import'
HANDLER_CLASSES['api/import/notes'] = 'api.Import'
HANDLER_CLASSES['api/import/persons'] = 'api.Import'
HANDLER_CLASSES['api/read'] = 'api.Read'
HANDLER_CLASSES['api/write'] = 'api.Write'
HANDLER_CLASSES['api/search'] = 'api.Search'
HANDLER_CLASSES['api/subscribe'] = 'api.Subscribe'
HANDLER_CLASSES['api/unsubscribe'] = 'api.Unsubscribe'
HANDLER_CLASSES['api/stats'] = 'api.Stats'
HANDLER_CLASSES['api/handle_sms'] = 'api.HandleSMS'
HANDLER_CLASSES['api/photo_upload'] = 'api.PhotoUpload'
HANDLER_CLASSES['feeds/repo'] = 'feeds.Repo'
HANDLER_CLASSES['feeds/note'] = 'feeds.Note'
HANDLER_CLASSES['feeds/person'] = 'feeds.Person'
HANDLER_CLASSES['sitemap'] = 'sitemap.SiteMap'
HANDLER_CLASSES['sitemap/ping'] = 'sitemap.SiteMapPing'
HANDLER_CLASSES['tasks/count/note'] = 'tasks.CountNote'
HANDLER_CLASSES['tasks/count/person'] = 'tasks.CountPerson'
HANDLER_CLASSES['tasks/count/reindex'] = 'tasks.Reindex'
HANDLER_CLASSES['tasks/count/update_dead_status'] = 'tasks.UpdateDeadStatus'
HANDLER_CLASSES['tasks/count/update_status'] = 'tasks.UpdateStatus'
HANDLER_CLASSES['tasks/delete_expired'] = 'tasks.DeleteExpired'
HANDLER_CLASSES['tasks/delete_old'] = 'tasks.DeleteOld'
HANDLER_CLASSES['tasks/clean_up_in_test_mode'] = 'tasks.CleanUpInTestMode'

def is_development_server():
    """Returns True if the app is running in development."""
    server = os.environ.get('SERVER_SOFTWARE', '')
    return 'Development' in server

def is_cron_task(request):
    """Returns True if the request is from appengine cron."""
    return 'X-AppEngine-Cron' in request.headers

def is_task_queue_task(request):
    """Returns True if the request is from the appengine task queue."""
    return 'X-AppEngine-TaskName' in request.headers

def get_repo_and_action(request):
    """Determines the repo and action for a request.  The action is the part
    of the URL path after the repo, with no leading or trailing slashes."""
    scheme, netloc, path, _, _ = urlparse.urlsplit(request.url)
    parts = path.lstrip('/').split('/')

    # Depending on whether we're serving from appspot directly or
    # google.org/personfinder we could have /global or /personfinder/global
    # as the 'global' prefix.
    if parts[0] == 'personfinder':
        parts.pop(0)
    repo = parts and parts.pop(0) or None
    action = '/'.join(parts)
    if repo == 'global':
        repo = None
    return repo, action

def select_charset(request):
    """Given a request, chooses a charset for encoding the response.

    If the selected charset is UTF-8, it always returns
    'utf-8' (const.CHARSET_UTF8), not 'utf8', 'UTF-8', etc.
    """
    # We assume that any client that doesn't support UTF-8 will specify a
    # preferred encoding in the Accept-Charset header, and will use this
    # encoding for content, query parameters, and form data.  We make this
    # assumption across all repositories.

    # Get a list of the charsets that the client supports.
    if request.get('charsets'):
        charsets = request.get('charsets').split(',')
    elif user_agents.prefer_sjis_charset(request):
        # Some Japanese feature phones don't (fully) support UTF-8.
        # They only support Shift_JIS. But they may not send Accept-Charset
        # header. Also, we haven't confirmed, but there may be phones whose
        # Accept-Charset header includes UTF-8 but its UTF-8 support is buggy.
        # So we always use Shift_JIS regardless of Accept-Charset header.
        charsets = ['Shift_JIS']
    else:
        charsets = request.accept_charset.best_matches()

    # Always prefer UTF-8 if the client supports it.
    for charset in charsets:
        if charset.lower().replace('_', '-') in ['utf8', 'utf-8']:
            return const.CHARSET_UTF8

    # Otherwise, look for a requested charset that Python supports.
    for charset in charsets:
        try:
            'xyz'.encode(charset, 'replace')  # test if charset is known
            return charset
        except:
            continue

    # If Python doesn't know any of the requested charsets, use UTF-8.
    return const.CHARSET_UTF8

def select_lang(request, config=None):
    """Selects the best language to use for a given request.  The 'lang' query
    parameter has priority, then the django_language cookie, then the first
    language in the language menu, then the default setting."""
    default_lang = (config and
                    config.language_menu_options and
                    config.language_menu_options[0])
    lang = (request.get('lang') or
            request.cookies.get('django_language', None) or
            default_lang or
            django_setup.LANGUAGE_CODE)
    lang = re.sub('[^A-Za-z0-9-]', '', lang)
    return const.LANGUAGE_SYNONYMS.get(lang, lang)

def get_repo_options(request, lang):
    """Returns a list of the names and titles of the launched repositories."""
    options = []
    for repo in model.Repo.list_launched():
        titles = config.get_for_repo(repo, 'repo_titles', {})
        default_title = (titles.values() or ['?'])[0]
        title = titles.get(lang, titles.get('en', default_title))
        url = utils.get_repo_url(request, repo)
        test_mode = config.get_for_repo(repo, 'test_mode')
        options.append(utils.Struct(repo=repo, title=title, url=url,
                                    test_mode=test_mode))
    return options

def get_language_options(request, config, current_lang):
    """Returns a list of information needed to generate the language menu."""
    primary_langs = (config and config.language_menu_options) or ['en']
    all_langs = sorted(
        const.LANGUAGE_ENDONYMS.keys(),
        key=lambda s: const.LANGUAGE_ENDONYMS[s])
    return {
        'primary':
            [get_language_option(request, lang, lang == current_lang)
             for lang in primary_langs],
        'all':
            # We put both 'primary' and 'all' languages into a single <select>
            # box (See app/resources/language-menu.html.template).
            # If current_lang is in the primary languages, we mark the
            # language as is_selected in 'primary', not in 'all', to make sure
            # a single option is selected in the <select> box.
            [get_language_option(
                request, lang,
                lang == current_lang and lang not in primary_langs)
             for lang in all_langs],
    }

def get_language_option(request, lang, is_selected):
    return {
        'lang': lang,
        'endonym': const.LANGUAGE_ENDONYMS.get(lang, '?'),
        'url': utils.set_url_param(request.url, 'lang', lang),
        'is_selected': is_selected,
    }

def get_localized_message(localized_messages, lang, default):
    """Gets the localized message for lang from a dictionary that maps language
    codes to localized messages.  Falls back to English if language 'lang' is
    not available, or to a default message if English is not available."""
    if not isinstance(localized_messages, dict):
        return default
    return localized_messages.get(lang, localized_messages.get('en', default))

def get_hidden_input_tags_for_preserved_query_params(request):
    """Gets HTML with <input type="hidden"> tags to preserve query parameters
    listed in utils.PRESERVED_QUERY_PARAM_NAMES e.g. "ui"."""
    tags_str = ''
    for name in utils.PRESERVED_QUERY_PARAM_NAMES:
        value = request.get(name)
        if value:
            tags_str += '<input type="hidden" name="%s" value="%s">\n' % (
                django.utils.html.escape(name),
                django.utils.html.escape(value))
    return tags_str

def setup_env(request):
    """Constructs the 'env' object, which contains various template variables
    that are commonly used by most handlers."""
    env = utils.Struct()
    env.repo, env.action = get_repo_and_action(request)
    env.config = config.Configuration(env.repo or '*')
    # TODO(ryok): Rename to local_test_mode or something alike to disambiguate
    # better from repository's test_mode.
    env.test_mode = (request.remote_addr == '127.0.0.1' and
                     request.get('test_mode'))

    env.analytics_id = config.get('analytics_id')
    env.maps_api_key = config.get('maps_api_key')

    # Internationalization-related stuff.
    env.charset = select_charset(request)
    env.lang = select_lang(request, env.config)
    env.rtl = env.lang in const.LANGUAGES_BIDI
    env.virtual_keyboard_layout = const.VIRTUAL_KEYBOARD_LAYOUTS.get(env.lang)

    # Used for parsing query params. This must be done before accessing any
    # query params which may have multi-byte value, such as "given_name" below
    # in this function.
    request.charset = env.charset

    # Determine the resource bundle to use.
    env.default_resource_bundle = config.get('default_resource_bundle', '1')
    env.resource_bundle = (request.cookies.get('resource_bundle', '') or
                           env.default_resource_bundle)

    # Information about the request.
    env.url = utils.set_url_param(request.url, 'lang', env.lang)
    env.scheme, env.netloc, env.path, _, _ = urlparse.urlsplit(request.url)
    env.force_https = False
    env.domain = env.netloc.split(':')[0]
    env.global_url = utils.get_repo_url(request, 'global')

    # Commonly used information that's rendered or localized for templates.
    env.language_options = get_language_options(request, env.config, env.lang)
    env.repo_options = get_repo_options(request, env.lang)
    env.expiry_options = [
        utils.Struct(value=value, text=const.PERSON_EXPIRY_TEXT[value])
        for value in sorted(const.PERSON_EXPIRY_TEXT.keys(), key=int)
    ]
    env.status_options = [
        utils.Struct(value=value, text=const.NOTE_STATUS_TEXT[value])
        for value in pfif.NOTE_STATUS_VALUES
        if (value != 'believed_dead' or
            not env.config or env.config.allow_believed_dead_via_ui)
    ]
    env.hidden_input_tags_for_preserved_query_params = (
        get_hidden_input_tags_for_preserved_query_params(request))

    ui_param = request.get('ui', '').strip().lower()

    # Interprets "small" and "style" parameters for backward compatibility.
    # TODO(ichikawa): Delete these in near future when we decide to drop
    # support of these parameters.
    small_param = request.get('small', '').strip().lower()
    style_param = request.get('style', '').strip().lower()
    if not ui_param and small_param == 'yes':
        ui_param = 'small'
    elif not ui_param and style_param:
        ui_param = style_param

    if ui_param:
        env.ui = ui_param
    elif user_agents.is_jp_tier2_mobile_phone(request):
        env.ui = 'light'
    else:
        env.ui = 'default'

    # UI configurations.
    #
    # Enables features which require JavaScript.
    env.enable_javascript = True
    # Enables operations which requires Captcha.
    env.enable_captcha = True
    # Enables photo upload.
    env.enable_photo_upload = True
    # Enables to flag/unflag notes as spam, and to reveal spam notes.
    env.enable_spam_ops = True
    # Enables duplicate marking mode.
    env.enable_dup_mode = True
    # Shows a logo on top of the page.
    env.show_logo = True
    # Shows language menu.
    env.show_language_menu = True
    # Uses short labels for buttons.
    env.use_short_buttons = False
    # Optional "target" attribute for links to non-small pages.
    env.target_attr = ''
    # Shows record IDs in the results page.
    env.show_record_ids_in_results = True

    if env.ui == 'small':
        env.show_logo = False
        env.target_attr = ' target="_blank" '

    elif env.ui == 'light':
        # Disables features which requires JavaScript. Some feature phones
        # doesn't support JavaScript.
        env.enable_javascript = False
        # Disables operations which requires Captcha because Captcha requires
        # JavaScript.
        env.enable_captcha = False
        # Uploading is often not supported in feature phones.
        env.enable_photo_upload = False
        # Disables spam operations because it requires JavaScript and
        # supporting more pages on ui=light.
        env.enable_spam_ops = False
        # Disables duplicate marking mode because it doesn't support
        # small screens and it requires JavaScript.
        env.enable_dup_mode = False
        # Hides the logo on the top to save the space. Also, the logo links
        # to the global page which doesn't support small screens.
        env.show_logo = False
        # Hides language menu because the menu in the current position is
        # annoying in feature phones.
        # TODO(ichikawa): Consider layout of the language menu.
        env.show_language_menu = False
        # Too long buttons are not fully shown in some feature phones.
        env.use_short_buttons = True
        # To make it simple.
        env.show_record_ids_in_results = False

    env.back_chevron = u'\xab'
    back_chevron_in_charset = True
    try:
        env.back_chevron.encode(env.charset)
    except UnicodeEncodeError:
        # u'\xab' is not in the charset (e.g. Shift_JIS).
        back_chevron_in_charset = False
    if not back_chevron_in_charset or env.ui == 'light':
        # Use ASCII characters on ui=light too because some feature phones
        # support UTF-8 but don't render UTF-8 symbols such as u'\xab'.
        env.back_chevron = u'<<'

    env.enable_maps = (
        env.enable_javascript
        and not env.config.zero_rating_mode
        and env.maps_api_key)
    env.enable_analytics = (
        env.enable_javascript
        and not env.config.zero_rating_mode
        and env.analytics_id)
    env.enable_translate = (
        env.enable_javascript
        and not env.config.zero_rating_mode
        and env.config.translate_api_key)

    # Repo-specific information.
    if env.repo:
        # repo_url is the root URL for the repository.
        env.repo_url = utils.get_repo_url(request, env.repo)
        # start_url is like repo_url but preserves parameters such as 'ui'.
        env.start_url = utils.get_url(request, env.repo, '')
        # URL of the link in the heading. The link on ui=small links to the
        # normal UI.
        env.repo_title_url = (
            env.repo_url if env.ui == 'small' else env.start_url)
        # URL to force default UI. Note that we show ui=light version in some
        # user agents when ui parameter is not specified.
        env.default_ui_url = utils.get_url(request, env.repo, '', ui='default')
        env.repo_path = urlparse.urlsplit(env.repo_url)[2]
        env.repo_title = get_localized_message(
            env.config.repo_titles, env.lang, '?')
        env.start_page_custom_html = get_localized_message(
            env.config.start_page_custom_htmls, env.lang, '')
        env.results_page_custom_html = get_localized_message(
            env.config.results_page_custom_htmls, env.lang, '')
        env.view_page_custom_html = get_localized_message(
            env.config.view_page_custom_htmls, env.lang, '')
        env.seek_query_form_custom_html = get_localized_message(
            env.config.seek_query_form_custom_htmls, env.lang, '')
        env.footer_custom_html = get_localized_message(
            env.config.footer_custom_htmls, env.lang, '')
        # If the repository is deactivated, we should not show test mode
        # notification.
        env.repo_test_mode = (
            env.config.test_mode and not env.config.deactivated)
        env.force_https = env.config.force_https

        env.params_full_name = request.get('full_name', '').strip()
        if not env.params_full_name:
            # Preformat the name from 'given_name' and 'family_name' parameters.
            given_name = request.get('given_name', '').strip()
            family_name = request.get('family_name', '').strip()
            env.params_full_name = utils.get_full_name(
                given_name, family_name, env.config)

    return env

def flush_caches(*keywords):
    """Flushes the specified set of caches.  Pass '*' to flush everything."""
    if '*' in keywords or 'resource' in keywords:
       resources.clear_caches()
    if '*' in keywords or 'memcache' in keywords:
       memcache.flush_all()
    if '*' in keywords or 'config' in keywords:
       config.cache.flush()
    for keyword in keywords:
        if keyword.startswith('config/'):
            config.cache.delete(keyword[7:])


class Main(webapp.RequestHandler):
    """The main request handler.  All dynamic requests except for remote_api are
    handled by this handler, which dispatches to all other dynamic handlers."""

    def initialize(self, request, response):
        webapp.RequestHandler.initialize(self, request, response)

        # If requested, set the clock before doing anything clock-related.
        # Only works on localhost for testing.  Specify ?utcnow=1293840000 to
        # set the clock to 2011-01-01, or ?utcnow=real to revert to real time.
        utcnow = request.get('utcnow')
        if request.remote_addr == '127.0.0.1' and utcnow:
            if utcnow == 'real':
                utils.set_utcnow_for_test(None)
            else:
                utils.set_utcnow_for_test(float(utcnow))

        # If requested, flush caches before we touch anything that uses them.
        flush_caches(*request.get('flush', '').split(','))

        # Gather commonly used information into self.env.
        self.env = setup_env(request)

        # Force a redirect if requested, except where https is not supported:
        # - for cron jobs
        # - for task queue jobs
        # - in development
        if (self.env.force_https and self.env.scheme == 'http'
            and not is_cron_task(self.request)
            and not is_task_queue_task(self.request)
            and not is_development_server()):
            self.redirect(self.env.url.replace('http:', 'https:'))

        # Activate the selected language.
        response.headers['Content-Language'] = self.env.lang
        response.headers['Set-Cookie'] = \
            'django_language=%s; path=/' % self.env.lang
        django_setup.activate(self.env.lang)

        # Activate the appropriate resource bundle.
        resources.set_active_bundle_name(self.env.resource_bundle)

    def serve(self):
        request, response, env = self.request, self.response, self.env

        # If the Person Finder instance has not been initialized yet,
        # prepend to any served page a warning and a link to the admin
        # page where the datastore can be initialized.
        if not config.get('initialized'):
            if request.get('operation') == 'setup_datastore':
                setup_pf.setup_datastore()
                self.redirect(env.global_url + '/')
                return
            else:
                get_vars = lambda: {'env': env}
                content = resources.get_rendered('setup_datastore.html', env.lang,
                        (env.repo, env.charset), get_vars)
                response.out.write(content)

        if not env.action and not env.repo:
            # Redirect to the default home page.
            self.redirect(env.global_url + '/' + HOME_ACTION)
        elif env.action in HANDLER_CLASSES:
            # Dispatch to the handler for the specified action.
            module_name, class_name = HANDLER_CLASSES[env.action].split('.')
            handler = getattr(__import__(module_name), class_name)(
                request, response, env)
            getattr(handler, request.method.lower())()  # get() or post()
        elif env.action.endswith('.template'):
            # Don't serve template source code.
            response.set_status(404)
            response.out.write('Not found')
        else:
            # Serve a static page or file.
            env.robots_ok = True
            get_vars = lambda: {'env': env, 'config': env.config}
            content = resources.get_rendered(
                env.action, env.lang, (env.repo, env.charset), get_vars)
            if content is None:
                response.set_status(404)
                response.out.write('Not found')
            else:
                content_type, encoding = mimetypes.guess_type(env.action)
                response.headers['Content-Type'] = content_type or 'text/plain'
                response.out.write(content)

    def get(self):
        self.serve()

    def post(self):
        self.serve()

    def head(self):
        self.request.method = 'GET'
        self.serve()
        self.response.clear()

if __name__ == '__main__':
    webapp.util.run_wsgi_app(webapp.WSGIApplication([('.*', Main)]))<|MERGE_RESOLUTION|>--- conflicted
+++ resolved
@@ -73,11 +73,8 @@
   'admin/resources',
   'admin/review',
   'css',
-<<<<<<< HEAD
   'add_note',
-=======
   'tos',
->>>>>>> 51301af9
 ])
 
 # Exceptional cases where the module name doesn't match the URL.
