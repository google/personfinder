#!/usr/bin/python2.5
# Copyright 2010 Google Inc.
#
# Licensed under the Apache License, Version 2.0 (the "License");
# you may not use this file except in compliance with the License.
# You may obtain a copy of the License at
#
#      http://www.apache.org/licenses/LICENSE-2.0
#
# Unless required by applicable law or agreed to in writing, software
# distributed under the License is distributed on an "AS IS" BASIS,
# WITHOUT WARRANTIES OR CONDITIONS OF ANY KIND, either express or implied.
# See the License for the specific language governing permissions and
# limitations under the License.

from utils import *
from model import *


class Main(Handler):
    repo_name_required = False

    def get(self):
        redirect_url = self.maybe_redirect_jp_tier2_mobile()
        if redirect_url:
            return self.redirect(redirect_url)

        if not self.repo_name:
            # TODO(lschumacher): use message.html template, or something.
<<<<<<< HEAD
            self.write(self.get_repo_menu_html())
=======
            self.write('Select a Person Finder site:<br>')
            self.write(self.get_subdomains_as_html())
>>>>>>> 080fe8a8
            return

        if self.render_from_cache(cache_time=600):
            return

        # Round off the count so people don't expect it to change every time
        # they add a record.
        person_count = Counter.get_count(self.repo_name, 'person.all')
        if person_count < 100:
            num_people = 0  # No approximate count will be displayed.
        else:
            # 100, 200, 300, etc.
            num_people = int(round(person_count, -2))

        self.render('templates/main.html', cache_time=600,
                    num_people=num_people,
                    seek_url=self.get_url('/query', role='seek'),
                    provide_url=self.get_url('/query', role='provide'))

if __name__ == '__main__':
    # optional trailing / for neatness.
    run(('/?', Main))<|MERGE_RESOLUTION|>--- conflicted
+++ resolved
@@ -27,12 +27,8 @@
 
         if not self.repo_name:
             # TODO(lschumacher): use message.html template, or something.
-<<<<<<< HEAD
+            self.write('Select a Person Finder site:<br>')
             self.write(self.get_repo_menu_html())
-=======
-            self.write('Select a Person Finder site:<br>')
-            self.write(self.get_subdomains_as_html())
->>>>>>> 080fe8a8
             return
 
         if self.render_from_cache(cache_time=600):
