--- conflicted
+++ resolved
@@ -36,12 +36,6 @@
 import utils
 import user_agents
 
-<<<<<<< HEAD
-import setup_pf as setup
-import threading
-
-=======
->>>>>>> 0a81ab6e
 
 # When no action or repo is specified, redirect to this action.
 HOME_ACTION = 'home.html'
@@ -94,7 +88,6 @@
 HANDLER_CLASSES['api/unsubscribe'] = 'api.Unsubscribe'
 HANDLER_CLASSES['api/stats'] = 'api.Stats'
 HANDLER_CLASSES['api/handle_sms'] = 'api.HandleSMS'
-HANDLER_CLASSES['api/photo_upload'] = 'api.PhotoUpload'
 HANDLER_CLASSES['feeds/repo'] = 'feeds.Repo'
 HANDLER_CLASSES['feeds/note'] = 'feeds.Note'
 HANDLER_CLASSES['feeds/person'] = 'feeds.Person'
@@ -463,26 +456,14 @@
     def initialize(self, request, response):
         webapp.RequestHandler.initialize(self, request, response)
 
-<<<<<<< HEAD
-        # Run setup_datastore if that has not been done before.
+        # Setup datastore if that has not been done before.
         # The first time Person Finder is run, the repository list
         # is empty. Let's use this info to check whether
-        # setup_datastore has been called before or not.
-	logging.debug('Setup lock')
-	setup_lock = threading.RLock()
-	setup_lock.acquire()
-
+        # setup_datastore has been called before.
         if not model.Repo.list():
-            logging.info('First session on Person Finder: setting datastore up')
-            setup.setup_datastore()
-	else:
-	    logging.debug('Setup datastore done already. Nothing to do')
-
-	setup_lock.release()
-	logging.debug('Setup unlock')
-
-=======
->>>>>>> 0a81ab6e
+            logging.info('First session on Person Finder: set datastore up')
+            setup.setup_datastore ()
+
         # If requested, set the clock before doing anything clock-related.
         # Only works on localhost for testing.  Specify ?utcnow=1293840000 to
         # set the clock to 2011-01-01, or ?utcnow=real to revert to real time.
