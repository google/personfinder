#!/usr/bin/python2.5
# Copyright 2010 Google Inc.
#
# Licensed under the Apache License, Version 2.0 (the "License");
# you may not use this file except in compliance with the License.
# You may obtain a copy of the License at
#
#      http://www.apache.org/licenses/LICENSE-2.0
#
# Unless required by applicable law or agreed to in writing, software
# distributed under the License is distributed on an "AS IS" BASIS,
# WITHOUT WARRANTIES OR CONDITIONS OF ANY KIND, either express or implied.
# See the License for the specific language governing permissions and
# limitations under the License.

import sys

from google.appengine.api import datastore_errors

from model import *
from utils import *
import prefix
import reveal
import subscribe

from django.utils.translation import ugettext as _

class View(Handler):
    def get(self):
        # Check the request parameters.
        if not self.params.id:
            return self.error(404, 'No person id was specified.')
        try:
            person = Person.get(self.subdomain, self.params.id)
        except ValueError:
            return self.error(404, 'There is no record for the specified id.')
        if not person:
            return self.error(404, 'There is no record for the specified id.')
        standalone = self.request.get('standalone')

        # Check if private info should be revealed.
        content_id = 'view:' + self.params.id
        reveal_url = reveal.make_reveal_url(self, content_id)
        show_private_info = reveal.verify(content_id, self.params.signature)

        # Get the notes and duplicate links.
        try:
            notes = person.get_notes()
        except datastore_errors.NeedIndexError:
            notes = []
        person.sex_text = get_person_sex_text(person)
        for note in notes:
            note.status_text = get_note_status_text(note)
            note.linked_person_url = \
                self.get_url('/view', id=note.linked_person_record_id)
            note.flag_spam_url = \
                self.get_url('/flag_note', id=note.note_record_id,
                             hide=(not note.hidden) and 'yes' or 'no',
                             signature=self.params.signature)
        try:
            linked_persons = person.get_linked_persons(note_limit=200)
        except datastore_errors.NeedIndexError:
            linked_persons = []
        linked_person_info = [
            dict(id=p.record_id,
                 name="%s %s" % (p.first_name, p.last_name),
                 view_url=self.get_url('/view', id=p.record_id))
            for p in linked_persons]

        # Render the page.
        dupe_notes_url = self.get_url(
            '/view', id=self.params.id, dupe_notes='yes')
        results_url = self.get_url(
            '/results',
            role=self.params.role,
            query=self.params.query,
            first_name=self.params.first_name,
            last_name=self.params.last_name)
<<<<<<< HEAD
        rss_url = self.get_url(
            '/feeds/note',
            person_record_id=self.params.id,
            subdomain=self.subdomain)
=======
        subscribe_url = self.get_url('/subscribe', id=self.params.id)
>>>>>>> fe6a68e9
        self.render('templates/view.html',
                    person=person,
                    notes=notes,
                    linked_person_info=linked_person_info,
                    standalone=standalone,
                    onload_function='view_page_loaded()',
                    show_private_info=show_private_info,
                    admin=users.is_current_user_admin(),
                    dupe_notes_url=dupe_notes_url,
                    results_url=results_url,
                    reveal_url=reveal_url,
<<<<<<< HEAD
                    rss_url=rss_url)
=======
	            subscribe_url=subscribe_url)
>>>>>>> fe6a68e9

    def post(self):
        if not self.params.text:
            return self.error(
                200, _('Message is required. Please go back and try again.'))

        if not self.params.author_name:
            return self.error(
                200, _('Your name is required in the "About you" section.  '
                       'Please go back and try again.'))

        if self.params.status == 'is_note_author' and not self.params.found:
            return self.error(
                200, _('Please check that you have been in contact with '
                       'the person after the earthquake, or change the '
                       '"Status of this person" field.'))
        note = Note.create_original(
            self.subdomain,
            entry_date=get_utcnow(),
            person_record_id=self.params.id,
            author_name=self.params.author_name,
            author_email=self.params.author_email,
            author_phone=self.params.author_phone,
            source_date=get_utcnow(),
            found=bool(self.params.found),
            status=self.params.status,
            email_of_found_person=self.params.email_of_found_person,
            phone_of_found_person=self.params.phone_of_found_person,
            last_known_location=self.params.last_known_location,
            text=self.params.text)
        entities_to_put = [note]

        # Update the Person based on the Note.
        person = Person.get(self.subdomain, self.params.id)
        if person:
            person.update_from_note(note)
            # Send notification to all people
            # who subscribed to updates on this person
            subscribe.send_notifications(person, note, self)

            entities_to_put.append(person)

        # Write one or both entities to the store.
        db.put(entities_to_put)

        # If user wants to subscribe to updates, redirect to the subscribe page
        if self.params.subscribe:
            return self.redirect('/subscribe', id=person.record_id,
                                 subscribe_email=self.params.author_email)

        # Redirect to this page so the browser's back button works properly.
        self.redirect('/view', id=self.params.id, query=self.params.query)

if __name__ == '__main__':
    run(('/view', View))<|MERGE_RESOLUTION|>--- conflicted
+++ resolved
@@ -76,14 +76,11 @@
             query=self.params.query,
             first_name=self.params.first_name,
             last_name=self.params.last_name)
-<<<<<<< HEAD
         rss_url = self.get_url(
             '/feeds/note',
             person_record_id=self.params.id,
             subdomain=self.subdomain)
-=======
         subscribe_url = self.get_url('/subscribe', id=self.params.id)
->>>>>>> fe6a68e9
         self.render('templates/view.html',
                     person=person,
                     notes=notes,
@@ -95,11 +92,8 @@
                     dupe_notes_url=dupe_notes_url,
                     results_url=results_url,
                     reveal_url=reveal_url,
-<<<<<<< HEAD
-                    rss_url=rss_url)
-=======
+                    rss_url=rss_url,
 	            subscribe_url=subscribe_url)
->>>>>>> fe6a68e9
 
     def post(self):
         if not self.params.text:
@@ -116,6 +110,7 @@
                 200, _('Please check that you have been in contact with '
                        'the person after the earthquake, or change the '
                        '"Status of this person" field.'))
+
         note = Note.create_original(
             self.subdomain,
             entry_date=get_utcnow(),
