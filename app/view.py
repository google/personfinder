--- conflicted
+++ resolved
@@ -13,11 +13,8 @@
 # See the License for the specific language governing permissions and
 # limitations under the License.
 
-<<<<<<< HEAD
 from datetime import datetime
 from recaptcha.client import captcha 
-=======
->>>>>>> e69a5f27
 import sys
 
 from google.appengine.api import datastore_errors
@@ -89,10 +86,10 @@
                     onload_function='view_page_loaded()',
                     reveal_url=reveal_url, show_private_info=show_private_info,
                     noindex=True, admin=users.is_current_user_admin(),
-                    dupe_notes_url=dupe_notes_url, results_url=results_url, 
+                    dupe_notes_url=dupe_notes_url, results_url=results_url,
                     subscribe_url=subscribe_url)
 
-    def post(self):                    
+    def post(self):
         if not self.params.text:
             return self.error(
                 200, _('Message is required. Please go back and try again.'))
@@ -141,7 +138,7 @@
                                  email_subscr=self.params.author_email)
 
         # Redirect to this page so the browser's back button works properly.
-        self.redirect('/view', id=self.params.id, query=self.params.query)    
+        self.redirect('/view', id=self.params.id, query=self.params.query)
 
 if __name__ == '__main__':
     run(('/view', View))