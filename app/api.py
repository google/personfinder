--- conflicted
+++ resolved
@@ -19,10 +19,7 @@
 
 import calendar
 import csv
-<<<<<<< HEAD
 import logging
-=======
->>>>>>> 11e03f51
 import re
 import StringIO
 import xml.dom.minidom
@@ -457,7 +454,51 @@
         return self.info(200, 'Not subscribed')
 
 
-<<<<<<< HEAD
+def fetch_all(query):
+    results = []
+    batch = query.fetch(500)
+    while batch:
+        results += batch
+        batch = query.with_cursor(query.cursor()).fetch(500)
+    return results
+
+
+class Stats(utils.BaseHandler):
+    def get(self):
+        if not (self.auth and self.auth.stats_permission):
+            self.response.set_status(403)
+            self.write('Missing or invalid authorization key\n')
+            return
+
+        person_counts = model.Counter.get_all_counts(self.repo, 'person')
+        note_counts = model.Counter.get_all_counts(self.repo, 'note')
+
+        # unreviewed
+        note_counts['hidden=FALSE,reviewed=FALSE'] = len(fetch_all(
+            model.Note.all(keys_only=True
+            ).filter('repo =', self.repo
+            ).filter('reviewed =', False
+            ).filter('hidden =', False
+            ).order('-entry_date')))
+        # accepted
+        note_counts['hidden=FALSE,reviewed=TRUE'] = len(fetch_all(
+            model.Note.all(keys_only=True
+            ).filter('repo =', self.repo
+            ).filter('reviewed =', True
+            ).filter('hidden =', False
+            ).order('-entry_date')))
+        # flagged
+        note_counts['hidden=TRUE'] = len(fetch_all(
+            model.Note.all(keys_only=True
+            ).filter('repo =', self.repo
+            ).filter('hidden =', True
+            ).order('-entry_date')))
+
+        self.response.headers['Content-Type'] = 'application/json'
+        self.write(simplejson.dumps({'person': person_counts,
+                                     'note': note_counts}))
+
+
 class HandleSMS(utils.BaseHandler):
     #https_required = True
     https_required = False
@@ -523,49 +564,4 @@
                     text += node.data
             return text.encode('utf-8')
         else:
-            return None
-=======
-def fetch_all(query):
-    results = []
-    batch = query.fetch(500)
-    while batch:
-        results += batch
-        batch = query.with_cursor(query.cursor()).fetch(500)
-    return results
-
-
-class Stats(utils.BaseHandler):
-    def get(self):
-        if not (self.auth and self.auth.stats_permission):
-            self.response.set_status(403)
-            self.write('Missing or invalid authorization key\n')
-            return
-
-        person_counts = model.Counter.get_all_counts(self.repo, 'person')
-        note_counts = model.Counter.get_all_counts(self.repo, 'note')
-
-        # unreviewed
-        note_counts['hidden=FALSE,reviewed=FALSE'] = len(fetch_all(
-            model.Note.all(keys_only=True
-            ).filter('repo =', self.repo
-            ).filter('reviewed =', False
-            ).filter('hidden =', False
-            ).order('-entry_date')))
-        # accepted
-        note_counts['hidden=FALSE,reviewed=TRUE'] = len(fetch_all(
-            model.Note.all(keys_only=True
-            ).filter('repo =', self.repo
-            ).filter('reviewed =', True
-            ).filter('hidden =', False
-            ).order('-entry_date')))
-        # flagged
-        note_counts['hidden=TRUE'] = len(fetch_all(
-            model.Note.all(keys_only=True
-            ).filter('repo =', self.repo
-            ).filter('hidden =', True
-            ).order('-entry_date')))
-
-        self.response.headers['Content-Type'] = 'application/json'
-        self.write(simplejson.dumps({'person': person_counts,
-                                     'note': note_counts}))
->>>>>>> 11e03f51
+            return None