--- conflicted
+++ resolved
@@ -115,14 +115,9 @@
             'person', people_written, people_skipped, total, 'person_record_id')
 
         create_note = importer.create_note
-<<<<<<< HEAD
         notes_written, notes_skipped, total = importer.import_records(
-            self.subdomain, source_domain, create_note, note_records, self)
-=======
-        written, skipped, total = importer.import_records(
             self.subdomain, source_domain, create_note, note_records,
             mark_notes_reviewed, self)
->>>>>>> 2a2a4bc2
         self.write_status(
             'note', notes_written, notes_skipped, total, 'note_record_id')
 
