--- conflicted
+++ resolved
@@ -99,13 +99,8 @@
             'person_record_id')
 
         create_note = importer.create_note
-<<<<<<< HEAD
         num_notes_written, notes_skipped, total = importer.import_records(
-            self.subdomain, source_domain, create_note, note_records)
-=======
-        written, skipped, total = importer.import_records(
             self.subdomain, source_domain, create_note, note_records, self)
->>>>>>> feaf331d
         self.write_status(
             'note', num_notes_written, notes_skipped, total, 'note_record_id')
 
