--- conflicted
+++ resolved
@@ -27,13 +27,8 @@
     return handler.get_url('/confirm_post_flagged_note',
                            token=token,
                            id=note_id,
-<<<<<<< HEAD
-                           subdomain=handler.subdomain)
-
-=======
                            repo=handler.repo)
     
->>>>>>> 45be7730
 
 class PostNoteWithBadWordsError(Exception):
     """Container for user-facing error messages when a note is
@@ -45,13 +40,8 @@
     """This handler tells the note author that we can not post the note
     without an email confirmation."""
 
-<<<<<<< HEAD
-    def get(self):
-        keyname = "%s:%s" % (self.subdomain, self.params.id)
-=======
     def get(self):        
         keyname = "%s:%s" % (self.repo, self.params.id)       
->>>>>>> 45be7730
         note = model.NoteWithBadWords.get_by_key_name(keyname)
         if not note:
             return self.error(400, _(
@@ -64,13 +54,8 @@
                     repo=self.repo)
 
 
-<<<<<<< HEAD
-    def post(self):
-        keyname = "%s:%s" % (self.subdomain, self.params.id)
-=======
     def post(self):       
         keyname = "%s:%s" % (self.repo, self.params.id)
->>>>>>> 45be7730
         note = model.NoteWithBadWords.get_by_key_name(keyname)
         if not note:
             return self.error(400, _(
