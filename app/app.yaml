--- conflicted
+++ resolved
@@ -32,30 +32,13 @@
 - url: /remote_api
   script: $PYTHON_LIB/google/appengine/ext/remote_api/handler.py
   login: admin
-- url: /admin/send_mail
-  script: send_mail.py
+- url: /[a-z0-9-]+/admin/send_mail
+  script: send_mail.py  # TODO: rename to admin_send_mail
   login: admin
 
-# Everything else.
-- url: /admin.*
+# Everything else goes to the main handler in utils.py.
+- url: /[a-z0-9-]+/admin.*
   login: admin
-<<<<<<< HEAD
   script: utils.py
 - url: /.*
-  script: utils.py
-=======
-- url: /admin/review
-  script: admin_review.py
-  login: required
-- url: /admin/set_utcnow_for_test
-  script: set_utcnow.py
-  login: admin
-
-# Temporary handlers for the google.org National Preparedness Month launch.
-# Renders /personfinder/about, /personfinder/responders, and handles redirects
-# for all other paths.
-- url: /personfinder/static
-  static_dir: static
-- url: /personfinder.*
-  script: googleorg.py
->>>>>>> 32886712
+  script: utils.py