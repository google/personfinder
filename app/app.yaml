--- conflicted
+++ resolved
@@ -33,16 +33,10 @@
   script: send_mail.py
   login: admin
 
-<<<<<<< HEAD
 # These are the handlers we've migrated to Django.
 - url: /.*/admin/api_keys.*
-=======
-# Everything else is handled by main.
-- url: /admin/api_keys.*
-  script: admin_api_keys.py
-  secure: always
+  script: wsgi.application
 - url: /.*/admin/create_repo.*
->>>>>>> 27495a0e
   script: wsgi.application
 - url: /.*/admin/statistics.*
   script: wsgi.application
