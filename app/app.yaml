# Copyright 2010 Google Inc.
#
# Licensed under the Apache License, Version 2.0 (the "License");
# you may not use this file except in compliance with the License.
# You may obtain a copy of the License at:
#
#      http://www.apache.org/licenses/LICENSE-2.0
#
# Unless required by applicable law or agreed to in writing, software
# distributed under the License is distributed on an "AS IS" BASIS,
# WITHOUT WARRANTIES OR CONDITIONS OF ANY KIND, either express or implied.
# See the License for the specific language governing permissions and
# limitations under the License.

application: googlepersonfinder
version: 1
runtime: python27
api_version: 1
threadsafe: false

handlers:
# Remote API handlers. Note that login: admin must not be specified because the
# handler performs its own authentication. /personfinder/remote_api is defined
# for google.org/personfinder, which only accepts paths starting with
# /personfinder.
- url: /remote_api
  script: google.appengine.ext.remote_api.handler.application
- url: /personfinder/remote_api
  script: google.appengine.ext.remote_api.handler.application

# Administrative handlers
- url: .*/admin/send_mail
  script: send_mail.py
  login: admin

- url: /static
  static_dir: resources/static/fixed/
- url: /personfinder/static
  static_dir: resources/static/fixed/

# These are the handlers we've migrated to Django.
- url: /?
  script: wsgi.application
- url: /personfinder/?
  script: wsgi.application
- url: /setup_datastore/?
  script: wsgi.application
- url: /global/home.html
  script: wsgi.application
- url: /personfinder/global/home.html
  script: wsgi.application
- url: /global/howto.html
  script: wsgi.application
- url: /personfinder/global/howto.html
  script: wsgi.application
- url: /global/responders.html
  script: wsgi.application
- url: /personfinder/global/responders.html
  script: wsgi.application
- url: /.*/admin.*
  script: wsgi.application
<<<<<<< HEAD
- url: /.+/d/repo.*
=======
- url: /.+/d/create.*
>>>>>>> 9da23060
  script: wsgi.application
- url: /.+/d/results.*
  script: wsgi.application
- url: /.*/feeds/repo.*
  script: wsgi.application
- url: /.*/sitemap.*
  script: wsgi.application
- url: /global/static.*
  script: wsgi.application
- url: /.*/tasks/process_expirations.*
  script: wsgi.application
- url: /.*/tasks/check_expired_person_records.*
  script: wsgi.application
- url: /.*/tasks/check_note_data_validity.*
  script: wsgi.application
- url: /.*/tasks/check_person_data_validity.*
  script: wsgi.application
- url: /.*/tasks/cleanup_stray_notes.*
  script: wsgi.application
- url: /.*/tasks/cleanup_stray_subscriptions.*
  script: wsgi.application
- url: /.*/tasks/sitemap_ping.*
  script: wsgi.application
# Everything else is still handled by the webapp2 app.
- url: .*
  script: main.py

libraries:
- name: django
  version: "1.11"
- name: ssl
  version: "2.7.11"
- name: lxml
  version: "3.7.3"
- name: webapp2
  version: "2.5.2"
- name: webob
  version: "1.2.3"<|MERGE_RESOLUTION|>--- conflicted
+++ resolved
@@ -59,11 +59,9 @@
   script: wsgi.application
 - url: /.*/admin.*
   script: wsgi.application
-<<<<<<< HEAD
+- url: /.+/d/create.*
+  script: wsgi.application
 - url: /.+/d/repo.*
-=======
-- url: /.+/d/create.*
->>>>>>> 9da23060
   script: wsgi.application
 - url: /.+/d/results.*
   script: wsgi.application
