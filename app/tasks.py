#!/usr/bin/python2.7
# Copyright 2010 Google Inc.
#
# Licensed under the Apache License, Version 2.0 (the "License");
# you may not use this file except in compliance with the License.
# You may obtain a copy of the License at
#
#      http://www.apache.org/licenses/LICENSE-2.0
#
# Unless required by applicable law or agreed to in writing, software
# distributed under the License is distributed on an "AS IS" BASIS,
# WITHOUT WARRANTIES OR CONDITIONS OF ANY KIND, either express or implied.
# See the License for the specific language governing permissions and
# limitations under the License.

import calendar
import datetime
import logging
import time
<<<<<<< HEAD
import csv
=======
>>>>>>> f199929c
import StringIO

from google.appengine import runtime
from google.appengine.api import datastore_errors
from google.appengine.api import quota
from google.appengine.api import taskqueue
from google.appengine.ext import db

import cloud_storage
import config
import const
import delete
import model
import photo
import pfif
import record_writer
import utils
import pfif


CPU_MEGACYCLES_PER_REQUEST = 1000
EXPIRED_TTL = datetime.timedelta(delete.EXPIRED_TTL_DAYS, 0, 0)
FETCH_LIMIT = 100
PFIF = pfif.PFIF_VERSIONS[pfif.PFIF_DEFAULT_VERSION]
<<<<<<< HEAD

=======
>>>>>>> f199929c


class ScanForExpired(utils.BaseHandler):
    """Common logic for scanning the Person table looking for things to delete.

    The common logic handles iterating through the query, updating the expiry
    date and wiping/deleting as needed. The is_expired flag on all records whose
    expiry_date has passed.  Records that expired more than EXPIRED_TTL in the
    past will also have their data fields, notes, and photos permanently
    deleted.

    Subclasses set the query and task_name."""
    repo_required = False

    def task_name(self):
        """Subclasses should implement this."""
        pass

    def query(self):
        """Subclasses should implement this."""
        pass

    def schedule_next_task(self, cursor):
        """Schedule the next task for to carry on with this query.
        """
        self.add_task_for_repo(self.repo, self.task_name(), self.ACTION,
                               cursor=cursor, queue_name='expiry')

    def get(self):
        if self.repo:
            query = self.query()
            if self.params.cursor:
                query.with_cursor(self.params.cursor)
            cursor = self.params.cursor
            try:
                for person in query:
                    # query.cursor() returns a cursor which returns the entity
                    # next to this "person" as the first result.
                    next_cursor = query.cursor()
                    was_expired = person.is_expired
                    person.put_expiry_flags()
                    if (utils.get_utcnow() - person.get_effective_expiry_date()
                            > EXPIRED_TTL):
                        person.wipe_contents()
                    else:
                        # treat this as a regular deletion.
                        if person.is_expired and not was_expired:
                            delete.delete_person(self, person)
                    cursor = next_cursor
            except runtime.DeadlineExceededError:
                self.schedule_next_task(cursor)
            except datastore_errors.Timeout:
                # This exception is sometimes raised, maybe when the query
                # object live too long?
                self.schedule_next_task(cursor)
        else:
            for repo in model.Repo.list():
                self.add_task_for_repo(repo, self.task_name(), self.ACTION)

class DeleteExpired(ScanForExpired):
    """Scan for person records with expiry date thats past."""
    ACTION = 'tasks/delete_expired'

    def task_name(self):
        return 'delete-expired'

    def query(self):
        return model.Person.past_due_records(self.repo)

class DeleteOld(ScanForExpired):
    """Scan for person records with old source dates for expiration."""
    ACTION = 'tasks/delete_old'

    def task_name(self):
        return 'delete-old'

    def query(self):
        return model.Person.potentially_expired_records(self.repo)


class CleanUpInTestMode(utils.BaseHandler):
    """If the repository is in "test mode", this task deletes all entries older
    than DELETION_AGE_SECONDS (defined below), regardless of their actual
    expiration specification.

    We delete entries quickly so that most of the test data does not persist in
    real mode, and to reduce the effect of spam.
    """
    repo_required = False
    ACTION = 'tasks/clean_up_in_test_mode'

    # Entries older than this age in seconds are deleted in test mode.
    #
    # If you are maintaining a single repository and switching it between test
    # mode (for drills) and real mode (for real crises), you should be sure to
    # switch to real mode within DELETION_AGE_SECONDS after a real crisis
    # occurs, because:
    # - When the crisis happens, the users may be confused and enter real
    #   information on the repository, even though it's still in test mode.
    #   (All pages show "test mode" message, but some users may be still
    #   confused.)
    # - If we fail to make the switch in DELETION_AGE_SECONDS, such real
    #   entries are deleted.
    # - If we make the switch in DELETION_AGE_SECONDS, such entries are not
    #   deleted, and handled as a part of real mode data.
    DELETION_AGE_SECONDS = 24 * 3600

    def __init__(self, request, response, env):
        utils.BaseHandler.__init__(self, request, response, env)
        self.__listener = None

    def task_name(self):
        return 'clean-up-in-test-mode'

    def schedule_next_task(self, cursor, utcnow):
        """Schedule the next task for to carry on with this query.
        """
        self.add_task_for_repo(
                self.repo,
                self.task_name(),
                self.ACTION,
                utcnow=str(calendar.timegm(utcnow.utctimetuple())),
                cursor=cursor,
                queue_name='clean_up_in_test_mode')

    def in_test_mode(self, repo):
        """Returns True if the repository is in test mode."""
        return config.get('test_mode', repo=repo)

    def get(self):
        if self.repo:
            # To reuse the cursor from the previous task, we need to apply
            # exactly the same filter. So we use utcnow previously used
            # instead of the current time.
            utcnow = self.params.utcnow or utils.get_utcnow()
            max_entry_date = (
                    utcnow -
                    datetime.timedelta(
                            seconds=CleanUpInTestMode.DELETION_AGE_SECONDS))
            query = model.Person.all_in_repo(self.repo)
            query.filter('entry_date <=', max_entry_date)
            if self.params.cursor:
                query.with_cursor(self.params.cursor)
            cursor = self.params.cursor
            # Uses query.get() instead of "for person in query".
            # If we use for-loop, query.cursor() points to an unexpected
            # position.
            person = query.get()
            # When the repository is no longer in test mode, aborts the
            # deletion.
            try:
                while person and self.in_test_mode(self.repo):
                    if self.__listener:
                        self.__listener.before_deletion(person.key())
                    person.delete_related_entities(delete_self=True)
                    cursor = query.cursor()
                    person = query.get()
            except runtime.DeadlineExceededError:
                self.schedule_next_task(cursor, utcnow)
            except datastore_errors.Timeout:
                # This exception is sometimes raised, maybe when the query
                # object live too long?
                self.schedule_next_task(cursor, utcnow)
                
        else:
            for repo in model.Repo.list():
                if self.in_test_mode(repo):
                    self.add_task_for_repo(repo, self.task_name(), self.ACTION)

    def set_listener(self, listener):
        self.__listener = listener


def run_count(make_query, update_counter, counter):
    """Scans the entities matching a query up to FETCH_LIMIT.
    
    Returns False if we finished counting all entries."""
    # Get the next batch of entities.
    query = make_query()
    if counter.last_key:
        query = query.filter('__key__ >', db.Key(counter.last_key))
    entities = query.order('__key__').fetch(FETCH_LIMIT)
    if not entities:
        counter.last_key = ''
        return False

    # Pass the entities to the counting function.
    for entity in entities:
        update_counter(counter, entity)

    # Remember where we left off.
    counter.last_key = str(entities[-1].key())
    return True


class CountBase(utils.BaseHandler):
    """A base handler for counting tasks.  Making a request to this handler
    without a specified repo will start tasks for all repositories in parallel.
    Each subclass of this class handles one scan through the datastore."""
    repo_required = False  # can run without a repo

    SCAN_NAME = ''  # Each subclass should choose a unique scan_name.
    ACTION = ''  # Each subclass should set the action path that it handles.

    def get(self):
        if self.repo:  # Do some counting.
            try:
                counter = model.Counter.get_unfinished_or_create(
                    self.repo, self.SCAN_NAME)
                entities_remaining = True
                while entities_remaining:
                    # Batch the db updates.
                    for _ in xrange(100):
                        entities_remaining = run_count(
                            self.make_query, self.update_counter, counter)
                        if not entities_remaining:
                            break
                    # And put the updates at once.
                    counter.put()
            except runtime.DeadlineExceededError:
                # Continue counting in another task.
                self.add_task_for_repo(self.repo, self.SCAN_NAME, self.ACTION)
        else:  # Launch counting tasks for all repositories.
            for repo in model.Repo.list():
                self.add_task_for_repo(repo, self.SCAN_NAME, self.ACTION)

    def make_query(self):
        """Subclasses should implement this.  This will be called to get the
        datastore query; it should always return the same query."""

    def update_counter(self, counter, entity):
        """Subclasses should implement this.  This will be called once for
        each entity that matches the query; it should call increment() on
        the counter object for whatever accumulators it wants to increment."""


class CountPerson(CountBase):
    SCAN_NAME = 'person'
    ACTION = 'tasks/count/person'

    def make_query(self):
        return model.Person.all().filter('repo =', self.repo)

    def update_counter(self, counter, person):
        found = ''
        if person.latest_found is not None:
            found = person.latest_found and 'TRUE' or 'FALSE'

        counter.increment('all')
        counter.increment('original_domain=' + (person.original_domain or ''))
        counter.increment('sex=' + (person.sex or ''))
        counter.increment('home_country=' + (person.home_country or ''))
        counter.increment('photo=' + (person.photo_url and 'present' or ''))
        counter.increment('num_notes=%d' % len(person.get_notes()))
        counter.increment('status=' + (person.latest_status or ''))
        counter.increment('found=' + found)
        if person.author_email:  # author e-mail address present?
            counter.increment('author_email')
        if person.author_phone:  # author phone number present?
            counter.increment('author_phone')
        counter.increment(
            'linked_persons=%d' % len(person.get_linked_persons()))


class CountNote(CountBase):
    SCAN_NAME = 'note'
    ACTION = 'tasks/count/note'

    def make_query(self):
        return model.Note.all().filter('repo =', self.repo)

    def update_counter(self, counter, note):
        author_made_contact = ''
        if note.author_made_contact is not None:
            author_made_contact = note.author_made_contact and 'TRUE' or 'FALSE'

        counter.increment('all')
        counter.increment('status=' + (note.status or ''))
        counter.increment('original_domain=' + (note.original_domain or ''))
        counter.increment('author_made_contact=' + author_made_contact)
        if note.last_known_location:  # last known location specified?
            counter.increment('last_known_location')
        if note.author_email:  # author e-mail address present?
            counter.increment('author_email')
        if note.author_phone:  # author phone number present?
            counter.increment('author_phone')
        if note.linked_person_record_id:  # linked to another person?
            counter.increment('linked_person')


class AddReviewedProperty(CountBase):
    """Sets 'reviewed' to False on all notes that have no 'reviewed' property.
    This task is for migrating datastores that were created before the
    'reviewed' property existed; 'reviewed' has to be set to False so that
    the Notes will be indexed."""
    SCAN_NAME = 'unreview-note'
    ACTION = 'tasks/count/unreview_note'

    def make_query(self):
        return model.Note.all().filter('repo =', self.repo)

    def update_counter(self, counter, note):
        if not note.reviewed:
            note.reviewed = False
            note.put()


class UpdateDeadStatus(CountBase):
    """This task looks for Person records with the status 'believed_dead',
    checks for the last non-hidden Note, and updates the status if necessary.
    This is designed specifically to address bogus 'believed_dead' notes that
    are flagged as spam.  (This is a cleanup task, not a counting task.)"""
    SCAN_NAME = 'update-dead-status'
    ACTION = 'tasks/count/update_dead_status'

    def make_query(self):
        return model.Person.all().filter('repo =', self.repo
                          ).filter('latest_status =', 'believed_dead')

    def update_counter(self, counter, person):
        person.update_latest_status()


class UpdateStatus(CountBase):
    """This task scans Person records, looks for the last non-hidden Note, and
    updates latest_status.  (This is a cleanup task, not a counting task.)"""
    SCAN_NAME = 'update-status'
    ACTION = 'tasks/count/update_status'

    def make_query(self):
        return model.Person.all().filter('repo =', self.repo)

    def update_counter(self, counter, person):
        person.update_latest_status()


class Reindex(CountBase):
    """A handler for re-indexing Persons."""
    SCAN_NAME = 'reindex'
    ACTION = 'tasks/count/reindex'

    def make_query(self):
        return model.Person.all().filter('repo =', self.repo)

    def update_counter(self, counter, person):
        person.update_index(['old', 'new'])
        person.put()


class NotifyManyUnreviewedNotes(utils.BaseHandler):
    """This task sends email notification when the number of unreviewed notes
    exceeds threshold.
    """
    repo_required = False  # can run without a repo
    ACTION = 'tasks/notify_many_unreviewed_notes'

    def task_name(self):
        return 'notify-bad-review-status'

    def get(self):
        if self.repo:
            try:
                count_of_unreviewed_notes = (
                    model.Note.get_unreviewed_notes_count(self.repo))
                self._maybe_notify(count_of_unreviewed_notes)
            except runtime.DeadlineExceededError:
                logging.info("DeadlineExceededError occurs")
                self.add_task_for_repo(
                    self.repo, self.task_name(), self.ACTION)
            except datastore_errors.Timeout:
                logging.info("Timeout occurs in datastore")
                self.add_task_for_repo(
                    self.repo, self.task_name(), self.ACTION)
        else:
            for repo in model.Repo.list():
                self.add_task_for_repo(
                    repo, self.task_name(), self.ACTION)

    def _subject(self):
        return "Please review your notes in %(repo_name)s" % {
            "repo_name": self.env.repo,
        }

    def _body(self, count_of_unreviewed_notes):
        return "%(repo_name)s has %(num_unreviewed)s unreviewed notes." % {
            "repo_name": self.env.repo,
            "num_unreviewed": count_of_unreviewed_notes,
        }

    def _maybe_notify(self, count_of_unreviewed_notes):
        # TODO(yaboo@): Response should be modified
        if self._should_notify(count_of_unreviewed_notes):
            self.send_mail(self.config.get('notification_email'),
                           subject=self._subject(),
                           body=self._body(count_of_unreviewed_notes))

    def _should_notify(self, count_of_unreviewed_notes):
        if not self.config.get('notification_email'):
            return False

        return  count_of_unreviewed_notes > self.config.get(
                'unreviewed_notes_threshold')


class ThumbnailPreparer(utils.BaseHandler):
    """A class to run the thumbnail preparation job (for uploaded photos)."""

    repo_required = False
    ACTION = 'tasks/thumbnail_preparer'

    def get(self):
        # We don't retry this task automatically, because it's looking for
        # everything that doesn't already have a thumbnail every time --
        # anything that doesn't get done now will be retried anyway on the next
        # iteration of the cron job.
        if self.repo:
            for p in (model.Photo.all()
                      .filter('thumbnail_data =', None)
                      .filter('repo =', self.repo)):
                photo.set_thumbnail(p)
        else:
            for repo in model.Repo.list():
                self.add_task_for_repo(repo, 'prepare-thumbnails', self.ACTION)


<<<<<<< HEAD
# Writers for both types of records.
# TODO: Move them from download_feed.py
class CsvWriter:
    def __init__(self, file, fields=None):
        self.file = file
        if fields:
            self.fields = fields
        self.writer = csv.DictWriter(self.file, self.fields)

    def write_header(self):
        self.writer.writeheader()

    def write(self, records):
        for record in records:
            self.writer.writerow(dict(
                (name, record.get(name, '').encode('utf-8'))
                for name in self.fields))
        self.file.flush()

    def close(self):
        self.file.close()


class PersonCsvWriter(CsvWriter):
    fields = PFIF.fields['person']


class NoteCsvWriter(CsvWriter):
    fields = PFIF.fields['note']


import time  # kari


# TODO:
# - Remove temp objects
# - Keep 2 generations and remove older ones
# - Set up cron
# - Consider overlapping run
# - Remove stale objects
# - Remove objects on deactivated repo
# - Rename classes
# - Clean up
# - Make gcs bucket name configurable
# - Separate composition task
# - Remove sensitive fields
class ExportCSV(utils.BaseHandler):
    repo_required = False
    ACTION = 'tasks/export_csv'
    MAX_COMPOSED_OBJECTS = 32
    MAX_FETCH_TIME = datetime.timedelta(seconds=5)
    # MAX_FETCH_TIME = datetime.timedelta(minutes=5)

    def task_name(self):
        return 'export-csv'

    def schedule_next_task(self, cursor, index):
=======
class DumpCSV(utils.BaseHandler):
    """Dumps a CSV file containing all the records in each repository to Google
    Cloud Storage.
    
    People with BULK_READ API access can download the CSV file.
    
    Currently the CSV file only contains person records.
    
    This task requires special setup to run on a dev app server. See the
    docstring of cloud_storage.CloudStorage class for instruction.
    """
    # TODO(gimite): Implement web UI to serve the files.
    # TODO(gimite): Include note records in the CSV file.

    repo_required = False
    ACTION = 'tasks/dump_csv'

    # Lifetime of a single task is 10 min. It stops fetching and starts
    # uploading after 4 min, assuming uploading takes similar time as
    # fetching.
    MAX_FETCH_TIME = datetime.timedelta(minutes=4)
    
    def __init__(self, *args, **kwargs):
        super(DumpCSV, self).__init__(*args, **kwargs)
        self.storage = cloud_storage.CloudStorage()

    def task_name(self):
        return 'dump-csv'

    def schedule_next_task(self, cursor, timestamp):
>>>>>>> f199929c
        """Schedule the next task for to carry on with this query.
        """
        self.add_task_for_repo(
                self.repo,
                self.task_name(),
                self.ACTION,
                cursor=cursor,
<<<<<<< HEAD
                index=index)

    def get(self):
        storage = cloud_storage.CloudStorage()

        if not self.repo:
            storage.set_objects_lifetime(lifetime_days=1)
            for repo in model.Repo.list():
                self.add_task_for_repo(repo, self.task_name(), self.ACTION)
            return

        start_time = utils.get_utcnow()
        index = self.params.index or 0
        base_name = '%s-persons' % self.repo
        logging.info('task repo=%s index=%d cursor=%s', self.repo, index, self.params.cursor)

        query = model.Person.all_in_repo(self.repo).order('entry_date')
=======
                timestamp=str(calendar.timegm(timestamp.utctimetuple())))

    def get(self):
        if self.repo:
            self.run_task_for_repo(self.repo)
        else:
            # Sets lifetime of objects in Google Cloud Storage to 2 days. This
            # cleans up old CSV files, while it makes sure that it doesn't
            # delete CSV files users are currently downloading. Note that CSV
            # files are updated every 24 hours.
            #
            # The lifetime is applied globally for all objects in the bucket.
            # This is OK because Cloud Storage is only used for CSV files for
            # now. It may need a way to control lifetime per object (see the
            # docstring of cloud_storage.CloudStorage) if it starts using
            # Cloud Storage for other purposes.
            #
            # It is enough to call this only once for the bucket, but here is
            # just a convenient place to call it.
            self.storage.set_objects_lifetime(lifetime_days=2)

            for repo in model.Repo.list():
                self.add_task_for_repo(repo, self.task_name(), self.ACTION)

    def run_task_for_repo(self, repo):
        start_time = utils.get_utcnow()
        timestamp = self.params.timestamp or start_time
        base_name = '%s-persons-%s' % (
            repo, timestamp.strftime('%Y-%m-%d-%H%M%S'))
        is_first = not self.params.cursor

        query = model.Person.all_in_repo(repo).order('entry_date')
>>>>>>> f199929c
        if self.params.cursor:
            query.with_cursor(self.params.cursor)

        csv_io = StringIO.StringIO()
<<<<<<< HEAD
        writer = PersonCsvWriter(csv_io)
        if not self.params.cursor:
            writer.write_header()

        has_data = False
        while True:
            persons = query.fetch(limit=100)
            if persons:
                has_data = True
            else:
                break
            writer.write([PFIF.person_to_dict(person) for person in persons])
=======
        writer = record_writer.PersonCsvWriter(csv_io, write_header=is_first)

        has_data = False
        scan_completed = False
        while True:
            persons = query.fetch(limit=FETCH_LIMIT)
            if persons:
                has_data = True
            else:
                scan_completed = True
                break
            records = [PFIF.person_to_dict(person) for person in persons]
            # So far it only supports dump of records without sensitive fields.
            utils.filter_sensitive_fields(records)
            writer.write(records)
>>>>>>> f199929c
            if utils.get_utcnow() >= start_time + self.MAX_FETCH_TIME:
                break
            query.with_cursor(query.cursor())

<<<<<<< HEAD
        if has_data:
            storage.insert_object('%s.%d.csv' % (base_name, index), 'text/csv', csv_io.getvalue())
            self.schedule_next_task(query.cursor(), index + 1)
        else:
            num_objects = index
            if num_objects:
                intermediate_names = []
                for begin in xrange(0, num_objects, self.MAX_COMPOSED_OBJECTS):
                    end = min(begin + self.MAX_COMPOSED_OBJECTS, num_objects)
                    intermediate_name = '%s.%d-%d.csv' % (base_name, begin, end)
                    storage.compose_objects(
                        ['%s.%d.csv' % (base_name, i) for i in xrange(begin, end)],
                        intermediate_name,
                        'text/csv')
                    intermediate_names.append(intermediate_name)
                storage.compose_objects(intermediate_names, '%s.csv' % base_name, 'text/csv')
            logging.info('done')
=======
        final_csv_name = '%s.csv' % base_name
        temp_csv_name = '%s.temp.csv' % base_name

        if is_first:
            self.storage.insert_object(
                final_csv_name, 'text/csv', csv_io.getvalue())
        elif has_data:
            # Creates a temporary CSV file with new records, and append it to
            # the final CSV file.
            self.storage.insert_object(
                temp_csv_name, 'text/csv', csv_io.getvalue())
            self.storage.compose_objects(
                [final_csv_name, temp_csv_name], final_csv_name, 'text/csv')

        if scan_completed:
            config.set_for_repo(repo, latest_csv_object_name=final_csv_name)
        else:
            self.schedule_next_task(query.cursor(), timestamp)
>>>>>>> f199929c
<|MERGE_RESOLUTION|>--- conflicted
+++ resolved
@@ -17,10 +17,6 @@
 import datetime
 import logging
 import time
-<<<<<<< HEAD
-import csv
-=======
->>>>>>> f199929c
 import StringIO
 
 from google.appengine import runtime
@@ -38,17 +34,12 @@
 import pfif
 import record_writer
 import utils
-import pfif
 
 
 CPU_MEGACYCLES_PER_REQUEST = 1000
 EXPIRED_TTL = datetime.timedelta(delete.EXPIRED_TTL_DAYS, 0, 0)
 FETCH_LIMIT = 100
 PFIF = pfif.PFIF_VERSIONS[pfif.PFIF_DEFAULT_VERSION]
-<<<<<<< HEAD
-
-=======
->>>>>>> f199929c
 
 
 class ScanForExpired(utils.BaseHandler):
@@ -474,65 +465,6 @@
                 self.add_task_for_repo(repo, 'prepare-thumbnails', self.ACTION)
 
 
-<<<<<<< HEAD
-# Writers for both types of records.
-# TODO: Move them from download_feed.py
-class CsvWriter:
-    def __init__(self, file, fields=None):
-        self.file = file
-        if fields:
-            self.fields = fields
-        self.writer = csv.DictWriter(self.file, self.fields)
-
-    def write_header(self):
-        self.writer.writeheader()
-
-    def write(self, records):
-        for record in records:
-            self.writer.writerow(dict(
-                (name, record.get(name, '').encode('utf-8'))
-                for name in self.fields))
-        self.file.flush()
-
-    def close(self):
-        self.file.close()
-
-
-class PersonCsvWriter(CsvWriter):
-    fields = PFIF.fields['person']
-
-
-class NoteCsvWriter(CsvWriter):
-    fields = PFIF.fields['note']
-
-
-import time  # kari
-
-
-# TODO:
-# - Remove temp objects
-# - Keep 2 generations and remove older ones
-# - Set up cron
-# - Consider overlapping run
-# - Remove stale objects
-# - Remove objects on deactivated repo
-# - Rename classes
-# - Clean up
-# - Make gcs bucket name configurable
-# - Separate composition task
-# - Remove sensitive fields
-class ExportCSV(utils.BaseHandler):
-    repo_required = False
-    ACTION = 'tasks/export_csv'
-    MAX_COMPOSED_OBJECTS = 32
-    MAX_FETCH_TIME = datetime.timedelta(seconds=5)
-    # MAX_FETCH_TIME = datetime.timedelta(minutes=5)
-
-    def task_name(self):
-        return 'export-csv'
-
-    def schedule_next_task(self, cursor, index):
-=======
 class DumpCSV(utils.BaseHandler):
     """Dumps a CSV file containing all the records in each repository to Google
     Cloud Storage.
@@ -563,7 +495,6 @@
         return 'dump-csv'
 
     def schedule_next_task(self, cursor, timestamp):
->>>>>>> f199929c
         """Schedule the next task for to carry on with this query.
         """
         self.add_task_for_repo(
@@ -571,25 +502,6 @@
                 self.task_name(),
                 self.ACTION,
                 cursor=cursor,
-<<<<<<< HEAD
-                index=index)
-
-    def get(self):
-        storage = cloud_storage.CloudStorage()
-
-        if not self.repo:
-            storage.set_objects_lifetime(lifetime_days=1)
-            for repo in model.Repo.list():
-                self.add_task_for_repo(repo, self.task_name(), self.ACTION)
-            return
-
-        start_time = utils.get_utcnow()
-        index = self.params.index or 0
-        base_name = '%s-persons' % self.repo
-        logging.info('task repo=%s index=%d cursor=%s', self.repo, index, self.params.cursor)
-
-        query = model.Person.all_in_repo(self.repo).order('entry_date')
-=======
                 timestamp=str(calendar.timegm(timestamp.utctimetuple())))
 
     def get(self):
@@ -622,25 +534,10 @@
         is_first = not self.params.cursor
 
         query = model.Person.all_in_repo(repo).order('entry_date')
->>>>>>> f199929c
         if self.params.cursor:
             query.with_cursor(self.params.cursor)
 
         csv_io = StringIO.StringIO()
-<<<<<<< HEAD
-        writer = PersonCsvWriter(csv_io)
-        if not self.params.cursor:
-            writer.write_header()
-
-        has_data = False
-        while True:
-            persons = query.fetch(limit=100)
-            if persons:
-                has_data = True
-            else:
-                break
-            writer.write([PFIF.person_to_dict(person) for person in persons])
-=======
         writer = record_writer.PersonCsvWriter(csv_io, write_header=is_first)
 
         has_data = False
@@ -656,30 +553,10 @@
             # So far it only supports dump of records without sensitive fields.
             utils.filter_sensitive_fields(records)
             writer.write(records)
->>>>>>> f199929c
             if utils.get_utcnow() >= start_time + self.MAX_FETCH_TIME:
                 break
             query.with_cursor(query.cursor())
 
-<<<<<<< HEAD
-        if has_data:
-            storage.insert_object('%s.%d.csv' % (base_name, index), 'text/csv', csv_io.getvalue())
-            self.schedule_next_task(query.cursor(), index + 1)
-        else:
-            num_objects = index
-            if num_objects:
-                intermediate_names = []
-                for begin in xrange(0, num_objects, self.MAX_COMPOSED_OBJECTS):
-                    end = min(begin + self.MAX_COMPOSED_OBJECTS, num_objects)
-                    intermediate_name = '%s.%d-%d.csv' % (base_name, begin, end)
-                    storage.compose_objects(
-                        ['%s.%d.csv' % (base_name, i) for i in xrange(begin, end)],
-                        intermediate_name,
-                        'text/csv')
-                    intermediate_names.append(intermediate_name)
-                storage.compose_objects(intermediate_names, '%s.csv' % base_name, 'text/csv')
-            logging.info('done')
-=======
         final_csv_name = '%s.csv' % base_name
         temp_csv_name = '%s.temp.csv' % base_name
 
@@ -697,5 +574,4 @@
         if scan_completed:
             config.set_for_repo(repo, latest_csv_object_name=final_csv_name)
         else:
-            self.schedule_next_task(query.cursor(), timestamp)
->>>>>>> f199929c
+            self.schedule_next_task(query.cursor(), timestamp)