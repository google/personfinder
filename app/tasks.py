--- conflicted
+++ resolved
@@ -62,18 +62,10 @@
         
         we pass the query as a parameter to make testing easier.
         """
-<<<<<<< HEAD
-        if query.cursor():
-            add_task_for_subdomain(
-                self.subdomain, self.task_name(),
-                self.URL, cursor=query.cursor(),
-                queue_name='expiry')
-=======
         add_task_for_subdomain(
             self.subdomain, self.task_name(),
             self.URL, cursor=query.cursor(),
             queue_name='expiry')
->>>>>>> 3f959732
 
     def get(self):
         if self.subdomain:
