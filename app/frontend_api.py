import config
from model import Person
import photo
from search.searcher import Searcher
import simplejson
import utils


class FrontendApiHandler(utils.BaseHandler):
    """Base handler for frontend API handlers."""

    def _return_json(self, data):
        self.response.headers['Content-Type'] = (
            'application/json; charset=utf-8')
        self.write(simplejson.dumps(data))


class Repo(FrontendApiHandler):

    repo_required = False

    def get(self):
        # TODO: implement this for real
        if self.env.repo:
            json = {
                'repoId': 'haiti',
                'title': 'Haiti earthquake',
                'recordCount': 12345
            }
        else:
            json = [
                {
                    'repoId': 'haiti',
                    'title': 'Haiti earthquake',
                    'recordCount': 12345,
                },
                {
                    'repoId': 'japan',
                    'title': 'Japan earthquake',
                    'recordCount': 54321,
                },
            ]
        self._return_json(json)


class Results(FrontendApiHandler):

    repo_required = True

    MAX_RESULTS = 100

    def _result_to_dict(self, person):
        # TODO: implement this
        return {
            'personId': person.record_id,
            'name': 'Hardcoded name',
        }

    def get(self):
        searcher = Searcher(
            self.repo, config.get('enable_fulltext_search'),
            Results.MAX_RESULTS)
        results = searcher.search(
            self.params.query_name or self.params.query)
        self._return_json([self._result_to_dict(r) for r in results])


class Person(FrontendApiHandler):

    repo_required = True

    def get(self):
        # TODO: implement this
        self._return_json({
          'name': 'Hard-coded placeholder',
          'sex': 'male',
          'age': '42',
          'home_city': 'Mountain View',
          'home_state': 'CA',
          'home_country': 'U.S.',
          'description': '''
            Lorem ipsum dolor sit amet, consectetur adipiscing elit, sed do
            eiusmod tempor incididunt ut labore et dolore magna aliqua. Ut
            enim ad minim veniam, quis nostrud exercitation ullamco laboris
            nisi ut aliquip ex ea commodo consequat. Duis aute irure dolor in
            reprehenderit in voluptate velit esse cillum dolore eu fugiat nulla
            pariatur. Excepteur sint occaecat cupidatat non proident, sunt in
            culpa qui officia deserunt mollit anim id est laborum.
          ''',
<<<<<<< HEAD
          'notes': [
            {
              'note_record_id': 'person1.1',
              'source_date': '2019-01-01T01:01:01Z',
              'author_name': 'Note Author 1',
              'author_made_contact': false,
              'status': 'information_sought',
              'text': 'Trying to find this person.',
            },
            {
              'note_record_id': 'person1.2',
              'source_date': '2019-01-02T01:01:01Z',
              'author_name': 'Note Author 2',
              'author_made_contact': true,
              'status': 'is_note_author',
              'last_known_location': 'Roppongi, Tokyo',
              'text': 'I am safe!',
            },
          ]
=======
          'author_name': 'Hard-coded author',
          'source_date': 'Jan 1, 2019 01:01AM',
          'source_name': 'Google.org',
          'profile_pages': [
            {'site': 'facebook', 'value': 'https://www.facebook.com/hardcoded.placeholder.123'},
          ],
>>>>>>> 0007e7e5
        })


class Create(FrontendApiHandler):

    repo_required = True

    def post(self):
        # TODO: factor all this out somewhere shared
        person = Person.create_original(
            self.repo,
            entry_date=utils.get_utcnow(),
            family_name=self.params.family_name,
            given_name=self.params.given_name,
            age=self.params.age,
            sex=self.params.sex,
            home_city=self.params.home_city,
            home_state=self.params.home_state,
            home_country=self.params.home_country,
        )
        if self.params.photo:
            p, photo_url = photo.create_photo(self.params.photo, self)
            p.put()
            person.photo = p
            person.photo_url = photo_url
        person.update_index(['old', 'new'])
        person.put_new()
        json = {'personId': person.record_id}
        self._return_json(json)<|MERGE_RESOLUTION|>--- conflicted
+++ resolved
@@ -87,7 +87,12 @@
             pariatur. Excepteur sint occaecat cupidatat non proident, sunt in
             culpa qui officia deserunt mollit anim id est laborum.
           ''',
-<<<<<<< HEAD
+          'author_name': 'Hard-coded author',
+          'source_date': 'Jan 1, 2019 01:01AM',
+          'source_name': 'Google.org',
+          'profile_pages': [
+            {'site': 'facebook', 'value': 'https://www.facebook.com/hardcoded.placeholder.123'},
+          ],
           'notes': [
             {
               'note_record_id': 'person1.1',
@@ -106,15 +111,7 @@
               'last_known_location': 'Roppongi, Tokyo',
               'text': 'I am safe!',
             },
-          ]
-=======
-          'author_name': 'Hard-coded author',
-          'source_date': 'Jan 1, 2019 01:01AM',
-          'source_name': 'Google.org',
-          'profile_pages': [
-            {'site': 'facebook', 'value': 'https://www.facebook.com/hardcoded.placeholder.123'},
           ],
->>>>>>> 0007e7e5
         })
 
 
