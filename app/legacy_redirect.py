--- conflicted
+++ resolved
@@ -23,63 +23,42 @@
 TODO(lschumacher): delete this after we no longer require legacy redirect.
 """
 
-
 # copied from utils to avoid circularity:
 def strip(string):
     # Trailing nulls appear in some strange character encodings like Shift-JIS.
     return string.strip().rstrip('\0')
 
-<<<<<<< HEAD
-def get_repo_name(handler):
-    """Determines the repo_name of the request."""
+def get_subdomain(handler):
+    """Determines the repo_name of the request based on old-style host/param."""
     if handler.ignore_repo_name:
-=======
-def get_subdomain(handler):
-    """Determines the subdomain of the request based on old-style host/param."""
-    if handler.ignore_subdomain:
->>>>>>> 080fe8a8
         return None
 
-    # The 'repo_name' query parameter always overrides the hostname
-    if strip(handler.request.get('repo_name', '')):
-        return strip(handler.request.get('repo_name'))
+    # The 'subdomain' query parameter always overrides the hostname.
+    if strip(handler.request.get('subdomain', '')):
+        return strip(handler.request.get('subdomain'))
 
     levels = handler.request.headers.get('Host', '').split('.')
-<<<<<<< HEAD
-    if levels[-2:] == ['appspot', 'com'] and len(levels) >= 4:
-        # foo.person-finder.appspot.com -> repo_name 'foo'
-        # bar.kpy.latest.person-finder.appspot.com -> repo_name 'bar'
-=======
     if len(levels) >= 4:
         # foo.person-finder.appspot.com -> subdomain 'foo'
         # bar.kpy.latest.person-finder.appspot.com -> subdomain 'bar'
->>>>>>> 080fe8a8
         return levels[0]
 
 def do_redirect(handler):
     """Return True when the request should be redirected."""
-    return handler.config.missing_repo_name_redirect_enabled and \
-        get_repo_name(handler)
+    return handler.config.missing_repo_redirect_enabled and \
+        get_subdomain(handler)
 
 def redirect(handler):
-<<<<<<< HEAD
-    repo_name = get_repo_name(handler)
-    if not repo_name and handler.repo_name_required:
+    """Extract the old host or param-based subdomain and redirect to new URL."""
+    subdomain = get_subdomain(handler)
+    if not subdomain and handler.repo_name_required:
         return handler.error(400, 'No repo_name specified')
-    scheme, netloc, path, params, query, _ = urlparse.urlparse(handler.request.url)
-    params = utils.set_param(params, 'repo_name', None)
-=======
-    """Extract the old host or param based subdomain and redirect to new style. """
-    subdomain = get_subdomain(handler)
-    if not subdomain and handler.subdomain_required:
-        return handler.error(400, 'No subdomain specified')
-    scheme, netloc, path, params, query, _ = urlparse.urlparse(handler.request.url)
-    # note that set_param will filter out None valued params.
-    query = utils.set_param(query, 'subdomain', None)
->>>>>>> 080fe8a8
+    scheme, netloc, path, params, query, _ = \
+        urlparse.urlparse(handler.request.url)
+    query = utils.set_param(query, 'subdomain', None)  # remove a query param
     host = utils.get_host(netloc)
     if path.startswith('/'):
         path = path[1:]
-    path = '%s/%s' % (repo_name, path)
+    path = '%s/%s' % (subdomain, path)
     url = urlparse.urlunparse((scheme, host, path, params, query, ''))
     return handler.redirect(url)