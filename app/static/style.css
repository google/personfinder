/*
 * Copyright 2010 Google Inc.
 *
 * Licensed under the Apache License, Version 2.0 (the "License");
 * you may not use this file except in compliance with the License.
 * You may obtain a copy of the License at
 *
 *      http://www.apache.org/licenses/LICENSE-2.0
 *
 * Unless required by applicable law or agreed to in writing, software
 * distributed under the License is distributed on an "AS IS" BASIS,
 * WITHOUT WARRANTIES OR CONDITIONS OF ANY KIND, either express or implied.
 * See the License for the specific language governing permissions and
 * limitations under the License.
 */

/* All pages */

body {
  font-family: arial, sans-serif;
  font-size: 13px;
  margin: auto;
  width: 800px;
  max-width: 1000px;
  padding: 15px;
}

.logo {
  border: none;
}

.error {
  color: #f00;
  padding: 2em;
  margin: 2em;
  border: 1px solid #f00;
  background: #ffe;
}

.info {
  color: #000;
  padding: 2em;
  margin: 2em;
  border: 1px solid green;
}

.deactivation {
  margin: 2em 1em;
}

input {
  font-family: arial, sans-serif;
  font-size: 13px;
}

h1 {
  margin-top: 0.5em;
  font-size: 18px;
}

h2 {
  font-size: 15px;
  margin: 2em 0 1em;
}

h3 {
  font-size: 13px;
  font-weight: bold;
  margin: 0;
}

form {
  margin: 0;
}

.mandatory {
  color: #f00;
}

.hint {
  font-weight: normal;
  color: #888;
  font-size: 11px;
}

table.fields {
  margin-left: 3em;
}

tr {
  vertical-align: baseline;
}

tr.columns {
  vertical-align: top;
}

td.person.list {
  padding-left: 0px;
}

td.note.list {
  padding-left: 20px;
}

td.label {
  text-align: right;
  width: 12em;
}

td.photo .label {
  white-space: nowrap;
  width: 1em;
  padding-left: 0;
  cursor: pointer;
}

td.photo .radio {
  vertical-align: middle;
}

th, td {
  padding: 0px 4px;
  text-align: left;
}

.tracking, .note .contents div.tracking {
  font-size: 9px;
  color: #888;
  text-align: right;
}

table.person tr.photo {
  vertical-align: top;
}

tr.text, tr.other, tr.location {
  vertical-align: top;
}

table.main {
   border-spacing: 24px;
}

td.submit {
  text-align: left;
}

.important {
  font-weight: bold;
}

/* Footer */

.disclaimer {
  margin: 1em 0;
}

.footer {
  margin: 1em auto;
  text-align: center;
}

.logo_footer {
  margin: 1em 0;
  text-align: center;
}

/* Main page */

.main {
  font-size: 16px;
}

.main .instructions {
  text-align: center;
}

.main .stats {
  font-size: 13px;
  text-align: center;
}

.main .action {
  width: 12em;
  padding: 1em;
  border: 1px solid #abe;
  background: #bcf;
  font-weight: bold;
  text-align: center;
}

.main .action:first-child {
  border: 1px solid #ad9;
  background: #bea;
}

/* Query page */

.query .instructions {
  padding: 1em 0;
}

.query .label {
  width: 6em;
  white-space: nowrap;
}

.query .submit {
  padding-top: 1em;
}

/* View page */

.view tr.columns td.column {
  min-width: 250px;
}

.view table.fields {
  margin-left: 0em;
}

.view table.fields .field {
  background-color: #f8f8f8;
  min-width: 5em;
}

img.photo {
  max-width: 250px;
  max-height: 250px;
  border: none;
}

.view.note {
  margin: 1em 0;
  background: #e8e8e8;
  padding: 4px;
}

.view.note .source {
  padding-left: 4px;
  color: #888;
}

.note .author {
  font-weight: bold;
  color: #000;
}

.note .author.unknown {
  font-weight: normal;
  color: #888;
}

.view.note .contact {
  font-size: 11px;
  color: #888;
}

.note .contents {
  background: #f8f8f8;
  padding: 4px;
  margin-top: 4px;
}

.note .contents div, .map-container {
  font-size: 11px;
  color: #666;
}

div.map {
  margin-top: 0.5em;
}

.view table.column {
  background: #e8e8e8;
  padding: 4px 0 1px;
  border-right: 12px solid #fff;
}

.view table.note.column {
  border-right: none;
}

.view .section {
  padding: 0.5em;
  background: #f8f8f8;
  border-bottom: 4px solid #e8e8e8;
}

.view .field {
  font-weight: bold;
}

.note .contents div.translation {
  margin-top: 8px;
  font-style: italic;
  font-size: 13px;
  color: #66c;
}

/* Multi-View page */

table.multiview {
  background-color: #e8e8e8;
}

.multiview table.column {
  background: #e8e8e8;
  padding: 4px 0 1px;
  border: none;
}

.multiview .label {
  white-space: nowrap;
}

.multiview .field {
  background-color: #f8f8f8;
  min-width: 5em;
  border-left: 2px solid #e8e8e9;
}

.multiview .sectiontop {
  padding: 0.5em;
  background: #f8f8f8;
}

tr.sectionbottom td {
  padding-bottom: 0.5em;
  border-bottom: 4px solid #e8e8e8;
}

/* Create page */

.create table.column, table.create.column {
  background: #c0d0ff;
  padding: 4px 0 1px;
  border-right: 12px solid #fff;
}

table.column h2, table.view h2 {
  margin: 2px 0 6px;
  padding-left: 6px;
}

.create td.submit {
  padding: 4px;
}

label.option {
  font-weight: bold;
}

.create .section {
  padding: 0.5em;
  background: #f0f4ff;
  border-bottom: 4px solid #c0d0ff;
}

.source .instructions {
  padding-top: 1em;
  padding-bottom: 1em;
}

div.languages {
  float: right;
}

div.languages .selected {
  font-weight: bold;
}

/* results page */

img.resultImage {
  width: 80px;
  max-width: 80px;
  max-height: 80px;
}

resultsList {
  width: 100%
}

a img {
  border: none;
}

.duplicate-checkbox {
  margin: 4px 6px 2px 2px;
}

#dup_form, #dup_form form {
  margin: 1em 0;
}

.result-link {
  color: inherit;
  display: block;
  text-decoration: none;
}

.searchResults {
  list-style: none;
  margin: 0;
  padding: 0;
}

.searchResults .result-link:hover {
  background: #cdf;
}

.searchResults .resultDataPersonFound {
  background: lightGreen;
}

.searchResults .resultImageContainer {
  float: left;
}

.searchResults .result-link {
  padding: 5px;
  overflow: hidden;
}

.searchResults .resultDataTitle {
  color: #00e;
  font-size: 130%;
  font-weight: bold;
  text-decoration: underline;
}

.searchResults .resultData {
  margin-left: 100px; /* 80px for image + 20px gutter */
}

.searchResults .resultImageContainer,
.searchResults .resultData,
.searchResults .resultDataTitle,
.searchResults .tracking {
  display: block;
}

.searchResults .tracking {
  text-align: right;
}

/* embedding instructions */
div.embed pre {
  margin-left: 2em;
  padding: 0.5em;
  background: #eee;
  border: 1px solid #ddd;
}

/* variables in sample code or URLS */
span.var {
  font-style: italic;
  color: green;
}

.hidden {
  display: none;
}

.warning {
  color: red;
  font-weight: bold;
}

/* forms on the admin page */

form.admin fieldset {
  border: 1px solid #888;
  margin: 24px 6px;
  padding: 6px;
}

form.admin legend {
  font-weight: bold;
}

form.admin .config {
  margin: 12px 2px;
}

form.admin input#subdomain_new {
  font-family: courier, monospace;
  font-size: 14px;
  text-align: right;
}

form.admin .config .response {
  margin-left: 4em;
}

form.admin .config input, form .config textarea, form code {
  font-family: courier, monospace;
  font-size: 14px;
}

form.admin .option label {
  width: 20em;
}

/* dashboard page */

table.counts {
  border-collapse: collapse;
}

table.counts th, table.counts td {
  padding: 4px 8px;
  border: 1px solid #666;
}

table.counts th {
  text-align: left;
  font-weight: bold;
}

table.counts td {
  text-align: right;
}

<<<<<<< HEAD
.subscribe_email_error {
  color: #f00;
=======
/* review page */
table.review {
  border-collapse: collapse;
  font-size: 11px;
}

table.review th, table.review td {
  border: 1px solid #ccc;
  padding: 4px 4px;
}

table.review th {
  font-weight: normal;
}
  
table.review th.colgroup {
  font-size: 10px;
  text-transform: uppercase;
  color: #fff;
}

table.review th.person.colgroup {
  background: #5582dd;
}

table.review th.note.colgroup {
  background: #555;
}

table.review .person, table.review .person a, table.review .person a:visited {
  color: #04c;
}

table.review td.empty {
  text-align: center;
  border: none;
}

table.review td.caret, table.review td.checkbox {
  padding: 2px 0;
  border-left: none;
  border-right: none;
}

table.review td.date {
  white-space: nowrap;
}

table.review td.statuses {
  font-family: monospace;
}

table.review .email {
  color: #a66;
}

table.review .no-email {
  color: #aaa;
}

table.review .entry-date {
  color: #aaa;
>>>>>>> 8abc2abe
}<|MERGE_RESOLUTION|>--- conflicted
+++ resolved
@@ -524,10 +524,10 @@
   text-align: right;
 }
 
-<<<<<<< HEAD
 .subscribe_email_error {
   color: #f00;
-=======
+}
+
 /* review page */
 table.review {
   border-collapse: collapse;
@@ -590,5 +590,4 @@
 
 table.review .entry-date {
   color: #aaa;
->>>>>>> 8abc2abe
 }