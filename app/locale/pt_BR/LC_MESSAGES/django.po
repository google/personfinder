--- conflicted
+++ resolved
@@ -144,8 +144,6 @@
 #, python-format
 msgid ""
 "\n"
-<<<<<<< HEAD
-=======
 "            %(dup_count)s records selected\n"
 "          "
 msgstr ""
@@ -176,7 +174,6 @@
 #, python-format
 msgid ""
 "\n"
->>>>>>> 11e03f51
 "      Are you sure you want to delete the record for \"%(full_name)s\"?\n"
 "    "
 msgstr ""
@@ -266,8 +263,6 @@
 #, python-format
 msgid ""
 "\n"
-<<<<<<< HEAD
-=======
 "      No results found for: %(query)s\n"
 "    "
 msgstr ""
@@ -278,7 +273,6 @@
 #, python-format
 msgid ""
 "\n"
->>>>>>> 11e03f51
 "      The URL you entered doesn't look like a valid %(website)s profile "
 "URL.\n"
 "      Please go to this person's profile page on %(website)s, then copy "
@@ -293,8 +287,6 @@
 "e cole o URL aqui.\n"
 "      "
 
-<<<<<<< HEAD
-=======
 #, python-format
 msgid ""
 "\n"
@@ -305,7 +297,6 @@
 "      O registro foi prorrogado para %(expiry_date)s.\n"
 "    "
 
->>>>>>> 11e03f51
 msgid ""
 "\n"
 "      This record is a copy of a record from another source.\n"
@@ -592,8 +583,6 @@
 msgid "Back to start"
 msgstr "Voltar ao início"
 
-<<<<<<< HEAD
-=======
 msgid ""
 "By marking this note as spam, you will make it hidden by default. It will"
 " still be a part of the record, but will require an extra click to view "
@@ -608,7 +597,6 @@
 msgid "By unmarking this note as spam, you will make it visible by default."
 msgstr "Ao desmarcar esta observação como spam, ela se torna visível por padrão."
 
->>>>>>> 11e03f51
 msgid "CSV file"
 msgstr "Arquivo CSV"
 
@@ -973,14 +961,9 @@
 msgid "No person with ID: %(id_str)s."
 msgstr "Nenhuma pessoa com ID: %(id_str)s."
 
-msgid "No results found for"
-msgstr "Nenhum resultado encontrado para"
-
 msgid "No such Authorization entity."
 msgstr "Essa entidade de autorização não existe."
 
-<<<<<<< HEAD
-=======
 msgid ""
 "Not authorized to post notes with the status \"I have received "
 "information that this person is dead\"."
@@ -988,7 +971,6 @@
 "A postagem de observações com o status \"Recebi informações de que esta "
 "pessoa faleceu\" não está autorizada."
 
->>>>>>> 11e03f51
 msgid "Not authorized to post notes with the status \"believed_dead\"."
 msgstr "Não autorizado a postar notas com o status \"believed_dead\"."
 
@@ -1037,12 +1019,9 @@
 msgid "Original site name"
 msgstr "Nome do site original"
 
-<<<<<<< HEAD
-=======
 msgid "Other website"
 msgstr "Outro website"
 
->>>>>>> 11e03f51
 #, fuzzy
 msgid ""
 "PLEASE NOTE: On active Person Finder sites, all data entered is available"
@@ -1148,15 +1127,9 @@
 msgid "Reason for disabling notes:"
 msgstr "Motivo para desativar as notas:"
 
-<<<<<<< HEAD
-msgid "Records Similar to"
-msgstr "Registros parecidos com"
-
 msgid "Records selected"
 msgstr "Registros selecionados"
 
-=======
->>>>>>> 11e03f51
 #, python-format
 msgid "Records with names and addresses matching \"%(query)s\""
 msgstr "Registros com nomes e endereços que correspondem a \"%(query)s\""
@@ -1177,9 +1150,6 @@
 msgid "Save this record"
 msgstr "Salvar este registro"
 
-msgid "Search Results for"
-msgstr "Resultados da pesquisa para"
-
 msgid "Search for this person"
 msgstr "Procurar por esta pessoa"
 
@@ -1205,12 +1175,9 @@
 msgid "Show sensitive information"
 msgstr "Mostrar informações confidenciais"
 
-<<<<<<< HEAD
-=======
 msgid "Show who marked these duplicates"
 msgstr "Exibir quem marcou estas duplicatas"
 
->>>>>>> 11e03f51
 msgid "Sign in"
 msgstr "Fazer login"
 
@@ -1298,10 +1265,6 @@
 msgid "The record has been deleted."
 msgstr "O registro foi excluído."
 
-#, python-format
-msgid "The record has been extended to %(expiry_date)s."
-msgstr "O registro foi prorrogado para %(expiry_date)s."
-
 msgid ""
 "The status you selected indicates that you are this person.  If this is "
 "true, please also select 'Yes' to indicate that you have contacted this "
@@ -1619,9 +1582,6 @@
 "[Person Finder] Você está inscrito nas atualizações de status de "
 "%(full_name)s"
 
-msgid "at"
-msgstr "às"
-
 msgid "female"
 msgstr "feminino"
 
