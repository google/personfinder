# Copyright 2010 Google Inc.
#
# Licensed under the Apache License, Version 2.0 (the "License"); you may
# not use this file except in compliance with the License.  You may obtain
# a copy of the License at: http://www.apache.org/licenses/LICENSE-2.0
# Unless required by applicable law or agreed to in writing, software
# distributed under the License is distributed on an "AS IS" BASIS,
# WITHOUT WARRANTIES OR CONDITIONS OF ANY KIND, either express or implied.
# See the License for the specific language governing permissions and
# limitations under the License.
msgid ""
msgstr ""
"Project-Id-Version: PACKAGE VERSION\n"
"Report-Msgid-Bugs-To: \n"
"POT-Creation-Date: 2000-01-01 00:00+0000\n"
"PO-Revision-Date: YEAR-MO-DA HO:MI+ZONE\n"
"Last-Translator: FULL NAME <EMAIL@ADDRESS>\n"
"Language-Team: LANGUAGE <LL@li.org>\n"
"MIME-Version: 1.0\n"
"Content-Type: text/plain; charset=utf-8\n"
"Content-Transfer-Encoding: 8bit\n"
"Generated-By: Babel None\n"

msgid ""
"\n"
"\n"
"  To ensure that notes are only disabled or enabled with the record "
"author's\n"
"  permission, a confirmation message will be sent to the record author.\n"
"  If you are the author, check your e-mail after clicking the button "
"below.\n"
"\n"
"  "
msgstr ""
"\n"
"\n"
"  برای اطمینان از اینکه یادداشت‌ها فقط با مجوز نویسنده سابقه فعال یا "
"غیرفعال می‌شوند، یک پیام تأیید برای نویسنده سابقه ارسال می‌شود. اگر شما "
"نویسنده هستید، بعد از کلیک بر روی دکمه زیر، ایمیل خود را بررسی کنید.\n"
"\n"
"  "

#, python-format
msgid ""
"\n"
"\n"
"Dear %(author_name)s,\n"
"\n"
"A user has requested enabling notes on the record for\n"
"\"%(full_name)s\".\n"
"\n"
"Your e-mail address is recorded as the author of this record.  To enable "
"notes\n"
"on this record, follow this link within 3 days:\n"
"\n"
"   %(confirm_url)s\n"
"\n"
msgstr ""
"\n"
"\n"
"%(author_name)s عزیز،\n"
"کاربری درخواست کرده است یادداشت‌ها در سابقه «%(full_name)s» فعال شود.\n"
"آدرس ایمیل شما به عنوان نویسنده این سابقه ثبت شده است. برای فعال‌سازی "
"یادداشت‌ها\n"
"در این سابقه، ظرف ۳ روز این پیوند را دنبال کنید:\n"
"%(confirm_url)s\n"
"\n"

#, python-format
msgid ""
"\n"
"\n"
"Dear %(author_name)s,\n"
"\n"
"A user has requested that you disable notes on the record for\n"
"\"%(full_name)s\".\n"
"\n"
"Your e-mail address is recorded as the author of this record.  To disable"
" notes\n"
"on this record, follow this link within 3 days:\n"
"\n"
"   %(confirm_url)s\n"
"\n"
msgstr ""
"\n"
"\n"
"%(author_name)s عزیز،\n"
"کاربری درخواست کرده است یادداشت‌ها در سابقه «%(full_name)s» غیرفعال شود.\n"
"آدرس ایمیل شما به عنوان نویسنده این سابقه ثبت می‌شود. برای غیرفعال‌سازی\n"
"یادداشت‌ها در این سابقه، ظرف ۳ روز این پیوند را دنبال کنید:\n"
"%(confirm_url)s\n"
"\n"

#, python-format
msgid ""
"\n"
"\n"
"Dear %(author_name)s,\n"
"You just entered a note on the record for \"%(full_name)s\".  \n"
"To publish your note, follow this link within 3 days:\n"
"\n"
"   %(confirm_url)s\n"
"\n"
msgstr ""
"\n"
"\n"
"%(author_name)s عزیز،\n"
"به تازگی یادداشتی را در سابقه «%(full_name)s» وارد کردید.\n"
"برای انتشار یادداشت‌تان، ظرف ۳ روز این پیوند را دنبال کنید:\n"
"%(confirm_url)s\n"
"\n"

#, python-format
msgid ""
"\n"
"                    Warning: this record will expire in less than "
"%(expiration_days)s days.\n"
"                  "
msgstr ""
"\n"
"                    هشدار: این سابقه تا %(expiration_days)s روز دیگر "
"منقضی می‌شود.\n"
"                  "

msgid ""
"\n"
"                    Warning: this record will expire in less than a day.\n"
"                  "
msgstr ""
"\n"
"                    هشدار: این سابقه تا یک روز دیگر منقضی می‌شود.\n"
"                  "

#, python-format
msgid ""
"\n"
<<<<<<< HEAD
=======
"            %(dup_count)s records selected\n"
"          "
msgstr ""
"\n"
"            %(dup_count)s سابقه انتخاب شد\n"
"          "

#, python-format
msgid ""
"\n"
"        Records Similar to: %(full_name)s\n"
"      "
msgstr ""
"\n"
"        سوابق مشابه با: %(full_name)s\n"
"      "

#, python-format
msgid ""
"\n"
"        Search Results for: %(query)s\n"
"      "
msgstr ""
"\n"
"        نتایج جستجو برای: %(query)s\n"
"      "

#, python-format
msgid ""
"\n"
>>>>>>> 11e03f51
"      Are you sure you want to delete the record for \"%(full_name)s\"?\n"
"    "
msgstr ""
"\n"
"      مطمئنید می‌خواهید سابقه «%(full_name)s» را حذف کنید؟\n"
"    "

#, python-format
msgid ""
"\n"
"      Are you sure you want to disable notes on \"%(full_name)s\"?\n"
"    "
msgstr ""
"\n"
"      مطمئنید می‌خواهید یادداشت‌های مربوط به «%(full_name)s» را غیرفعال "
"کنید؟\n"
"    "

#, python-format
msgid ""
"\n"
"      Are you sure you want to disable notes on the record of "
"\"%(full_name)s\"?\n"
"    "
msgstr ""
"\n"
"      مطمئنید می‌خواهید یادداشت‌ها را در سابقه «%(full_name)s» غیرفعال "
"کنید؟\n"
"    "

#, python-format
msgid ""
"\n"
"      Are you sure you want to enable notes on \"%(full_name)s\"?\n"
"    "
msgstr ""
"\n"
"      مطمئنید می‌خواهید یادداشت‌های مربوط به «%(full_name)s» را فعال "
"کنید؟\n"
"    "

#, python-format
msgid ""
"\n"
"      Are you sure you want to extend the expiration for record "
"\"%(full_name)s\"?\n"
"    "
msgstr ""
"\n"
"      مطمئنید می‌خواهید تاریخ انقضای سابقه «%(full_name)s» را تمدید کنید؟"
"\n"
"    "

msgid ""
"\n"
"      Confirm your note\n"
"    "
msgstr ""
"\n"
"      تأیید یادداشت شما\n"
"    "

msgid ""
"\n"
"      If you proceed with deletion,\n"
"      this record will no longer be searchable or viewable on this site.\n"
"    "
msgstr ""
"\n"
"      اگر حذف کردن را ادامه دهید،\n"
"این سابقه دیگر در این سایت قابل جستجو یا قابل مشاهده نخواهد بود.\n"
"    "

#, python-format
msgid ""
"\n"
"      If you would like it permanently deleted,\n"
"      please contact the original source.\n"
"      You can view the original record at\n"
"      %(begin_tag)s%(source_name)s%(end_tag)s.\n"
"    "
msgstr ""
"\n"
"      اگر می‌خواهید برای همیشه حذف شود،\n"
"لطفاً با منبع اصلی تماس بگیرید.\n"
"می‌توانید سابقه اصلی را در\n"
"%(begin_tag)s%(source_name)s%(end_tag)s مشاهده کنید.\n"
"    "

#, python-format
msgid ""
"\n"
<<<<<<< HEAD
=======
"      No results found for: %(query)s\n"
"    "
msgstr ""
"\n"
"      نتیجه‌ای برای این عبارت جستجو یافت نشد: %(query)s\n"
"    "

#, python-format
msgid ""
"\n"
>>>>>>> 11e03f51
"      The URL you entered doesn't look like a valid %(website)s profile "
"URL.\n"
"      Please go to this person's profile page on %(website)s, then copy "
"and paste\n"
"      that URL here.\n"
"      "
msgstr ""
"\n"
"      ظاهراً نشانی اینترنتی که وارد کردید یک نشانی اینترنتی معتبر برای "
"نمایه %(website)s نیست.\n"
"لطفاً به صفحه نمایه این شخص در %(website)s بروید و سپس نشانی اینترنتی را "
"کپی و در اینجا\n"
"جای‌گذاری کنید.\n"
"      "

<<<<<<< HEAD
=======
#, python-format
msgid ""
"\n"
"      The record has been extended to %(expiry_date)s.\n"
"    "
msgstr ""
"\n"
"      ‫سابقه تا تاریخ %(expiry_date)s تمدید شده است.\n"
"    "

>>>>>>> 11e03f51
msgid ""
"\n"
"      This record is a copy of a record from another source.\n"
"      You can delete the record here,\n"
"      but please be aware that\n"
"      we might later receive another copy of it from the original source."
"\n"
"    "
msgstr ""
"\n"
"      این سابقه کپی سابقه‌‌ای از یک منبع دیگر است.\n"
"می‌توانید سابقه را در اینجا حذف کنید،\n"
"اما لطفاً توجه داشته باشید که ممکن است بعداً\n"
"کپی دیگری از این سابقه را از منبع اصلی دریافت کنیم.\n"
"    "

msgid ""
"\n"
"    To ensure that notes are only disabled or enabled with the record "
"author's\n"
"    permission, a confirmation message will be sent to the record author."
"\n"
"    If you are the author, check your e-mail after clicking the button "
"below.\n"
"  "
msgstr ""
"\n"
"    برای اطمینان از اینکه یادداشت‌ها فقط با مجوز نویسنده سابقه فعال یا "
"غیرفعال می‌شوند،\n"
"یک پیام تأیید برای نویسنده سابقه ارسال می‌شود. اگر شما نویسنده هستید، بعد"
" از کلیک\n"
"بر روی دکمه زیر، ایمیل خود را بررسی کنید.\n"
"  "

msgid ""
"\n"
"  The record will still be visible on this site, but no one will be able "
"to post\n"
"  further notes on it.\n"
"  "
msgstr ""
"\n"
"  سابقه هنوز هم در این سایت قابل مشاهده خواهد بود، اما هیچ کس\n"
" نمی‌تواند یادداشت‌های دیگری به آن پست کند.\n"
"  "

msgid ""
"\n"
"  To post your note, please enter your e-mail address below and follow "
"the\n"
"  confirmation link that you will receive.\n"
"  "
msgstr ""
"\n"
"  برای پست کردن یادداشت خود، لطفاً آدرس ایمیل خود را در زیر وارد کنید\n"
" و پیوند تأییدی را که دریافت می‌کنید دنبال نمایید.\n"
"  "

#, python-format
msgid ""
"\n"
"A user has deleted the record for \"%(full_name)s\"\n"
"at %(site_url)s.\n"
"\n"
"We are notifying you of the deletion because your e-mail address is\n"
"recorded as the author of a note on this record.\n"
msgstr ""
"\n"
"کاربری سابقه «%(full_name)s» را در %(site_url)s حذف کرده است.\n"
"چون آدرس ایمیل شما به عنوان نویسنده یادداشتی در این سابقه\n"
"ثبت شده است این حذف را به شما اطلاع دادیم.\n"

#, python-format
msgid ""
"\n"
"A user has deleted the record for \"%(full_name)s\"\n"
"at %(site_url)s.\n"
"\n"
"We are notifying you of the deletion because your e-mail address is\n"
"recorded as the author of this record.\n"
msgstr ""
"\n"
"کاربری سابقه «%(full_name)s» را در %(site_url)s حذف کرده است.\n"
"چون آدرس ایمیل شما به عنوان نویسنده این سابقه\n"
"ثبت شده است این حذف را به شما اطلاع دادیم.\n"

#, python-format
msgid ""
"\n"
"After %(days_until_deletion)s days, the record will be permanently "
"deleted.\n"
msgstr ""
"\n"
"پس از %(days_until_deletion)s روز، سابقه برای همیشه حذف می‌شود.\n"

#, python-format
msgid ""
"\n"
"NOTE: If you believe this record was deleted in error, you can\n"
"restore it by following this link within the next %(days_until_deletion)s"
" days:\n"
"\n"
"    %(restore_url)s\n"
msgstr ""
"\n"
"توجه: اگر فکر می‌کنید این سابقه به اشتباه حذف شده است،\n"
"می‌توانید ظرف %(days_until_deletion)s روز آینده با دنبال کردن این پیوند "
"آن را بازیابی کنید:\n"
" %(restore_url)s\n"

#, python-format
msgid ""
"\n"
"Notes are now disabled on the record for \"%(full_name)s\".  To view the "
"record,\n"
"follow this link:\n"
"\n"
"    %(record_url)s\n"
"\n"
"We are notifying you because your e-mail address is associated with this\n"
"person record or a note on the record.\n"
msgstr ""
"\n"
"یادداشت‌ها اکنون در سابقه «%(full_name)s» غیرفعال است. برای مشاهده سابقه،"
"\n"
"این پیوند را دنبال کنید:\n"
" %(record_url)s\n"
"به این دلیل به شما اطلاع می‌دهیم که آدرس ایمیل شما با سابقه این شخص\n"
"یا یادداشتی در سابقه مرتبط است.\n"

#, python-format
msgid ""
"\n"
"Notes are now enabled on the record for \"%(full_name)s\".  To view the "
"record,\n"
"follow this link:\n"
"\n"
"    %(record_url)s\n"
"\n"
"We are notifying you because your e-mail address is associated with this\n"
"person record or a note on the record.\n"
msgstr ""
"\n"
"یادداشت‌ها اکنون در سابقه «%(full_name)s» فعال است. برای مشاهده سابقه،\n"
"این پیوند را دنبال کنید:\n"
" %(record_url)s\n"
"به این دلیل به شما اطلاع می‌دهیم که آدرس ایمیل شما با سابقه این شخص\n"
"یا یادداشتی در سابقه مرتبط است.\n"

#, python-format
msgid ""
"\n"
"The author of the record for \"%(full_name)s\"\n"
"(which was previously deleted) has restored the record.  To view the\n"
"record, follow this link:\n"
"\n"
"    %(record_url)s\n"
"\n"
"We are notifying you because your e-mail address is associated with this\n"
"person record or a note on the record.\n"
msgstr ""
"\n"
"نویسنده سابقه «%(full_name)s» (که قبلاً حذف شده بود)\n"
" این سابقه را بازیابی کرده است. برای مشاهده سابقه،\n"
" این پیوند را دنبال کنید:\n"
" %(record_url)s\n"
"به این دلیل به شما اطلاع می‌دهیم که آدرس ایمیل شما\n"
" با سابقه این شخص یا یادداشتی در سابقه مرتبط است.\n"

#, python-format
msgid ""
"\n"
"There is a new note on the record for \"%(full_name)s\".\n"
msgstr ""
"\n"
"یادداشت جدیدی در سابقه «%(full_name)s» وجود دارد.\n"

#, python-format
msgid ""
"\n"
"You have subscribed to notes on \"%(full_name)s\".\n"
"\n"
"You can view this record at\n"
"\n"
"     %(view_url)s\n"
"\n"
"To unsubscribe, follow this link: %(unsubscribe_link)s\n"
msgstr ""
"\n"
"شما برای یادداشت‌ها در «%(full_name)s» مشترک شده‌اید.\n"
"می‌توانید این سابقه را در این آدرس مشاهده کنید\n"
" %(view_url)s\n"
"برای لغو مشارکت، این پیوند را دنبال کنید: %(unsubscribe_link)s\n"

msgid "(click to reveal)"
msgstr "(برای نمایش کلیک کنید)‏"

msgid "(unknown)"
msgstr "(ناشناس)"

msgid "A message for this person or others seeking this person"
msgstr "پیامی برای این شخص یا افرادی که این شخص را جستجو می‌کنند"

msgid "A new API key has been created successfully."
msgstr "‏کلید API جدید با موفقیت ایجاد شد."

msgid "API Key Management"
msgstr "‏مدیریت کلید API"

msgid "About 1 month (30 days) from now"
msgstr "تقریباً ۱ ماه (۳۰ روز) دیگر"

msgid "About 1 year (360 days) from now"
msgstr "تقریباً ۱ سال (۳۶۰ روز) دیگر"

msgid "About 2 months (60 days) from now"
msgstr "تقریباً ۲ ماه (۶۰ روز) دیگر"

msgid "About 3 months (90 days) from now"
msgstr "تقریباً ۳ ماه (۹۰ روز) دیگر"

msgid "About 6 months (180 days) from now"
msgstr "تقریباً ۶ ماه (۱۸۰ روز) دیگر"

msgid "About Google Person Finder"
msgstr "‏درباره Google Person Finder"

msgid "About you (required)"
msgstr "درباره شما (ضروری)"

msgid "Administration"
msgstr "سرپرستی"

msgid "Age"
msgstr "سن"

msgid "Alternate family names"
msgstr "نام‌های خانوادگی دیگر"

msgid "Alternate given names"
msgstr "نام‌های دیگر"

msgid "Alternate names"
msgstr "نام‌های دیگر"

msgid "Are you sure this note isn't spam?"
msgstr "مطمئنید این یادداشت هرزنامه نیست؟"

msgid "Are you sure you want to mark this note as spam?"
msgstr "مطمئنید می‌خواهید این یادداشت را به عنوان هرزنامه علامت‌گذاری کنید؟"

msgid "Are you sure you want to restore this record from deletion?"
msgstr "مطمئنید می‌خواهید این سابقه را از موارد حذف شده بازیابی کنید؟"

msgid "Atom feed of updates about this person"
msgstr "‏فید Atom برای به‌روزرسانی‌های مربوط به این شخص"

msgid "Author's e-mail address"
msgstr "آدرس ایمیل نویسنده"

msgid "Author's name"
msgstr "نام نویسنده"

msgid "Author's phone number"
msgstr "شماره تلفن نویسنده"

msgid "Authorization key"
msgstr "کلید مجوز"

msgid "Back to results list"
msgstr "برگشت به فهرست نتایج"

msgid "Back to start"
msgstr "برگشت به شروع"

<<<<<<< HEAD
=======
msgid ""
"By marking this note as spam, you will make it hidden by default. It will"
" still be a part of the record, but will require an extra click to view "
"the contents of the note. Users will also be able to remove the spam mark"
" from this note."
msgstr ""
"با علامت‌گذاری این یادداشت به عنوان هرزنامه، آن را به طور پیش‌فرض پنهان "
"می‌کنید. این یادداشت همچنان بخشی از سابقه خواهد ماند، اما مشاهده محتوای "
"آن به یک کلیک اضافه نیاز دارد. همچنین کاربران قادر خواهند بود علامت "
"هرزنامه را از این یادداشت بردارند."

msgid "By unmarking this note as spam, you will make it visible by default."
msgstr ""
"با برداشتن علامت هرزنامه از این یادداشت، آن را به طور پیش‌فرض قابل مشاهده"
" می‌کنید."

>>>>>>> 11e03f51
msgid "CSV file"
msgstr "‏‫فایل CSV"

#, python-format
msgid "Can not find note with id %(id)s"
msgstr "یادداشتی با شناسه %(id)s یافت نشد"

msgid "Cancel"
msgstr "لغو"

msgid "City"
msgstr "شهر"

msgid "Click here to view results."
msgstr "برای مشاهده نتایج اینجا را کلیک کنید."

msgid "Close window"
msgstr "بستن پنجره"

msgid "Compare these records"
msgstr "مقایسه این سابقه‌ها"

msgid "Copy and paste the following HTML code to put this tool on your site"
msgstr "‏کد HTML زیر را کپی و جای‌گذاری کنید تا این ابزار را در سایت خود قرار دهید"

msgid "Create a new API key"
msgstr "‏ایجاد یک کلید API جدید"

msgid "Create a new record"
msgstr "ایجاد یک سابقه جدید"

msgid "Create a new record for"
msgstr "ایجاد سابقه جدید برای"

msgid "Create a new record for a missing person"
msgstr "ایجاد سابقه جدید برای شخص گم شده"

msgid "Crisis events"
msgstr "رویدادهای بحرانی"

#, python-format
msgid "Currently tracking about %(num_people)s records."
msgstr "درحال حاضر تقریباً %(num_people)s سابقه ردیابی می‌شود."

msgid "Date cannot be in the future.  Please go back and try again."
msgstr "تاریخ نباید مربوط به آینده باشد. لطفاً برگردید و دوباره امتحان کنید."

msgid "Date of birth"
msgstr "تاریخ تولد"

msgid "Delete this record"
msgstr "حذف این سابقه"

msgid "Describe how to identify this person."
msgstr "نحوه شناسایی این شخص را توضیح دهید."

msgid "Describe the physical characteristics of this person."
msgstr "مشخصات جسمی این شخص را توضیح دهید."

msgid "Description"
msgstr "توضیحات"

msgid "Desktop version"
msgstr "نسخه دسک‌تاپ"

msgid "Developers"
msgstr "برنامه‌نویسان"

msgid "Disable notes on this record"
msgstr "غیرفعال کردن یادداشت‌‌ها در این سابقه"

msgid "Does this person have profile pages at other websites?"
msgstr "این شخص در سایر وب‌سایت‌ها دارای صفحه‌های نمایه است؟"

#, python-format
msgid "Download %(begin_link)sthis Excel template%(end_link)s and add rows to it"
msgstr "‏دانلود %(begin_link)sاین الگوی Excel%(end_link)s و افزودن ردیف‌ها به آن"

msgid "Download the sound as MP3"
msgstr "‏‫دانلود صدا بصورت MP3"

msgid "E-mail"
msgstr "ایمیل"

msgid "E-mail address"
msgstr "نشانی ایمیل"

msgid "Edit"
msgstr "ویرایش"

msgid "Embedding the Application"
msgstr "جاسازی این برنامه"

msgid "Enable notes on this record"
msgstr "فعال کردن یادداشت‌ها در این سابقه"

msgid "Enter as YYYY-MM-DD"
msgstr "‏‫به صورت YYYY-MM-DD وارد کنید"

msgid "Enter the person's given and family names."
msgstr "نام و نام خانوادگی شخص را وارد کنید."

msgid "Enter the person's name or parts of the name."
msgstr "نام یا قسمتی از نام شخص را وارد کنید."

msgid "Enter the person's name, parts of the name, or mobile phone number."
msgstr "نام شخص، قسمتی از نام شخص، یا شماره تلفن همراه او را وارد کنید."

msgid "Enter the person's name."
msgstr "نام شخص را وارد کنید."

msgid "Expiry"
msgstr "انقضا"

msgid "Expiry date of this record"
msgstr "تاریخ انقضای این سابقه"

#, python-format
msgid "Extend expiration date by %(extension_days)s days"
msgstr "تمدید تاریخ انقضا برای %(extension_days)s روز بیشتر"

msgid "Family name"
msgstr "نام خانوادگی"

msgid "Feed of updates about this person"
msgstr "فید به‌روزرسانی‌ها درباره این شخص"

msgid "Follow this link to create a new record"
msgstr "این پیوند را دنبال کنید تا سابقه جدیدی ایجاد کنید"

msgid ""
"For phones other than mobile phones, please use 171 service provided by "
"NTT."
msgstr ""
"‏‫برای شماره تلفن‌های غیر از تلفن‌ همراه لطفاً از سرویس ۱۷۱ ارائه شده "
"توسط NTT استفاده کنید."

msgid "Full name"
msgstr "نام کامل"

msgid "Get a new challenge"
msgstr "دریافت معمای جدید"

msgid "Get a visual challenge"
msgstr "دریافت معمای دیداری"

msgid "Get an audio challenge"
msgstr "دریافت معمای شنیداری"

msgid "Given name"
msgstr "نام"

msgid "Google Person Finder"
msgstr "Google Person Finder"

msgid "Have you personally talked with this person AFTER the disaster? (required)"
msgstr "آیا شخصاً با این فرد بعد از فاجعه صحبت کرده‌اید؟ (ضروری)‏"

msgid "Help"
msgstr "راهنما"

#, python-format
msgid "Here is %(begin_tag)sa sample CSV file%(end_tag)s you can edit and upload"
msgstr ""
"‏این %(begin_tag)sیک فایل CSV نمونه%(end_tag)s است که می‌توانید ویرایش و "
"آپلود کنید"

msgid "Hide Map"
msgstr "عدم نمایش نقشه"

msgid "Hide note"
msgstr "پنهان کردن یادداشت"

msgid "Home Address"
msgstr "نشانی منزل"

msgid "Home address"
msgstr "نشانی منزل"

msgid "Home country"
msgstr "کشور زادگاه"

msgid "How can this person be reached now?"
msgstr "اکنون چگونه می‌توان با این شخص تماس گرفت؟"

msgid "How others who are interested in this person can contact you"
msgstr "افراد دیگری که به این شخص علاقمندند چگونه می‌توانند با شما تماس بگیرند"

msgid "I am seeking information"
msgstr "به دنبال کسب اطلاعات هستم"

msgid "I am this person"
msgstr "من همین شخص هستم"

msgid "I do not want any more updates on this record."
msgstr "نمی‌خواهم به‌روزرسانی‌های دیگری برای این سابقه داشته باشم."

msgid "I do not want my information online anymore."
msgstr "دیگر نمی‌خواهم اطلاعاتم بصورت آنلاین نمایش داده شود."

msgid "I have information about someone"
msgstr "من اطلاعاتی راجع به یک نفر دارم"

msgid "I have reason to think this person is missing"
msgstr "دلیلی دارم که فکر می‌کنم این شخص گم شده است"

msgid "I have received information that this person is alive"
msgstr "اطلاعاتی دریافت کرده‌ام که این شخص زنده است"

msgid "I have received information that this person is dead"
msgstr "اطلاعاتی دریافت کرده‌ام که این شخص مرده است"

msgid "I have received spam due to this note."
msgstr "به خاطر این یادداشت هرزنامه دریافت کرده‌ام."

msgid "I have received spam."
msgstr "هرزنامه دریافت کرده‌ام."

msgid "I prefer not to specify."
msgstr "ترجیح می‌دهم مشخص نکنم."

msgid "I'm looking for someone"
msgstr "من به دنبال شخصی هستم"

msgid "Identify who you are looking for"
msgstr "تعیین کنید دنبال چه کسی می‌گردید"

msgid "Identify who you have information about"
msgstr "تعیین کنید درباره چه کسی اطلاعات دارید"

msgid "Identifying information"
msgstr "شناسایی اطلاعات"

msgid ""
"If none of these records match the person you had in mind, you can click "
"below to create a new record."
msgstr ""
"اگر هیچکدام از این سوابق با شخص مورد نظر شما مطابقت نداشت، می‌توانید برای"
" ایجاد سابقه جدید، روی قسمت زیر کلیک کنید."

msgid ""
"If you are the author of this note, please check your e-mail for a link "
"to confirm that you want to disable notes on this record.  Otherwise, "
"please wait for the record author to confirm your request."
msgstr ""
"اگر نویسنده این یادداشت هستید، لطفاً ایمیل خود را برای دریافت پیوندی "
"بررسی کنید که از طریق آن تأیید کنید می‌خواهید یادداشت‌ها را در این سابقه "
"غیرفعال کنید. در غیر اینصورت، لطفاً منتظر نویسنده سابقه باشید تا درخواست "
"شما را تأیید کند."

msgid ""
"If you are the author of this note, please check your e-mail for a link "
"to confirm that you want to enable notes on this record.  Otherwise, "
"please wait for the record author to confirm your request."
msgstr ""
"اگر نویسنده این یادداشت هستید، لطفاً ایمیل خود را برای دریافت پیوندی "
"بررسی کنید که از طریق آن تأیید کنید می‌خواهید یادداشت‌ها را در این سابقه "
"فعال کنید. در غیر اینصورت، لطفاً منتظر نویسنده سابقه باشید تا درخواست شما"
" را تأیید کند."

msgid "If you have a photo of this person, upload it or enter its URL address."
msgstr ""
"اگر عکسی از این شخص دارید، آن را آپلود کنید یا نشانی اینترنتی آن را وارد "
"کنید."

msgid "In Excel, use File &gt; Save as... and save in CSV format (.csv)"
msgstr ""
"‏در Excel، از فایل &gt; ذخیره به عنوان... استفاده کنید و با قالب CSV‏ "
"(‎.csv) ذخیره کنید"

msgid "Incorrect.  Try again."
msgstr "نادرست. دوباره امتحان کنید."

msgid "Invalid e-mail address. Please try again."
msgstr "آدرس ایمیل نامعتبر. لطفاً دوباره امتحان کنید."

msgid "Language selection"
msgstr "انتخاب زبان"

msgid "Last known location"
msgstr "آخرین مکان شناخته شده"

msgid "Link"
msgstr "پیوند"

msgid "Link to profile page"
msgstr "پیوند به صفحه نمایه"

msgid "List API keys"
msgstr "‏فهرست کلیدهای API"

msgid "Mark records as duplicate"
msgstr "علامت‌گذاری سوابق به عنوان تکراری"

msgid "Mark the selected records as duplicate"
msgstr "علامت‌گذاری سوابق انتخاب شده به عنوان تکراری"

msgid "Message (required)"
msgstr "پیام (ضروری)"

msgid "Message is required. Please go back and try again."
msgstr "پیام باید وارد شود. لطفاً برگردید و دوباره امتحان کنید."

msgid "Missing person's current contact information"
msgstr "اطلاعات تماس فعلی شخص گم شده"

msgid "Missing person's current e-mail address"
msgstr "نشانی ایمیل فعلی شخص گم شده"

msgid "Missing person's current phone number"
msgstr "شماره تلفن فعلی شخص گم شده"

#, python-format
msgid ""
"More information for developers can now be found "
"%(developers_link_html)shere%(link_end_html)s."
msgstr ""
"اطلاعات بیشتر برای برنامه‌نویسان را می‌توان در "
"%(developers_link_html)sاینجا%(link_end_html)s پیدا کرد."

msgid ""
"More than 100 results; only showing the first 100.  Try entering more of "
"the name"
msgstr ""
"بیش از ۱۰۰ نتیجه؛ فقط ۱۰۰ مورد اول نشان داده می‌شود. سعی کنید نام را به "
"صورت کاملتری وارد کنید"

msgid "Name"
msgstr "نام"

msgid "Name (required)"
msgstr "نام (ضروری)"

msgid "Name is required.  Please go back and try again."
msgstr "نام باید وارد شود. لطفاً برگردید و دوباره امتحان کنید."

msgid "Neighborhood"
msgstr "محله"

msgid "No"
msgstr "نه"

#, python-format
msgid "No author email for record %(id)s."
msgstr "ایمیل نویسنده برای سابقه %(id)s وجود ندارد."

msgid "No messages are found registered to the carrier's message board service."
msgstr "پیامی که در سرویس برد پیام شرکت مخابراتی ثبت شده باشد یافت نشد."

#, python-format
msgid "No note with ID: %(id_str)s."
msgstr "یادداشتی با این شناسه وجود ندارد: %(id_str)s"

msgid "No notes have been posted"
msgstr "هیچ یادداشتی پست نشده است"

#, python-format
msgid "No person with ID: %(id_str)s."
msgstr "فردی با این شناسه وجود ندارد: %(id_str)s."

msgid "No results found for"
msgstr "نتیجه‌ای برای این مورد یافت نشد"

msgid "No such Authorization entity."
msgstr "چنین نهاد مجوز دهنده‌ای وجود ندارد."

<<<<<<< HEAD
=======
msgid ""
"Not authorized to post notes with the status \"I have received "
"information that this person is dead\"."
msgstr ""
"با وضعیت «اطلاعاتی دریافت کرده‌ام که این فرد فوت شده است» مجاز به پست "
"کردن یادداشت‌ها نیستید."

>>>>>>> 11e03f51
msgid "Not authorized to post notes with the status \"believed_dead\"."
msgstr "‏‫پست کردن یادداشت‌ برای وضعیت «believed_dead» مجاز نیست."

msgid "Not spam"
msgstr "هرزنامه نیست"

msgid "Note author"
msgstr "نویسنده یادداشت"

msgid "Note text"
msgstr "نوشتار یادداشت"

msgid "Notes for a possible duplicate"
msgstr "یادداشت برای یک مورد تکراری احتمالی"

msgid "Notes for this person"
msgstr "یادداشت‌ها برای این فرد"

msgid "Number or range (e.g. 20-30)"
msgstr "عدد یا محدوده (مثلاً ۳۰-۲۰)"

#, python-format
msgid ""
"Or add to your site as a %(gadget_link_html)sGoogle "
"Gadget%(link_end_html)s."
msgstr ""
"‏‫یا در سایت خود به عنوان %(gadget_link_html)sGoogle "
"Gadget%(link_end_html)s اضافه کنید."

msgid "Original URL"
msgstr "نشانی اینترنتی اصلی"

msgid "Original author's name"
msgstr "نام نویسنده اصلی"

msgid "Original posting date"
msgstr "تاریخ پست اصلی"

msgid ""
"Original posting date is not in YYYY-MM-DD format, or is a nonexistent "
"date.  Please go back and try again."
msgstr ""
"‏‫تاریخ پست اصلی در قالب YYYY-MM-DD نیست، یا تاریخ وجود ندارد. لطفاً "
"برگردید و دوباره امتحان کنید."

msgid "Original site name"
msgstr "نام سایت اصلی"

<<<<<<< HEAD
=======
msgid "Other website"
msgstr "وب‌سایت دیگر"

>>>>>>> 11e03f51
#, fuzzy
msgid ""
"PLEASE NOTE: On active Person Finder sites, all data entered is available"
" to the public and usable by anyone.  Google does not review or verify "
"the accuracy of this data."
msgstr ""
"‏‫لطفاً توجه کنید: در سایت‌های فعال Person Finder، کلیه داده‌های وارد شده"
" برای عموم در دسترس خواهد بود و همه می‌توانند از آنها استفاده کنند. "
"Google این داده‌ها را بازبینی نمی‌کند و صحت آنها را تأیید نمی‌نماید."

msgid "Person Finder"
msgstr "Person Finder"

msgid "Phone"
msgstr "تلفن"

msgid "Phone number"
msgstr "شماره تلفن"

msgid "Photo"
msgstr "عکس"

msgid ""
"Photo uploaded is in an unrecognized format.  Please go back and try "
"again."
msgstr "قالب عکس آپلود شده قابل تشخیص نیست. لطفاً برگردید و دوباره امتحان کنید."

msgid "Physical characteristics"
msgstr "مشخصات فیزیکی"

msgid "Play the sound again"
msgstr "پخش دوباره صدا"

msgid ""
"Please check that you have been in contact with the person after the "
"earthquake, or change the \"Status of this person\" field."
msgstr ""
"لطفاً علامت بگذارید که بعد از زلزله با این شخص در تماس بوده‌اید یا فیلد "
"«وضعیت این شخص» را تغییر دهید."

msgid "Please check whether it matches the person you were planning to report."
msgstr ""
"لطفاً بررسی کنید و ببینید آیا این همان شخصی است که می‌خواستید گزارشی در "
"مورد او منتشر کنید یا خیر."

msgid "Please confirm your e-mail address to subscribe to updates"
msgstr "لطفاً آدرس ایمیل خود را تأیید کنید تا برای به‌روزرسانی‌ها مشترک شوید"

msgid "Please enter your e-mail address to subscribe to updates"
msgstr "لطفاً آدرس ایمیل خود را وارد کنید تا برای به‌روزرسانی‌ها مشترک شوید"

msgid "Please explain why you think these are the same person"
msgstr "لطفاً توضیح دهید که چرا فکر می‌کنید اینها یک نفر هستند"

msgid "Please fill in all the required fields."
msgstr "لطفاً تمام فیلدهای ضروری را پر کنید."

msgid "Please fill in your email address."
msgstr "لطفاً آدرس ایمیل خود را پر کنید."

msgid "Please provide an valid email address."
msgstr "لطفاً یک آدرس ایمیل معتبر ارائه دهید."

msgid "Possible duplicates"
msgstr "موارد تکراری ممکن"

msgid "Possible duplicates found."
msgstr "موارد احتمالاً تکراری یافت شد."

msgid "Postal or zip code"
msgstr "کد پستی"

msgid "Posted by"
msgstr "پست شده توسط"

msgid "Proceed"
msgstr "ادامه"

msgid "Profile Pages"
msgstr "صفحه‌های نمایه"

msgid "Profile page"
msgstr "صفحه نمایه"

msgid "Provide information"
msgstr "ارائه اطلاعات"

msgid "Provide information about this person"
msgstr "ارائه اطلاعاتی درباره این شخص"

msgid "Provided by:"
msgstr "پست شده توسط:"

msgid "Province or state"
msgstr "استان یا ایالت"

msgid "Reason for deletion:"
msgstr "دلیل حذف:"

msgid "Reason for disabling notes:"
msgstr "دلیل غیرفعال کردن یادداشت‌ها:"

<<<<<<< HEAD
msgid "Records Similar to"
msgstr "سوابق شبیه به"

msgid "Records selected"
msgstr "سابقه‌ها انتخاب شد"

=======
>>>>>>> 11e03f51
#, python-format
msgid "Records with names and addresses matching \"%(query)s\""
msgstr "سوابق دارای نام و آدرس‌های مشابه با «%(query)s»"

msgid "Remove"
msgstr "حذف"

msgid "Report spam"
msgstr "گزارش هرزنامه"

#, python-format
msgid "Return to the record for %(full_name)s."
msgstr "‫بازگشت به سابقه %(full_name)s."

msgid "Reveal note"
msgstr "نمایش یادداشت"

msgid "Save this record"
msgstr "ذخیره این سابقه"

msgid "Search Results for"
msgstr "جستجوی نتایج برای"

msgid "Search for this person"
msgstr "جستجوی این شخص"

#, python-format
msgid "See %(begin_tag)sthe wiki%(end_tag)s for more instructions"
msgstr "‏‫برای دستورالعمل‌های بیشتر، به %(begin_tag)swiki%(end_tag)s رجوع کنید"

msgid "Select a website to add a profile page..."
msgstr "انتخاب وب‌سایتی برای افزودن یک صفحه نمایه…"

msgid "Select up to 3 records to mark as duplicate:"
msgstr "برای علامت‌گذاری سوابق به عنوان تکراری حداکثر ۳ سابقه را انتخاب کنید:"

msgid "Send email"
msgstr "ارسال ایمیل"

msgid "Sex"
msgstr "جنسیت"

msgid "Show Map"
msgstr "نمایش نقشه"

msgid "Show sensitive information"
msgstr "نمایش اطلاعات مهم"

<<<<<<< HEAD
=======
msgid "Show who marked these duplicates"
msgstr "نشان دادن افرادی که این موارد تکراری را علامت‌گذاری کرده‌اند"

>>>>>>> 11e03f51
msgid "Sign in"
msgstr "ورود به سیستم"

msgid "Sign out"
msgstr "خروج از سیستم"

msgid "Someone has received information that this person is alive"
msgstr "شخصی اطلاعاتی دریافت کرده است که این فرد زنده است"

msgid "Someone has received information that this person is dead"
msgstr "شخصی اطلاعاتی دریافت کرده است که این فرد مرده است"

msgid "Someone has reported that this person is missing"
msgstr "شخصی گزارش کرده است که این فرد گم شده است"

msgid "Someone is seeking information about this person"
msgstr "شخصی به دنبال اطلاعات این فرد است"

msgid "Source of this record"
msgstr "منبع این سابقه"

msgid "Source of this record (required)"
msgstr "منبع این سابقه (ضروری)"

msgid "Status"
msgstr "وضعیت"

msgid "Status of this person"
msgstr "وضعیت این شخص"

msgid "Street name"
msgstr "نام خیابان"

msgid "Street name only, no number"
msgstr "فقط نام خیابان، بدون شماره"

msgid "Subscribe"
msgstr "مشترک شدن"

#, python-format
msgid "Subscribe to updates about %(full_name)s"
msgstr "‫مشترک شدن برای به‌روزرسانی درباره %(full_name)s"

msgid "Subscribe to updates about this person"
msgstr "مشترک شدن برای به‌روزرسانی درباره این شخص"

msgid "Switch to address"
msgstr "تغییر به آدرس"

msgid "Switch to lat/long"
msgstr "تغییر به طول/عرض جغرافیایی"

msgid "Tell us the status of this person"
msgstr "وضعیت این شخص را به ما بگویید"

msgid "Terms of Service"
msgstr "شرایط خدمات"

msgid "The API key has been updated successfully."
msgstr "‏کلید API با موفقیت به‌روزرسانی شد."

msgid ""
"The Given name and Family name are both required.  Please go back and try"
" again."
msgstr ""
"نام و نام خانوادگی هر دو باید وارد شوند. لطفاً برگردید و دوباره امتحان "
"کنید."

msgid "The Original author's name is required.  Please go back and try again."
msgstr "نام نویسنده اصلی باید وارد شود. لطفاً برگردید و دوباره امتحان کنید."

msgid "The author has disabled notes on this record."
msgstr "نویسنده یادداشت‌ها را در این سابقه غیرفعال کرده است."

msgid "The author has disabled status updates on this record."
msgstr "نویسنده به‌روزرسانی‌های وضعیت را در این سابقه غیرفعال کرده است."

msgid "The provided image is too large.  Please upload a smaller one."
msgstr "تصویر ارائه شده خیلی بزرگ است. لطفاً عکس کوچکتری آپلود کنید."

msgid "The reason this note is being marked as spam:"
msgstr "دلیل اینکه این یادداشت به عنوان هرزنامه علامت‌گذاری شده است:"

msgid "The record cannot be extended."
msgstr "سابقه قابل تمدید نیست."

msgid "The record has been deleted."
msgstr "سابقه حذف شده است."

#, python-format
msgid "The record has been extended to %(expiry_date)s."
msgstr "‫سابقه تا تاریخ %(expiry_date)s تمدید شده است."

msgid ""
"The status you selected indicates that you are this person.  If this is "
"true, please also select 'Yes' to indicate that you have contacted this "
"person."
msgstr ""
"وضعیتی که انتخاب کرده‌اید نشان می‌دهد که شما همین فرد هستید. اگر درست "
"است، لطفاً «بله» را انتخاب کنید تا نشان دهید که با این شخص در تماس "
"بوده‌اید."

#, python-format
msgid "The token %(token)s was invalid"
msgstr "کد %(token)s معتبر نبود"

#, python-format
msgid "The token %(token)s was invalid."
msgstr "کد %(token)s معتبر نبود."

#, python-format
msgid "There are %(num_results)s existing records with similar names."
msgstr "%(num_results)s سابقه با نام‌های مشابه وجود دارد."

msgid "There are some existing records with similar names."
msgstr "چند سابقه با نام‌های مشابه وجود دارد."

msgid "There is one existing record with a similar name."
msgstr "سابقه‌ای با نام مشابه وجود دارد."

msgid "There was a problem processing the image.  Please try a different image."
msgstr "پردازش تصویر با مشکل مواجه شد. لطفاً تصویر دیگری را امتحان کنید."

msgid ""
"There was an error processing your request.  Sorry for the inconvenience."
"  Our administrators will investigate the source of the problem, but "
"please check that the format of your request is correct."
msgstr ""
"پردازش درخواست شما با مشکل روبرو شد. از اینکه باعث زحمت شما شدیم پوزش "
"می‌خواهیم. سرپرستان ما منبع مشکل را بررسی می‌کنند، اما لطفاً بررسی کنید "
"که قالب درخواست شما درست باشد."

#, python-format
msgid ""
"These gadgets are made available under the %(apache_link_html)sApache 2.0"
" license%(link_end_html)s."
msgstr ""
"‏‫این ابزارک‌ها تحت %(apache_link_html)sمجوزApache 2.0%(link_end_html)s "
"در دسترس قرار می‌گیرند."

msgid "This is a new record."
msgstr "این سابقه جدید است."

msgid "This link is invalid."
msgstr "این پیوند نامعتبر است."

msgid "This note has been marked as spam."
msgstr "این یادداشت به عنوان هرزنامه علامت‌گذاری شده است."

msgid "This note is inappropriate."
msgstr "این یادداشت نامناسب است."

msgid "This note is incorrect or untrue."
msgstr "این یادداشت نادرست است یا واقعیت ندارد."

msgid "This note is spam."
msgstr "این یادداشت هرزنامه است."

msgid "This person has been in contact with someone"
msgstr "این شخص با فردی در تماس بوده است"

msgid "This person has posted a message"
msgstr "این شخص پیامی پست کرده است"

msgid "This person's entry does not exist or has been deleted."
msgstr "مدخل این فرد وجود ندارد یا حذف شده است."

msgid "This record has served its purpose."
msgstr "این سابقه کارش را انجام داده است."

msgid "This record is a duplicate of"
msgstr "این سابقه تکرار این مورد است"

msgid "This record is copied from another source."
msgstr "این سابقه از منبع دیگری کپی شده است."

msgid "This record is inappropriate."
msgstr "این سابقه نامناسب است."

msgid "This record is spam."
msgstr "این سابقه هرزنامه است."

msgid ""
"This repository is currently in test mode. While test mode is in effect, "
"records that are over 6 hours old are deleted."
msgstr ""
"‫این محل ذخیره در حال حاضر در حالت آزمایشی است. وقتی حالت آزمایشی فعال "
"است، سوابق مربوط به بیش از ۶ ساعت قبل حذف می‌شوند."

msgid "To attach a photo to this note, upload it or enter its URL."
msgstr ""
"برای پیوست یک عکس به این یادداشت، آن را آپلود کنید یا نشانی اینترنتی آن "
"را وارد کنید."

msgid "To delete your data, access Person Finder from your desktop."
msgstr "‏‫برای حذف داده‌هایتان، از رایانه خود به Person Finder وارد شوید."

msgid "To unsubscribe, follow this link"
msgstr "برای لغو اشتراک، این پیوند را دنبال کنید"

msgid "To view or add information, select a name below."
msgstr "برای مشاهده یا افزودن اطلاعات، نامی را در زیر انتخاب کنید."

msgid ""
"Type an address or open the map below and indicate the location by "
"clicking on the map."
msgstr ""
"آدرسی را تایپ کنید یا نقشه زیر را باز کنید و با کلیک روی نقشه موقعیت "
"مکانی را مشخص کنید."

msgid "Type an address."
msgstr "آدرسی تایپ کنید."

msgid "Type the two words:"
msgstr "این دو کلمه را تایپ کنید:"

msgid "Type what you hear:"
msgstr "آنچه را که می‌شنوید تایپ کنید:"

msgid "URL"
msgstr "نشانی اینترنتی"

msgid "URL of original record"
msgstr "نشانی اینترنتی سابقه اصلی"

msgid "Unspecified"
msgstr "مشخص نشده"

msgid "Update an existing key"
msgstr "به‌روزرسانی کلید موجود"

msgid "Upload"
msgstr "آپلود"

msgid "Upload notes in CSV format"
msgstr "‏آپلود یادداشت‌ها در قالب CSV"

msgid "Upload person records in CSV format"
msgstr "‏آپلود سوابق فرد در قالب CSV"

msgid "Upload your CSV file below"
msgstr "‏آپلود فایل CSV شما در زیر"

msgid "View the record"
msgstr "مشاهده سابقه"

msgid "We have nothing matching your search."
msgstr "هیچ موردی مطابق با جستجوی شما یافت نشد."

msgid "What is this person's name?"
msgstr "نام این شخص چیست؟"

msgid "When should this record disappear?"
msgstr "این سابقه چه زمانی دیگر نشان داده نشود؟"

msgid "Where did this information come from?"
msgstr "این اطلاعات از کجا آمده است؟"

msgid "Where is this person from?"
msgstr "این شخص اهل کجا است؟"

msgid ""
"While test mode is in effect, records that are over 6 hours old are "
"deleted regardless of the expiry date."
msgstr ""
"هنگامی که حالت آزمایشی فعال است، سوابق مربوط به بیش از ۶ ساعت قبل، صرفنظر"
" از تاریخ انقضا، حذف می‌شوند."

msgid "Yes"
msgstr "بله"

msgid "Yes, ask the record author to disable notes"
msgstr "بله، از نویسنده سابقه برای غیرفعال کردن یادداشت‌ها درخواست شود"

msgid "Yes, ask the record author to enable notes"
msgstr "بله، از نویسنده سابقه برای فعال کردن یادداشت‌ها درخواست شود"

msgid "Yes, delete the record"
msgstr "بله، این سابقه حذف شود"

msgid "Yes, disable notes on this record."
msgstr "بله، یادداشت‌ها در این سابقه غیرفعال شود."

msgid "Yes, extend the record"
msgstr "بله این سابقه تمدید شود"

msgid "Yes, restore this record"
msgstr "بله، این سابقه بازیابی شود"

msgid "Yes, these are the same person"
msgstr "بله، اینها یک نفر هستند"

msgid "Yes, update the note"
msgstr "بله، این یادداشت به‌روزرسانی شود"

msgid "You are already subscribed. "
msgstr "شما قبلاً مشترک شده‌اید. "

msgid "You are already unsubscribed."
msgstr "اشتراک شما قبلاً لغو شده است."

#, python-format
msgid ""
"You are currently signed in as "
"%(begin_span_tag)s%(email)s%(end_span_tag)s."
msgstr ""
"‫در حال حاضر با %(begin_span_tag)s%(email)s%(end_span_tag)s به سیستم وارد"
" شدید."

#, python-format
msgid "You are currently signed in as %(user_email)s."
msgstr "در حال حاضر با نام %(user_email)s به سیستم وارد شده‌اید."

msgid "You are not currently signed in."
msgstr "در حال حاضر وارد سیستم نشده‌اید."

#, python-format
msgid "You can %(begin_tag)sview the record%(end_tag)s before deleting it."
msgstr "‫می‌توانید قبل از حذف، %(begin_tag)sسابقه را مشاهده کنید%(end_tag)s."

#, python-format
msgid "You can view the full record at %(view_url)s"
msgstr "‫می‌توانید سابقه را به صورت کامل در %(view_url)s مشاهده کنید"

msgid "You have successfully subscribed."
msgstr "با موفقیت مشترک شدید."

msgid "You have successfully unsubscribed."
msgstr "اشتراک شما با موفقیت لغو شد."

msgid ""
"You received this notification because you have subscribed to updates on "
"the following person:\n"
msgstr ""
"چون برای دریافت به‌روزرسانی‌های مربوط به شخص زیر مشترک شده‌اید این اعلان "
"را دریافت کردید:\n"

msgid "Your e-mail address"
msgstr "آدرس ایمیل شما"

msgid "Your e-mail address:"
msgstr "آدرس ایمیل شما:‏"

msgid "Your email"
msgstr "ایمیل شما"

msgid "Your name"
msgstr "نام شما"

msgid ""
"Your name is required in the \"About you\" section.  Please go back and "
"try again."
msgstr ""
"در قسمت «درباره شما» نام شما باید وارد شود. لطفاً برگردید و دوباره امتحان"
" کنید."

msgid ""
"Your name is required in the \"Source\" section.  Please go back and try "
"again."
msgstr "در قسمت «منبع» نام شما باید وارد شود. لطفاً برگردید و دوباره امتحان کنید."

msgid "Your phone number"
msgstr "شماره تلفن شما"

msgid ""
"Your request has been processed successfully. Please check your inbox and"
" confirm that you want to post your note by following the url embedded."
msgstr ""
"درخواست شما با موفقیت پردازش شده است. لطفاً صندوق ورودی خود را بررسی کنید"
" و تأیید کنید که می‌خواهید یادداشت خود را با دنبال کردن نشانی اینترنتی "
"جاسازی شده پست کنید."

#, python-format
msgid "[Person Finder] Confirm your note on \"%(full_name)s\""
msgstr "‏‫[Person Finder] یادداشت خود در مورد «%(full_name)s» را تایید کنید"

#, python-format
msgid "[Person Finder] Deletion notice for \"%(full_name)s\""
msgstr "‏‫[Person Finder] اخطار حذف «%(full_name)s»"

#, python-format
msgid "[Person Finder] Disable notes on \"%(full_name)s\"?"
msgstr "‏‫[Person Finder] یادداشت‌های مربوط به «%(full_name)s» غیرفعال شود؟"

#, python-format
msgid "[Person Finder] Enable notes on \"%(full_name)s\"?"
msgstr "‏‫[Person Finder] یادداشت‌های مربوط به «%(full_name)s» فعال شود؟"

#, python-format
msgid "[Person Finder] Enabling notes notice for \"%(full_name)s\""
msgstr "‏‫[Person Finder] اعلان فعال‌سازی یادداشت‌ها برای «%(full_name)s»"

#, python-format
msgid "[Person Finder] Notes are now disabled for \"%(full_name)s\""
msgstr "‏‫[Person Finder] یادداشت‌ها اکنون برای «%(full_name)s» غیرفعال است"

#, python-format
msgid "[Person Finder] Notes are now enabled on \"%(full_name)s\""
msgstr "‏‫[Person Finder] یادداشت‌ها اکنون برای «%(full_name)s» فعال است"

#, python-format
msgid "[Person Finder] Record restoration notice for \"%(full_name)s\""
msgstr "‏‫[Person Finder] اعلان بازیابی سابقه برای «%(full_name)s»"

#, python-format
msgid "[Person Finder] Status update for %(full_name)s"
msgstr "‏‫[Person Finder] به‌روزرسانی وضعیت برای %(full_name)s"

#, python-format
msgid "[Person Finder] You are subscribed to status updates for %(full_name)s"
msgstr ""
"‏‫[Person Finder] شما برای به‌روزرسانی‌های وضعیت مربوط به %(full_name)s "
"مشترک شده‌اید"

msgid "at"
msgstr "در"

msgid "female"
msgstr "مؤنث"

msgid "in test mode"
msgstr "در حالت آزمایشی"

msgid "male"
msgstr "مذکر"

msgid "on"
msgstr "در"

msgid "other"
msgstr "سایر موارد"
<|MERGE_RESOLUTION|>--- conflicted
+++ resolved
@@ -134,8 +134,6 @@
 #, python-format
 msgid ""
 "\n"
-<<<<<<< HEAD
-=======
 "            %(dup_count)s records selected\n"
 "          "
 msgstr ""
@@ -166,7 +164,6 @@
 #, python-format
 msgid ""
 "\n"
->>>>>>> 11e03f51
 "      Are you sure you want to delete the record for \"%(full_name)s\"?\n"
 "    "
 msgstr ""
@@ -259,8 +256,6 @@
 #, python-format
 msgid ""
 "\n"
-<<<<<<< HEAD
-=======
 "      No results found for: %(query)s\n"
 "    "
 msgstr ""
@@ -271,7 +266,6 @@
 #, python-format
 msgid ""
 "\n"
->>>>>>> 11e03f51
 "      The URL you entered doesn't look like a valid %(website)s profile "
 "URL.\n"
 "      Please go to this person's profile page on %(website)s, then copy "
@@ -287,8 +281,6 @@
 "جای‌گذاری کنید.\n"
 "      "
 
-<<<<<<< HEAD
-=======
 #, python-format
 msgid ""
 "\n"
@@ -299,7 +291,6 @@
 "      ‫سابقه تا تاریخ %(expiry_date)s تمدید شده است.\n"
 "    "
 
->>>>>>> 11e03f51
 msgid ""
 "\n"
 "      This record is a copy of a record from another source.\n"
@@ -575,8 +566,6 @@
 msgid "Back to start"
 msgstr "برگشت به شروع"
 
-<<<<<<< HEAD
-=======
 msgid ""
 "By marking this note as spam, you will make it hidden by default. It will"
 " still be a part of the record, but will require an extra click to view "
@@ -593,7 +582,6 @@
 "با برداشتن علامت هرزنامه از این یادداشت، آن را به طور پیش‌فرض قابل مشاهده"
 " می‌کنید."
 
->>>>>>> 11e03f51
 msgid "CSV file"
 msgstr "‏‫فایل CSV"
 
@@ -954,14 +942,9 @@
 msgid "No person with ID: %(id_str)s."
 msgstr "فردی با این شناسه وجود ندارد: %(id_str)s."
 
-msgid "No results found for"
-msgstr "نتیجه‌ای برای این مورد یافت نشد"
-
 msgid "No such Authorization entity."
 msgstr "چنین نهاد مجوز دهنده‌ای وجود ندارد."
 
-<<<<<<< HEAD
-=======
 msgid ""
 "Not authorized to post notes with the status \"I have received "
 "information that this person is dead\"."
@@ -969,7 +952,6 @@
 "با وضعیت «اطلاعاتی دریافت کرده‌ام که این فرد فوت شده است» مجاز به پست "
 "کردن یادداشت‌ها نیستید."
 
->>>>>>> 11e03f51
 msgid "Not authorized to post notes with the status \"believed_dead\"."
 msgstr "‏‫پست کردن یادداشت‌ برای وضعیت «believed_dead» مجاز نیست."
 
@@ -1018,12 +1000,9 @@
 msgid "Original site name"
 msgstr "نام سایت اصلی"
 
-<<<<<<< HEAD
-=======
 msgid "Other website"
 msgstr "وب‌سایت دیگر"
 
->>>>>>> 11e03f51
 #, fuzzy
 msgid ""
 "PLEASE NOTE: On active Person Finder sites, all data entered is available"
@@ -1126,15 +1105,9 @@
 msgid "Reason for disabling notes:"
 msgstr "دلیل غیرفعال کردن یادداشت‌ها:"
 
-<<<<<<< HEAD
-msgid "Records Similar to"
-msgstr "سوابق شبیه به"
-
 msgid "Records selected"
 msgstr "سابقه‌ها انتخاب شد"
 
-=======
->>>>>>> 11e03f51
 #, python-format
 msgid "Records with names and addresses matching \"%(query)s\""
 msgstr "سوابق دارای نام و آدرس‌های مشابه با «%(query)s»"
@@ -1155,9 +1128,6 @@
 msgid "Save this record"
 msgstr "ذخیره این سابقه"
 
-msgid "Search Results for"
-msgstr "جستجوی نتایج برای"
-
 msgid "Search for this person"
 msgstr "جستجوی این شخص"
 
@@ -1183,12 +1153,9 @@
 msgid "Show sensitive information"
 msgstr "نمایش اطلاعات مهم"
 
-<<<<<<< HEAD
-=======
 msgid "Show who marked these duplicates"
 msgstr "نشان دادن افرادی که این موارد تکراری را علامت‌گذاری کرده‌اند"
 
->>>>>>> 11e03f51
 msgid "Sign in"
 msgstr "ورود به سیستم"
 
@@ -1277,10 +1244,6 @@
 
 msgid "The record has been deleted."
 msgstr "سابقه حذف شده است."
-
-#, python-format
-msgid "The record has been extended to %(expiry_date)s."
-msgstr "‫سابقه تا تاریخ %(expiry_date)s تمدید شده است."
 
 msgid ""
 "The status you selected indicates that you are this person.  If this is "
@@ -1603,9 +1566,6 @@
 "‏‫[Person Finder] شما برای به‌روزرسانی‌های وضعیت مربوط به %(full_name)s "
 "مشترک شده‌اید"
 
-msgid "at"
-msgstr "در"
-
 msgid "female"
 msgstr "مؤنث"
 
