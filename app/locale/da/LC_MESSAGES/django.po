--- conflicted
+++ resolved
@@ -144,8 +144,6 @@
 #, python-format
 msgid ""
 "\n"
-<<<<<<< HEAD
-=======
 "            %(dup_count)s records selected\n"
 "          "
 msgstr ""
@@ -176,7 +174,6 @@
 #, python-format
 msgid ""
 "\n"
->>>>>>> 11e03f51
 "      Are you sure you want to delete the record for \"%(full_name)s\"?\n"
 "    "
 msgstr ""
@@ -268,8 +265,6 @@
 #, python-format
 msgid ""
 "\n"
-<<<<<<< HEAD
-=======
 "      No results found for: %(query)s\n"
 "    "
 msgstr ""
@@ -280,7 +275,6 @@
 #, python-format
 msgid ""
 "\n"
->>>>>>> 11e03f51
 "      The URL you entered doesn't look like a valid %(website)s profile "
 "URL.\n"
 "      Please go to this person's profile page on %(website)s, then copy "
@@ -295,8 +289,6 @@
 "      webadressen her.\n"
 "      "
 
-<<<<<<< HEAD
-=======
 #, python-format
 msgid ""
 "\n"
@@ -307,7 +299,6 @@
 "      Journalen er blevet forlænget til %(expiry_date)s.\n"
 "    "
 
->>>>>>> 11e03f51
 msgid ""
 "\n"
 "      This record is a copy of a record from another source.\n"
@@ -600,8 +591,6 @@
 msgid "Back to start"
 msgstr "Tilbage til start"
 
-<<<<<<< HEAD
-=======
 msgid ""
 "By marking this note as spam, you will make it hidden by default. It will"
 " still be a part of the record, but will require an extra click to view "
@@ -617,7 +606,6 @@
 "Ved at fjerne spammarkeringen for denne note, gør du den synlig som "
 "standard."
 
->>>>>>> 11e03f51
 msgid "CSV file"
 msgstr "CSV-fil"
 
@@ -984,14 +972,9 @@
 msgid "No person with ID: %(id_str)s."
 msgstr "Der er ingen person med dette id: %(id_str)s."
 
-msgid "No results found for"
-msgstr "Der blev ikke fundet nogen resultater for"
-
 msgid "No such Authorization entity."
 msgstr "En sådan godkendelse findes ikke."
 
-<<<<<<< HEAD
-=======
 msgid ""
 "Not authorized to post notes with the status \"I have received "
 "information that this person is dead\"."
@@ -999,7 +982,6 @@
 "Ikke autoriseret til at skrive noter med status \"Jeg har modtaget "
 "oplysninger om, at denne person er død\"."
 
->>>>>>> 11e03f51
 msgid "Not authorized to post notes with the status \"believed_dead\"."
 msgstr "Ikke autoriseret til at indsende noter med statussen \"believed_dead\"."
 
@@ -1048,12 +1030,9 @@
 msgid "Original site name"
 msgstr "Navnet på det oprindelige website"
 
-<<<<<<< HEAD
-=======
 msgid "Other website"
 msgstr "Andet website"
 
->>>>>>> 11e03f51
 #, fuzzy
 msgid ""
 "PLEASE NOTE: On active Person Finder sites, all data entered is available"
@@ -1156,15 +1135,9 @@
 msgid "Reason for disabling notes:"
 msgstr "Årsag til deaktivering af noter:"
 
-<<<<<<< HEAD
-msgid "Records Similar to"
-msgstr "Journaler, der ligner"
-
 msgid "Records selected"
 msgstr "journaler er valgt"
 
-=======
->>>>>>> 11e03f51
 #, python-format
 msgid "Records with names and addresses matching \"%(query)s\""
 msgstr "Journaler med navne og adresser, der matcher \"%(query)s\""
@@ -1185,9 +1158,6 @@
 msgid "Save this record"
 msgstr "Gem denne journal"
 
-msgid "Search Results for"
-msgstr "Søgeresultater for"
-
 msgid "Search for this person"
 msgstr "Søg efter denne person"
 
@@ -1213,12 +1183,9 @@
 msgid "Show sensitive information"
 msgstr "Vis følsomme oplysninger"
 
-<<<<<<< HEAD
-=======
 msgid "Show who marked these duplicates"
 msgstr "Vis, hvem der har markeret disse dubletter"
 
->>>>>>> 11e03f51
 msgid "Sign in"
 msgstr "Log ind"
 
@@ -1308,10 +1275,6 @@
 msgid "The record has been deleted."
 msgstr "Journalen er slettet."
 
-#, python-format
-msgid "The record has been extended to %(expiry_date)s."
-msgstr "Journalen er blevet forlænget til %(expiry_date)s."
-
 msgid ""
 "The status you selected indicates that you are this person.  If this is "
 "true, please also select 'Yes' to indicate that you have contacted this "
@@ -1630,9 +1593,6 @@
 msgid "[Person Finder] You are subscribed to status updates for %(full_name)s"
 msgstr "[Person Finder] Du har abonneret på statusopdateringer for %(full_name)s"
 
-msgid "at"
-msgstr "kl."
-
 msgid "female"
 msgstr "kvinde"
 
