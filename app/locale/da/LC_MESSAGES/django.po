--- conflicted
+++ resolved
@@ -2,11 +2,7 @@
 msgstr ""
 "Project-Id-Version: PACKAGE VERSION\n"
 "Report-Msgid-Bugs-To: \n"
-<<<<<<< HEAD
-"POT-Creation-Date: 2011-03-29 17:44-0700\n"
-=======
 "POT-Creation-Date: 2000-01-01 00:00-0000\n"
->>>>>>> 019a7f2e
 "PO-Revision-Date: 2010-03-24 10:09-0800\n"
 "Last-Translator: weloc <info@welocalize.com>\n"
 "Language-Team: LANGUAGE <LL@li.org>\n"
@@ -14,51 +10,27 @@
 "Content-Type: text/plain; charset=UTF-8\n"
 "Content-Transfer-Encoding: 8bit\n"
 
-<<<<<<< HEAD
-#: create.py:53
-=======
->>>>>>> 019a7f2e
 msgid ""
 "The Given name and Family name are both required.  Please go back and try "
 "again."
 msgstr "Du skal angive både for- og efternavn. Gå tilbage, og prøv igen."
 
-<<<<<<< HEAD
-#: create.py:56
 msgid "Name is required.  Please go back and try again."
 msgstr "Du skal angive et navn. Gå tilbage, og prøv igen."
 
-#: create.py:59
-=======
-msgid "Name is required.  Please go back and try again."
-msgstr "Du skal angive et navn. Gå tilbage, og prøv igen."
-
->>>>>>> 019a7f2e
 msgid "The Original author's name is required.  Please go back and try again."
 msgstr ""
 "Du skal angive navnet på den oprindelige forfatter. Gå tilbage, og prøv igen."
 
-<<<<<<< HEAD
-#: create.py:61
-=======
->>>>>>> 019a7f2e
 msgid ""
 "Your name is required in the \"Source\" section.  Please go back and try "
 "again."
 msgstr ""
 "Du skal angive dit navn i sektionen \"Kilde\". Gå tilbage, og prøv igen"
 
-<<<<<<< HEAD
-#: create.py:65 multiview.py:78 view.py:121
 msgid "Message is required. Please go back and try again."
 msgstr "Du skal indtaste en besked. Gå tilbage, og prøv igen."
 
-#: create.py:67 view.py:130
-=======
-msgid "Message is required. Please go back and try again."
-msgstr "Du skal indtaste en besked. Gå tilbage, og prøv igen."
-
->>>>>>> 019a7f2e
 msgid ""
 "Please check that you have been in contact with the person after the "
 "earthquake, or change the \"Status of this person\" field."
@@ -66,10 +38,6 @@
 "Kontroller, at du har været i kontakt med personen efter jordskælvet. Hvis "
 "ikke, skal du ændre feltet \"Personstatus\"."
 
-<<<<<<< HEAD
-#: create.py:74
-=======
->>>>>>> 019a7f2e
 msgid ""
 "Original posting date is not in YYYY-MM-DD format, or is a nonexistent "
 "date.  Please go back and try again."
@@ -77,70 +45,38 @@
 "Den oprindelige opslagsdato er ikke angivet i formatet ÅÅÅÅ-MM-DD. Gå "
 "tilbage, og prøv igen."
 
-<<<<<<< HEAD
-#: create.py:76
 msgid "Date cannot be in the future.  Please go back and try again."
 msgstr "Datoen kan ikke være i fremtiden. Gå tilbage, og prøv igen."
 
-#: create.py:90
-=======
-msgid "Date cannot be in the future.  Please go back and try again."
-msgstr "Datoen kan ikke være i fremtiden. Gå tilbage, og prøv igen."
-
->>>>>>> 019a7f2e
 msgid ""
 "Photo uploaded is in an unrecognized format.  Please go back and try again."
 msgstr ""
 "Filtypen for det uploadede billede blev ikke genkendt. Gå tilbage, og prøv "
 "igen."
 
-<<<<<<< HEAD
-#: create.py:110
-=======
->>>>>>> 019a7f2e
 msgid "The provided image is too large.  Please upload a smaller one."
 msgstr ""
 "Det vedhæftede billede er for stort. Prøv at uploade et mindre billede."
 
-<<<<<<< HEAD
-#: create.py:114
-=======
->>>>>>> 019a7f2e
 msgid ""
 "There was a problem processing the image.  Please try a different image."
 msgstr ""
 "Der opstod et problem under behandlingen af billedet. Prøv et andet billede."
 
-<<<<<<< HEAD
-#: delete.py:58
 msgid "The record has been deleted."
 msgstr "Journalen er slettet."
 
-#: delete.py:87
-=======
-msgid "The record has been deleted."
-msgstr "Journalen er slettet."
-
->>>>>>> 019a7f2e
 #, python-format
 msgid "[Person Finder] Deletion notice for \"%(first_name)s %(last_name)s\""
 msgstr ""
 "[Person Finder] Meddelelse om sletning af \"%(first_name)s %(last_name)s\""
 
-<<<<<<< HEAD
-#: multiview.py:82 view.py:125
-=======
->>>>>>> 019a7f2e
 msgid ""
 "Your name is required in the \"About you\" section.  Please go back and try "
 "again."
 msgstr ""
 "Du skal angive dit navn i sektionen \"Om dig\". Gå tilbage, og prøv igen."
 
-<<<<<<< HEAD
-#: restore.py:80
-=======
->>>>>>> 019a7f2e
 #, python-format
 msgid ""
 "[Person Finder] Record restoration notice for \"%(first_name)s %(last_name)s"
@@ -149,18 +85,10 @@
 "[Person Finder] Meddelelse om gendannelse af journal for \"%(first_name)s %"
 "(last_name)s\""
 
-<<<<<<< HEAD
-#: subscribe.py:82
-=======
->>>>>>> 019a7f2e
 #, python-format
 msgid "[Person Finder] Status update for %(given_name)s %(family_name)s"
 msgstr "[Person Finder] Statusopdatering for %(given_name)s %(family_name)s"
 
-<<<<<<< HEAD
-#: subscribe.py:108
-=======
->>>>>>> 019a7f2e
 #, python-format
 msgid ""
 "[Person Finder] You are subscribed to status updates for %(given_name)s %"
@@ -169,247 +97,112 @@
 "[Person Finder] Du har abonneret på statusopdateringer for %(given_name)s %"
 "(family_name)s"
 
-<<<<<<< HEAD
-#: subscribe.py:157
 msgid "Invalid e-mail address. Please try again."
 msgstr "Ugyldig e-mail-adresse. Prøv igen."
 
-#: subscribe.py:178 subscribe.py:187
-=======
-msgid "Invalid e-mail address. Please try again."
-msgstr "Ugyldig e-mail-adresse. Prøv igen."
-
->>>>>>> 019a7f2e
 #, python-format
 msgid "Return to the record for %(given_name)s %(family_name)s."
 msgstr "Gå tilbage til journalen for %(given_name)s %(family_name)s."
 
-<<<<<<< HEAD
-#: subscribe.py:183
 msgid "You are already subscribed. "
 msgstr "Du har allerede abonneret. "
 
-#: subscribe.py:192
 msgid "You have successfully subscribed."
 msgstr "Du har nu abonneret."
 
-#: unsubscribe.py:29
 msgid "This link is invalid."
 msgstr "Linket er ugyldigt."
 
-#: unsubscribe.py:34
 msgid "You have successfully unsubscribed."
 msgstr "Du har nu afmeldt abonnementet."
 
-#: unsubscribe.py:36
 msgid "You are already unsubscribed."
 msgstr "Du har allerede afmeldt abonnementet."
 
-#: utils.py:187
 msgid "female"
 msgstr "kvinde"
 
-#: utils.py:188
 msgid "male"
 msgstr "mand"
 
-#: utils.py:189
 msgid "other"
 msgstr "andet"
 
-#: utils.py:200 utils.py:211 utils.py:230
 msgid "Unspecified"
 msgstr "Ikke angivet"
 
-#: utils.py:201
 msgid "About 1 month (30 days) from now"
 msgstr ""
 
-#: utils.py:202
 msgid "About 2 months (60 days) from now"
 msgstr ""
 
-#: utils.py:203
 msgid "About 3 months (90 days) from now"
 msgstr ""
 
-#: utils.py:204
 msgid "About 6 months (180 days) from now"
 msgstr ""
 
-#: utils.py:205
 msgid "About 1 year (360 days) from now"
 msgstr ""
 
-#: utils.py:212
 msgid "I am seeking information"
 msgstr "Jeg søger oplysninger "
 
-#: utils.py:213
 msgid "I am this person"
 msgstr "Jeg er denne person"
 
-#: utils.py:215
 msgid "I have received information that this person is alive"
 msgstr "Jeg har modtaget oplysninger om, at denne person er i live"
 
-#: utils.py:216
 msgid "I have reason to think this person is missing"
 msgstr "Jeg har grund til at tro, at denne person er savnet."
 
-#: utils.py:217
 msgid "I have received information that this person is dead"
 msgstr "Jeg har modtaget oplysninger om, at denne person er død"
 
-#: utils.py:231
 msgid "Someone is seeking information about this person"
 msgstr "Nogen søger oplysninger om denne person"
 
-#: utils.py:232
 msgid "This person has posted a message"
 msgstr "Denne person har sendt en besked"
 
-#: utils.py:234
 msgid "Someone has received information that this person is alive"
 msgstr "Nogen har modtaget oplysninger om, at denne person er i live"
 
-#: utils.py:235
 msgid "Someone has reported that this person is missing"
 msgstr "Nogen har meldt denne person savnet."
 
-#: utils.py:237
 msgid "Someone has received information that this person is dead"
 msgstr "Nogen har modtaget oplysninger om, at denne person er død"
 
-#: utils.py:742
 msgid "Type the two words:"
 msgstr "Indtast de to ord:"
 
-#: utils.py:743
 msgid "Type what you hear:"
 msgstr "Indtast det, du hører:"
 
-#: utils.py:744
 msgid "Play the sound again"
 msgstr "Spil lyden igen"
 
-#: utils.py:745
-=======
-msgid "You are already subscribed. "
-msgstr "Du har allerede abonneret. "
-
-msgid "You have successfully subscribed."
-msgstr "Du har nu abonneret."
-
-msgid "This link is invalid."
-msgstr "Linket er ugyldigt."
-
-msgid "You have successfully unsubscribed."
-msgstr "Du har nu afmeldt abonnementet."
-
-msgid "You are already unsubscribed."
-msgstr "Du har allerede afmeldt abonnementet."
-
-msgid "female"
-msgstr "kvinde"
-
-msgid "male"
-msgstr "mand"
-
-msgid "other"
-msgstr "andet"
-
-msgid "Unspecified"
-msgstr "Ikke angivet"
-
-msgid "About 1 month (30 days) from now"
-msgstr ""
-
-msgid "About 2 months (60 days) from now"
-msgstr ""
-
-msgid "About 3 months (90 days) from now"
-msgstr ""
-
-msgid "About 6 months (180 days) from now"
-msgstr ""
-
-msgid "About 1 year (360 days) from now"
-msgstr ""
-
-msgid "I am seeking information"
-msgstr "Jeg søger oplysninger "
-
-msgid "I am this person"
-msgstr "Jeg er denne person"
-
-msgid "I have received information that this person is alive"
-msgstr "Jeg har modtaget oplysninger om, at denne person er i live"
-
-msgid "I have reason to think this person is missing"
-msgstr "Jeg har grund til at tro, at denne person er savnet."
-
-msgid "I have received information that this person is dead"
-msgstr "Jeg har modtaget oplysninger om, at denne person er død"
-
-msgid "Someone is seeking information about this person"
-msgstr "Nogen søger oplysninger om denne person"
-
-msgid "This person has posted a message"
-msgstr "Denne person har sendt en besked"
-
-msgid "Someone has received information that this person is alive"
-msgstr "Nogen har modtaget oplysninger om, at denne person er i live"
-
-msgid "Someone has reported that this person is missing"
-msgstr "Nogen har meldt denne person savnet."
-
-msgid "Someone has received information that this person is dead"
-msgstr "Nogen har modtaget oplysninger om, at denne person er død"
-
-msgid "Type the two words:"
-msgstr "Indtast de to ord:"
-
-msgid "Type what you hear:"
-msgstr "Indtast det, du hører:"
-
-msgid "Play the sound again"
-msgstr "Spil lyden igen"
-
->>>>>>> 019a7f2e
 msgid "Download the sound as MP3"
 msgstr "Download lyden som MP3"
 
-#: utils.py:746
 msgid "Get a visual challenge"
 msgstr "Få en visuel udfordring"
 
-#: utils.py:747
 msgid "Get an audio challenge"
 msgstr "Få en lydudfordring"
 
-<<<<<<< HEAD
-#: utils.py:748
-=======
->>>>>>> 019a7f2e
 msgid "Get a new challenge"
 msgstr "Få en ny udfordring"
 
-#: utils.py:749
 msgid "Help"
 msgstr "Hjælp"
 
-<<<<<<< HEAD
-#: utils.py:750
 msgid "Incorrect.  Try again."
 msgstr "Forkert. Prøv igen."
 
-#: utils.py:766
-=======
-msgid "Incorrect.  Try again."
-msgstr "Forkert. Prøv igen."
-
->>>>>>> 019a7f2e
 msgid ""
 "There was an error processing your request.  Sorry for the inconvenience.  "
 "Our administrators will investigate the source of the problem, but please "
@@ -419,69 +212,32 @@
 "ulejligheden. Vores administratorer undersøger årsagen til problemet. "
 "Undersøg om din anmodning er korrekt."
 
-<<<<<<< HEAD
-#: view.py:37 view.py:40
-=======
->>>>>>> 019a7f2e
 #, fuzzy
 msgid "This person's entry does not exist or has been deleted."
 msgstr "Journalen er slettet."
 
-<<<<<<< HEAD
-#: templates/add_note.html:29
 msgid "Tell us the status of this person"
 msgstr "Fortæl os om denne persons status"
 
-#: templates/add_note.html:31 templates/results.html:143
 msgid "Mark records as duplicate"
 msgstr "Marker disse journaler som kopier"
 
-#: templates/add_note.html:39
 msgid "Status of this person"
 msgstr "Personstatus"
 
-#: templates/add_note.html:63
 msgid "Message (required)"
 msgstr "Besked (påkrævet)"
 
-#: templates/add_note.html:67
-=======
-msgid "Tell us the status of this person"
-msgstr "Fortæl os om denne persons status"
-
-msgid "Mark records as duplicate"
-msgstr "Marker disse journaler som kopier"
-
-msgid "Status of this person"
-msgstr "Personstatus"
-
-msgid "Message (required)"
-msgstr "Besked (påkrævet)"
-
->>>>>>> 019a7f2e
 msgid "A message for this person or others seeking this person"
 msgstr ""
 "En besked til denne person eller til andre, der søger efter denne person"
 
-<<<<<<< HEAD
-#: templates/add_note.html:69
 msgid "Please explain why you think these are the same person"
 msgstr "Forklar, hvorfor du mener, at de er en og samme person"
 
-#: templates/add_note.html:87 templates/note.html:138
-#: templates/person_status_update_email.txt:14
 msgid "Last known location"
 msgstr "Sidste kendte placering"
 
-#: templates/add_note.html:90
-=======
-msgid "Please explain why you think these are the same person"
-msgstr "Forklar, hvorfor du mener, at de er en og samme person"
-
-msgid "Last known location"
-msgstr "Sidste kendte placering"
-
->>>>>>> 019a7f2e
 msgid ""
 "Type an address or open the map below and indicate the location by moving "
 "the pin."
@@ -489,139 +245,62 @@
 "Skriv en adresse, eller åbn kortet herunder, og angiv stedet ved at flytte "
 "nålen."
 
-<<<<<<< HEAD
-#: templates/add_note.html:107 templates/note.html:148
 msgid "Show Map"
 msgstr "Vis kort"
 
-#: templates/add_note.html:112 templates/note.html:153
 msgid "Hide Map"
 msgstr "Skjul kort"
 
-#: templates/add_note.html:129
-=======
-msgid "Show Map"
-msgstr "Vis kort"
-
-msgid "Hide Map"
-msgstr "Skjul kort"
-
->>>>>>> 019a7f2e
 msgid ""
 "Have you personally talked with this person AFTER the disaster? (required)"
 msgstr "Har du selv talt med personen EFTER katastrofen? (skal angives)"
 
-<<<<<<< HEAD
-#: templates/add_note.html:142
 msgid "Yes"
 msgstr "Ja"
 
-#: templates/add_note.html:153
 msgid "No"
 msgstr "Nej"
 
-#: templates/add_note.html:164
 msgid "Missing person's current contact information"
 msgstr "Den savnedes nuværende kontaktoplysninger."
 
-#: templates/add_note.html:167
 msgid "How can this person be reached now?"
 msgstr "Hvordan kan man komme i kontakt med denne person?"
 
-#: templates/add_note.html:173
 msgid "Phone number"
 msgstr "Telefonnummer"
 
-#: templates/add_note.html:185
 msgid "E-mail address"
 msgstr "E-mail-adresse"
 
-#: templates/add_note.html:202
 msgid "About you (required)"
 msgstr "Om dig (skal angives)"
 
-#: templates/add_note.html:205
-=======
-msgid "Yes"
-msgstr "Ja"
-
-msgid "No"
-msgstr "Nej"
-
-msgid "Missing person's current contact information"
-msgstr "Den savnedes nuværende kontaktoplysninger."
-
-msgid "How can this person be reached now?"
-msgstr "Hvordan kan man komme i kontakt med denne person?"
-
-msgid "Phone number"
-msgstr "Telefonnummer"
-
-msgid "E-mail address"
-msgstr "E-mail-adresse"
-
-msgid "About you (required)"
-msgstr "Om dig (skal angives)"
-
->>>>>>> 019a7f2e
 msgid "How others who are interested in this person can contact you"
 msgstr ""
 "Sådan kan andre, der er interesseret i denne person, komme i kontakt med dig"
 
-<<<<<<< HEAD
-#: templates/add_note.html:212 templates/create.html:340
 msgid "Your name"
 msgstr "Dit navn"
 
-#: templates/add_note.html:223 templates/create.html:355
 msgid "Your phone number"
 msgstr "Dit telefonnummer"
 
-#: templates/add_note.html:234 templates/create.html:370
 msgid "Your e-mail address"
 msgstr "Din e-mail-adresse"
 
-#: templates/add_note.html:252
 msgid "Yes, these are the same person"
 msgstr "Ja, de er en og samme person"
 
-#: templates/add_note.html:254 templates/create.html:424
 msgid "Save this record"
 msgstr "Gem denne journal"
 
-#: templates/add_note.html:258 templates/delete.html:70
-#: templates/flag_note.html:62 templates/subscribe_captcha.html:43
 msgid "Cancel"
 msgstr "Annuller"
 
-#: templates/add_note.html:262 templates/create.html:428
 msgid "Please fill in all the required fields."
 msgstr "Udfyld de påkrævede felter."
 
-#: templates/add_note.html:266 templates/create.html:432
-=======
-msgid "Your name"
-msgstr "Dit navn"
-
-msgid "Your phone number"
-msgstr "Dit telefonnummer"
-
-msgid "Your e-mail address"
-msgstr "Din e-mail-adresse"
-
-msgid "Yes, these are the same person"
-msgstr "Ja, de er en og samme person"
-
-msgid "Save this record"
-msgstr "Gem denne journal"
-
-msgid "Cancel"
-msgstr "Annuller"
-
-msgid "Please fill in all the required fields."
-msgstr "Udfyld de påkrævede felter."
-
->>>>>>> 019a7f2e
 msgid ""
 "The status you selected indicates that you are this person.  If this is "
 "true, please also select 'Yes' to indicate that you have contacted this "
@@ -630,60 +309,30 @@
 "Den status, du har valgt, antyder, at du er denne person. Hvis det passer, "
 "skal du også vælge \"Ja\" for at angive, at du har kontaktet denne person."
 
-<<<<<<< HEAD
-#: templates/admin.html:20
 msgid "Administration"
 msgstr "Administration"
 
-#: templates/admin.html:23
-=======
-msgid "Administration"
-msgstr "Administration"
-
->>>>>>> 019a7f2e
 #, python-format
 msgid "You are currently signed in as <span class=\"email\">%(email)s</span>."
 msgstr ""
 "Du er i øjeblikket logget ind som <span class=\"email\">%(email)s</span>."
-<<<<<<< HEAD
-=======
 
 #, fuzzy, python-format
 msgid "<a href=\"%(logout_url)s\">Sign out</a>"
 msgstr "<a href=\"%(logout_url)s\">Log ud</a>"
->>>>>>> 019a7f2e
-
-#: templates/admin.html:24
-#, fuzzy, python-format
-msgid "<a href=\"%(logout_url)s\">Sign out</a>"
-msgstr "<a href=\"%(logout_url)s\">Log ud</a>"
-
-#: templates/admin.html:26
+
 #, python-format
 msgid "You are not currently signed in.  <a href=\"%(login_url)s\">Sign in</a>"
 msgstr ""
 "Du er i øjeblikket ikke logget ind. <a href=\"%(login_url)s\">Log ind</a>"
 
-<<<<<<< HEAD
-#: templates/admin_dashboard.html:51
 msgid "Dashboard"
 msgstr ""
 
-#: templates/base.html:34
-=======
-msgid "Dashboard"
-msgstr ""
-
->>>>>>> 019a7f2e
 #, fuzzy
 msgid "Atom feed of updates about this person"
 msgstr "Statusopdateringer for denne person"
 
-<<<<<<< HEAD
-#: templates/base.html:39
-msgid "Google Person Finder"
-msgstr "Google Person Finder"
-=======
 msgid "Google Person Finder"
 msgstr "Google Person Finder"
 
@@ -715,289 +364,70 @@
 
 msgid "Identify who you are looking for"
 msgstr "Identificer den person, du leder efter"
->>>>>>> 019a7f2e
-
-#: templates/base.html:86 templates/base.html.py:105
-msgid "Person Finder"
-msgstr "Person Finder"
-
-#: templates/base.html:117 templates/embed.html:42 templates/view.html:324
-msgid "Back to start"
-msgstr "Tilbage til start "
-
-#: templates/base.html:123
-msgid ""
-"PLEASE NOTE: All data entered will be available to the public and viewable "
-"and usable by anyone.  Google does not review or verify the accuracy of this "
-"data."
-msgstr ""
-"BEMÆRK: Alle de indtastede data vil være offentligt tilgængelige, og alle "
-"kan se og bruge dem. Google undersøger ikke nøjagtigheden af disse data."
-
-#: templates/base.html:132
-msgid "Embed this tool on your site"
-msgstr "Integrer dette værktøj på dit websted"
-
-#: templates/base.html:137
-msgid "Developers"
-msgstr "Udviklere"
-
-#: templates/base.html:140
-msgid "Terms of Service"
-msgstr "Servicevilkår"
-
-#: templates/create.html:32
-msgid "Identify who you have information about"
-msgstr "Identificer den person, du har oplysninger om"
-
-#: templates/create.html:34
-msgid "Identify who you are looking for"
-msgstr "Identificer den person, du leder efter"
-
-#: templates/create.html:41
+
 msgid "Name (required)"
 msgstr "Navn (påkrævet)"
 
-<<<<<<< HEAD
-#: templates/create.html:44
 msgid "What is this person's name?"
 msgstr "Hvad hedder denne person?"
 
-#: templates/create.html:51 templates/create.html.py:81
-#: templates/multiview.html:47 templates/multiview.html.py:79
-#: templates/query_form.html:30 templates/query_form.html.py:66
-#: templates/view.html:70 templates/view.html.py:86
 msgid "Family name"
 msgstr "Efternavn"
 
-#: templates/create.html:65 templates/multiview.html:64
-#: templates/query_form.html:47 templates/view.html:77
 msgid "Given name"
 msgstr "Fornavn"
 
-#: templates/create.html:67 templates/multiview.html:42
-#: templates/multiview.html.py:66 templates/query_form.html:49
-#: templates/view.html:66 templates/view.html.py:79
 msgid "Name"
 msgstr "Navn"
 
-#: templates/create.html:96 templates/create.html.py:128
-#: templates/multiview.html:88 templates/multiview.html.py:112
-#: templates/view.html:93 templates/view.html.py:109
-=======
-msgid "What is this person's name?"
-msgstr "Hvad hedder denne person?"
-
-msgid "Family name"
-msgstr "Efternavn"
-
-msgid "Given name"
-msgstr "Fornavn"
-
-msgid "Name"
-msgstr "Navn"
-
->>>>>>> 019a7f2e
 #, fuzzy
 msgid "Alternate family names"
 msgstr "Efternavn"
 
-<<<<<<< HEAD
-#: templates/create.html:111 templates/multiview.html:101
-#: templates/view.html:100
 msgid "Alternate given names"
 msgstr ""
 
-#: templates/create.html:113 templates/multiview.html:103
-#: templates/view.html:102
-=======
-msgid "Alternate given names"
-msgstr ""
-
->>>>>>> 019a7f2e
 #, fuzzy
 msgid "Alternate names"
 msgstr "Vejnavn"
 
-<<<<<<< HEAD
-#: templates/create.html:146
 msgid "Home Address"
 msgstr "Hjemmeadresse"
 
-#: templates/create.html:149
 msgid "Where is this person from?"
 msgstr "Hvor kommer denne person fra?"
 
-#: templates/create.html:155 templates/multiview.html:148
-#: templates/view.html:149
 msgid "Street name"
 msgstr "Vejnavn"
 
-#: templates/create.html:157
 msgid "Street name only, no number"
 msgstr "Kun vejnavn, intet nummer"
 
-#: templates/create.html:173 templates/multiview.html:154
-#: templates/view.html:153
 msgid "Neighborhood"
 msgstr "Nabolag"
 
-#: templates/create.html:183 templates/multiview.html:160
-#: templates/view.html:157
 msgid "City"
 msgstr "By"
 
-#: templates/create.html:194 templates/multiview.html:166
-#: templates/view.html:161
 msgid "Province or state"
 msgstr "Område eller stat"
 
-#: templates/create.html:207 templates/multiview.html:173
-#: templates/view.html:166
 msgid "Postal or zip code"
 msgstr "Postnummer"
 
-#: templates/create.html:223
 msgid "Description"
 msgstr "Beskrivelse"
 
-#: templates/create.html:226
-=======
-msgid "Home Address"
-msgstr "Hjemmeadresse"
-
-msgid "Where is this person from?"
-msgstr "Hvor kommer denne person fra?"
-
-msgid "Street name"
-msgstr "Vejnavn"
-
-msgid "Street name only, no number"
-msgstr "Kun vejnavn, intet nummer"
-
-msgid "Neighborhood"
-msgstr "Nabolag"
-
-msgid "City"
-msgstr "By"
-
-msgid "Province or state"
-msgstr "Område eller stat"
-
-msgid "Postal or zip code"
-msgstr "Postnummer"
-
-msgid "Description"
-msgstr "Beskrivelse"
-
->>>>>>> 019a7f2e
 msgid "Describe how to identify this person."
 msgstr "Beskriv, hvordan man kan identificere denne person."
 
-#: templates/create.html:241 templates/multiview.html:198
-#: templates/view.html:195
 msgid "Photo"
 msgstr "Billede"
 
-<<<<<<< HEAD
-#: templates/create.html:244
-=======
->>>>>>> 019a7f2e
 msgid "If you have a photo of this person, upload it or enter its URL address."
 msgstr ""
 "Hvis du har et billede af denne person, skal du uploade det eller indtaste "
 "dets webadresse."
-<<<<<<< HEAD
-
-#: templates/create.html:252
-msgid "URL"
-msgstr "Webadresse"
-
-#: templates/create.html:265
-msgid "Upload"
-msgstr "Upload"
-
-#: templates/create.html:279
-msgid "Expiry"
-msgstr ""
-
-#: templates/create.html:282
-msgid "When should this record disappear?"
-msgstr ""
-
-#: templates/create.html:302
-msgid "Source of this record (required)"
-msgstr "Kilde til denne journal (skal angives)"
-
-#: templates/create.html:305
-msgid "Where did this information come from?"
-msgstr "Hvor stammer disse oplysninger fra?"
-
-#: templates/create.html:319
-msgid "This is a new record."
-msgstr "Dette er en ny journal."
-
-#: templates/create.html:331
-msgid "This record is copied from another source."
-msgstr "Denne journal er kopieret fra en anden kilde."
-
-#: templates/create.html:344
-msgid "Original author's name"
-msgstr "Navnet på den oprindelige forfatter"
-
-#: templates/create.html:359 templates/multiview.html:226
-#: templates/view.html:218
-msgid "Author's phone number"
-msgstr "Forfatterens telefonnummer"
-
-#: templates/create.html:374 templates/multiview.html:242
-#: templates/view.html:231
-msgid "Author's e-mail address"
-msgstr "Forfatterens e-mail-adresse"
-
-#: templates/create.html:385
-msgid "URL of original record"
-msgstr "Webadressen på den oprindelige journal"
-
-#: templates/create.html:396 templates/multiview.html:268
-#: templates/view.html:252
-msgid "Original posting date"
-msgstr "Den oprindelige opslagsdato"
-
-#: templates/create.html:398
-msgid "Enter as YYYY-MM-DD"
-msgstr "Indtast som ÅÅÅÅ-MM-DD"
-
-#: templates/create.html:408 templates/multiview.html:274
-#: templates/view.html:267
-msgid "Original site name"
-msgstr "Navnet på det oprindelige websted"
-
-#: templates/delete.html:23
-#, python-format
-msgid ""
-"\n"
-"      Are you sure you want to delete the record for \"%(first_name)s %"
-"(last_name)s\"?\n"
-"    "
-msgstr ""
-"\n"
-"      Er du sikker på, du vil slette journalen for \"%(first_name)s %"
-"(last_name)s\"?\n"
-"    "
-
-#: templates/delete.html:30
-msgid ""
-"\n"
-"      If you proceed with deletion,\n"
-"      this record will no longer be searchable or viewable on this site.\n"
-"    "
-msgstr ""
-"\n"
-"      Hvis du fortsætter sletningen,\n"
-"      vil denne journal ikke længere være søgbar eller kunne vises på dette "
-"websted.\n"
-=======
 
 msgid "URL"
 msgstr "Webadresse"
@@ -1094,103 +524,37 @@
 "      skal du kontakte den oprindelige kilde.\n"
 "      Du kan få vist den oprindelige journal på\n"
 "      <a href=\"%(source_url)s\">%(source_name)s</a>.\n"
->>>>>>> 019a7f2e
 "    "
 
-#: templates/delete.html:35
-#, python-format
-msgid ""
-<<<<<<< HEAD
-"\n"
-"      This record is a copy of a record from another source.\n"
-"      You can delete the record here,\n"
-"      but please be aware that\n"
-"      we might later receive another copy of it from the original source.\n"
-"\n"
-"      <p>\n"
-"      If you would like it permanently deleted,\n"
-"      please contact the original source.\n"
-"      You can view the original record at\n"
-"      <a href=\"%(source_url)s\">%(source_name)s</a>.\n"
-"    "
-msgstr ""
-"\n"
-"      Denne journal er en kopi af en journal fra en anden kilde.\n"
-"      Du kan slette journalen her,\n"
-"      men vær opmærksom på, at\n"
-"      vi muligvis senere modtager en ny kopi fra den oprindelige kilde.\n"
-"\n"
-"      <p>\n"
-"      Hvis du vil slette den permanent,\n"
-"      skal du kontakte den oprindelige kilde.\n"
-"      Du kan få vist den oprindelige journal på\n"
-"      <a href=\"%(source_url)s\">%(source_name)s</a>.\n"
-"    "
-
-#: templates/delete.html:48
-#, python-format
-msgid ""
-=======
->>>>>>> 019a7f2e
+#, python-format
+msgid ""
 "You can <a target=\"_blank\" href=\"%(view_url)s\">view the record</a> "
 "before deleting it."
 msgstr ""
 "Du kan <a target=\"_blank\" href=\"%(view_url)s\">få vist journalen</a>, før "
 "du sletter den."
 
-<<<<<<< HEAD
-#: templates/delete.html:51
 msgid "Reason for deletion:"
 msgstr "Årsag til sletning:"
 
-#: templates/delete.html:54
 msgid "I do not want my information online anymore."
 msgstr "Mine oplysninger skal ikke være online længere."
 
-#: templates/delete.html:56
 msgid "I have received spam."
 msgstr "Jeg har modtaget spam."
 
-#: templates/delete.html:58
 msgid "This record is inappropriate."
 msgstr "Denne journal er upassende."
 
-#: templates/delete.html:60
 msgid "This record is spam."
 msgstr "Denne journal er spam."
 
-#: templates/delete.html:62
 msgid "This record has served its purpose."
 msgstr "Denne journal har tjent dens formål."
 
-#: templates/delete.html:69
 msgid "Yes, delete the record"
 msgstr "Ja, slet journalen"
 
-#: templates/deletion_email_for_note_author.txt:4
-=======
-msgid "Reason for deletion:"
-msgstr "Årsag til sletning:"
-
-msgid "I do not want my information online anymore."
-msgstr "Mine oplysninger skal ikke være online længere."
-
-msgid "I have received spam."
-msgstr "Jeg har modtaget spam."
-
-msgid "This record is inappropriate."
-msgstr "Denne journal er upassende."
-
-msgid "This record is spam."
-msgstr "Denne journal er spam."
-
-msgid "This record has served its purpose."
-msgstr "Denne journal har tjent dens formål."
-
-msgid "Yes, delete the record"
-msgstr "Ja, slet journalen"
-
->>>>>>> 019a7f2e
 #, python-format
 msgid ""
 "\n"
@@ -1206,9 +570,7 @@
 "\n"
 "Vi oplyser dig om sletningen, fordi din e-mail-adresse er\n"
 "angivet som forfatter af en bemærkning i denne journal.\n"
-<<<<<<< HEAD
-
-#: templates/deletion_email_for_person_author.txt:4
+
 #, python-format
 msgid ""
 "\n"
@@ -1242,16 +604,13 @@
 "\n"
 "Efter %(days_until_deletion)s dage, bliver journalen slettet permanent.\n"
 
-#: templates/embed.html:21
 msgid "Embedding the Application"
 msgstr "Sådan integrerer du programmet"
 
-#: templates/embed.html:22
 msgid "Copy and paste the following HTML code to put this tool on your site"
 msgstr ""
 "Kopier og indsæt følgende HTML-kode for at føje dette værktøj til dit websted"
 
-#: templates/embed.html:30
 #, python-format
 msgid ""
 "Or add to your site as a %(gadget_link_html)sGoogle Gadget%(link_end_html)s."
@@ -1259,7 +618,6 @@
 "Eller føj til dit websted som en %(gadget_link_html)sGoogle Gadget%"
 "(link_end_html)s."
 
-#: templates/embed.html:32
 #, python-format
 msgid ""
 "These gadgets are made available under the %(apache_link_html)sApache 2.0 "
@@ -1268,7 +626,6 @@
 "Disse gadgets er gjort tilgængelige under %(apache_link_html)sApache 2.0-"
 "licensen%(link_end_html)s."
 
-#: templates/embed.html:35
 #, python-format
 msgid ""
 "More information for developers can now be found %(developers_link_html)shere"
@@ -1277,368 +634,133 @@
 "Du kan finde flere oplysninger for udviklere %(developers_link_html)sher%"
 "(link_end_html)s."
 
-#: templates/embed.html:39
 msgid "Close window"
 msgstr "Luk vindue"
 
-#: templates/flag_note.html:23
 msgid "Are you sure this note isn't spam?"
 msgstr "Er du sikker på, at denne bemærkning ikke er spam?"
 
-#: templates/flag_note.html:25
 msgid "Are you sure you want to mark this note as spam?"
 msgstr "Er du sikker på, at du vil markere denne bemærkning som spam?"
 
-#: templates/flag_note.html:41
 msgid "The reason this note is being marked as spam:"
 msgstr "Årsagen til, at denne bemærkning bliver markeret som spam:"
 
-#: templates/flag_note.html:44
 msgid "I prefer not to specify."
 msgstr "Jeg vil ikke præcisere."
 
-#: templates/flag_note.html:46
 msgid "This note is spam."
 msgstr "Denne bemærkning er spam."
 
-#: templates/flag_note.html:48
 msgid "This note is inappropriate."
 msgstr "Denne bemærkning er upassende."
 
-#: templates/flag_note.html:50
 msgid "I have received spam due to this note."
 msgstr "Jeg har modtaget spam pga. denne bemærkning."
 
-#: templates/flag_note.html:52
 msgid "This note is incorrect or untrue."
 msgstr "Denne bemærkning er forkert eller usand."
 
-#: templates/flag_note.html:61
 msgid "Yes, update the note"
 msgstr "Ja, opdater bemærkningen"
 
-#: templates/main.html:22
 msgid "What is your situation?"
 msgstr "Hvad er din situation?"
 
-#: templates/main.html:28 templates/query_form.html:20
 msgid "I'm looking for someone"
 msgstr "Jeg søger efter en person"
 
-#: templates/main.html:33 templates/query_form.html:13
 msgid "I have information about someone"
 msgstr "Jeg har oplysninger om en person"
 
-#: templates/main.html:40
 #, python-format
 msgid "Currently tracking about %(num_people)s records."
 msgstr "Der spores ca. %(num_people)s journaler i øjeblikket."
 
-#: templates/multiview.html:37
 msgid "Compare these records"
 msgstr "Sammenlign disse journaler"
 
-#: templates/multiview.html:121 templates/view.html:124
 msgid "Physical characteristics"
 msgstr "Fysiske karakteristika"
 
-#: templates/multiview.html:125 templates/view.html:127
 msgid "Sex"
 msgstr "Køn"
 
-#: templates/multiview.html:131 templates/view.html:133
 msgid "Date of birth"
 msgstr "Fødselsdato"
 
-#: templates/multiview.html:137 templates/view.html:138
 msgid "Age"
 msgstr "Alder"
 
-#: templates/multiview.html:144 templates/results.html:98
-#: templates/view.html:146
 msgid "Home address"
 msgstr "Hjemmeadresse"
 
-#: templates/multiview.html:182 templates/view.html:180
 msgid "Other information"
 msgstr "Andre oplysninger"
 
-#: templates/multiview.html:216 templates/view.html:211
 msgid "Source of this record"
 msgstr "Kilde til denne journal"
 
-#: templates/multiview.html:220 templates/view.html:214
 msgid "Author's name"
 msgstr "Forfatterens navn"
 
-#: templates/multiview.html:234 templates/multiview.html.py:250
-#: templates/note.html:59 templates/note.html.py:70 templates/note.html:115
-#: templates/note.html.py:130 templates/view.html:225
-#: templates/view.html.py:238
 msgid "(click to reveal)"
 msgstr "(klik for at se)"
 
-#: templates/multiview.html:259 templates/view.html:245
 msgid "Original URL"
 msgstr "Oprindelig webadresse"
 
-#: templates/multiview.html:263 templates/view.html:248
 msgid "Link"
 msgstr "Link"
 
-#: templates/note.html:21
 msgid "Posted by"
 msgstr "Oprettet af"
 
-#: templates/note.html:25
 msgid "(unknown)"
 msgstr "(ukendt)"
 
-#: templates/note.html:27
 msgid "on"
 msgstr "den"
 
-#: templates/note.html:29
-=======
-
-#, python-format
-msgid ""
-"\n"
-"A user has deleted the record for \"%(first_name)s %(last_name)s\"\n"
-"at %(site_url)s.\n"
-"\n"
-"We are notifying you of the deletion because your e-mail address is\n"
-"recorded as the author of this record.\n"
-"\n"
-"NOTE: If you believe this record was deleted in error, you can\n"
-"restore it by following this link within the next %(days_until_deletion)s "
-"days:\n"
-"\n"
-"    %(restore_url)s\n"
-"\n"
-"After %(days_until_deletion)s days, the record will be permanently deleted.\n"
-msgstr ""
-"\n"
-"En bruger har slettet journalen for \"%(first_name)s %(last_name)s\"\n"
-"på %(site_url)s.\n"
-"\n"
-"Vi oplyser dig om sletningen, fordi din e-mail-adresse er\n"
-"angivet som forfatter af denne journal.\n"
-"\n"
-"BEMÆRK: Hvis du mener, at denne journal er blevet slettet ved en fejl, kan "
-"du\n"
-"gendanne den ved at følge det følgende link inden for de næste %"
-"(days_until_deletion)s dage:\n"
-"\n"
-"    %(restore_url)s\n"
-"\n"
-"Efter %(days_until_deletion)s dage, bliver journalen slettet permanent.\n"
-
-msgid "Embedding the Application"
-msgstr "Sådan integrerer du programmet"
-
-msgid "Copy and paste the following HTML code to put this tool on your site"
-msgstr ""
-"Kopier og indsæt følgende HTML-kode for at føje dette værktøj til dit websted"
-
-#, python-format
-msgid ""
-"Or add to your site as a %(gadget_link_html)sGoogle Gadget%(link_end_html)s."
-msgstr ""
-"Eller føj til dit websted som en %(gadget_link_html)sGoogle Gadget%"
-"(link_end_html)s."
-
-#, python-format
-msgid ""
-"These gadgets are made available under the %(apache_link_html)sApache 2.0 "
-"license%(link_end_html)s."
-msgstr ""
-"Disse gadgets er gjort tilgængelige under %(apache_link_html)sApache 2.0-"
-"licensen%(link_end_html)s."
-
-#, python-format
-msgid ""
-"More information for developers can now be found %(developers_link_html)shere"
-"%(link_end_html)s."
-msgstr ""
-"Du kan finde flere oplysninger for udviklere %(developers_link_html)sher%"
-"(link_end_html)s."
-
-msgid "Close window"
-msgstr "Luk vindue"
-
-msgid "Are you sure this note isn't spam?"
-msgstr "Er du sikker på, at denne bemærkning ikke er spam?"
-
-msgid "Are you sure you want to mark this note as spam?"
-msgstr "Er du sikker på, at du vil markere denne bemærkning som spam?"
-
-msgid "The reason this note is being marked as spam:"
-msgstr "Årsagen til, at denne bemærkning bliver markeret som spam:"
-
-msgid "I prefer not to specify."
-msgstr "Jeg vil ikke præcisere."
-
-msgid "This note is spam."
-msgstr "Denne bemærkning er spam."
-
-msgid "This note is inappropriate."
-msgstr "Denne bemærkning er upassende."
-
-msgid "I have received spam due to this note."
-msgstr "Jeg har modtaget spam pga. denne bemærkning."
-
-msgid "This note is incorrect or untrue."
-msgstr "Denne bemærkning er forkert eller usand."
-
-msgid "Yes, update the note"
-msgstr "Ja, opdater bemærkningen"
-
-msgid "What is your situation?"
-msgstr "Hvad er din situation?"
-
-msgid "I'm looking for someone"
-msgstr "Jeg søger efter en person"
-
-msgid "I have information about someone"
-msgstr "Jeg har oplysninger om en person"
-
-#, python-format
-msgid "Currently tracking about %(num_people)s records."
-msgstr "Der spores ca. %(num_people)s journaler i øjeblikket."
-
-msgid "Compare these records"
-msgstr "Sammenlign disse journaler"
-
-msgid "Physical characteristics"
-msgstr "Fysiske karakteristika"
-
-msgid "Sex"
-msgstr "Køn"
-
-msgid "Date of birth"
-msgstr "Fødselsdato"
-
-msgid "Age"
-msgstr "Alder"
-
-msgid "Home address"
-msgstr "Hjemmeadresse"
-
-msgid "Other information"
-msgstr "Andre oplysninger"
-
-msgid "Source of this record"
-msgstr "Kilde til denne journal"
-
-msgid "Author's name"
-msgstr "Forfatterens navn"
-
-msgid "(click to reveal)"
-msgstr "(klik for at se)"
-
-msgid "Original URL"
-msgstr "Oprindelig webadresse"
-
-msgid "Link"
-msgstr "Link"
-
-msgid "Posted by"
-msgstr "Oprettet af"
-
-msgid "(unknown)"
-msgstr "(ukendt)"
-
-msgid "on"
-msgstr "den"
-
->>>>>>> 019a7f2e
 msgid "at"
 msgstr "kl."
 
-#: templates/note.html:35
 msgid "This note has been marked as spam."
 msgstr "Denne bemærkning er markeret som spam."
 
-<<<<<<< HEAD
-#: templates/note.html:38
 msgid "Reveal note"
 msgstr "Vis bemærkning"
 
-#: templates/note.html:41
 msgid "Hide note"
 msgstr "Skjul bemærkning"
 
-#: templates/note.html:44
 msgid "Not spam"
 msgstr "Ikke spam"
 
-#: templates/note.html:49
 msgid "Report spam"
 msgstr "Rapporter spam"
 
-#: templates/note.html:54
 msgid "E-mail"
 msgstr "E-mail"
 
-#: templates/note.html:65
-=======
-msgid "Reveal note"
-msgstr "Vis bemærkning"
-
-msgid "Hide note"
-msgstr "Skjul bemærkning"
-
-msgid "Not spam"
-msgstr "Ikke spam"
-
-msgid "Report spam"
-msgstr "Rapporter spam"
-
-msgid "E-mail"
-msgstr "E-mail"
-
->>>>>>> 019a7f2e
 msgid "Phone"
 msgstr "Telefon"
 
-#: templates/note.html:85
 msgid "This record is a duplicate of"
 msgstr "Denne journal er en kopi af"
 
-<<<<<<< HEAD
-#: templates/note.html:93 templates/person_status_update_email.txt:12
-#: templates/results.html:116
 msgid "Status"
 msgstr "Status"
 
-#: templates/note.html:102 templates/person_status_update_email.txt:13
 msgid "This person has been in contact with someone"
 msgstr "Denne person har været i kontakt med nogen"
 
-#: templates/note.html:108
 msgid "Missing person's current e-mail address"
 msgstr "Den savnede persons nuværende e-mail-adresse"
 
-#: templates/note.html:123
 msgid "Missing person's current phone number"
 msgstr "Den savnede persons nuværende telefonnummer"
 
-#: templates/person_status_update_email.txt:4
-=======
-msgid "Status"
-msgstr "Status"
-
-msgid "This person has been in contact with someone"
-msgstr "Denne person har været i kontakt med nogen"
-
-msgid "Missing person's current e-mail address"
-msgstr "Den savnede persons nuværende e-mail-adresse"
-
-msgid "Missing person's current phone number"
-msgstr "Den savnede persons nuværende telefonnummer"
-
->>>>>>> 019a7f2e
 #, python-format
 msgid ""
 "\n"
@@ -1649,26 +771,14 @@
 "En bruger har indsendt en statusopdatering for \"%(first_name)s %(last_name)s"
 "\" på %(site_url)s:"
 
-<<<<<<< HEAD
-#: templates/person_status_update_email.txt:10
-=======
->>>>>>> 019a7f2e
 #, fuzzy
 msgid "This record is a duplicate of another record:"
 msgstr "Denne journal er en kopi af"
 
-<<<<<<< HEAD
-#: templates/person_status_update_email.txt:17
-=======
->>>>>>> 019a7f2e
 #, python-format
 msgid "You can view the full record at %(view_url)s"
 msgstr "Du kan få vist hele journalen på %(view_url)s"
 
-<<<<<<< HEAD
-#: templates/person_status_update_email.txt:20
-=======
->>>>>>> 019a7f2e
 #, python-format
 msgid ""
 "You received this notification because you have subscribed to updates on "
@@ -1679,31 +789,15 @@
 "denne person.\n"
 "Følg dette link for at afmelde abonnementet: %(unsubscribe_link)s"
 
-<<<<<<< HEAD
-#: templates/query_form.html:15
 msgid "Enter the person's given and family names."
 msgstr "Indtast personens for- og efternavn"
 
-#: templates/query_form.html:17
 msgid "Enter the person's name."
 msgstr "Indtast personens navn."
 
-#: templates/query_form.html:21
 msgid "Enter the person's name or parts of the name."
 msgstr "Indtast personens navn eller dele af navnet."
 
-#: templates/query_form.html:96
-=======
-msgid "Enter the person's given and family names."
-msgstr "Indtast personens for- og efternavn"
-
-msgid "Enter the person's name."
-msgstr "Indtast personens navn."
-
-msgid "Enter the person's name or parts of the name."
-msgstr "Indtast personens navn eller dele af navnet."
-
->>>>>>> 019a7f2e
 msgid ""
 "More than 100 results; only showing the first 100.  Try entering more of the "
 "name"
@@ -1711,16 +805,12 @@
 "Der var flere end 100 resultater. Kun de første 100 vises. Indtast mere af "
 "navnet."
 
-<<<<<<< HEAD
-#: templates/query_form.html:103
 msgid "Provide information about this person"
 msgstr "Angiv oplysninger om denne person"
 
-#: templates/query_form.html:107 templates/query_form.html.py:110
 msgid "Search for this person"
 msgstr "Søg efter denne person"
 
-#: templates/restoration_email.txt:4
 #, python-format
 msgid ""
 "\n"
@@ -1743,138 +833,53 @@
 "Vi oplyser dig om dette, fordi din e-mail-adresse er forbundet med denne \n"
 "personjournal eller en bemærkning i journalen.\n"
 
-#: templates/restore.html:22
-=======
-msgid "Provide information about this person"
-msgstr "Angiv oplysninger om denne person"
-
-msgid "Search for this person"
-msgstr "Søg efter denne person"
-
-#, python-format
-msgid ""
-"\n"
-"The author of the record for \"%(first_name)s %(last_name)s\"\n"
-"(which was previously deleted) has restored the record.  To view the\n"
-"record, follow this link:\n"
-"\n"
-"    %(record_url)s\n"
-"\n"
-"We are notifying you because your e-mail address is associated with this\n"
-"person record or a note on the record.\n"
-msgstr ""
-"\n"
-"Forfatteren af journalen for \"%(first_name)s %(last_name)s\"\n"
-"(som tidligere er blevet slettet) har gendannet journalen.  For at få vist\n"
-"journalen, skal du følge dette link:\n"
-"\n"
-"    %(record_url)s\n"
-"\n"
-"Vi oplyser dig om dette, fordi din e-mail-adresse er forbundet med denne \n"
-"personjournal eller en bemærkning i journalen.\n"
-
->>>>>>> 019a7f2e
 msgid "Are you sure you want to restore this record from deletion?"
 msgstr "Er du sikker på, at du vil gendanne denne slettede journal?"
 
-#: templates/restore.html:31
 msgid "Yes, restore this record"
 msgstr "Ja, gendan denne journal"
 
-<<<<<<< HEAD
-#: templates/results.html:23
 msgid "Search Results for"
 msgstr "Søgeresultater for"
 
-#: templates/results.html:28
 msgid "Records Similar to"
 msgstr "Journaler, der ligner"
 
-#: templates/results.html:33 templates/results.html.py:43
 msgid "There is one existing record with a similar name."
 msgstr "Der findes en eksisterende journal med et lignende navn."
 
-#: templates/results.html:35
 msgid "There are some existing records with similar names."
 msgstr "Der findes flere eksisterende journaler med lignende navne."
 
-#: templates/results.html:37
-=======
-msgid "Search Results for"
-msgstr "Søgeresultater for"
-
-msgid "Records Similar to"
-msgstr "Journaler, der ligner"
-
-msgid "There is one existing record with a similar name."
-msgstr "Der findes en eksisterende journal med et lignende navn."
-
-msgid "There are some existing records with similar names."
-msgstr "Der findes flere eksisterende journaler med lignende navne."
-
->>>>>>> 019a7f2e
 msgid "Please check whether it matches the person you were planning to report."
 msgstr "Kontroller, om den matcher den person, du planlagde at rapportere om."
 
-#: templates/results.html:45
 #, python-format
 msgid "There are %(num_results)s existing records with similar names."
 msgstr "Der findes %(num_results)s eksisterende journaler med lignende navne."
 
-<<<<<<< HEAD
-#: templates/results.html:49
 msgid "Click here to view results."
 msgstr "Klik her for at se resultaterne."
 
-#: templates/results.html:53
 msgid "To view or add information, select a name below."
 msgstr "Vælg et af navnene nedenfor for at se eller tilføje oplysninger."
 
-#: templates/results.html:54
 msgid "Switch to duplicate marking mode"
 msgstr "Skift til tilstanden kopimarkering"
 
-#: templates/results.html:55
 msgid "Switch to normal view mode"
 msgstr "Skift til tilstanden normal visning"
 
-#: templates/results.html:123 templates/view.html:60
-=======
-msgid "Click here to view results."
-msgstr "Klik her for at se resultaterne."
-
-msgid "To view or add information, select a name below."
-msgstr "Vælg et af navnene nedenfor for at se eller tilføje oplysninger."
-
-msgid "Switch to duplicate marking mode"
-msgstr "Skift til tilstanden kopimarkering"
-
-msgid "Switch to normal view mode"
-msgstr "Skift til tilstanden normal visning"
-
->>>>>>> 019a7f2e
 #, fuzzy
 msgid "Provided by:"
 msgstr "Oprettet af"
 
-<<<<<<< HEAD
-#: templates/results.html:136
 msgid "Select up to 3 records to mark as duplicate:"
 msgstr "Vælg 3 journaler, der skal markeres som kopier:"
 
-#: templates/results.html:144
 msgid "Records selected"
 msgstr "journaler er valgt"
 
-#: templates/results.html:154
-=======
-msgid "Select up to 3 records to mark as duplicate:"
-msgstr "Vælg 3 journaler, der skal markeres som kopier:"
-
-msgid "Records selected"
-msgstr "journaler er valgt"
-
->>>>>>> 019a7f2e
 msgid ""
 "If none of these records match the person you had in mind, you can click "
 "below to create a new record."
@@ -1882,96 +887,46 @@
 "Hvis ingen af disse journaler matcher den tiltænkte person, kan du klikke "
 "herunder for at oprette en ny journal."
 
-<<<<<<< HEAD
-#: templates/results.html:158
 msgid "No results found for"
 msgstr "Der blev ikke fundet nogen resultater for"
 
-#: templates/results.html:161
 msgid "We have nothing matching your search."
 msgstr "Vi har ikke noget, der matcher din søgning."
 
-#: templates/results.html:165 templates/small-create.html:23
 msgid "Follow this link to create a new record"
 msgstr "Følg dette link for at oprette en ny journal"
 
-#: templates/results.html:180 templates/small-create.html:20
 msgid "Create a new record for"
 msgstr "Opret en ny journal for"
 
-#: templates/results.html:182
 msgid "Create a new record for a missing person"
 msgstr "Opret en ny journal for en savnet person"
 
-#: templates/reveal.html:21
 msgid "Show sensitive information"
 msgstr "Vis følsomme oplysninger"
 
-#: templates/reveal.html:29
 msgid "Proceed"
 msgstr "Fortsæt"
 
-#: templates/subscribe.html:21 templates/view.html:312
-=======
-msgid "No results found for"
-msgstr "Der blev ikke fundet nogen resultater for"
-
-msgid "We have nothing matching your search."
-msgstr "Vi har ikke noget, der matcher din søgning."
-
-msgid "Follow this link to create a new record"
-msgstr "Følg dette link for at oprette en ny journal"
-
-msgid "Create a new record for"
-msgstr "Opret en ny journal for"
-
-msgid "Create a new record for a missing person"
-msgstr "Opret en ny journal for en savnet person"
-
-msgid "Show sensitive information"
-msgstr "Vis følsomme oplysninger"
-
-msgid "Proceed"
-msgstr "Fortsæt"
-
->>>>>>> 019a7f2e
 msgid "Subscribe to updates about this person"
 msgstr "Abonner på opdateringer om denne person"
 
-#: templates/subscribe_captcha.html:22
 #, python-format
 msgid "Subscribe to updates about %(first_name)s %(last_name)s"
 msgstr "Abonner på opdateringer om %(first_name)s %(last_name)s"
 
-<<<<<<< HEAD
-#: templates/subscribe_captcha.html:24
 msgid "Please confirm your e-mail address to subscribe to updates"
 msgstr "Bekræft din e-mail-adresse for at abonnere på opdateringer"
 
-#: templates/subscribe_captcha.html:26
 msgid "Please enter your e-mail address to subscribe to updates"
 msgstr "Indtast din e-mail-adresse for at abonnere på opdateringer"
 
-#: templates/subscribe_captcha.html:30
 msgid "Your e-mail address:"
 msgstr "Din e-mail-adresse:"
 
-#: templates/subscribe_captcha.html:40
-=======
-msgid "Please confirm your e-mail address to subscribe to updates"
-msgstr "Bekræft din e-mail-adresse for at abonnere på opdateringer"
-
-msgid "Please enter your e-mail address to subscribe to updates"
-msgstr "Indtast din e-mail-adresse for at abonnere på opdateringer"
-
-msgid "Your e-mail address:"
-msgstr "Din e-mail-adresse:"
-
->>>>>>> 019a7f2e
 msgid "Subscribe"
 msgstr "Abonner"
 
-#: templates/subscription_confirmation_email.txt:4
 #, python-format
 msgid ""
 "\n"
@@ -1989,77 +944,35 @@
 "Du kan få vist hele journalen på %(view_url)s\n"
 "\n"
 "Følg dette link for at afmelde abonnementet: %(unsubscribe_link)s\n"
-<<<<<<< HEAD
-
-#: templates/view.html:58
+
 msgid "Identifying information"
 msgstr "Identificering af oplysninger"
 
-#: templates/view.html:115
 msgid "Note: Alternate names may be machine generated and may not be accurate."
 msgstr ""
 
-#: templates/view.html:171
 msgid "Home country"
 msgstr "Hjemland"
 
-#: templates/view.html:260
 #, fuzzy
 msgid "Expiry date of this record"
 msgstr "Kilde til denne journal"
 
-#: templates/view.html:280
 msgid "Possible duplicates"
 msgstr "Mulige kopier"
 
-#: templates/view.html:320
 msgid "Back to results list"
 msgstr "Tilbage til resultatlisten"
 
-#: templates/view.html:331
 msgid "Status updates for this person"
 msgstr "Statusopdateringer for denne person"
 
-#: templates/view.html:333 templates/view.html.py:345
-=======
-
-msgid "Identifying information"
-msgstr "Identificering af oplysninger"
-
-msgid "Note: Alternate names may be machine generated and may not be accurate."
-msgstr ""
-
-msgid "Home country"
-msgstr "Hjemland"
-
-#, fuzzy
-msgid "Expiry date of this record"
-msgstr "Kilde til denne journal"
-
-msgid "Possible duplicates"
-msgstr "Mulige kopier"
-
-msgid "Back to results list"
-msgstr "Tilbage til resultatlisten"
-
-msgid "Status updates for this person"
-msgstr "Statusopdateringer for denne person"
-
->>>>>>> 019a7f2e
 #, fuzzy
 msgid "Feed of updates about this person"
 msgstr "Statusopdateringer for denne person"
 
-<<<<<<< HEAD
-#: templates/view.html:343
 msgid "No status updates have been posted"
 msgstr "Der er ikke oprettet nogen statusopdateringer"
 
-#: templates/view.html:359
-=======
-msgid "No status updates have been posted"
-msgstr "Der er ikke oprettet nogen statusopdateringer"
-
->>>>>>> 019a7f2e
 msgid "Delete this record"
 msgstr "Slet denne journal"