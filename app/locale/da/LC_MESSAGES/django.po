# Copyright 2010 Google Inc.
#
# Licensed under the Apache License, Version 2.0 (the "License"); you may
# not use this file except in compliance with the License.  You may obtain
# a copy of the License at: http://www.apache.org/licenses/LICENSE-2.0
# Unless required by applicable law or agreed to in writing, software
# distributed under the License is distributed on an "AS IS" BASIS,
# WITHOUT WARRANTIES OR CONDITIONS OF ANY KIND, either express or implied.
# See the License for the specific language governing permissions and
# limitations under the License.
msgid ""
msgstr ""
"Project-Id-Version: PACKAGE VERSION\n"
"Report-Msgid-Bugs-To: \n"
"POT-Creation-Date: 2000-01-01 00:00+0000\n"
"PO-Revision-Date: YEAR-MO-DA HO:MI+ZONE\n"
"Last-Translator: FULL NAME <EMAIL@ADDRESS>\n"
"Language-Team: LANGUAGE <LL@li.org>\n"
"MIME-Version: 1.0\n"
"Content-Type: text/plain; charset=utf-8\n"
"Content-Transfer-Encoding: 8bit\n"
"Generated-By: Babel None\n"

msgid ""
"\n"
"\n"
"  To ensure that notes are only disabled or enabled with the record "
"author's\n"
"  permission, a confirmation message will be sent to the record author.\n"
"  If you are the author, check your e-mail after clicking the button "
"below.\n"
"\n"
"  "
msgstr ""
"\n"
"\n"
"  Der sendes en bekræftelse til journalens forfatter for at sikre, at "
"noter kun aktiveres eller deaktiveres med forfatterens tilladelse. Hvis "
"du er forfatteren, skal du tjekke din e-mail, når du har klikket på "
"knappen nedenfor.\n"
"\n"
"  "

#, python-format
msgid ""
"\n"
"\n"
"Dear %(author_name)s,\n"
"\n"
"A user has requested enabling notes on the record for\n"
"\"%(given_name)s %(family_name)s\".\n"
"\n"
"Your e-mail address is recorded as the author of this record.  To enable "
"notes\n"
"on this record, follow this link within 3 days:\n"
"\n"
"   %(confirm_url)s\n"
"\n"
msgstr ""
"\n"
"\n"
"Kære %(author_name)s En bruger har anmodet om aktivering af noter til "
"journalen for \"%(given_name)s %(family_name)s\". Din e-mailadresse "
"registreres som forfatter til denne journal. Hvis du vil aktivere noter "
"for denne journal, skal du følge dette link inden for tre dage:\n"
"\n"
"   %(confirm_url)s\n"
"\n"
"\n"

#, python-format
msgid ""
"\n"
"\n"
"Dear %(author_name)s,\n"
"\n"
"A user has requested that you disable notes on the record for\n"
"\"%(given_name)s %(family_name)s\".\n"
"\n"
"Your e-mail address is recorded as the author of this record.  To disable"
" notes\n"
"on this record, follow this link within 3 days:\n"
"\n"
"   %(confirm_url)s\n"
"\n"
msgstr ""
"\n"
"\n"
"Kære %(author_name)s En bruger har anmodet om, at du deaktiverer noter "
"til journalen for \"%(given_name)s %(family_name)s\". Din e-mailadresse "
"registreres som forfatter til denne journal. Hvis du vil deaktivere noter"
" for denne journal, skal du følge dette link inden for tre dage:\n"
"\n"
"   %(confirm_url)s\n"
"\n"

#, python-format
msgid ""
"\n"
"\n"
"Dear %(author_name)s,\n"
"You just entered a note on the record for \"%(given_name)s "
"%(family_name)s\".  \n"
"To publish your note, follow this link within 3 days:\n"
"\n"
"   %(confirm_url)s\n"
"\n"
msgstr ""
"\n"
"\n"
"Kære %(author_name)s Du har netop angivet en note til journalen for "
"\"%(given_name)s %(family_name)s\". Hvis du vil offentliggøre din note, "
"skal du følge dette link inden for tre dage:\n"
"\n"
"   %(confirm_url)s\n"
"\n"

#, python-format
msgid ""
"\n"
"                <a href=\"%(extend_url)s\">\n"
"                  <input type=\"button\"\n"
"                         value=\"Extend expiration date by "
"%(extension_days)s days\" \n"
"                         id=\"extend_btn\">\n"
"                </a>\n"
"                "
msgstr ""

#, python-format
msgid ""
"\n"
"                Warning: this record will expire in less than a day.\n"
"                "
msgid_plural ""
"\n"
"                Warning: this record will expire in less than %(days)s "
"days.\n"
"                "
msgstr[0] ""
msgstr[1] ""

#, python-format
msgid ""
"\n"
"      Are you sure you want to delete the record for \"%(given_name)s "
"%(family_name)s\"?\n"
"    "
msgstr ""
"\n"
"      Er du sikker på, du vil slette journalen for \"%(given_name)s "
"%(family_name)s\"?\n"
"    "

#, python-format
msgid ""
"\n"
"      Are you sure you want to disable notes on \"%(given_name)s "
"%(family_name)s\"?\n"
"    "
msgstr ""
"\n"
"      Er du sikker på, at du vil deaktivere noter for \"%(given_name)s "
"%(family_name)s\"?\n"
"    "

#, python-format
msgid ""
"\n"
"      Are you sure you want to disable notes on the record of "
"\"%(given_name)s %(family_name)s\"?\n"
"    "
msgstr ""
"\n"
"      Er du sikker på, at du vil deaktivere noter til journalen for "
"\"%(given_name)s %(family_name)s\"?\n"
"    "

#, python-format
msgid ""
"\n"
"      Are you sure you want to enable notes on \"%(given_name)s "
"%(family_name)s\"?\n"
"    "
msgstr ""
"\n"
"      Er du sikker på, at du vil aktivere noter for \"%(given_name)s "
"%(family_name)s\"?\n"
"    "

#, python-format
msgid ""
"\n"
"      Are you sure you want to extend the expiration for record "
"\"%(given_name)s %(family_name)s\"?\n"
"    "
msgstr ""
"\n"
"      Er du sikker på, at du vil forlænge udløbsdatoen for journalen "
"\"%(given_name)s %(family_name)s\"?\n"
"    "

msgid ""
"\n"
"      Confirm your note\n"
"    "
msgstr ""
"\n"
"      Bekræft din note\n"
"    "

msgid ""
"\n"
"      If you proceed with deletion,\n"
"      this record will no longer be searchable or viewable on this site.\n"
"    "
msgstr ""
"\n"
"      Hvis du fortsætter sletningen,\n"
"      vil denne journal ikke længere være søgbar eller kunne vises på "
"dette websted.\n"
"    "

#, python-format
msgid ""
"\n"
"      This record is a copy of a record from another source.\n"
"      You can delete the record here,\n"
"      but please be aware that\n"
"      we might later receive another copy of it from the original source."
"\n"
"\n"
"      <p>\n"
"      If you would like it permanently deleted,\n"
"      please contact the original source.\n"
"      You can view the original record at\n"
"      <a href=\"%(source_url)s\">%(source_name)s</a>.\n"
"    "
msgstr ""
"\n"
"      Denne journal er en kopi af en journal fra en anden kilde.\n"
"      Du kan slette journalen her,\n"
"      men vær opmærksom på, at\n"
"      vi muligvis senere modtager en ny kopi fra den oprindelige kilde.\n"
"\n"
"      <p>\n"
"      Hvis du vil slette den permanent,\n"
"      skal du kontakte den oprindelige kilde.\n"
"      Du kan få vist den oprindelige journal på\n"
"      <a href=\"%(source_url)s\">%(source_name)s</a>.\n"
"    "

msgid ""
"\n"
"    To ensure that notes are only disabled or enabled with the record "
"author's\n"
"    permission, a confirmation message will be sent to the record author."
"\n"
"    If you are the author, check your e-mail after clicking the button "
"below.\n"
"  "
msgstr ""
"\n"
"    Der sendes en bekræftelse til journalens forfatter for at sikre, at "
"noter kun aktiveres eller deaktiveres med forfatterens tilladelse. Hvis "
"du er forfatteren, skal du tjekke din e-mail, når du har klikket på "
"knappen nedenfor.\n"
"  "

msgid ""
"\n"
"  The record will still be visible on this site, but no one will be able "
"to post\n"
"  further notes on it.\n"
"  "
msgstr ""
"\n"
"  Journalen er fortsat synlig på dette websted, men det er ikke muligt at"
" indsende yderligere noter til den.\n"
"  "

msgid ""
"\n"
"  To post your note, please enter your e-mail address below and follow "
"the\n"
"  confirmation link that you will receive.\n"
"  "
msgstr ""
"\n"
"  Hvis du vil indsende din note, skal du angive din e-mailadresse "
"nedenfor og følge det link til bekræftelse, som du modtager.\n"
"  "

#, python-format
msgid ""
"\n"
"A user has deleted the record for \"%(given_name)s %(family_name)s\"\n"
"at %(site_url)s.\n"
"\n"
"We are notifying you of the deletion because your e-mail address is\n"
"recorded as the author of a note on this record.\n"
msgstr ""
"\n"
"En bruger har slettet journalen for \"%(given_name)s %(family_name)s\"\n"
"på %(site_url)s.\n"
"\n"
"Vi oplyser dig om sletningen, fordi din e-mail-adresse er\n"
"angivet som forfatter af en bemærkning i denne journal.\n"

#, python-format
msgid ""
"\n"
"A user has deleted the record for \"%(given_name)s %(family_name)s\"\n"
"at %(site_url)s.\n"
"\n"
"We are notifying you of the deletion because your e-mail address is\n"
"recorded as the author of this record.\n"
msgstr ""
"\n"
<<<<<<< HEAD
"En bruger har slettet journalen for \"%(given_name)s %(family_name)s\" på "
"%(site_url)s. Vi sender dig en e-mail om sletningen, da din e-mail-"
=======
"En bruger har slettet journalen for \"%(given_name)s %(family_name)s\" på"
" %(site_url)s. Vi sender dig en e-mail om sletningen, da din e-mail-"
>>>>>>> 4e8367eb
"adresse er angivet i systemet som forfatter af denne journal.\n"

#, python-format
msgid ""
"\n"
"After %(days_until_deletion)s days, the record will be permanently "
"deleted.\n"
msgstr ""
"\n"
"Efter %(days_until_deletion)s dage slettes journalen permanent.\n"

#, python-format
msgid ""
"\n"
"NOTE: If you believe this record was deleted in error, you can\n"
"restore it by following this link within the next %(days_until_deletion)s"
" days:\n"
"\n"
"    %(restore_url)s\n"
msgstr ""
"\n"
"BEMÆRK! Hvis du mener, at denne journal blev slettet ved en fejl, kan du "
"gendanne den ved at følge dette link inden for de næste "
"%(days_until_deletion)s dage:\n"
"\n"
"    %(restore_url)s\n"

#, python-format
msgid ""
"\n"
"Notes are now disabled on the record for \"%(given_name)s "
"%(family_name)s\".  To view the record,\n"
"follow this link:\n"
"\n"
"    %(record_url)s\n"
"\n"
"We are notifying you because your e-mail address is associated with this\n"
"person record or a note on the record.\n"
msgstr ""
"\n"
"Noter er nu deaktiveret for journalen for \"%(given_name)s "
"%(family_name)s\". Du kan få vist journalen ved at følge dette link:\n"
"\n"
"    %(record_url)s\n"
"\n"
"Vi underretter dig, fordi din e-mailadresse er knyttet til denne "
"personjournal eller en note til journalen.\n"

#, python-format
msgid ""
"\n"
<<<<<<< HEAD
"Notes are now enabled on the record for \"%(given_name)s %(family_name)s\"."
"  To view the record,\n"
=======
"Notes are now enabled on the record for \"%(given_name)s "
"%(family_name)s\".  To view the record,\n"
>>>>>>> 4e8367eb
"follow this link:\n"
"\n"
"    %(record_url)s\n"
"\n"
"We are notifying you because your e-mail address is associated with this\n"
"person record or a note on the record.\n"
msgstr ""
"\n"
"Noter er nu aktiveret for journalen for \"%(given_name)s %(family_name)s\"."
" Du kan få vist journalen ved at følge dette link:\n"
"\n"
"    %(record_url)s\n"
"\n"
"Vi underretter dig, fordi din e-mailadresse er knyttet til denne "
"personjournal eller en note til journalen.\n"

#, python-format
msgid ""
"\n"
"The author of the record for \"%(given_name)s %(family_name)s\"\n"
"(which was previously deleted) has restored the record.  To view the\n"
"record, follow this link:\n"
"\n"
"    %(record_url)s\n"
"\n"
"We are notifying you because your e-mail address is associated with this\n"
"person record or a note on the record.\n"
msgstr ""
"\n"
"Forfatteren af journalen for \"%(given_name)s %(family_name)s\"\n"
"(som tidligere er blevet slettet) har gendannet journalen.  For at få "
"vist\n"
"journalen, skal du følge dette link:\n"
"\n"
"    %(record_url)s\n"
"\n"
"Vi oplyser dig om dette, fordi din e-mail-adresse er forbundet med denne"
" \n"
"personjournal eller en bemærkning i journalen.\n"

#, python-format
msgid ""
"\n"
<<<<<<< HEAD
"There is a new note on the record for \"%(given_name)s %(family_name)s\".\n"
=======
"There is a new note on the record for \"%(given_name)s %(family_name)s\"."
"\n"
>>>>>>> 4e8367eb
msgstr ""
"\n"
"Der er en ny note til journalen for \"%(given_name)s %(family_name)s\".\n"

#, python-format
msgid ""
"\n"
"You have subscribed to notes on \"%(given_name)s %(family_name)s\".\n"
"\n"
"You can view this record at\n"
"\n"
"     %(view_url)s\n"
"\n"
"To unsubscribe, follow this link: %(unsubscribe_link)s\n"
msgstr ""
"\n"
"Du har abonneret på noter til \"%(given_name)s %(family_name)s\". Du kan få"
" vist denne journal på\n"
"\n"
"     %(view_url)s\n"
"\n"
"Du kan ophæve abonnementet ved at følge dette link: %(unsubscribe_link)s\n"

msgid "(click to reveal)"
msgstr "(klik for at se)"

msgid "(unknown)"
msgstr "(ukendt)"

#, python-format
msgid "<a href=\"%(logout_url)s\">Sign out</a>"
msgstr "<a href=\"%(logout_url)s\">Log ud</a>"

msgid "A message for this person or others seeking this person"
msgstr "En besked til denne person eller til andre, der søger efter denne person"

msgid "About 1 month (30 days) from now"
msgstr "Omkring én måned (30 dage) fra nu"

msgid "About 1 year (360 days) from now"
msgstr "Omkring ét år (360 dage) fra nu"

msgid "About 2 months (60 days) from now"
msgstr "Omkring to måneder (60 dage) fra nu"

msgid "About 3 months (90 days) from now"
msgstr "Omkring tre måneder (90 dage) fra nu"

msgid "About 6 months (180 days) from now"
msgstr "Omkring seks måneder (180 dage) fra nu"

msgid "About you (required)"
msgstr "Om dig (skal angives)"

msgid "Administration"
msgstr "Administration"

msgid "Age"
msgstr "Alder"

msgid "Alternate family names"
msgstr "Alternative efternavne"

msgid "Alternate given names"
msgstr "Alternative fornavne"

msgid "Alternate names"
msgstr "Alternative navne"

msgid "Are you sure this note isn't spam?"
msgstr "Er du sikker på, at denne bemærkning ikke er spam?"

msgid "Are you sure you want to mark this note as spam?"
msgstr "Er du sikker på, at du vil markere denne bemærkning som spam?"

msgid "Are you sure you want to restore this record from deletion?"
msgstr "Er du sikker på, at du vil gendanne denne slettede journal?"

msgid "Atom feed of updates about this person"
msgstr "Atom-feed med opdateringer om denne person"

msgid "Author's e-mail address"
msgstr "Forfatterens e-mail-adresse"

msgid "Author's name"
msgstr "Forfatterens navn"

msgid "Author's phone number"
msgstr "Forfatterens telefonnummer"

msgid "Back to results list"
msgstr "Tilbage til resultatlisten"

msgid "Back to start"
msgstr "Tilbage til start "

#, python-format
msgid "Can not find note with id %(id)s"
msgstr "Der kan ikke findes en note med dette id %(id)s"

msgid "Cancel"
msgstr "Annuller"

msgid "City"
msgstr "By"

msgid "Click here to view results."
msgstr "Klik her for at se resultaterne."

msgid "Close window"
msgstr "Luk vindue"

msgid "Compare these records"
msgstr "Sammenlign disse journaler"

msgid "Copy and paste the following HTML code to put this tool on your site"
msgstr ""
"Kopier og indsæt følgende HTML-kode for at føje dette værktøj til dit "
"websted"

msgid "Create a new record for"
msgstr "Opret en ny journal for"

msgid "Create a new record for a missing person"
msgstr "Opret en ny journal for en savnet person"

msgid "Crisis events"
msgstr ""

#, python-format
msgid "Currently tracking about %(num_people)s records."
msgstr "Der spores ca. %(num_people)s journaler i øjeblikket."

msgid "Date cannot be in the future.  Please go back and try again."
msgstr "Datoen kan ikke være i fremtiden. Gå tilbage, og prøv igen."

msgid "Date of birth"
msgstr "Fødselsdato"

msgid "Delete this record"
msgstr "Slet denne journal"

msgid "Describe how to identify this person."
msgstr "Beskriv, hvordan man kan identificere denne person."

msgid "Describe the physical characteristics of this person."
msgstr "Beskriv denne persons fysiske træk."

msgid "Description"
msgstr "Beskrivelse"

msgid "Developers"
msgstr "Udviklere"

msgid "Disable notes on this record"
msgstr "Deaktiver noter for denne journal"

msgid "Download the sound as MP3"
msgstr "Download lyden som MP3"

msgid "E-mail"
msgstr "E-mail"

msgid "E-mail address"
msgstr "E-mail-adresse"

msgid "Embed this tool on your site"
msgstr "Integrer dette værktøj på dit websted"

msgid "Embedding the Application"
msgstr "Sådan integrerer du programmet"

msgid "Enable notes on this record"
msgstr "Aktiver noter for denne journal"

msgid "Enter as YYYY-MM-DD"
msgstr "Indtast som ÅÅÅÅ-MM-DD"

msgid "Enter the person's given and family names."
msgstr "Indtast personens for- og efternavn"

msgid "Enter the person's name or parts of the name."
msgstr "Indtast personens navn eller dele af navnet."

msgid "Enter the person's name, parts of the name, or mobile phone number."
msgstr "Indtast personens navn, dele af navnet eller mobiltelefonnummer."

msgid "Enter the person's name."
msgstr "Indtast personens navn."

msgid "Expiry"
msgstr "Udløbsdato"

msgid "Expiry date of this record"
msgstr "Udløbsdato for denne journal"

msgid "Family name"
msgstr "Efternavn"

msgid "Feed of updates about this person"
msgstr "Feed med opdateringer om denne person"

msgid "Follow this link to create a new record"
msgstr "Følg dette link for at oprette en ny journal"

msgid ""
"For phones other than mobile phones, please use 171 service provided by "
"NTT."
msgstr ""
"Brug 171-tjenesten, der leveres af NTT, hvis du ikke bruger en "
"mobiltelefon."

msgid "Get a new challenge"
msgstr "Få en ny udfordring"

msgid "Get a visual challenge"
msgstr "Få en visuel udfordring"

msgid "Get an audio challenge"
msgstr "Få en lydudfordring"

msgid "Given name"
msgstr "Fornavn"

msgid "Google Person Finder"
msgstr "Google Person Finder"

msgid "Have you personally talked with this person AFTER the disaster? (required)"
msgstr "Har du selv talt med personen EFTER katastrofen? (skal angives)"

msgid "Help"
msgstr "Hjælp"

msgid "Hide Map"
msgstr "Skjul kort"

msgid "Hide note"
msgstr "Skjul bemærkning"

msgid "Home Address"
msgstr "Hjemmeadresse"

msgid "Home address"
msgstr "Hjemmeadresse"

msgid "Home country"
msgstr "Hjemland"

msgid "How can this person be reached now?"
msgstr "Hvordan kan man komme i kontakt med denne person?"

msgid "How others who are interested in this person can contact you"
msgstr ""
"Sådan kan andre, der er interesseret i denne person, komme i kontakt med "
"dig"

msgid "I am seeking information"
msgstr "Jeg søger oplysninger "

msgid "I am this person"
msgstr "Jeg er denne person"

msgid "I do not want any more updates on this record."
msgstr "Jeg vil ikke have flere opdateringer om denne journal."

msgid "I do not want my information online anymore."
msgstr "Mine oplysninger skal ikke være online længere."

msgid "I have information about someone"
msgstr "Jeg har oplysninger om en person"

msgid "I have reason to think this person is missing"
msgstr "Jeg har grund til at tro, at denne person er savnet."

msgid "I have received information that this person is alive"
msgstr "Jeg har modtaget oplysninger om, at denne person er i live"

msgid "I have received information that this person is dead"
msgstr "Jeg har modtaget oplysninger om, at denne person er død"

msgid "I have received spam due to this note."
msgstr "Jeg har modtaget spam pga. denne bemærkning."

msgid "I have received spam."
msgstr "Jeg har modtaget spam."

msgid "I prefer not to specify."
msgstr "Jeg vil ikke præcisere."

msgid "I'm looking for someone"
msgstr "Jeg søger efter en person"

msgid "Identify who you are looking for"
msgstr "Identificer den person, du leder efter"

msgid "Identify who you have information about"
msgstr "Identificer den person, du har oplysninger om"

msgid "Identifying information"
msgstr "Identificering af oplysninger"

msgid ""
"If none of these records match the person you had in mind, you can click "
"below to create a new record."
msgstr ""
"Hvis ingen af disse journaler matcher den tiltænkte person, kan du klikke"
" herunder for at oprette en ny journal."

msgid ""
"If you are the author of this note, please check your e-mail for a link "
"to confirm that you want to disable notes on this record.  Otherwise, "
"please wait for the record author to confirm your request."
msgstr ""
"Hvis du er forfatteren til denne note, skal du tjekke din e-mail for at "
"finde et link, som du kan bruge til at bekræfte, at du vil deaktivere "
"noter for denne journal. Ellers skal du vente, til journalens forfatter "
"bekræfter din anmodning."

msgid ""
"If you are the author of this note, please check your e-mail for a link "
"to confirm that you want to enable notes on this record.  Otherwise, "
"please wait for the record author to confirm your request."
msgstr ""
"Hvis du er forfatteren til denne note, skal du tjekke din e-mail for at "
"finde et link, som du kan bruge til at bekræfte, at du vil aktivere noter"
" for denne journal. Ellers skal du vente, til journalens forfatter "
"bekræfter din anmodning."

msgid "If you have a photo of this person, upload it or enter its URL address."
msgstr ""
"Hvis du har et billede af denne person, skal du uploade det eller "
"indtaste dets webadresse."

msgid "Incorrect.  Try again."
msgstr "Forkert. Prøv igen."

msgid "Invalid e-mail address. Please try again."
msgstr "Ugyldig e-mail-adresse. Prøv igen."

msgid "Language selection"
msgstr ""

msgid "Last known location"
msgstr "Sidste kendte placering"

msgid "Link"
msgstr "Link"

msgid "Mark records as duplicate"
msgstr "Marker disse journaler som kopier"

msgid "Message (required)"
msgstr "Besked (påkrævet)"

msgid "Message is required. Please go back and try again."
msgstr "Du skal indtaste en besked. Gå tilbage, og prøv igen."

msgid "Missing person's current contact information"
msgstr "Den savnedes nuværende kontaktoplysninger."

msgid "Missing person's current e-mail address"
msgstr "Den savnede persons nuværende e-mail-adresse"

msgid "Missing person's current phone number"
msgstr "Den savnede persons nuværende telefonnummer"

#, python-format
msgid ""
"More information for developers can now be found "
"%(developers_link_html)shere%(link_end_html)s."
msgstr ""
"Du kan finde flere oplysninger for udviklere "
"%(developers_link_html)sher%(link_end_html)s."

msgid ""
"More than 100 results; only showing the first 100.  Try entering more of "
"the name"
msgstr ""
"Der var flere end 100 resultater. Kun de første 100 vises. Indtast mere "
"af navnet."

msgid "Name"
msgstr "Navn"

msgid "Name (required)"
msgstr "Navn (påkrævet)"

msgid "Name is required.  Please go back and try again."
msgstr "Du skal angive et navn. Gå tilbage, og prøv igen."

msgid "Neighborhood"
msgstr "Nabolag"

msgid "No"
msgstr "Nej"

#, python-format
msgid "No author email for record %(id)s."
msgstr "Der er ingen forfatter-e-mail for journalen %(id)s."

msgid "No messages are found registered to the carrier's message board service."
msgstr ""
"Der blev ikke fundet nogen beskeder, der er registreret til udbyderens "
"forum."

#, python-format
msgid "No note with ID: %(id)s."
msgstr "Der er ingen note med dette id: %(id)s."

msgid "No notes have been posted"
msgstr "Der er ikke indsendt nogen noter"

#, python-format
msgid "No person with ID: %(id)s."
msgstr "Der er ingen person med dette id: %(id)s."

msgid "No results found for"
msgstr "Der blev ikke fundet nogen resultater for"

msgid "Not authorized to post notes with the status \"believed_dead\"."
msgstr "Ikke autoriseret til at indsende noter med statussen \"believed_dead\"."

msgid "Not spam"
msgstr "Ikke spam"

msgid "Note author"
msgstr "Notens forfatter"

msgid "Note text"
msgstr "Notetekst"

msgid "Note: Alternate names may be machine generated and may not be accurate."
msgstr ""
"Bemærk! Alternative navne kan være maskingenererede og er muligvis "
"forkerte."

msgid "Notes for this person"
msgstr "Noter for denne person"

msgid "Number or range (e.g. 20-30)"
msgstr "Antal eller interval (f.eks. 20-30)"

#, python-format
msgid ""
"Or add to your site as a %(gadget_link_html)sGoogle "
"Gadget%(link_end_html)s."
msgstr ""
"Eller føj til dit websted som en %(gadget_link_html)sGoogle "
"Gadget%(link_end_html)s."

msgid "Original URL"
msgstr "Oprindelig webadresse"

msgid "Original author's name"
msgstr "Navnet på den oprindelige forfatter"

msgid "Original posting date"
msgstr "Den oprindelige opslagsdato"

msgid ""
"Original posting date is not in YYYY-MM-DD format, or is a nonexistent "
"date.  Please go back and try again."
msgstr ""
"Den oprindelige opslagsdato er ikke angivet i formatet ÅÅÅÅ-MM-DD. Gå "
"tilbage, og prøv igen."

msgid "Original site name"
msgstr "Navnet på det oprindelige websted"

msgid ""
"PLEASE NOTE: All data entered will be available to the public and "
"viewable and usable by anyone.  Google does not review or verify the "
"accuracy of this data."
msgstr ""
"BEMÆRK: Alle de indtastede data vil være offentligt tilgængelige, og alle"
" kan se og bruge dem. Google undersøger ikke nøjagtigheden af disse data."

msgid "Person Finder"
msgstr "Person Finder"

msgid "Phone"
msgstr "Telefon"

msgid "Phone number"
msgstr "Telefonnummer"

msgid "Photo"
msgstr "Billede"

msgid ""
"Photo uploaded is in an unrecognized format.  Please go back and try "
"again."
msgstr ""
"Filtypen for det uploadede billede blev ikke genkendt. Gå tilbage, og "
"prøv igen."

msgid "Physical characteristics"
msgstr "Fysiske karakteristika"

msgid "Play the sound again"
msgstr "Spil lyden igen"

msgid ""
"Please check that you have been in contact with the person after the "
"earthquake, or change the \"Status of this person\" field."
msgstr ""
"Kontroller, at du har været i kontakt med personen efter jordskælvet. "
"Hvis ikke, skal du ændre feltet \"Personstatus\"."

msgid "Please check whether it matches the person you were planning to report."
msgstr "Kontroller, om den matcher den person, du planlagde at rapportere om."

msgid "Please confirm your e-mail address to subscribe to updates"
msgstr "Bekræft din e-mail-adresse for at abonnere på opdateringer"

msgid "Please enter your e-mail address to subscribe to updates"
msgstr "Indtast din e-mail-adresse for at abonnere på opdateringer"

msgid "Please explain why you think these are the same person"
msgstr "Forklar, hvorfor du mener, at de er en og samme person"

msgid "Please fill in all the required fields."
msgstr "Udfyld de påkrævede felter."

msgid "Please fill in your email address."
msgstr "Angiv din e-mailadresse."

msgid "Please provide an valid email address."
msgstr "Angiv en gyldig e-mailadresse."

msgid "Possible duplicates"
msgstr "Mulige kopier"

msgid "Postal or zip code"
msgstr "Postnummer"

msgid "Posted by"
msgstr "Oprettet af"

msgid "Proceed"
msgstr "Fortsæt"

msgid "Provide information about this person"
msgstr "Angiv oplysninger om denne person"

msgid "Provided by:"
msgstr "Leveret af:"

msgid "Province or state"
msgstr "Område eller stat"

msgid "Reason for deletion:"
msgstr "Årsag til sletning:"

msgid "Reason for disabling notes:"
msgstr "Årsag til deaktivering af noter:"

msgid "Records Similar to"
msgstr "Journaler, der ligner"

msgid "Records selected"
msgstr "journaler er valgt"

#, python-format
msgid "Records with names and addresses matching \"%(query)s\""
msgstr "Journaler med navne og adresser, der matcher \"%(query)s\""

msgid "Report spam"
msgstr "Rapporter spam"

#, python-format
msgid "Return to the record for %(given_name)s %(family_name)s."
msgstr "Gå tilbage til journalen for %(given_name)s %(family_name)s."

msgid "Reveal note"
msgstr "Vis bemærkning"

msgid "Save this record"
msgstr "Gem denne journal"

msgid "Search Results for"
msgstr "Søgeresultater for"

msgid "Search for this person"
msgstr "Søg efter denne person"

msgid "Select up to 3 records to mark as duplicate:"
msgstr "Vælg 3 journaler, der skal markeres som kopier:"

msgid "Send email"
msgstr "Send e-mail"

msgid "Sex"
msgstr "Køn"

msgid "Show Map"
msgstr "Vis kort"

msgid "Show sensitive information"
msgstr "Vis følsomme oplysninger"

msgid "Someone has received information that this person is alive"
msgstr "Nogen har modtaget oplysninger om, at denne person er i live"

msgid "Someone has received information that this person is dead"
msgstr "Nogen har modtaget oplysninger om, at denne person er død"

msgid "Someone has reported that this person is missing"
msgstr "Nogen har meldt denne person savnet."

msgid "Someone is seeking information about this person"
msgstr "Nogen søger oplysninger om denne person"

msgid "Source of this record"
msgstr "Kilde til denne journal"

msgid "Source of this record (required)"
msgstr "Kilde til denne journal (skal angives)"

msgid "Status"
msgstr "Status"

msgid "Status of this person"
msgstr "Personstatus"

msgid "Street name"
msgstr "Vejnavn"

msgid "Street name only, no number"
msgstr "Kun vejnavn, intet nummer"

msgid "Subscribe"
msgstr "Abonner"

#, python-format
msgid "Subscribe to updates about %(given_name)s %(family_name)s"
msgstr "Abonner på opdateringer om %(given_name)s %(family_name)s"

msgid "Subscribe to updates about this person"
msgstr "Abonner på opdateringer om denne person"

msgid "Switch to duplicate marking mode"
msgstr "Skift til tilstanden kopimarkering"

msgid "Switch to normal view mode"
msgstr "Skift til tilstanden normal visning"

msgid "Tell us the status of this person"
msgstr "Fortæl os om denne persons status"

msgid "Terms of Service"
msgstr "Servicevilkår"

# Copyright 2010 Google Inc.
# Licensed under the Apache License, Version 2.0 (the "License");
# you may not use this file except in compliance with the License.
# You may obtain a copy of the License at
# http://www.apache.org/licenses/LICENSE-2.0
# Unless required by applicable law or agreed to in writing, software
# distributed under the License is distributed on an "AS IS" BASIS,
# WITHOUT WARRANTIES OR CONDITIONS OF ANY KIND, either express or implied.
# See the License for the specific language governing permissions and
# limitations under the License.
# limitations under the License. #: create.py:53
msgid ""
"The Given name and Family name are both required.  Please go back and try"
" again."
msgstr "Du skal angive både for- og efternavn. Gå tilbage, og prøv igen."

msgid "The Original author's name is required.  Please go back and try again."
msgstr ""
"Du skal angive navnet på den oprindelige forfatter. Gå tilbage, og prøv "
"igen."

msgid "The author has disabled notes on this record."
msgstr "Forfatteren har deaktiveret noter for denne journal."

msgid "The author has disabled status updates on this record."
msgstr "Forfatteren har deaktiveret statusopdateringer for denne journal."

msgid "The provided image is too large.  Please upload a smaller one."
msgstr "Det vedhæftede billede er for stort. Prøv at uploade et mindre billede."

msgid "The reason this note is being marked as spam:"
msgstr "Årsagen til, at denne bemærkning bliver markeret som spam:"

msgid "The record cannot be extended."
msgstr "Journalen kan ikke forlænges."

msgid "The record has been deleted."
msgstr "Journalen er slettet."

#, python-format
msgid "The record has been extended to %(expiry_date)s."
msgstr "Journalen er blevet forlænget til %(expiry_date)s."

msgid ""
"The status you selected indicates that you are this person.  If this is "
"true, please also select 'Yes' to indicate that you have contacted this "
"person."
msgstr ""
"Den status, du har valgt, antyder, at du er denne person. Hvis det "
"passer, skal du også vælge \"Ja\" for at angive, at du har kontaktet "
"denne person."

#, python-format
msgid "The token %(token)s was invalid"
msgstr "Tokenet %(token)s var ugyldigt"

#, python-format
msgid "The token %(token)s was invalid."
msgstr "Tokenet %(token)s var ugyldigt."

#, python-format
msgid "There are %(num_results)s existing records with similar names."
msgstr "Der findes %(num_results)s eksisterende journaler med lignende navne."

msgid "There are some existing records with similar names."
msgstr "Der findes flere eksisterende journaler med lignende navne."

msgid "There is one existing record with a similar name."
msgstr "Der findes en eksisterende journal med et lignende navn."

msgid "There was a problem processing the image.  Please try a different image."
msgstr ""
"Der opstod et problem under behandlingen af billedet. Prøv et andet "
"billede."

msgid ""
"There was an error processing your request.  Sorry for the inconvenience."
"  Our administrators will investigate the source of the problem, but "
"please check that the format of your request is correct."
msgstr ""
"Der opstod en fejl under behandlingen af din anmodning. Vi beklager "
"ulejligheden. Vores administratorer undersøger årsagen til problemet. "
"Undersøg om din anmodning er korrekt."

#, python-format
msgid ""
"These gadgets are made available under the %(apache_link_html)sApache 2.0"
" license%(link_end_html)s."
msgstr ""
"Disse gadgets er gjort tilgængelige under %(apache_link_html)sApache "
"2.0-licensen%(link_end_html)s."

msgid "This is a new record."
msgstr "Dette er en ny journal."

msgid "This link is invalid."
msgstr "Linket er ugyldigt."

msgid "This note has been marked as spam."
msgstr "Denne bemærkning er markeret som spam."

msgid "This note is inappropriate."
msgstr "Denne bemærkning er upassende."

msgid "This note is incorrect or untrue."
msgstr "Denne bemærkning er forkert eller usand."

msgid "This note is spam."
msgstr "Denne bemærkning er spam."

msgid "This person has been in contact with someone"
msgstr "Denne person har været i kontakt med nogen"

msgid "This person has posted a message"
msgstr "Denne person har sendt en besked"

msgid "This person's entry does not exist or has been deleted."
msgstr "Denne persons post eksisterer ikke eller er blevet slettet."

msgid "This record has served its purpose."
msgstr "Denne journal har tjent dens formål."

msgid "This record is a duplicate of"
msgstr "Denne journal er en kopi af"

msgid "This record is copied from another source."
msgstr "Denne journal er kopieret fra en anden kilde."

msgid "This record is inappropriate."
msgstr "Denne journal er upassende."

msgid "This record is spam."
msgstr "Denne journal er spam."

msgid ""
"This repository is currently in test mode. While test mode is in effect, "
"records that are over 6 hours old are deleted."
msgstr ""

msgid "To attach a photo to this note, upload it or enter its URL."
msgstr ""

msgid "To unsubscribe, follow this link"
msgstr "Følg dette link for at ophæve anonnementet"

msgid "To view or add information, select a name below."
msgstr "Vælg et af navnene nedenfor for at se eller tilføje oplysninger."

msgid ""
"Type an address or open the map below and indicate the location by moving"
" the pin."
msgstr ""
"Skriv en adresse, eller åbn kortet herunder, og angiv stedet ved at "
"flytte nålen."

msgid "Type the two words:"
msgstr "Indtast de to ord:"

msgid "Type what you hear:"
msgstr "Indtast det, du hører:"

msgid "URL"
msgstr "Webadresse"

msgid "URL of original record"
msgstr "Webadressen på den oprindelige journal"

msgid "Unspecified"
msgstr "Ikke angivet"

msgid "Upload"
msgstr "Upload"

msgid "View the record"
msgstr "Vis denne journal"

msgid "We have nothing matching your search."
msgstr "Vi har ikke noget, der matcher din søgning."

msgid "What is this person's name?"
msgstr "Hvad hedder denne person?"

msgid "What is your situation?"
msgstr "Hvad er din situation?"

msgid "When should this record disappear?"
msgstr "Hvornår bør denne journal forsvinde?"

msgid "Where did this information come from?"
msgstr "Hvor stammer disse oplysninger fra?"

msgid "Where is this person from?"
msgstr "Hvor kommer denne person fra?"

msgid ""
"While test mode is in effect, records that are over 6 hours old are "
"deleted regardless of the expiry date."
msgstr ""

msgid "Yes"
msgstr "Ja"

msgid "Yes, ask the record author to disable notes"
msgstr "Ja, bed journalens forfatter om at deaktivere noter"

msgid "Yes, ask the record author to enable notes"
msgstr "Ja, bed journalens forfatter om at aktivere noter"

msgid "Yes, delete the record"
msgstr "Ja, slet journalen"

msgid "Yes, disable notes on this record."
msgstr "Ja, deaktiver noter for denne journal"

msgid "Yes, extend the record"
msgstr "Ja, forlæng journalen"

msgid "Yes, restore this record"
msgstr "Ja, gendan denne journal"

msgid "Yes, these are the same person"
msgstr "Ja, de er en og samme person"

msgid "Yes, update the note"
msgstr "Ja, opdater bemærkningen"

msgid "You are already subscribed. "
msgstr "Du har allerede abonneret. "

msgid "You are already unsubscribed."
msgstr "Du har allerede afmeldt abonnementet."

#, python-format
msgid "You are currently signed in as <span class=\"email\">%(email)s</span>."
msgstr "Du er i øjeblikket logget ind som <span class=\"email\">%(email)s</span>."

#, python-format
msgid "You are not currently signed in.  <a href=\"%(login_url)s\">Sign in</a>"
msgstr "Du er i øjeblikket ikke logget ind. <a href=\"%(login_url)s\">Log ind</a>"

#, python-format
msgid ""
"You can <a target=\"_blank\" href=\"%(view_url)s\">view the record</a> "
"before deleting it."
msgstr ""
"Du kan <a target=\"_blank\" href=\"%(view_url)s\">få vist journalen</a>, "
"før du sletter den."

#, python-format
msgid "You can view the full record at %(view_url)s"
msgstr "Du kan få vist hele journalen på %(view_url)s"

msgid "You have successfully subscribed."
msgstr "Du har nu abonneret."

msgid "You have successfully unsubscribed."
msgstr "Du har nu afmeldt abonnementet."

msgid ""
"You received this notification because you have subscribed to updates on "
"the following person:\n"
msgstr ""
"Du har modtaget denne meddelelse, fordi du har abonneret på opdateringer "
"om følgende person:\n"

msgid "Your e-mail address"
msgstr "Din e-mail-adresse"

msgid "Your e-mail address:"
msgstr "Din e-mail-adresse:"

msgid "Your email"
msgstr "Din e-mailadresse"

msgid "Your name"
msgstr "Dit navn"

msgid ""
"Your name is required in the \"About you\" section.  Please go back and "
"try again."
msgstr "Du skal angive dit navn i sektionen \"Om dig\". Gå tilbage, og prøv igen."

msgid ""
"Your name is required in the \"Source\" section.  Please go back and try "
"again."
msgstr "Du skal angive dit navn i sektionen \"Kilde\". Gå tilbage, og prøv igen"

msgid "Your phone number"
msgstr "Dit telefonnummer"

msgid ""
"Your request has been processed successfully. Please check your inbox and"
" confirm that you want to post your note by following the url embedded."
msgstr ""
"Din anmodning er blevet behandlet. Tjek din indbakke, og bekræft, at du "
"vil indsende din note ved at følge den indlejrede webadresse."

#, python-format
msgid ""
"[Person Finder] Confirm %(action)s of notes on \"%(given_name)s "
"%(family_name)s\""
msgstr ""
"[Person Finder] Bekræft %(action)s for noter til \"%(given_name)s "
"%(family_name)s\""

#, python-format
msgid "[Person Finder] Confirm your note on \"%(given_name)s %(family_name)s\""
<<<<<<< HEAD
msgstr "[Person Finder] Bekræft din note til \"%(given_name)s %(family_name)s\""

#, python-format
msgid "[Person Finder] Deletion notice for \"%(given_name)s %(family_name)s\""
msgstr "[Person Finder] Meddelelse om sletning af \"%(given_name)s %(family_name)s\""

#, python-format
msgid "[Person Finder] Enabling notes notice for \"%(given_name)s %(family_name)s\""
=======
msgstr ""

#, python-format
msgid "[Person Finder] Deletion notice for \"%(given_name)s %(family_name)s\""
msgstr ""
"[Person Finder] Meddelelse om sletning af \"%(given_name)s "
"%(family_name)s\""

#, python-format
msgid ""
"[Person Finder] Enabling notes notice for \"%(given_name)s "
"%(family_name)s\""
>>>>>>> 4e8367eb
msgstr ""
"[Person Finder] Bekræft underretning om noter for \"%(given_name)s "
"%(family_name)s\""

#, python-format
msgid ""
"[Person Finder] Notes are now disabled for \"%(given_name)s "
"%(family_name)s\""
msgstr ""
"[Person Finder] Noter er nu deaktiveret for \"%(given_name)s "
"%(family_name)s\""

#, python-format
<<<<<<< HEAD
msgid "[Person Finder] Notes are now enabled on \"%(given_name)s %(family_name)s\""
msgstr "[Person Finder] Noter er nu aktiveret for \"%(given_name)s %(family_name)s\""
=======
msgid ""
"[Person Finder] Notes are now enabled on \"%(given_name)s "
"%(family_name)s\""
msgstr ""
>>>>>>> 4e8367eb

#, python-format
msgid ""
"[Person Finder] Record restoration notice for \"%(given_name)s "
"%(family_name)s\""
msgstr ""
"[Person Finder] Meddelelse om gendannelse af journal for \"%(given_name)s"
" %(family_name)s\""

#, python-format
msgid "[Person Finder] Status update for %(given_name)s %(family_name)s"
msgstr "[Person Finder] Statusopdatering for %(given_name)s %(family_name)s"

#, python-format
msgid ""
"[Person Finder] You are subscribed to status updates for %(given_name)s "
"%(family_name)s"
msgstr ""
"[Person Finder] Du har abonneret på statusopdateringer for %(given_name)s"
" %(family_name)s"

msgid "at"
msgstr "kl."

msgid "female"
msgstr "kvinde"

msgid "male"
msgstr "mand"

msgid "on"
msgstr "den"

msgid "other"
msgstr "andet"
<|MERGE_RESOLUTION|>--- conflicted
+++ resolved
@@ -317,13 +317,8 @@
 "recorded as the author of this record.\n"
 msgstr ""
 "\n"
-<<<<<<< HEAD
-"En bruger har slettet journalen for \"%(given_name)s %(family_name)s\" på "
-"%(site_url)s. Vi sender dig en e-mail om sletningen, da din e-mail-"
-=======
 "En bruger har slettet journalen for \"%(given_name)s %(family_name)s\" på"
 " %(site_url)s. Vi sender dig en e-mail om sletningen, da din e-mail-"
->>>>>>> 4e8367eb
 "adresse er angivet i systemet som forfatter af denne journal.\n"
 
 #, python-format
@@ -375,13 +370,8 @@
 #, python-format
 msgid ""
 "\n"
-<<<<<<< HEAD
-"Notes are now enabled on the record for \"%(given_name)s %(family_name)s\"."
-"  To view the record,\n"
-=======
 "Notes are now enabled on the record for \"%(given_name)s "
 "%(family_name)s\".  To view the record,\n"
->>>>>>> 4e8367eb
 "follow this link:\n"
 "\n"
 "    %(record_url)s\n"
@@ -425,12 +415,8 @@
 #, python-format
 msgid ""
 "\n"
-<<<<<<< HEAD
-"There is a new note on the record for \"%(given_name)s %(family_name)s\".\n"
-=======
 "There is a new note on the record for \"%(given_name)s %(family_name)s\"."
 "\n"
->>>>>>> 4e8367eb
 msgstr ""
 "\n"
 "Der er en ny note til journalen for \"%(given_name)s %(family_name)s\".\n"
@@ -1391,17 +1377,7 @@
 
 #, python-format
 msgid "[Person Finder] Confirm your note on \"%(given_name)s %(family_name)s\""
-<<<<<<< HEAD
 msgstr "[Person Finder] Bekræft din note til \"%(given_name)s %(family_name)s\""
-
-#, python-format
-msgid "[Person Finder] Deletion notice for \"%(given_name)s %(family_name)s\""
-msgstr "[Person Finder] Meddelelse om sletning af \"%(given_name)s %(family_name)s\""
-
-#, python-format
-msgid "[Person Finder] Enabling notes notice for \"%(given_name)s %(family_name)s\""
-=======
-msgstr ""
 
 #, python-format
 msgid "[Person Finder] Deletion notice for \"%(given_name)s %(family_name)s\""
@@ -1413,7 +1389,6 @@
 msgid ""
 "[Person Finder] Enabling notes notice for \"%(given_name)s "
 "%(family_name)s\""
->>>>>>> 4e8367eb
 msgstr ""
 "[Person Finder] Bekræft underretning om noter for \"%(given_name)s "
 "%(family_name)s\""
@@ -1427,15 +1402,13 @@
 "%(family_name)s\""
 
 #, python-format
-<<<<<<< HEAD
-msgid "[Person Finder] Notes are now enabled on \"%(given_name)s %(family_name)s\""
-msgstr "[Person Finder] Noter er nu aktiveret for \"%(given_name)s %(family_name)s\""
-=======
 msgid ""
 "[Person Finder] Notes are now enabled on \"%(given_name)s "
 "%(family_name)s\""
 msgstr ""
->>>>>>> 4e8367eb
+"[Person Finder] Noter er nu aktiveret for \"%(given_name)s "
+"%(family_name)s\""
+
 
 #, python-format
 msgid ""
