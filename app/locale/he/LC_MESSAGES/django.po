--- conflicted
+++ resolved
@@ -2,11 +2,7 @@
 msgstr ""
 "Project-Id-Version: PACKAGE VERSION\n"
 "Report-Msgid-Bugs-To: \n"
-<<<<<<< HEAD
-"POT-Creation-Date: 2011-03-29 17:44-0700\n"
-=======
 "POT-Creation-Date: 2000-01-01 00:00-0000\n"
->>>>>>> 019a7f2e
 "PO-Revision-Date: 2010-03-24 10:09-0800\n"
 "Last-Translator: weloc <info@welocalize.com>\n"
 "Language-Team: LANGUAGE <LL@li.org>\n"
@@ -14,123 +10,63 @@
 "Content-Type: text/plain; charset=UTF-8\n"
 "Content-Transfer-Encoding: 8bit\n"
 
-<<<<<<< HEAD
-#: create.py:53
-=======
->>>>>>> 019a7f2e
 msgid ""
 "The Given name and Family name are both required.  Please go back and try "
 "again."
 msgstr "נדרשים גם השם הפרטי וגם שם המשפחה.  חזור ונסה שוב."
 
-<<<<<<< HEAD
-#: create.py:56
 msgid "Name is required.  Please go back and try again."
 msgstr "דרוש שם. חזור ונסה שוב."
 
-#: create.py:59
 msgid "The Original author's name is required.  Please go back and try again."
 msgstr "דרוש שם המחבר המקורי.  חזור ונסה שנית."
 
-#: create.py:61
-=======
-msgid "Name is required.  Please go back and try again."
-msgstr "דרוש שם. חזור ונסה שוב."
-
-msgid "The Original author's name is required.  Please go back and try again."
-msgstr "דרוש שם המחבר המקורי.  חזור ונסה שנית."
-
->>>>>>> 019a7f2e
 msgid ""
 "Your name is required in the \"Source\" section.  Please go back and try "
 "again."
 msgstr "יש לציין את שמך בקטע \"מקור\".  חזור ונסה שנית."
 
-<<<<<<< HEAD
-#: create.py:65 multiview.py:78 view.py:121
 msgid "Message is required. Please go back and try again."
 msgstr "דרושה הודעה. חזור ונסה שנית."
 
-#: create.py:67 view.py:130
-=======
-msgid "Message is required. Please go back and try again."
-msgstr "דרושה הודעה. חזור ונסה שנית."
-
->>>>>>> 019a7f2e
 msgid ""
 "Please check that you have been in contact with the person after the "
 "earthquake, or change the \"Status of this person\" field."
 msgstr ""
 "ודא שהיית בקשר עם אדם זה לאחר רעידת האדמה, או שנה את השדה \"מצבו של אדם זה\"."
 
-<<<<<<< HEAD
-#: create.py:74
-=======
->>>>>>> 019a7f2e
 msgid ""
 "Original posting date is not in YYYY-MM-DD format, or is a nonexistent "
 "date.  Please go back and try again."
 msgstr ""
 "תאריך הפרסום המקורי אינו בפורמט YYYY-MM-DD, או שאינו קיים.  חזור ונסה שנית."
 
-<<<<<<< HEAD
-#: create.py:76
 msgid "Date cannot be in the future.  Please go back and try again."
 msgstr "התאריך לא יכול להיות תאריך בעתיד.  חזור ונסה שנית."
 
-#: create.py:90
-=======
-msgid "Date cannot be in the future.  Please go back and try again."
-msgstr "התאריך לא יכול להיות תאריך בעתיד.  חזור ונסה שנית."
-
->>>>>>> 019a7f2e
 msgid ""
 "Photo uploaded is in an unrecognized format.  Please go back and try again."
 msgstr "התצלום שנטען הוא בפורמט לא מוכר.  חזור ונסה שנית."
 
-<<<<<<< HEAD
-#: create.py:110
 msgid "The provided image is too large.  Please upload a smaller one."
 msgstr "התמונה שסופקה גדולה מדי.  טען תמונה קטנה יותר."
 
-#: create.py:114
-=======
-msgid "The provided image is too large.  Please upload a smaller one."
-msgstr "התמונה שסופקה גדולה מדי.  טען תמונה קטנה יותר."
-
->>>>>>> 019a7f2e
 msgid ""
 "There was a problem processing the image.  Please try a different image."
 msgstr "היתה בעיה בעיבוד התמונה.  נסה תמונה אחרת."
 
-<<<<<<< HEAD
-#: delete.py:58
 msgid "The record has been deleted."
 msgstr "הרשומה נמחקה."
 
-#: delete.py:87
-=======
-msgid "The record has been deleted."
-msgstr "הרשומה נמחקה."
-
->>>>>>> 019a7f2e
 #, python-format
 msgid "[Person Finder] Deletion notice for \"%(first_name)s %(last_name)s\""
 msgstr "[מאתר אנשים] הודעת מחיקה עבור \"%(first_name)s %(last_name)s\""
 
-<<<<<<< HEAD
-#: multiview.py:82 view.py:125
-=======
->>>>>>> 019a7f2e
 msgid ""
 "Your name is required in the \"About you\" section.  Please go back and try "
 "again."
 msgstr "יש לציין את שמך בקטע \"אודותיך\".  חזור ונסה שנית."
 
-<<<<<<< HEAD
-#: restore.py:80
-=======
->>>>>>> 019a7f2e
 #, python-format
 msgid ""
 "[Person Finder] Record restoration notice for \"%(first_name)s %(last_name)s"
@@ -138,18 +74,10 @@
 msgstr ""
 "[מאתר אנשים] הודעה על שחזור רשומה עבור \"%(first_name)s %(last_name)s\""
 
-<<<<<<< HEAD
-#: subscribe.py:82
-=======
->>>>>>> 019a7f2e
 #, python-format
 msgid "[Person Finder] Status update for %(given_name)s %(family_name)s"
 msgstr "[מאתר אנשים] עדכון סטטוס עבור %(given_name)s %(family_name)s"
 
-<<<<<<< HEAD
-#: subscribe.py:108
-=======
->>>>>>> 019a7f2e
 #, python-format
 msgid ""
 "[Person Finder] You are subscribed to status updates for %(given_name)s %"
@@ -157,247 +85,112 @@
 msgstr ""
 "[מאתר אנשים] אתה רשום לקבלת עדכוני סטטוס עבור %(given_name)s %(family_name)s"
 
-<<<<<<< HEAD
-#: subscribe.py:157
 msgid "Invalid e-mail address. Please try again."
 msgstr "כתובת דוא\"ל לא חוקית. נסה שוב."
 
-#: subscribe.py:178 subscribe.py:187
-=======
-msgid "Invalid e-mail address. Please try again."
-msgstr "כתובת דוא\"ל לא חוקית. נסה שוב."
-
->>>>>>> 019a7f2e
 #, python-format
 msgid "Return to the record for %(given_name)s %(family_name)s."
 msgstr "חזור לרשומה עבור %(given_name)s %(family_name)s."
 
-<<<<<<< HEAD
-#: subscribe.py:183
 msgid "You are already subscribed. "
 msgstr "אתה כבר רשום. "
 
-#: subscribe.py:192
 msgid "You have successfully subscribed."
 msgstr "נרשמת בהצלחה."
 
-#: unsubscribe.py:29
 msgid "This link is invalid."
 msgstr "קישור זה אינו חוקי."
 
-#: unsubscribe.py:34
 msgid "You have successfully unsubscribed."
 msgstr "ביטלת את הרישום בהצלחה."
 
-#: unsubscribe.py:36
 msgid "You are already unsubscribed."
 msgstr "הרישום שלך כבר בוטל."
 
-#: utils.py:187
 msgid "female"
 msgstr "נקבה"
 
-#: utils.py:188
 msgid "male"
 msgstr "זכר"
 
-#: utils.py:189
 msgid "other"
 msgstr "אחר"
 
-#: utils.py:200 utils.py:211 utils.py:230
 msgid "Unspecified"
 msgstr "לא צוין"
 
-#: utils.py:201
 msgid "About 1 month (30 days) from now"
 msgstr ""
 
-#: utils.py:202
 msgid "About 2 months (60 days) from now"
 msgstr ""
 
-#: utils.py:203
 msgid "About 3 months (90 days) from now"
 msgstr ""
 
-#: utils.py:204
 msgid "About 6 months (180 days) from now"
 msgstr ""
 
-#: utils.py:205
 msgid "About 1 year (360 days) from now"
 msgstr ""
 
-#: utils.py:212
 msgid "I am seeking information"
 msgstr "אני מחפש מידע"
 
-#: utils.py:213
 msgid "I am this person"
 msgstr "אדם זה הוא אני"
 
-#: utils.py:215
 msgid "I have received information that this person is alive"
 msgstr "קיבלתי מידע שאדם זה בחיים"
 
-#: utils.py:216
 msgid "I have reason to think this person is missing"
 msgstr "לפי המידע שיש בידי, אדם זה נעדר"
 
-#: utils.py:217
 msgid "I have received information that this person is dead"
 msgstr "קיבלתי מידע שאדם זה אינו בחיים"
 
-#: utils.py:231
 msgid "Someone is seeking information about this person"
 msgstr "מישהו מחפש מידע על אדם זה"
 
-#: utils.py:232
 msgid "This person has posted a message"
 msgstr "אדם זה פרסם הודעה"
 
-#: utils.py:234
 msgid "Someone has received information that this person is alive"
 msgstr "מישהו קיבל מידע שאדם זה בחיים"
 
-#: utils.py:235
 msgid "Someone has reported that this person is missing"
 msgstr "מישהו דיווח שאדם זה נעדר"
 
-#: utils.py:237
 msgid "Someone has received information that this person is dead"
 msgstr "מישהו קיבל מידע שאדם זה אינו בחיים"
 
-#: utils.py:742
 msgid "Type the two words:"
 msgstr "הקלד את שתי המילים:"
 
-#: utils.py:743
 msgid "Type what you hear:"
 msgstr "הקלד את מה שאתה שומע:"
 
-#: utils.py:744
 msgid "Play the sound again"
 msgstr "הפעל שוב את הצליל"
 
-#: utils.py:745
-=======
-msgid "You are already subscribed. "
-msgstr "אתה כבר רשום. "
-
-msgid "You have successfully subscribed."
-msgstr "נרשמת בהצלחה."
-
-msgid "This link is invalid."
-msgstr "קישור זה אינו חוקי."
-
-msgid "You have successfully unsubscribed."
-msgstr "ביטלת את הרישום בהצלחה."
-
-msgid "You are already unsubscribed."
-msgstr "הרישום שלך כבר בוטל."
-
-msgid "female"
-msgstr "נקבה"
-
-msgid "male"
-msgstr "זכר"
-
-msgid "other"
-msgstr "אחר"
-
-msgid "Unspecified"
-msgstr "לא צוין"
-
-msgid "About 1 month (30 days) from now"
-msgstr ""
-
-msgid "About 2 months (60 days) from now"
-msgstr ""
-
-msgid "About 3 months (90 days) from now"
-msgstr ""
-
-msgid "About 6 months (180 days) from now"
-msgstr ""
-
-msgid "About 1 year (360 days) from now"
-msgstr ""
-
-msgid "I am seeking information"
-msgstr "אני מחפש מידע"
-
-msgid "I am this person"
-msgstr "אדם זה הוא אני"
-
-msgid "I have received information that this person is alive"
-msgstr "קיבלתי מידע שאדם זה בחיים"
-
-msgid "I have reason to think this person is missing"
-msgstr "לפי המידע שיש בידי, אדם זה נעדר"
-
-msgid "I have received information that this person is dead"
-msgstr "קיבלתי מידע שאדם זה אינו בחיים"
-
-msgid "Someone is seeking information about this person"
-msgstr "מישהו מחפש מידע על אדם זה"
-
-msgid "This person has posted a message"
-msgstr "אדם זה פרסם הודעה"
-
-msgid "Someone has received information that this person is alive"
-msgstr "מישהו קיבל מידע שאדם זה בחיים"
-
-msgid "Someone has reported that this person is missing"
-msgstr "מישהו דיווח שאדם זה נעדר"
-
-msgid "Someone has received information that this person is dead"
-msgstr "מישהו קיבל מידע שאדם זה אינו בחיים"
-
-msgid "Type the two words:"
-msgstr "הקלד את שתי המילים:"
-
-msgid "Type what you hear:"
-msgstr "הקלד את מה שאתה שומע:"
-
-msgid "Play the sound again"
-msgstr "הפעל שוב את הצליל"
-
->>>>>>> 019a7f2e
 msgid "Download the sound as MP3"
 msgstr "הורד את הצליל כ-MP3"
 
-#: utils.py:746
 msgid "Get a visual challenge"
 msgstr "קבל אתגר חזותי"
 
-#: utils.py:747
 msgid "Get an audio challenge"
 msgstr "קבל אתגר אודיו"
 
-<<<<<<< HEAD
-#: utils.py:748
-=======
->>>>>>> 019a7f2e
 msgid "Get a new challenge"
 msgstr "קבל אתגר חדש"
 
-#: utils.py:749
 msgid "Help"
 msgstr "עזרה"
 
-<<<<<<< HEAD
-#: utils.py:750
 msgid "Incorrect.  Try again."
 msgstr "שגיאה. נסה שוב."
 
-#: utils.py:766
-=======
-msgid "Incorrect.  Try again."
-msgstr "שגיאה. נסה שוב."
-
->>>>>>> 019a7f2e
 msgid ""
 "There was an error processing your request.  Sorry for the inconvenience.  "
 "Our administrators will investigate the source of the problem, but please "
@@ -406,205 +199,91 @@
 "אירעה שגיאה בעיבוד הבקשה שלך.  מצטערים על אי הנוחות.  מנהלי המערכת שלנו "
 "יבדקו מה מקור הבעיה, אך עליך לוודא שהזנת את הבקשה בפורמט הנכון."
 
-<<<<<<< HEAD
-#: view.py:37 view.py:40
-=======
->>>>>>> 019a7f2e
 #, fuzzy
 msgid "This person's entry does not exist or has been deleted."
 msgstr "הרשומה נמחקה."
 
-<<<<<<< HEAD
-#: templates/add_note.html:29
 msgid "Tell us the status of this person"
 msgstr "ספר לנו על מצבו של אדם זה"
 
-#: templates/add_note.html:31 templates/results.html:143
 msgid "Mark records as duplicate"
 msgstr "סמן את הרשומות כרשומות כפולות"
 
-#: templates/add_note.html:39
 msgid "Status of this person"
 msgstr "מצבו של אדם זה"
 
-#: templates/add_note.html:63
 msgid "Message (required)"
 msgstr "הודעה (נדרש)"
 
-#: templates/add_note.html:67
 msgid "A message for this person or others seeking this person"
 msgstr "הודעה עבור אדם זה או עבור אנשים המחפשים אותו"
 
-#: templates/add_note.html:69
 msgid "Please explain why you think these are the same person"
 msgstr "הסבר מדוע אתה סבור שמדובר באותו אדם"
 
-#: templates/add_note.html:87 templates/note.html:138
-#: templates/person_status_update_email.txt:14
 msgid "Last known location"
 msgstr "מיקומו האחרון הידוע"
 
-#: templates/add_note.html:90
-=======
-msgid "Tell us the status of this person"
-msgstr "ספר לנו על מצבו של אדם זה"
-
-msgid "Mark records as duplicate"
-msgstr "סמן את הרשומות כרשומות כפולות"
-
-msgid "Status of this person"
-msgstr "מצבו של אדם זה"
-
-msgid "Message (required)"
-msgstr "הודעה (נדרש)"
-
-msgid "A message for this person or others seeking this person"
-msgstr "הודעה עבור אדם זה או עבור אנשים המחפשים אותו"
-
-msgid "Please explain why you think these are the same person"
-msgstr "הסבר מדוע אתה סבור שמדובר באותו אדם"
-
-msgid "Last known location"
-msgstr "מיקומו האחרון הידוע"
-
->>>>>>> 019a7f2e
 msgid ""
 "Type an address or open the map below and indicate the location by moving "
 "the pin."
 msgstr "הקלד את הכתובת או פתח את המפה שבהמשך וציין את המיקום על ידי הזזת הנעץ."
 
-<<<<<<< HEAD
-#: templates/add_note.html:107 templates/note.html:148
 msgid "Show Map"
 msgstr "הצג מפה"
 
-#: templates/add_note.html:112 templates/note.html:153
 msgid "Hide Map"
 msgstr "הסתר מפה"
 
-#: templates/add_note.html:129
-=======
-msgid "Show Map"
-msgstr "הצג מפה"
-
-msgid "Hide Map"
-msgstr "הסתר מפה"
-
->>>>>>> 019a7f2e
 msgid ""
 "Have you personally talked with this person AFTER the disaster? (required)"
 msgstr "האם שוחחת עם אדם זה בעצמך לאחר האסון? (נדרש)"
 
-<<<<<<< HEAD
-#: templates/add_note.html:142
 msgid "Yes"
 msgstr "כן"
 
-#: templates/add_note.html:153
 msgid "No"
 msgstr "לא"
 
-#: templates/add_note.html:164
 msgid "Missing person's current contact information"
 msgstr "פרטי הקשר של הנעדר"
 
-#: templates/add_note.html:167
 msgid "How can this person be reached now?"
 msgstr "כיצד ניתן ליצור קשר עם אדם זה כעת?"
 
-#: templates/add_note.html:173
 msgid "Phone number"
 msgstr "מספר טלפון"
 
-#: templates/add_note.html:185
 msgid "E-mail address"
 msgstr "כתובת דוא\"ל"
 
-#: templates/add_note.html:202
 msgid "About you (required)"
 msgstr "אודותיך (נדרש) "
 
-#: templates/add_note.html:205
 msgid "How others who are interested in this person can contact you"
 msgstr "כיצד יכולים אנשים המעוניינים לקבל מידע על אדם זה ליצור איתך קשר"
 
-#: templates/add_note.html:212 templates/create.html:340
 msgid "Your name"
 msgstr "שמך"
 
-#: templates/add_note.html:223 templates/create.html:355
 msgid "Your phone number"
 msgstr "מספר הטלפון שלך"
 
-#: templates/add_note.html:234 templates/create.html:370
 msgid "Your e-mail address"
 msgstr "כתובת הדוא\"ל שלך"
 
-#: templates/add_note.html:252
 msgid "Yes, these are the same person"
 msgstr "כן, מדובר באותו אדם"
 
-#: templates/add_note.html:254 templates/create.html:424
 msgid "Save this record"
 msgstr "שמור רשומה זו"
 
-#: templates/add_note.html:258 templates/delete.html:70
-#: templates/flag_note.html:62 templates/subscribe_captcha.html:43
 msgid "Cancel"
 msgstr "ביטול"
 
-#: templates/add_note.html:262 templates/create.html:428
 msgid "Please fill in all the required fields."
 msgstr "מלא את כל השדות הנדרשים."
 
-#: templates/add_note.html:266 templates/create.html:432
-=======
-msgid "Yes"
-msgstr "כן"
-
-msgid "No"
-msgstr "לא"
-
-msgid "Missing person's current contact information"
-msgstr "פרטי הקשר של הנעדר"
-
-msgid "How can this person be reached now?"
-msgstr "כיצד ניתן ליצור קשר עם אדם זה כעת?"
-
-msgid "Phone number"
-msgstr "מספר טלפון"
-
-msgid "E-mail address"
-msgstr "כתובת דוא\"ל"
-
-msgid "About you (required)"
-msgstr "אודותיך (נדרש) "
-
-msgid "How others who are interested in this person can contact you"
-msgstr "כיצד יכולים אנשים המעוניינים לקבל מידע על אדם זה ליצור איתך קשר"
-
-msgid "Your name"
-msgstr "שמך"
-
-msgid "Your phone number"
-msgstr "מספר הטלפון שלך"
-
-msgid "Your e-mail address"
-msgstr "כתובת הדוא\"ל שלך"
-
-msgid "Yes, these are the same person"
-msgstr "כן, מדובר באותו אדם"
-
-msgid "Save this record"
-msgstr "שמור רשומה זו"
-
-msgid "Cancel"
-msgstr "ביטול"
-
-msgid "Please fill in all the required fields."
-msgstr "מלא את כל השדות הנדרשים."
-
->>>>>>> 019a7f2e
 msgid ""
 "The status you selected indicates that you are this person.  If this is "
 "true, please also select 'Yes' to indicate that you have contacted this "
@@ -613,50 +292,27 @@
 "הסטטוס שבחרת מציין שאתה אדם זה. אם זה נכון, בחר גם במילה 'כן' כדי לציין "
 "שיצרת קשר עם אדם זה."
 
-<<<<<<< HEAD
-#: templates/admin.html:20
 msgid "Administration"
 msgstr "ניהול"
 
-#: templates/admin.html:23
-=======
-msgid "Administration"
-msgstr "ניהול"
-
->>>>>>> 019a7f2e
 #, python-format
 msgid "You are currently signed in as <span class=\"email\">%(email)s</span>."
 msgstr "אתה מחובר בתור <span class=\"email\">%(email)s</span>."
 
-<<<<<<< HEAD
-#: templates/admin.html:24
-=======
->>>>>>> 019a7f2e
 #, fuzzy, python-format
 msgid "<a href=\"%(logout_url)s\">Sign out</a>"
 msgstr "<a href=\"%(logout_url)s\">יציאה</a>"
 
-#: templates/admin.html:26
 #, python-format
 msgid "You are not currently signed in.  <a href=\"%(login_url)s\">Sign in</a>"
 msgstr "אינך מחובר כרגע. <a href=\"%(login_url)s\">היכנס</a>"
 
-<<<<<<< HEAD
-#: templates/admin_dashboard.html:51
 msgid "Dashboard"
 msgstr ""
 
-#: templates/base.html:34
 #, fuzzy
 msgid "Atom feed of updates about this person"
 msgstr "עדכונים לגבי מצבו של אדם זה"
-=======
-msgid "Dashboard"
-msgstr ""
-
-#, fuzzy
-msgid "Atom feed of updates about this person"
-msgstr "עדכונים לגבי מצבו של אדם זה"
 
 msgid "Google Person Finder"
 msgstr "מאתר האנשים של Google"
@@ -689,263 +345,66 @@
 
 msgid "Identify who you are looking for"
 msgstr "ספק פרטים מזהים של האנשים שאתה מחפש"
->>>>>>> 019a7f2e
-
-#: templates/base.html:39
-msgid "Google Person Finder"
-msgstr "מאתר האנשים של Google"
-
-#: templates/base.html:86 templates/base.html.py:105
-msgid "Person Finder"
-msgstr "מאתר האנשים"
-
-#: templates/base.html:117 templates/embed.html:42 templates/view.html:324
-msgid "Back to start"
-msgstr "בחזרה להתחלה "
-
-#: templates/base.html:123
-msgid ""
-"PLEASE NOTE: All data entered will be available to the public and viewable "
-"and usable by anyone.  Google does not review or verify the accuracy of this "
-"data."
-msgstr ""
-"לתשומת לבך: כל הנתונים שתזין יהיו זמינים לציבור וכל אחד יוכל להציג אותם "
-"ולהשתמש בהם.  Google אינה בודקת או מוודאת אם נתונים אלה מדויקים."
-
-#: templates/base.html:132
-msgid "Embed this tool on your site"
-msgstr "הטבע כלי זה באתר שלך"
-
-#: templates/base.html:137
-msgid "Developers"
-msgstr "מפתחים"
-
-#: templates/base.html:140
-msgid "Terms of Service"
-msgstr "תנאים והגבלות"
-
-#: templates/create.html:32
-msgid "Identify who you have information about"
-msgstr "ספק פרטים מזהים של האנשים שיש לך מידע לגביהם"
-
-#: templates/create.html:34
-msgid "Identify who you are looking for"
-msgstr "ספק פרטים מזהים של האנשים שאתה מחפש"
-
-#: templates/create.html:41
+
 msgid "Name (required)"
 msgstr "שם (נדרש)"
 
-<<<<<<< HEAD
-#: templates/create.html:44
 msgid "What is this person's name?"
 msgstr "מה שמו של אדם זה?"
 
-#: templates/create.html:51 templates/create.html.py:81
-#: templates/multiview.html:47 templates/multiview.html.py:79
-#: templates/query_form.html:30 templates/query_form.html.py:66
-#: templates/view.html:70 templates/view.html.py:86
 msgid "Family name"
 msgstr "שם משפחה"
 
-#: templates/create.html:65 templates/multiview.html:64
-#: templates/query_form.html:47 templates/view.html:77
 msgid "Given name"
 msgstr "שם פרטי"
 
-#: templates/create.html:67 templates/multiview.html:42
-#: templates/multiview.html.py:66 templates/query_form.html:49
-#: templates/view.html:66 templates/view.html.py:79
 msgid "Name"
 msgstr "שם"
 
-#: templates/create.html:96 templates/create.html.py:128
-#: templates/multiview.html:88 templates/multiview.html.py:112
-#: templates/view.html:93 templates/view.html.py:109
-=======
-msgid "What is this person's name?"
-msgstr "מה שמו של אדם זה?"
-
-msgid "Family name"
-msgstr "שם משפחה"
-
-msgid "Given name"
-msgstr "שם פרטי"
-
-msgid "Name"
-msgstr "שם"
-
->>>>>>> 019a7f2e
 #, fuzzy
 msgid "Alternate family names"
 msgstr "שם משפחה"
 
-<<<<<<< HEAD
-#: templates/create.html:111 templates/multiview.html:101
-#: templates/view.html:100
 msgid "Alternate given names"
 msgstr ""
 
-#: templates/create.html:113 templates/multiview.html:103
-#: templates/view.html:102
-=======
-msgid "Alternate given names"
-msgstr ""
-
->>>>>>> 019a7f2e
 #, fuzzy
 msgid "Alternate names"
 msgstr "שם רחוב"
 
-<<<<<<< HEAD
-#: templates/create.html:146
 msgid "Home Address"
 msgstr "כתובת בבית"
 
-#: templates/create.html:149
 msgid "Where is this person from?"
 msgstr "מהיכן אדם זה?"
 
-#: templates/create.html:155 templates/multiview.html:148
-#: templates/view.html:149
 msgid "Street name"
 msgstr "שם רחוב"
 
-#: templates/create.html:157
 msgid "Street name only, no number"
 msgstr "שם הרחוב בלבד, לא מספר"
 
-#: templates/create.html:173 templates/multiview.html:154
-#: templates/view.html:153
 msgid "Neighborhood"
 msgstr "שכונה"
 
-#: templates/create.html:183 templates/multiview.html:160
-#: templates/view.html:157
 msgid "City"
 msgstr "עיר"
 
-#: templates/create.html:194 templates/multiview.html:166
-#: templates/view.html:161
 msgid "Province or state"
 msgstr "מחוז או מדינה"
 
-#: templates/create.html:207 templates/multiview.html:173
-#: templates/view.html:166
 msgid "Postal or zip code"
 msgstr "מיקוד"
 
-#: templates/create.html:223
 msgid "Description"
 msgstr "תיאור"
 
-#: templates/create.html:226
-=======
-msgid "Home Address"
-msgstr "כתובת בבית"
-
-msgid "Where is this person from?"
-msgstr "מהיכן אדם זה?"
-
-msgid "Street name"
-msgstr "שם רחוב"
-
-msgid "Street name only, no number"
-msgstr "שם הרחוב בלבד, לא מספר"
-
-msgid "Neighborhood"
-msgstr "שכונה"
-
-msgid "City"
-msgstr "עיר"
-
-msgid "Province or state"
-msgstr "מחוז או מדינה"
-
-msgid "Postal or zip code"
-msgstr "מיקוד"
-
-msgid "Description"
-msgstr "תיאור"
-
->>>>>>> 019a7f2e
 msgid "Describe how to identify this person."
 msgstr "תאר כיצד ניתן לזהות אדם זה."
 
-#: templates/create.html:241 templates/multiview.html:198
-#: templates/view.html:195
 msgid "Photo"
 msgstr "תמונה"
 
-<<<<<<< HEAD
-#: templates/create.html:244
-msgid "If you have a photo of this person, upload it or enter its URL address."
-msgstr "אם יש לך תמונה של אדם זה, טען אותו או הזן את כתובת האתר של התמונה."
-
-#: templates/create.html:252
-msgid "URL"
-msgstr "כתובת אתר"
-
-#: templates/create.html:265
-msgid "Upload"
-msgstr "טען"
-
-#: templates/create.html:279
-msgid "Expiry"
-msgstr ""
-
-#: templates/create.html:282
-msgid "When should this record disappear?"
-msgstr ""
-
-#: templates/create.html:302
-msgid "Source of this record (required)"
-msgstr "מקור רשומה זו (נדרש)"
-
-#: templates/create.html:305
-msgid "Where did this information come from?"
-msgstr "מה מקור מידע זה?"
-
-#: templates/create.html:319
-msgid "This is a new record."
-msgstr "זוהי רשומה חדשה."
-
-#: templates/create.html:331
-msgid "This record is copied from another source."
-msgstr "רשומה זו הועתקה ממקור אחר."
-
-#: templates/create.html:344
-msgid "Original author's name"
-msgstr "שם המחבר המקורי"
-
-#: templates/create.html:359 templates/multiview.html:226
-#: templates/view.html:218
-msgid "Author's phone number"
-msgstr "מספר הטלפון של המחבר"
-
-#: templates/create.html:374 templates/multiview.html:242
-#: templates/view.html:231
-msgid "Author's e-mail address"
-msgstr "כתובת הדוא\"ל של המחבר"
-
-#: templates/create.html:385
-msgid "URL of original record"
-msgstr "כתובת האתר של הרשומה המקורית "
-
-#: templates/create.html:396 templates/multiview.html:268
-#: templates/view.html:252
-msgid "Original posting date"
-msgstr "תאריך הפרסום המקורי"
-
-#: templates/create.html:398
-msgid "Enter as YYYY-MM-DD"
-msgstr "יש להזין את התאריך בפורמט YYYY-MM-DD"
-
-#: templates/create.html:408 templates/multiview.html:274
-#: templates/view.html:267
-msgid "Original site name"
-msgstr "שם האתר המקורי"
-=======
 msgid "If you have a photo of this person, upload it or enter its URL address."
 msgstr "אם יש לך תמונה של אדם זה, טען אותו או הזן את כתובת האתר של התמונה."
 
@@ -1052,101 +511,28 @@
 msgstr ""
 "תוכל <a target=\"_blank\" href=\"%(view_url)s\">להציג את הרשומה</a> לפני "
 "שתמחק אותה."
->>>>>>> 019a7f2e
-
-#: templates/delete.html:23
-#, python-format
-msgid ""
-"\n"
-"      Are you sure you want to delete the record for \"%(first_name)s %"
-"(last_name)s\"?\n"
-"    "
-msgstr ""
-"\n"
-"      האם אתה בטוח שברצונך למחוק את הרשומה עבור \"%(first_name)s %(last_name)"
-"s\"?\n"
-"    "
-
-<<<<<<< HEAD
-#: templates/delete.html:30
-msgid ""
-"\n"
-"      If you proceed with deletion,\n"
-"      this record will no longer be searchable or viewable on this site.\n"
-"    "
-msgstr ""
-"\n"
-"      אם תמשיך בתהליך המחיקה,\n"
-"      לא תוכל עוד לחפש או להציג את הרשומה באתר זה.\n"
-"    "
-
-#: templates/delete.html:35
-#, python-format
-msgid ""
-"\n"
-"      This record is a copy of a record from another source.\n"
-"      You can delete the record here,\n"
-"      but please be aware that\n"
-"      we might later receive another copy of it from the original source.\n"
-"\n"
-"      <p>\n"
-"      If you would like it permanently deleted,\n"
-"      please contact the original source.\n"
-"      You can view the original record at\n"
-"      <a href=\"%(source_url)s\">%(source_name)s</a>.\n"
-"    "
-msgstr ""
-"\n"
-"      רשומה זו היא עותק של רשומה ממקור אחר.\n"
-"      תוכל למחוק את הרשומה כאן,\n"
-"      אך שים לב \n"
-"      כי ייתכן שנקבל עותק אחר של רשומה זו מהמקור עצמו.\n"
-"\n"
-"      <p>\n"
-"      אם אתה רוצה למחוק רשומה זו לצמיתות,\n"
-"      צור קשר עם המקור עצמו.\n"
-"      תוכל להציג את הרשומה המקורית בכתובת\n"
-"      <a href=\"%(source_url)s\">%(source_name)s</a>.\n"
-"    "
-
-#: templates/delete.html:48
-#, python-format
-msgid ""
-"You can <a target=\"_blank\" href=\"%(view_url)s\">view the record</a> "
-"before deleting it."
-msgstr ""
-"תוכל <a target=\"_blank\" href=\"%(view_url)s\">להציג את הרשומה</a> לפני "
-"שתמחק אותה."
-
-#: templates/delete.html:51
+
 msgid "Reason for deletion:"
 msgstr "הסיבה למחיקה:"
 
-#: templates/delete.html:54
 msgid "I do not want my information online anymore."
 msgstr "אני לא מעוניין יותר שהמידע שלי יופיע באופן מקוון."
 
-#: templates/delete.html:56
 msgid "I have received spam."
 msgstr "קיבלתי דואר זבל."
 
-#: templates/delete.html:58
 msgid "This record is inappropriate."
 msgstr "רשומה זו אינה הולמת."
 
-#: templates/delete.html:60
 msgid "This record is spam."
 msgstr "רשומה זו היא דואר זבל."
 
-#: templates/delete.html:62
 msgid "This record has served its purpose."
 msgstr "רשומה זו השיגה את  מטרתה."
 
-#: templates/delete.html:69
 msgid "Yes, delete the record"
 msgstr "כן, מחק את הרשומה"
 
-#: templates/deletion_email_for_note_author.txt:4
 #, python-format
 msgid ""
 "\n"
@@ -1163,7 +549,6 @@
 "אנו מודיעים לך על המחיקה משום שכתובת הדוא\"ל שלך\n"
 "מציינת שאתה המחבר של הערה ברשומה זו.\n"
 
-#: templates/deletion_email_for_person_author.txt:4
 #, python-format
 msgid ""
 "\n"
@@ -1196,89 +581,12 @@
 "\n"
 "לאחר %(days_until_deletion)s ימים, הרשומה תימחק לצמיתות.\n"
 
-#: templates/embed.html:21
 msgid "Embedding the Application"
 msgstr "מטביע את היישום"
 
-#: templates/embed.html:22
 msgid "Copy and paste the following HTML code to put this tool on your site"
 msgstr "העתק והדבק את קוד ה-HTML הבא כי להוסף כלי זה לאתר שלך"
 
-#: templates/embed.html:30
-=======
-msgid "I do not want my information online anymore."
-msgstr "אני לא מעוניין יותר שהמידע שלי יופיע באופן מקוון."
-
-msgid "I have received spam."
-msgstr "קיבלתי דואר זבל."
-
-msgid "This record is inappropriate."
-msgstr "רשומה זו אינה הולמת."
-
-msgid "This record is spam."
-msgstr "רשומה זו היא דואר זבל."
-
-msgid "This record has served its purpose."
-msgstr "רשומה זו השיגה את  מטרתה."
-
-msgid "Yes, delete the record"
-msgstr "כן, מחק את הרשומה"
-
-#, python-format
-msgid ""
-"\n"
-"A user has deleted the record for \"%(first_name)s %(last_name)s\"\n"
-"at %(site_url)s.\n"
-"\n"
-"We are notifying you of the deletion because your e-mail address is\n"
-"recorded as the author of a note on this record.\n"
-msgstr ""
-"\n"
-"משתמש מחק את הרשומה עבור \"%(first_name)s %(last_name)s\"\n"
-"בכתובת %(site_url)s.\n"
-"\n"
-"אנו מודיעים לך על המחיקה משום שכתובת הדוא\"ל שלך\n"
-"מציינת שאתה המחבר של הערה ברשומה זו.\n"
-
-#, python-format
-msgid ""
-"\n"
-"A user has deleted the record for \"%(first_name)s %(last_name)s\"\n"
-"at %(site_url)s.\n"
-"\n"
-"We are notifying you of the deletion because your e-mail address is\n"
-"recorded as the author of this record.\n"
-"\n"
-"NOTE: If you believe this record was deleted in error, you can\n"
-"restore it by following this link within the next %(days_until_deletion)s "
-"days:\n"
-"\n"
-"    %(restore_url)s\n"
-"\n"
-"After %(days_until_deletion)s days, the record will be permanently deleted.\n"
-msgstr ""
-"\n"
-"משתמש מחק את הרשומה עבור \"%(first_name)s %(last_name)s\"\n"
-"בכתובת %(site_url)s.\n"
-"\n"
-"אנו מודיעים לך על המחיקה משום שכתובת הדוא\"ל שלך\n"
-"מציינת שאתה המחבר של רשומה זו.\n"
-"\n"
-"הערה: אם לדעתך רשומה זו נמחקה בשוגג, תוכל\n"
-"לשחזר אותה על ידי הפעלת קישור זה במהלך %(days_until_deletion)s הימים "
-"הקרובים:\n"
-"\n"
-"    %(restore_url)s\n"
-"\n"
-"לאחר %(days_until_deletion)s ימים, הרשומה תימחק לצמיתות.\n"
-
-msgid "Embedding the Application"
-msgstr "מטביע את היישום"
-
-msgid "Copy and paste the following HTML code to put this tool on your site"
-msgstr "העתק והדבק את קוד ה-HTML הבא כי להוסף כלי זה לאתר שלך"
-
->>>>>>> 019a7f2e
 #, python-format
 msgid ""
 "Or add to your site as a %(gadget_link_html)sGoogle Gadget%(link_end_html)s."
@@ -1286,10 +594,6 @@
 "לחלופין, הוסף לאתר בתור %(gadget_link_html)sגאדג'ט של Google%(link_end_html)"
 "s."
 
-<<<<<<< HEAD
-#: templates/embed.html:32
-=======
->>>>>>> 019a7f2e
 #, python-format
 msgid ""
 "These gadgets are made available under the %(apache_link_html)sApache 2.0 "
@@ -1298,10 +602,6 @@
 "גאדג'טים אלה זמינים ב%(apache_link_html)sרשיון Apache, גרסה 2.0%"
 "(link_end_html)s."
 
-<<<<<<< HEAD
-#: templates/embed.html:35
-=======
->>>>>>> 019a7f2e
 #, python-format
 msgid ""
 "More information for developers can now be found %(developers_link_html)shere"
@@ -1310,304 +610,133 @@
 "כעת ניתן למצוא מידע נוסף למפתחים %(developers_link_html)sכאן%(link_end_html)"
 "s."
 
-<<<<<<< HEAD
-#: templates/embed.html:39
 msgid "Close window"
 msgstr "סגור חלון"
 
-#: templates/flag_note.html:23
 msgid "Are you sure this note isn't spam?"
 msgstr "האם אתה בטוח שהערה זו אינה דואר זבל?"
 
-#: templates/flag_note.html:25
 msgid "Are you sure you want to mark this note as spam?"
 msgstr "האם אתה בטוח שברצונך לסמן הערה זו כדואר זבל?"
 
-#: templates/flag_note.html:41
 msgid "The reason this note is being marked as spam:"
 msgstr "הסיבה שהערה זו סומנה כדואר זבל היא:"
 
-#: templates/flag_note.html:44
 msgid "I prefer not to specify."
 msgstr "אני מעדיף שלא לציין."
 
-#: templates/flag_note.html:46
 msgid "This note is spam."
 msgstr "הערה זו היא דואר זבל."
 
-#: templates/flag_note.html:48
 msgid "This note is inappropriate."
 msgstr "הערה זו אינה הולמת."
 
-#: templates/flag_note.html:50
 msgid "I have received spam due to this note."
 msgstr "קיבלתי דואר זבל בשל הערה זו."
 
-#: templates/flag_note.html:52
 msgid "This note is incorrect or untrue."
 msgstr "הערה זו שגויה או שקרית."
 
-#: templates/flag_note.html:61
 msgid "Yes, update the note"
 msgstr "כן, עדכן את ההערה"
 
-#: templates/main.html:22
 msgid "What is your situation?"
 msgstr "מה המצב שלך?"
 
-#: templates/main.html:28 templates/query_form.html:20
 msgid "I'm looking for someone"
 msgstr "אני מחפש מישהו"
 
-#: templates/main.html:33 templates/query_form.html:13
 msgid "I have information about someone"
 msgstr "יש לי מידע על מישהו"
 
-#: templates/main.html:40
-=======
-msgid "Close window"
-msgstr "סגור חלון"
-
-msgid "Are you sure this note isn't spam?"
-msgstr "האם אתה בטוח שהערה זו אינה דואר זבל?"
-
-msgid "Are you sure you want to mark this note as spam?"
-msgstr "האם אתה בטוח שברצונך לסמן הערה זו כדואר זבל?"
-
-msgid "The reason this note is being marked as spam:"
-msgstr "הסיבה שהערה זו סומנה כדואר זבל היא:"
-
-msgid "I prefer not to specify."
-msgstr "אני מעדיף שלא לציין."
-
-msgid "This note is spam."
-msgstr "הערה זו היא דואר זבל."
-
-msgid "This note is inappropriate."
-msgstr "הערה זו אינה הולמת."
-
-msgid "I have received spam due to this note."
-msgstr "קיבלתי דואר זבל בשל הערה זו."
-
-msgid "This note is incorrect or untrue."
-msgstr "הערה זו שגויה או שקרית."
-
-msgid "Yes, update the note"
-msgstr "כן, עדכן את ההערה"
-
-msgid "What is your situation?"
-msgstr "מה המצב שלך?"
-
-msgid "I'm looking for someone"
-msgstr "אני מחפש מישהו"
-
-msgid "I have information about someone"
-msgstr "יש לי מידע על מישהו"
-
->>>>>>> 019a7f2e
 #, python-format
 msgid "Currently tracking about %(num_people)s records."
 msgstr "מבצע כעת מעקב אחר כ-%(num_people)s רשומות."
 
-<<<<<<< HEAD
-#: templates/multiview.html:37
 msgid "Compare these records"
 msgstr "השווה רשומות אלה"
 
-#: templates/multiview.html:121 templates/view.html:124
 msgid "Physical characteristics"
 msgstr "תכונות פיזיות"
 
-#: templates/multiview.html:125 templates/view.html:127
 msgid "Sex"
 msgstr "מין"
 
-#: templates/multiview.html:131 templates/view.html:133
 msgid "Date of birth"
 msgstr "תאריך לידה"
 
-#: templates/multiview.html:137 templates/view.html:138
 msgid "Age"
 msgstr "גיל"
 
-#: templates/multiview.html:144 templates/results.html:98
-#: templates/view.html:146
 msgid "Home address"
 msgstr "כתובת בבית"
 
-#: templates/multiview.html:182 templates/view.html:180
 msgid "Other information"
 msgstr "מידע אחר"
 
-#: templates/multiview.html:216 templates/view.html:211
 msgid "Source of this record"
 msgstr "מקור רשומה זו"
 
-#: templates/multiview.html:220 templates/view.html:214
 msgid "Author's name"
 msgstr "שם המחבר"
 
-#: templates/multiview.html:234 templates/multiview.html.py:250
-#: templates/note.html:59 templates/note.html.py:70 templates/note.html:115
-#: templates/note.html.py:130 templates/view.html:225
-#: templates/view.html.py:238
 msgid "(click to reveal)"
 msgstr "(לחץ כדי להציג)"
 
-#: templates/multiview.html:259 templates/view.html:245
 msgid "Original URL"
 msgstr "כתובת אתר מקורית"
 
-#: templates/multiview.html:263 templates/view.html:248
 msgid "Link"
 msgstr "קישור"
 
-#: templates/note.html:21
 msgid "Posted by"
 msgstr "פורסם על ידי"
 
-#: templates/note.html:25
 msgid "(unknown)"
 msgstr "(לא ידוע)"
 
-#: templates/note.html:27
 msgid "on"
 msgstr "בתאריך"
 
-#: templates/note.html:29
-=======
-msgid "Compare these records"
-msgstr "השווה רשומות אלה"
-
-msgid "Physical characteristics"
-msgstr "תכונות פיזיות"
-
-msgid "Sex"
-msgstr "מין"
-
-msgid "Date of birth"
-msgstr "תאריך לידה"
-
-msgid "Age"
-msgstr "גיל"
-
-msgid "Home address"
-msgstr "כתובת בבית"
-
-msgid "Other information"
-msgstr "מידע אחר"
-
-msgid "Source of this record"
-msgstr "מקור רשומה זו"
-
-msgid "Author's name"
-msgstr "שם המחבר"
-
-msgid "(click to reveal)"
-msgstr "(לחץ כדי להציג)"
-
-msgid "Original URL"
-msgstr "כתובת אתר מקורית"
-
-msgid "Link"
-msgstr "קישור"
-
-msgid "Posted by"
-msgstr "פורסם על ידי"
-
-msgid "(unknown)"
-msgstr "(לא ידוע)"
-
-msgid "on"
-msgstr "בתאריך"
-
->>>>>>> 019a7f2e
 msgid "at"
 msgstr "בשעה"
 
-#: templates/note.html:35
 msgid "This note has been marked as spam."
 msgstr "הערה זו סומנה כדואר זבל."
 
-<<<<<<< HEAD
-#: templates/note.html:38
 msgid "Reveal note"
 msgstr "חשוף הערה"
 
-#: templates/note.html:41
 msgid "Hide note"
 msgstr "הסתר הערה"
 
-#: templates/note.html:44
 msgid "Not spam"
 msgstr "לא דואר זבל"
 
-#: templates/note.html:49
 msgid "Report spam"
 msgstr "דווח על דואר זבל"
 
-#: templates/note.html:54
 msgid "E-mail"
 msgstr "דוא\"ל"
 
-#: templates/note.html:65
-=======
-msgid "Reveal note"
-msgstr "חשוף הערה"
-
-msgid "Hide note"
-msgstr "הסתר הערה"
-
-msgid "Not spam"
-msgstr "לא דואר זבל"
-
-msgid "Report spam"
-msgstr "דווח על דואר זבל"
-
-msgid "E-mail"
-msgstr "דוא\"ל"
-
->>>>>>> 019a7f2e
 msgid "Phone"
 msgstr "טלפון"
 
-#: templates/note.html:85
 msgid "This record is a duplicate of"
 msgstr "רשומה זו היא כפולה של"
 
-<<<<<<< HEAD
-#: templates/note.html:93 templates/person_status_update_email.txt:12
-#: templates/results.html:116
 msgid "Status"
 msgstr "מצב "
 
-#: templates/note.html:102 templates/person_status_update_email.txt:13
 msgid "This person has been in contact with someone"
 msgstr "אדם זה היה בקשר עם מישהו"
 
-#: templates/note.html:108
 msgid "Missing person's current e-mail address"
 msgstr "כתובת הדוא\"ל הנוכחית של הנעדר"
 
-#: templates/note.html:123
 msgid "Missing person's current phone number"
 msgstr "מספר הטלפון הנוכחי של הנעדר"
 
-#: templates/person_status_update_email.txt:4
-=======
-msgid "Status"
-msgstr "מצב "
-
-msgid "This person has been in contact with someone"
-msgstr "אדם זה היה בקשר עם מישהו"
-
-msgid "Missing person's current e-mail address"
-msgstr "כתובת הדוא\"ל הנוכחית של הנעדר"
-
-msgid "Missing person's current phone number"
-msgstr "מספר הטלפון הנוכחי של הנעדר"
-
->>>>>>> 019a7f2e
 #, python-format
 msgid ""
 "\n"
@@ -1618,26 +747,14 @@
 "משתמש פרסם עדכון סטטוס עבור \"%(first_name)s %(last_name)s\" בכתובת %"
 "(site_url)s:"
 
-<<<<<<< HEAD
-#: templates/person_status_update_email.txt:10
-=======
->>>>>>> 019a7f2e
 #, fuzzy
 msgid "This record is a duplicate of another record:"
 msgstr "רשומה זו היא כפולה של"
 
-<<<<<<< HEAD
-#: templates/person_status_update_email.txt:17
-=======
->>>>>>> 019a7f2e
 #, python-format
 msgid "You can view the full record at %(view_url)s"
 msgstr "תוכל להציג את הרשומה המלאה בכתובת %(view_url)s"
 
-<<<<<<< HEAD
-#: templates/person_status_update_email.txt:20
-=======
->>>>>>> 019a7f2e
 #, python-format
 msgid ""
 "You received this notification because you have subscribed to updates on "
@@ -1647,47 +764,27 @@
 "קיבלת התראה זו משום שנרשמת לקבלת עדכונים על אדם זה. \n"
 "כדי לבטל את הרישום, הפעל קישור זה: %(unsubscribe_link)s"
 
-<<<<<<< HEAD
-#: templates/query_form.html:15
 msgid "Enter the person's given and family names."
 msgstr "הזן את השם הפרטי ושם המשפחה של האדם."
 
-#: templates/query_form.html:17
 msgid "Enter the person's name."
 msgstr "הזן את השם של האדם."
 
-#: templates/query_form.html:21
 msgid "Enter the person's name or parts of the name."
 msgstr "הזן את שם האדם או חלקים משמו."
 
-#: templates/query_form.html:96
-=======
-msgid "Enter the person's given and family names."
-msgstr "הזן את השם הפרטי ושם המשפחה של האדם."
-
-msgid "Enter the person's name."
-msgstr "הזן את השם של האדם."
-
-msgid "Enter the person's name or parts of the name."
-msgstr "הזן את שם האדם או חלקים משמו."
-
->>>>>>> 019a7f2e
 msgid ""
 "More than 100 results; only showing the first 100.  Try entering more of the "
 "name"
 msgstr ""
 "מעל 100 תוצאות; מציג רק את ה-100 הראשונות.  נסה להזין חלק גדול יותר מהשם"
 
-<<<<<<< HEAD
-#: templates/query_form.html:103
 msgid "Provide information about this person"
 msgstr "ספק מידע על אדם זה"
 
-#: templates/query_form.html:107 templates/query_form.html.py:110
 msgid "Search for this person"
 msgstr "חפש אדם זה"
 
-#: templates/restoration_email.txt:4
 #, python-format
 msgid ""
 "\n"
@@ -1710,138 +807,53 @@
 "אנו מודיעים לך על כך משום שכתובת הדוא\"ל שלך משויכת לרשומה\n"
 "או להערה ברשומה של אדם זה.\n"
 
-#: templates/restore.html:22
-=======
-msgid "Provide information about this person"
-msgstr "ספק מידע על אדם זה"
-
-msgid "Search for this person"
-msgstr "חפש אדם זה"
-
-#, python-format
-msgid ""
-"\n"
-"The author of the record for \"%(first_name)s %(last_name)s\"\n"
-"(which was previously deleted) has restored the record.  To view the\n"
-"record, follow this link:\n"
-"\n"
-"    %(record_url)s\n"
-"\n"
-"We are notifying you because your e-mail address is associated with this\n"
-"person record or a note on the record.\n"
-msgstr ""
-"\n"
-"המחבר של הרשומה עבור \"%(first_name)s %(last_name)s\"\n"
-"(שנמחקה בעבר) שיחזר את הרשומה.  כדי להציג את\n"
-"הרשומה, הפעל קישור זה:\n"
-"\n"
-"    %(record_url)s\n"
-"\n"
-"אנו מודיעים לך על כך משום שכתובת הדוא\"ל שלך משויכת לרשומה\n"
-"או להערה ברשומה של אדם זה.\n"
-
->>>>>>> 019a7f2e
 msgid "Are you sure you want to restore this record from deletion?"
 msgstr "האם אתה בטוח שברצונך לשחזר רשומה זו מהמחיקה?"
 
-#: templates/restore.html:31
 msgid "Yes, restore this record"
 msgstr "כן, שחזר רשומה זו"
 
-<<<<<<< HEAD
-#: templates/results.html:23
 msgid "Search Results for"
 msgstr "תוצאות חיפוש עבור"
 
-#: templates/results.html:28
 msgid "Records Similar to"
 msgstr "רשומות אשר דומות ל"
 
-#: templates/results.html:33 templates/results.html.py:43
 msgid "There is one existing record with a similar name."
 msgstr "קיימת רשומה אחת עם שם דומה."
 
-#: templates/results.html:35
 msgid "There are some existing records with similar names."
 msgstr "קיימות כמה רשומות עם שמות דומים."
 
-#: templates/results.html:37
-=======
-msgid "Search Results for"
-msgstr "תוצאות חיפוש עבור"
-
-msgid "Records Similar to"
-msgstr "רשומות אשר דומות ל"
-
-msgid "There is one existing record with a similar name."
-msgstr "קיימת רשומה אחת עם שם דומה."
-
-msgid "There are some existing records with similar names."
-msgstr "קיימות כמה רשומות עם שמות דומים."
-
->>>>>>> 019a7f2e
 msgid "Please check whether it matches the person you were planning to report."
 msgstr "בדוק אם יש התאמה לאדם שהתכוונת לדווח עליו."
 
-#: templates/results.html:45
 #, python-format
 msgid "There are %(num_results)s existing records with similar names."
 msgstr "קיימות %(num_results)s רשומות עם שמות דומים."
 
-<<<<<<< HEAD
-#: templates/results.html:49
 msgid "Click here to view results."
 msgstr "לחץ כאן כדי להציג את התוצאות."
 
-#: templates/results.html:53
 msgid "To view or add information, select a name below."
 msgstr "כדי להציג או להוסיף מידע, בחר שם בהמשך."
 
-#: templates/results.html:54
 msgid "Switch to duplicate marking mode"
 msgstr "עבור למצב סימון כפול"
 
-#: templates/results.html:55
 msgid "Switch to normal view mode"
 msgstr "עבור למצב תצוגה רגילה"
 
-#: templates/results.html:123 templates/view.html:60
-=======
-msgid "Click here to view results."
-msgstr "לחץ כאן כדי להציג את התוצאות."
-
-msgid "To view or add information, select a name below."
-msgstr "כדי להציג או להוסיף מידע, בחר שם בהמשך."
-
-msgid "Switch to duplicate marking mode"
-msgstr "עבור למצב סימון כפול"
-
-msgid "Switch to normal view mode"
-msgstr "עבור למצב תצוגה רגילה"
-
->>>>>>> 019a7f2e
 #, fuzzy
 msgid "Provided by:"
 msgstr "פורסם על ידי"
 
-<<<<<<< HEAD
-#: templates/results.html:136
 msgid "Select up to 3 records to mark as duplicate:"
 msgstr "בחר עד 3 רשומות לסימון ככפולות:"
 
-#: templates/results.html:144
 msgid "Records selected"
 msgstr "רשומות נבחרו"
 
-#: templates/results.html:154
-=======
-msgid "Select up to 3 records to mark as duplicate:"
-msgstr "בחר עד 3 רשומות לסימון ככפולות:"
-
-msgid "Records selected"
-msgstr "רשומות נבחרו"
-
->>>>>>> 019a7f2e
 msgid ""
 "If none of these records match the person you had in mind, you can click "
 "below to create a new record."
@@ -1849,96 +861,46 @@
 "אם רשומות אלה אינן תואמות לאדם שאתה מחפש, תוכל ללחוץ בהמשך כדי ליצור רשומה "
 "חדשה."
 
-<<<<<<< HEAD
-#: templates/results.html:158
 msgid "No results found for"
 msgstr "לא נמצאו תוצאות עבור"
 
-#: templates/results.html:161
 msgid "We have nothing matching your search."
 msgstr "לא נמצאו רשומות התואמות לפרטי החיפוש שלך."
 
-#: templates/results.html:165 templates/small-create.html:23
 msgid "Follow this link to create a new record"
 msgstr "הפעל קישור זה כדי ליצור רשומה חדשה"
 
-#: templates/results.html:180 templates/small-create.html:20
 msgid "Create a new record for"
 msgstr "צור רשומה חדשה עבור"
 
-#: templates/results.html:182
 msgid "Create a new record for a missing person"
 msgstr "צור רשומה חדשה עבור אדם נעדר"
 
-#: templates/reveal.html:21
 msgid "Show sensitive information"
 msgstr "הצג מידע רגיש"
 
-#: templates/reveal.html:29
 msgid "Proceed"
 msgstr "המשך"
 
-#: templates/subscribe.html:21 templates/view.html:312
-=======
-msgid "No results found for"
-msgstr "לא נמצאו תוצאות עבור"
-
-msgid "We have nothing matching your search."
-msgstr "לא נמצאו רשומות התואמות לפרטי החיפוש שלך."
-
-msgid "Follow this link to create a new record"
-msgstr "הפעל קישור זה כדי ליצור רשומה חדשה"
-
-msgid "Create a new record for"
-msgstr "צור רשומה חדשה עבור"
-
-msgid "Create a new record for a missing person"
-msgstr "צור רשומה חדשה עבור אדם נעדר"
-
-msgid "Show sensitive information"
-msgstr "הצג מידע רגיש"
-
-msgid "Proceed"
-msgstr "המשך"
-
->>>>>>> 019a7f2e
 msgid "Subscribe to updates about this person"
 msgstr "הירשם לקבלת עדכונים על אדם זה"
 
-#: templates/subscribe_captcha.html:22
 #, python-format
 msgid "Subscribe to updates about %(first_name)s %(last_name)s"
 msgstr "הירשם לקבלת עדכונים על %(first_name)s %(last_name)s"
 
-<<<<<<< HEAD
-#: templates/subscribe_captcha.html:24
 msgid "Please confirm your e-mail address to subscribe to updates"
 msgstr "אשר את כתובת הדוא\"ל שלך כדי להירשם לקבלת עדכונים"
 
-#: templates/subscribe_captcha.html:26
 msgid "Please enter your e-mail address to subscribe to updates"
 msgstr "הזן את כתובת הדוא\"ל שלך כדי להירשם לקבלת עדכונים"
 
-#: templates/subscribe_captcha.html:30
 msgid "Your e-mail address:"
 msgstr "כתובת הדוא\"ל שלך:"
 
-#: templates/subscribe_captcha.html:40
-=======
-msgid "Please confirm your e-mail address to subscribe to updates"
-msgstr "אשר את כתובת הדוא\"ל שלך כדי להירשם לקבלת עדכונים"
-
-msgid "Please enter your e-mail address to subscribe to updates"
-msgstr "הזן את כתובת הדוא\"ל שלך כדי להירשם לקבלת עדכונים"
-
-msgid "Your e-mail address:"
-msgstr "כתובת הדוא\"ל שלך:"
-
->>>>>>> 019a7f2e
 msgid "Subscribe"
 msgstr "הירשם"
 
-#: templates/subscription_confirmation_email.txt:4
 #, python-format
 msgid ""
 "\n"
@@ -1956,77 +918,35 @@
 "תוכל להציג את הרשומה המלאה בכתובת %(view_url)s\n"
 "\n"
 "כדי לבטל את הרישום, הפעל קישור זה: %(unsubscribe_link)s\n"
-<<<<<<< HEAD
-
-#: templates/view.html:58
+
 msgid "Identifying information"
 msgstr "מידע מזהה"
 
-#: templates/view.html:115
 msgid "Note: Alternate names may be machine generated and may not be accurate."
 msgstr ""
 
-#: templates/view.html:171
 msgid "Home country"
 msgstr "ארץ מוצא"
 
-#: templates/view.html:260
 #, fuzzy
 msgid "Expiry date of this record"
 msgstr "מקור רשומה זו"
 
-#: templates/view.html:280
 msgid "Possible duplicates"
 msgstr "רשומות כפולות אפשריות"
 
-#: templates/view.html:320
 msgid "Back to results list"
 msgstr "בחזרה לרשימת התוצאות"
 
-#: templates/view.html:331
 msgid "Status updates for this person"
 msgstr "עדכונים לגבי מצבו של אדם זה"
 
-#: templates/view.html:333 templates/view.html.py:345
-=======
-
-msgid "Identifying information"
-msgstr "מידע מזהה"
-
-msgid "Note: Alternate names may be machine generated and may not be accurate."
-msgstr ""
-
-msgid "Home country"
-msgstr "ארץ מוצא"
-
-#, fuzzy
-msgid "Expiry date of this record"
-msgstr "מקור רשומה זו"
-
-msgid "Possible duplicates"
-msgstr "רשומות כפולות אפשריות"
-
-msgid "Back to results list"
-msgstr "בחזרה לרשימת התוצאות"
-
-msgid "Status updates for this person"
-msgstr "עדכונים לגבי מצבו של אדם זה"
-
->>>>>>> 019a7f2e
 #, fuzzy
 msgid "Feed of updates about this person"
 msgstr "עדכונים לגבי מצבו של אדם זה"
 
-<<<<<<< HEAD
-#: templates/view.html:343
 msgid "No status updates have been posted"
 msgstr "לא פורסמו עדכונים לגבי מצבו של האדם"
 
-#: templates/view.html:359
-=======
-msgid "No status updates have been posted"
-msgstr "לא פורסמו עדכונים לגבי מצבו של האדם"
-
->>>>>>> 019a7f2e
 msgid "Delete this record"
 msgstr "מחק רשומה זו"