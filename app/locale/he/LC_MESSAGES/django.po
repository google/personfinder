# Copyright 2010 Google Inc.
#
# Licensed under the Apache License, Version 2.0 (the "License"); you may
# not use this file except in compliance with the License.  You may obtain
# a copy of the License at: http://www.apache.org/licenses/LICENSE-2.0
# Unless required by applicable law or agreed to in writing, software
# distributed under the License is distributed on an "AS IS" BASIS,
# WITHOUT WARRANTIES OR CONDITIONS OF ANY KIND, either express or implied.
# See the License for the specific language governing permissions and
# limitations under the License.
msgid ""
msgstr ""
"Project-Id-Version: PACKAGE VERSION\n"
"Report-Msgid-Bugs-To: \n"
"POT-Creation-Date: 2000-01-01 00:00+0000\n"
"PO-Revision-Date: YEAR-MO-DA HO:MI+ZONE\n"
"Last-Translator: FULL NAME <EMAIL@ADDRESS>\n"
"Language-Team: LANGUAGE <LL@li.org>\n"
"MIME-Version: 1.0\n"
"Content-Type: text/plain; charset=utf-8\n"
"Content-Transfer-Encoding: 8bit\n"
"Generated-By: Babel None\n"

msgid ""
"\n"
"\n"
"  To ensure that notes are only disabled or enabled with the record "
"author's\n"
"  permission, a confirmation message will be sent to the record author.\n"
"  If you are the author, check your e-mail after clicking the button "
"below.\n"
"\n"
"  "
msgstr ""
"\n"
"\n"
"  כדי להבטיח שהערות מושבתות או מופעלות רק באישורו של מחבר הרשומה, תישלח "
"הודעת אישור למחבר הרשומה. אם אתה המחבר, בדוק את תיבת הדוא\"ל שלך לאחר "
"שתלחץ על הלחצן בהמשך.\n"
"\n"
"  "

#, python-format
msgid ""
"\n"
"\n"
"Dear %(author_name)s,\n"
"\n"
"A user has requested enabling notes on the record for\n"
"\"%(full_name)s\".\n"
"\n"
"Your e-mail address is recorded as the author of this record.  To enable "
"notes\n"
"on this record, follow this link within 3 days:\n"
"\n"
"   %(confirm_url)s\n"
"\n"
msgstr ""
"\n"
"\n"
"שלום %(author_name)s,\n"
"\n"
"משתמש ביקש להפעיל הערות ברשומה עבור \"%(full_name)s\".\n"
"\n"
"כתובת הדוא\"ל שלך מופיעה כמחבר הרשומה הזו. כדי להפעיל הערות ברשומה הזו, "
"הפעל את הקישור הבא תוך 3 ימים:\n"
"\n"
" %(confirm_url)s\n"
"\n"

#, python-format
msgid ""
"\n"
"\n"
"Dear %(author_name)s,\n"
"\n"
"A user has requested that you disable notes on the record for\n"
"\"%(full_name)s\".\n"
"\n"
"Your e-mail address is recorded as the author of this record.  To disable"
" notes\n"
"on this record, follow this link within 3 days:\n"
"\n"
"   %(confirm_url)s\n"
"\n"
msgstr ""
"\n"
"\n"
"שלום %(author_name)s,\n"
"\n"
"משתמש ביקש להשבית הערות ברשומה עבור \"%(full_name)s\".\n"
"\n"
"כתובת הדוא\"ל שלך מופיעה כמחבר הרשומה הזו. כדי להשבית הערות ברשומה הזו, "
"הפעל את הקישור הבא תוך 3 ימים:\n"
"\n"
"  %(confirm_url)s\n"
"\n"

#, python-format
msgid ""
"\n"
"\n"
"Dear %(author_name)s,\n"
"You just entered a note on the record for \"%(full_name)s\".  \n"
"To publish your note, follow this link within 3 days:\n"
"\n"
"   %(confirm_url)s\n"
"\n"
msgstr ""
"\n"
"\n"
"שלום %(author_name)s,\n"
"זה עתה הזנת הערה ברשומה עבור \"%(full_name)s\".\n"
"כדי לפרסם את ההערה שלך, הפעל את הקישור הבא תוך 3 ימים:\n"
"\n"
" %(confirm_url)s\n"
"\n"

#, python-format
msgid ""
"\n"
"                    Warning: this record will expire in less than "
"%(expiration_days)s days.\n"
"                  "
msgstr ""
"\n"
"                    אזהרה: התוקף של הרשומה הזו יפוג בתוך פחות "
"מ-%(expiration_days)s ימים.\n"
"                  "

msgid ""
"\n"
"                    Warning: this record will expire in less than a day.\n"
"                  "
msgstr ""
"\n"
"                    אזהרה: התוקף של הרשומה הזו יפוג בתוך פחות מיום.\n"
"                  "

#, python-format
msgid ""
"\n"
<<<<<<< HEAD
=======
"            %(dup_count)s records selected\n"
"          "
msgstr ""
"\n"
"            %(dup_count)s רשומות נבחרו\n"
"          "

#, python-format
msgid ""
"\n"
"        Records Similar to: %(full_name)s\n"
"      "
msgstr ""
"\n"
"        רשומות דומות ל: %(full_name)s\n"
"      "

#, python-format
msgid ""
"\n"
"        Search Results for: %(query)s\n"
"      "
msgstr ""
"\n"
"        תוצאות חיפוש עבור: %(query)s\n"
"      "

#, python-format
msgid ""
"\n"
>>>>>>> 11e03f51
"      Are you sure you want to delete the record for \"%(full_name)s\"?\n"
"    "
msgstr ""
"\n"
"      האם אתה בטוח שברצונך למחוק את הרשומה עבור \"%(full_name)s\"?\n"
"    "

#, python-format
msgid ""
"\n"
"      Are you sure you want to disable notes on \"%(full_name)s\"?\n"
"    "
msgstr ""
"\n"
"      האם אתה בטוח שברצונך להשבית הערות ב-\"%(full_name)s\"?\n"
"    "

#, python-format
msgid ""
"\n"
"      Are you sure you want to disable notes on the record of "
"\"%(full_name)s\"?\n"
"    "
msgstr ""
"\n"
"      האם אתה בטוח שברצונך להשבית הערות ברשומה של \"%(full_name)s\"?\n"
"    "

#, python-format
msgid ""
"\n"
"      Are you sure you want to enable notes on \"%(full_name)s\"?\n"
"    "
msgstr ""
"\n"
"      האם אתה בטוח שברצונך להפעיל הערות ב-\"%(full_name)s\"?\n"
"    "

#, python-format
msgid ""
"\n"
"      Are you sure you want to extend the expiration for record "
"\"%(full_name)s\"?\n"
"    "
msgstr ""
"\n"
"      האם אתה בטוח שברצונך לדחות את תאריך התפוגה עבור הרשומה "
"\"%(full_name)s\"?\n"
"    "

msgid ""
"\n"
"      Confirm your note\n"
"    "
msgstr ""
"\n"
"      אשר את ההערה שלך\n"
"    "

msgid ""
"\n"
"      If you proceed with deletion,\n"
"      this record will no longer be searchable or viewable on this site.\n"
"    "
msgstr ""
"\n"
"      אם תמשיך בתהליך המחיקה,\n"
"    לא תוכל עוד לחפש או להציג את הרשומה באתר הזה.\n"
"    "

#, python-format
msgid ""
"\n"
"      If you would like it permanently deleted,\n"
"      please contact the original source.\n"
"      You can view the original record at\n"
"      %(begin_tag)s%(source_name)s%(end_tag)s.\n"
"    "
msgstr ""
"\n"
"      אם ברצונך למחוק אותה לצמיתות,\n"
"     פנה למקור.\n"
"     תוכל להציג את הרשומה המקורית "
"ב-%(begin_tag)s%(source_name)s%(end_tag)s.\n"
"    "

#, python-format
msgid ""
"\n"
<<<<<<< HEAD
=======
"      No results found for: %(query)s\n"
"    "
msgstr ""
"\n"
"      לא נמצאו תוצאות עבור: %(query)s\n"
"    "

#, python-format
msgid ""
"\n"
>>>>>>> 11e03f51
"      The URL you entered doesn't look like a valid %(website)s profile "
"URL.\n"
"      Please go to this person's profile page on %(website)s, then copy "
"and paste\n"
"      that URL here.\n"
"      "
msgstr ""
"\n"
"      כתובת האתר שהזנת לא נראית כמו כתובת אתר חוקית של פרופיל "
"%(website)s.\n"
"     עבור לדף הפרופיל של האדם הזה ב-%(website)s ולאחר מכן העתק והדבק את "
"כתובת האתר כאן.\n"
"      "

<<<<<<< HEAD
=======
#, python-format
msgid ""
"\n"
"      The record has been extended to %(expiry_date)s.\n"
"    "
msgstr ""
"\n"
"      תוקף הרשומה הוארך עד %(expiry_date)s.\n"
"    "

>>>>>>> 11e03f51
msgid ""
"\n"
"      This record is a copy of a record from another source.\n"
"      You can delete the record here,\n"
"      but please be aware that\n"
"      we might later receive another copy of it from the original source."
"\n"
"    "
msgstr ""
"\n"
"      הרשומה הזו היא העתק של רשומה ממקור אחר.\n"
"    ניתן למחוק את הרשומה כאן,\n"
"    אבל שים לב שמאוחר יותר\n"
"    ייתכן שנקבל עותק נוסף שלה מהמקור.\n"
"    "

msgid ""
"\n"
"    To ensure that notes are only disabled or enabled with the record "
"author's\n"
"    permission, a confirmation message will be sent to the record author."
"\n"
"    If you are the author, check your e-mail after clicking the button "
"below.\n"
"  "
msgstr ""
"\n"
"    כדי להבטיח שהערות מושבתות או מופעלות רק באישורו של מחבר הרשומה, תישלח"
" הודעת אישור למחבר הרשומה. אם אתה המחבר, בדוק את תיבת הדוא\"ל שלך לאחר "
"שתלחץ על הלחצן למטה.\n"
"  "

msgid ""
"\n"
"  The record will still be visible on this site, but no one will be able "
"to post\n"
"  further notes on it.\n"
"  "
msgstr ""
"\n"
"  הרשומה עדיין תהיה גלויה באתר הזה, אך לאף אחד לא תהיה אפשרות לפרסם הערות"
" נוספות עבורה.\n"
"  "

msgid ""
"\n"
"  To post your note, please enter your e-mail address below and follow "
"the\n"
"  confirmation link that you will receive.\n"
"  "
msgstr ""
"\n"
"  כדי לפרסם את ההערה שלך, הזן את כתובת הדוא\"ל שלך למטה והפעל את הקישור "
"לאישור שיישלח אליך.\n"
"  "

#, python-format
msgid ""
"\n"
"A user has deleted the record for \"%(full_name)s\"\n"
"at %(site_url)s.\n"
"\n"
"We are notifying you of the deletion because your e-mail address is\n"
"recorded as the author of a note on this record.\n"
msgstr ""
"\n"
"משתמש מחק את הרשומה עבור \"%(full_name)s\" בכתובת %(site_url)s.\n"
"\n"
"אנו מודיעים לך על המחיקה משום שכתובת הדוא\"ל שלך מציינת שאתה המחבר של "
"הערה ברשומה הזו.\n"

#, python-format
msgid ""
"\n"
"A user has deleted the record for \"%(full_name)s\"\n"
"at %(site_url)s.\n"
"\n"
"We are notifying you of the deletion because your e-mail address is\n"
"recorded as the author of this record.\n"
msgstr ""
"\n"
"משתמש מחק את הרשומה עבור \"%(full_name)s\" בכתובת %(site_url)s.\n"
"\n"
"אנו מודיעים לך על המחיקה מכיוון שכתובת הדוא\"ל שלך צוינה בתור המחבר של "
"הרשומה הזו.\n"

#, python-format
msgid ""
"\n"
"After %(days_until_deletion)s days, the record will be permanently "
"deleted.\n"
msgstr ""
"\n"
"לאחר %(days_until_deletion)s ימים, הרשומה תימחק לצמיתות.\n"

#, python-format
msgid ""
"\n"
"NOTE: If you believe this record was deleted in error, you can\n"
"restore it by following this link within the next %(days_until_deletion)s"
" days:\n"
"\n"
"    %(restore_url)s\n"
msgstr ""
"\n"
"הערה: אם אתה סבור שהרשומה הזו נמחקה בטעות, תוכל לשחזר אותה על ידי ביקור "
"בקישור הבא במהלך %(days_until_deletion)s הימים הבאים: \n"
"\n"
"   %(restore_url)s\n"

#, python-format
msgid ""
"\n"
"Notes are now disabled on the record for \"%(full_name)s\".  To view the "
"record,\n"
"follow this link:\n"
"\n"
"    %(record_url)s\n"
"\n"
"We are notifying you because your e-mail address is associated with this\n"
"person record or a note on the record.\n"
msgstr ""
"\n"
"הערות מושבתות כעת ברשומה עבור \"%(full_name)s\". כדי להציג את הרשומה, "
"הפעל את הקישור הבא:\n"
"\n"
" %(record_url)s\n"
"\n"
"הודעה זו נשלחה אליך משום שכתובת הדוא\"ל שלך משויכת לרשומה של האדם הזה או "
"להערה ברשומה.\n"

#, python-format
msgid ""
"\n"
"Notes are now enabled on the record for \"%(full_name)s\".  To view the "
"record,\n"
"follow this link:\n"
"\n"
"    %(record_url)s\n"
"\n"
"We are notifying you because your e-mail address is associated with this\n"
"person record or a note on the record.\n"
msgstr ""
"\n"
"הערות מופעלות כעת ברשומה עבור \"%(full_name)s\". כדי להציג את הרשומה, "
"הפעל את הקישור הבא: \n"
"\n"
"%(record_url)s\n"
"\n"
"הודעה זו נשלחה אליך משום שכתובת הדוא\"ל שלך משויכת לרשומה של האדם הזה או "
"להערה ברשומה.\n"

#, python-format
msgid ""
"\n"
"The author of the record for \"%(full_name)s\"\n"
"(which was previously deleted) has restored the record.  To view the\n"
"record, follow this link:\n"
"\n"
"    %(record_url)s\n"
"\n"
"We are notifying you because your e-mail address is associated with this\n"
"person record or a note on the record.\n"
msgstr ""
"\n"
"המחבר של הרשומה עבור \"%(full_name)s\"\n"
"(שנמחקה בעבר) שיחזר את הרשומה. כדי להציג את הרשומה, הפעל את הקישור הזה:\n"
"\n"
" %(record_url)s\n"
"\n"
"אנו מודיעים לך על כך משום שכתובת הדוא\"ל שלך משויכת לרשומה או להערה "
"ברשומה של האדם הזה.\n"

#, python-format
msgid ""
"\n"
"There is a new note on the record for \"%(full_name)s\".\n"
msgstr ""
"\n"
"קיימת הערה חדשה ברשומה עבור \"%(full_name)s\".\n"

#, python-format
msgid ""
"\n"
"You have subscribed to notes on \"%(full_name)s\".\n"
"\n"
"You can view this record at\n"
"\n"
"     %(view_url)s\n"
"\n"
"To unsubscribe, follow this link: %(unsubscribe_link)s\n"
msgstr ""
"\n"
"נרשמת כמנוי על הערות ב-\"%(full_name)s\".\n"
"\n"
"תוכל להציג את הרשומה הזו בכתובת\n"
"\n"
" %(view_url)s\n"
"\n"
"כדי לבטל את הרישום, הפעל את הקישור הבא: %(unsubscribe_link)s\n"

msgid "(click to reveal)"
msgstr "(לחץ כדי לחשוף)"

msgid "(unknown)"
msgstr "(לא ידוע)"

msgid "A message for this person or others seeking this person"
msgstr "הודעה לאדם הזה או לאחרים המחפשים את האדם הזה"

msgid "A new API key has been created successfully."
msgstr "‏מפתח API חדש כבר נוצר בהצלחה."

msgid "API Key Management"
msgstr "‏ניהול מפתחות API"

msgid "About 1 month (30 days) from now"
msgstr "כחודש (30 יום) מעכשיו"

msgid "About 1 year (360 days) from now"
msgstr "כשנה (360 יום) מעכשיו"

msgid "About 2 months (60 days) from now"
msgstr "כחודשיים (60 יום) מעכשיו"

msgid "About 3 months (90 days) from now"
msgstr "כשלושה חודשים (90 יום) מעכשיו"

msgid "About 6 months (180 days) from now"
msgstr "כשישה חודשים (180 יום) מעכשיו"

msgid "About Google Person Finder"
msgstr "‏מידע על הכלי של Google לאיתור אנשים"

msgid "About you (required)"
msgstr "מידע אודותיך (חובה)"

msgid "Administration"
msgstr "ניהול"

msgid "Age"
msgstr "גיל"

msgid "Alternate family names"
msgstr "שמות משפחה חלופיים"

msgid "Alternate given names"
msgstr "שמות פרטיים חלופיים"

msgid "Alternate names"
msgstr "שמות חלופיים"

msgid "Are you sure this note isn't spam?"
msgstr "האם אתה בטוח שההערה הזו אינה דואר זבל?"

msgid "Are you sure you want to mark this note as spam?"
msgstr "האם אתה בטוח שברצונך לסמן הערה זו כדואר זבל?"

msgid "Are you sure you want to restore this record from deletion?"
msgstr "האם אתה בטוח שברצונך לשחזר את הרשומה הזו מהמחיקה?"

msgid "Atom feed of updates about this person"
msgstr "‏עדכון Atom של עדכונים לגבי האדם הזה"

msgid "Author's e-mail address"
msgstr "כתובת הדוא\"ל של המחבר"

msgid "Author's name"
msgstr "שם המחבר"

msgid "Author's phone number"
msgstr "מספר הטלפון של המחבר"

msgid "Authorization key"
msgstr "מפתח הרשאה"

msgid "Back to results list"
msgstr "חזור לרשימת התוצאות"

msgid "Back to start"
msgstr "חזור להתחלה"

<<<<<<< HEAD
=======
msgid ""
"By marking this note as spam, you will make it hidden by default. It will"
" still be a part of the record, but will require an extra click to view "
"the contents of the note. Users will also be able to remove the spam mark"
" from this note."
msgstr ""
"על ידי סימון ההערה הזו כספאם, ההערה תהפוך למוסתרת כברירת מחדל. ההערה "
"עדיין תהיה חלק מהרשומה, אך תידרש לחיצה נוספת כדי להציג את תוכן ההערה. "
"משתמשים יוכלו גם להסיר את הסימון כספאם מההערה הזו."

msgid "By unmarking this note as spam, you will make it visible by default."
msgstr "על ידי ביטול סימון ההערה הזו כספאם, היא תהפוך לגלויה כברירת מחדל."

>>>>>>> 11e03f51
msgid "CSV file"
msgstr "‏קובץ CSV"

#, python-format
msgid "Can not find note with id %(id)s"
msgstr "לא ניתן למצוא הערה עם המזהה %(id)s"

msgid "Cancel"
msgstr "ביטול"

msgid "City"
msgstr "עיר"

msgid "Click here to view results."
msgstr "לחץ כאן כדי להציג את התוצאות."

msgid "Close window"
msgstr "סגור חלון"

msgid "Compare these records"
msgstr "השווה את הרשומות האלה"

msgid "Copy and paste the following HTML code to put this tool on your site"
msgstr "‏העתק והדבק את קוד ה-HTML הבא כדי למקם את הכלי הזה באתר שלך"

msgid "Create a new API key"
msgstr "‏צור מפתח API חדש"

msgid "Create a new record"
msgstr "יצירת רשומה חדשה"

msgid "Create a new record for"
msgstr "יצירת רשומה חדשה עבור"

msgid "Create a new record for a missing person"
msgstr "יצירת רשומה חדשה עבור אדם נעדר"

msgid "Crisis events"
msgstr "אירועי משבר"

#, python-format
msgid "Currently tracking about %(num_people)s records."
msgstr "נכון לעכשיו יש מעקב על כ-%(num_people)s רשומות."

msgid "Date cannot be in the future.  Please go back and try again."
msgstr "התאריך אינו יכול להיות בעתיד. חזור ונסה שוב."

msgid "Date of birth"
msgstr "תאריך לידה"

msgid "Delete this record"
msgstr "מחק את הרשומה הזו"

msgid "Describe how to identify this person."
msgstr "תאר כיצד ניתן לזהות את האדם הזה."

msgid "Describe the physical characteristics of this person."
msgstr "תאר את המאפיינים הפיזיים של האדם הזה."

msgid "Description"
msgstr "תיאור"

msgid "Desktop version"
msgstr "גירסה לשולחן העבודה"

msgid "Developers"
msgstr "מפתחים"

msgid "Disable notes on this record"
msgstr "השבת הערות ברשומה זו"

msgid "Does this person have profile pages at other websites?"
msgstr "האם יש לאדם הזה דפי פרופיל באתרים אחרים?"

#, python-format
msgid "Download %(begin_link)sthis Excel template%(end_link)s and add rows to it"
msgstr "‏הורד את %(begin_link)sהתבנית הזו של Excel%(end_link)s והוסף לה שורות"

msgid "Download the sound as MP3"
msgstr "‏הורד את הצליל כ-MP3"

msgid "E-mail"
msgstr "דוא\"ל"

msgid "E-mail address"
msgstr "כתובת דוא\"ל"

msgid "Edit"
msgstr "ערוך"

msgid "Embedding the Application"
msgstr "הטמעת היישום"

msgid "Enable notes on this record"
msgstr "הפעל הערות ברשומה זו"

msgid "Enter as YYYY-MM-DD"
msgstr "‏הזן כ-YYYY-MM-DD"

msgid "Enter the person's given and family names."
msgstr "הזן את השם הפרטי ושם המשפחה של האדם."

msgid "Enter the person's name or parts of the name."
msgstr "הזן את השם של האדם או חלקים משמו."

msgid "Enter the person's name, parts of the name, or mobile phone number."
msgstr "הזן את השם, חלקים מתוך השם או מספר טלפון נייד של האדם הזה."

msgid "Enter the person's name."
msgstr "הזן את השם של האדם."

msgid "Expiry"
msgstr "תפוגה"

msgid "Expiry date of this record"
msgstr "תאריך התפוגה של הרשומה הזו"

#, python-format
msgid "Extend expiration date by %(extension_days)s days"
msgstr "הארך את מועד התפוגה ב-%(extension_days)s ימים"

msgid "Family name"
msgstr "שם משפחה"

msgid "Feed of updates about this person"
msgstr "עדכונים על האדם הזה"

msgid "Follow this link to create a new record"
msgstr "הפעל את הקישור הזה ליצירת רשומה חדש"

msgid ""
"For phones other than mobile phones, please use 171 service provided by "
"NTT."
msgstr "‏עבור טלפונים שאינם טלפונים ניידים, השתמש בשירות 171 מטעם NTT."

msgid "Full name"
msgstr "שם מלא"

msgid "Get a new challenge"
msgstr "קבל אתגר חדש"

msgid "Get a visual challenge"
msgstr "קבל אתגר חזותי"

msgid "Get an audio challenge"
msgstr "קבל אתגר אודיו"

msgid "Given name"
msgstr "שם פרטי"

msgid "Google Person Finder"
msgstr "‏כלי Google לאיתור אנשים"

msgid "Have you personally talked with this person AFTER the disaster? (required)"
msgstr "האם שוחחת עם האדם הזה בעצמך לאחר האסון? (חובה)"

msgid "Help"
msgstr "עזרה"

#, python-format
msgid "Here is %(begin_tag)sa sample CSV file%(end_tag)s you can edit and upload"
msgstr "‏לפניך %(begin_tag)s דוגמה לקובץ CSV‏%(end_tag)s שתוכל לערוך ולהעלות"

msgid "Hide Map"
msgstr "הסתר מפה"

msgid "Hide note"
msgstr "הסתר הערה"

msgid "Home Address"
msgstr "כתובת בבית"

msgid "Home address"
msgstr "כתובת בבית"

msgid "Home country"
msgstr "ארץ מגורים"

msgid "How can this person be reached now?"
msgstr "כיצד ניתן להגיע אל האדם הזה כעת?"

msgid "How others who are interested in this person can contact you"
msgstr "כיצד אנשים אחרים המעוניינים באדם הזה יכולים ליצור איתך קשר"

msgid "I am seeking information"
msgstr "אני מחפש מידע"

msgid "I am this person"
msgstr "אני האדם הזה"

msgid "I do not want any more updates on this record."
msgstr "אני לא מעוניין בעדכונים נוספים לרשומה הזו."

msgid "I do not want my information online anymore."
msgstr "אני לא מעוניין יותר שהמידע שלי יופיע באופן מקוון."

msgid "I have information about someone"
msgstr "יש לי מידע על האדם הזה"

msgid "I have reason to think this person is missing"
msgstr "יש לי סיבה לחשוב שהאדם הזה נעדר"

msgid "I have received information that this person is alive"
msgstr "יש ברשותי מידע שהאדם הזה חי"

msgid "I have received information that this person is dead"
msgstr "יש ברשותי מידע שהאדם הזה מת"

msgid "I have received spam due to this note."
msgstr "קיבלתי דואר זבל בשל ההערה הזו."

msgid "I have received spam."
msgstr "קיבלתי דואר זבל."

msgid "I prefer not to specify."
msgstr "אני מעדיף שלא לציין."

msgid "I'm looking for someone"
msgstr "אני מחפש מישהו"

msgid "Identify who you are looking for"
msgstr "ציין את מי אתה מחפש"

msgid "Identify who you have information about"
msgstr "ציין על מי יש לך מידע"

msgid "Identifying information"
msgstr "פרטים מזהים"

msgid ""
"If none of these records match the person you had in mind, you can click "
"below to create a new record."
msgstr ""
"אם אף אחת מהרשומות האלה לא מתאימה לאדם שבו אתה מעוניין, תוכל ללחוץ למטה "
"כדי ליצור רשומה חדשה."

msgid ""
"If you are the author of this note, please check your e-mail for a link "
"to confirm that you want to disable notes on this record.  Otherwise, "
"please wait for the record author to confirm your request."
msgstr ""
"אם אתה המחבר של הערה זו, חפש בתיבת הדוא\"ל שלך קישור כדי לאשר שברצונך "
"להשבית את ההערות ברשומה זו. אם לא, המתן שמחבר הרשומה יאשר את בקשתך."

msgid ""
"If you are the author of this note, please check your e-mail for a link "
"to confirm that you want to enable notes on this record.  Otherwise, "
"please wait for the record author to confirm your request."
msgstr ""
"אם אתה המחבר של הערה זו, חפש בתיבת הדוא\"ל שלך קישור כדי לאשר שברצונך "
"להפעיל את ההערות ברשומה זו. אם לא, המתן שמחבר הרשומה יאשר את בקשתך."

msgid "If you have a photo of this person, upload it or enter its URL address."
msgstr "אם יש לך תמונה של האדם הזה, העלה אותה או הזן את כתובת האתר שלה."

msgid "In Excel, use File &gt; Save as... and save in CSV format (.csv)"
msgstr "‏ב-Excel, השתמש ב'קובץ' &gt; 'שמירה בשם'... ושמור בתבנית CSV ‏(‎.csv)"

msgid "Incorrect.  Try again."
msgstr "שגיאה. נסה שוב."

msgid "Invalid e-mail address. Please try again."
msgstr "כתובת דוא\"ל לא חוקית. נסה שוב."

msgid "Language selection"
msgstr "בחירת שפה"

msgid "Last known location"
msgstr "המיקום הידוע האחרון"

msgid "Link"
msgstr "צור קישור"

msgid "Link to profile page"
msgstr "צור קישור לדף פרופיל"

msgid "List API keys"
msgstr "‏הצג רשימה של מפתחות API"

msgid "Mark records as duplicate"
msgstr "סמן רשומות ככפולות"

msgid "Mark the selected records as duplicate"
msgstr "סמן את הרשומות שנבחרו ככפולות"

msgid "Message (required)"
msgstr "הודעה (חובה)"

msgid "Message is required. Please go back and try again."
msgstr "חובה להזין הודעה. חזור ונסה שוב."

msgid "Missing person's current contact information"
msgstr "פרטי קשר נוכחיים של האדם הנעדר"

msgid "Missing person's current e-mail address"
msgstr "כתובת הדוא\"ל הנוכחית של האדם הנעדר"

msgid "Missing person's current phone number"
msgstr "מספר הטלפון הנוכחי של האדם הנעדר"

#, python-format
msgid ""
"More information for developers can now be found "
"%(developers_link_html)shere%(link_end_html)s."
msgstr ""
"כעת ניתן למצוא מידע נוסף למפתחים "
"%(developers_link_html)sכאן%(link_end_html)s."

msgid ""
"More than 100 results; only showing the first 100.  Try entering more of "
"the name"
msgstr "יותר מ-100 תוצאות; מוצגות רק 100 הראשונות. נסה להזין יותר מהשם"

msgid "Name"
msgstr "שם"

msgid "Name (required)"
msgstr "שם (חובה)"

msgid "Name is required.  Please go back and try again."
msgstr "דרוש שם. חזור ונסה שוב."

msgid "Neighborhood"
msgstr "שכונה"

msgid "No"
msgstr "לא"

#, python-format
msgid "No author email for record %(id)s."
msgstr "אין כתובת דוא\"ל של מחבר עבור הרשומה %(id)s."

msgid "No messages are found registered to the carrier's message board service."
msgstr "לא נמצאו הודעות רשומות בשירות לוח המודעות של הספק."

#, python-format
msgid "No note with ID: %(id_str)s."
msgstr "אין רשומה עם המזהה: %(id_str)s."

msgid "No notes have been posted"
msgstr "לא פורסמו הערות"

#, python-format
msgid "No person with ID: %(id_str)s."
msgstr "אין אדם עם המזהה: %(id_str)s."

msgid "No results found for"
msgstr "לא נמצאו תוצאות עבור"

msgid "No such Authorization entity."
msgstr "אין יישות הרשאה כזו."

<<<<<<< HEAD
=======
msgid ""
"Not authorized to post notes with the status \"I have received "
"information that this person is dead\"."
msgstr "אין הרשאה לפרסם הערות עם הסטטוס \"יש ברשותי מידע שהאדם הזה מת\"."

>>>>>>> 11e03f51
msgid "Not authorized to post notes with the status \"believed_dead\"."
msgstr "‏לא מורשה לפרסם הערות עם הסטטוס \"believed_dead\"."

msgid "Not spam"
msgstr "לא דואר זבל"

msgid "Note author"
msgstr "מחבר ההערה"

msgid "Note text"
msgstr "טקסט הערה"

msgid "Notes for a possible duplicate"
msgstr "הערות לגבי רשומה שעשויה להיות כפולה"

msgid "Notes for this person"
msgstr "הערות עבור האדם הזה"

msgid "Number or range (e.g. 20-30)"
msgstr "מספר או טווח (לדוגמה, 20-30)"

#, python-format
msgid ""
"Or add to your site as a %(gadget_link_html)sGoogle "
"Gadget%(link_end_html)s."
msgstr ""
"‏לחלופין, הוסף לאתר שלך בתור %(gadget_link_html)sגאדג'ט של "
"Google‏%(link_end_html)s."

msgid "Original URL"
msgstr "כתובת אתר מקורית"

msgid "Original author's name"
msgstr "שמו של המחבר המקורי"

msgid "Original posting date"
msgstr "מועד הפרסום המקורי"

msgid ""
"Original posting date is not in YYYY-MM-DD format, or is a nonexistent "
"date.  Please go back and try again."
msgstr ""
"‏תאריך הפרסום המקורי אינו בפורמט YYYY-MM-DD, או שהמועד אינו קיים. חזור "
"ונסה שוב."

msgid "Original site name"
msgstr "שם האתר המקורי"

<<<<<<< HEAD
=======
msgid "Other website"
msgstr "אתר אחר"

>>>>>>> 11e03f51
#, fuzzy
msgid ""
"PLEASE NOTE: On active Person Finder sites, all data entered is available"
" to the public and usable by anyone.  Google does not review or verify "
"the accuracy of this data."
msgstr ""
"‏שים לב: באתרים פעילים של הכלי לאיתור אנשים, כל הנתונים שהוזנו יהיו "
"זמינים לציבור וניתנים לשימוש של כל אחד. Google אינה בודקת או מאמתת את "
"הדיוק של הנתונים האלה."

msgid "Person Finder"
msgstr "כלי לאיתור אנשים"

msgid "Phone"
msgstr "טלפון"

msgid "Phone number"
msgstr "מספר טלפון"

msgid "Photo"
msgstr "תמונה"

msgid ""
"Photo uploaded is in an unrecognized format.  Please go back and try "
"again."
msgstr "התמונה שהועלתה היא בפורמט לא מוכר. חזור ונסה שוב."

msgid "Physical characteristics"
msgstr "מאפיינים פיזיים"

msgid "Play the sound again"
msgstr "הפעל שוב את הצליל"

msgid ""
"Please check that you have been in contact with the person after the "
"earthquake, or change the \"Status of this person\" field."
msgstr ""
"בדוק אם היית בקשר עם האדם הזה לאחר רעידת האדמה, או שנה את השדה \"הסטטוס "
"של האדם הזה\"."

msgid "Please check whether it matches the person you were planning to report."
msgstr "בדוק אם הוא תואם לאדם שעליו ברצונך לדווח."

msgid "Please confirm your e-mail address to subscribe to updates"
msgstr "אשר את כתובת הדוא\"ל שלך כדי להירשם לקבלת עדכונים"

msgid "Please enter your e-mail address to subscribe to updates"
msgstr "הזן את כתובת הדוא\"ל שלך כדי להירשם לקבלת עדכונים"

msgid "Please explain why you think these are the same person"
msgstr "הסבר מדוע אתה חושב שמדובר באותו אדם"

msgid "Please fill in all the required fields."
msgstr "מלא את כל השדות הנדרשים."

msgid "Please fill in your email address."
msgstr "מלא את כתובת הדוא\"ל שלך."

msgid "Please provide an valid email address."
msgstr "ספק כתובת דוא\"ל חוקית."

msgid "Possible duplicates"
msgstr "כפילויות אפשריות"

msgid "Possible duplicates found."
msgstr "נמצאו רשומות שעשויות להיות כפולות."

msgid "Postal or zip code"
msgstr "דואר או מיקוד"

msgid "Posted by"
msgstr "פורסם על ידי"

msgid "Proceed"
msgstr "המשך"

msgid "Profile Pages"
msgstr "דפי פרופיל"

msgid "Profile page"
msgstr "דף פרופיל"

msgid "Provide information"
msgstr "ספק מידע"

msgid "Provide information about this person"
msgstr "ספק מידע על האדם הזה"

msgid "Provided by:"
msgstr "מטעם:"

msgid "Province or state"
msgstr "מחוז או מדינה"

msgid "Reason for deletion:"
msgstr "הסיבה למחיקה:"

msgid "Reason for disabling notes:"
msgstr "הסיבה להשבתת ההערות:"

<<<<<<< HEAD
msgid "Records Similar to"
msgstr "רשומות דומות ל:"

msgid "Records selected"
msgstr "רשומות נבחרות"

=======
>>>>>>> 11e03f51
#, python-format
msgid "Records with names and addresses matching \"%(query)s\""
msgstr "רשומות עם שמות וכתובות התואמים ל- \"%(query)s\""

msgid "Remove"
msgstr "הסר"

msgid "Report spam"
msgstr "דווח על דואר זבל"

#, python-format
msgid "Return to the record for %(full_name)s."
msgstr "חזור לרשומה עבור %(full_name)s."

msgid "Reveal note"
msgstr "חשוף הערה"

msgid "Save this record"
msgstr "שמור את הרשומה הזו"

msgid "Search Results for"
msgstr "תוצאות חיפוש עבור"

msgid "Search for this person"
msgstr "חפש את האדם הזה"

#, python-format
msgid "See %(begin_tag)sthe wiki%(end_tag)s for more instructions"
msgstr "‏ראה %(begin_tag)swiki‏%(end_tag)s לקבלת הוראות נוספות"

msgid "Select a website to add a profile page..."
msgstr "בחר אתר כדי להוסיף דף פרופיל..."

msgid "Select up to 3 records to mark as duplicate:"
msgstr "בחר עד 3 רשומות לסימון כרשומות כפולות:"

msgid "Send email"
msgstr "שלח דוא\"ל"

msgid "Sex"
msgstr "מין"

msgid "Show Map"
msgstr "הצג מפה"

msgid "Show sensitive information"
msgstr "הצג מידע רגיש"

<<<<<<< HEAD
=======
msgid "Show who marked these duplicates"
msgstr "הצג מי סימן את הכפילויות האלה"

>>>>>>> 11e03f51
msgid "Sign in"
msgstr "היכנס"

msgid "Sign out"
msgstr "התנתק"

msgid "Someone has received information that this person is alive"
msgstr "מישהו קיבל מידע שהאדם הזה חי"

msgid "Someone has received information that this person is dead"
msgstr "מישהו קיבל מידע שהאדם הזה נפטר"

msgid "Someone has reported that this person is missing"
msgstr "מישהו דיווח שהאדם הזה נעדר"

msgid "Someone is seeking information about this person"
msgstr "מישהו מחפש מידע על האדם הזה"

msgid "Source of this record"
msgstr "המקור של הרשומה הזו"

msgid "Source of this record (required)"
msgstr "המקור של האלבום הזה (חובה)"

msgid "Status"
msgstr "סטטוס"

msgid "Status of this person"
msgstr "הסטטוס של האדם הזה"

msgid "Street name"
msgstr "שם רחוב"

msgid "Street name only, no number"
msgstr "שם רחוב בלבד, ללא מספר"

msgid "Subscribe"
msgstr "הירשם"

#, python-format
msgid "Subscribe to updates about %(full_name)s"
msgstr "הירשם לקבלת עדכונים על %(full_name)s"

msgid "Subscribe to updates about this person"
msgstr "הירשם לקבלת עדכונים על האדם הזה"

msgid "Switch to address"
msgstr "עבור לכתובת"

msgid "Switch to lat/long"
msgstr "עבור לקווי רוחב/אורך"

msgid "Tell us the status of this person"
msgstr "ספר לנו מה הסטטוס של האדם הזה"

msgid "Terms of Service"
msgstr "תנאים והגבלות"

msgid "The API key has been updated successfully."
msgstr "‏מפתח ה-API עודכן בהצלחה."

msgid ""
"The Given name and Family name are both required.  Please go back and try"
" again."
msgstr "נדרשים גם השם הפרטי וגם שם המשפחה. חזור ונסה שוב."

msgid "The Original author's name is required.  Please go back and try again."
msgstr "דרוש השם המקורי של המחבר. חזור ונסה שוב."

msgid "The author has disabled notes on this record."
msgstr "המחבר השבית הערות ברשומה זו."

msgid "The author has disabled status updates on this record."
msgstr "המחבר השבית עדכוני סטטוס ברשומה זו."

msgid "The provided image is too large.  Please upload a smaller one."
msgstr "התמונה שסיפקת גדולה מדי. העלה תמונה קטנה יותר."

msgid "The reason this note is being marked as spam:"
msgstr "הסיבה שהערה זו סומנה כדואר זבל היא:"

msgid "The record cannot be extended."
msgstr "לא ניתן להאריך את תוקף הרשומה."

msgid "The record has been deleted."
msgstr "הרשומה נמחקה."

#, python-format
msgid "The record has been extended to %(expiry_date)s."
msgstr "תוקף הרשומה הוארך עד %(expiry_date)s."

msgid ""
"The status you selected indicates that you are this person.  If this is "
"true, please also select 'Yes' to indicate that you have contacted this "
"person."
msgstr ""
"הסטטוס שבחרת מציין שאתה האדם הזה. אם זה נכון, בחר גם במילה 'כן' כדי לציין"
" שיצרת קשר עם האדם הזה."

#, python-format
msgid "The token %(token)s was invalid"
msgstr "האסימון %(token)s היה לא חוקי"

#, python-format
msgid "The token %(token)s was invalid."
msgstr "האסימון %(token)s היה לא חוקי."

#, python-format
msgid "There are %(num_results)s existing records with similar names."
msgstr "קיימות %(num_results)s רשומות עם שם דומה."

msgid "There are some existing records with similar names."
msgstr "קיימות כמה רשומות עם שם דומה."

msgid "There is one existing record with a similar name."
msgstr "קיימת רשומה אחת עם שם דומה."

msgid "There was a problem processing the image.  Please try a different image."
msgstr "אירעה בעיה בעיבוד התמונה. נסה תמונה אחרת."

msgid ""
"There was an error processing your request.  Sorry for the inconvenience."
"  Our administrators will investigate the source of the problem, but "
"please check that the format of your request is correct."
msgstr ""
"אירעה שגיאה בעיבוד הבקשה. מצטערים על אי הנוחות. המנהלים שלנו יבדקו את "
"מקור הבעיה, אבל בדוק אם פורמט הבקשה תקין."

#, python-format
msgid ""
"These gadgets are made available under the %(apache_link_html)sApache 2.0"
" license%(link_end_html)s."
msgstr ""
"‏הגאדג'טים האלה זמינים ב%(apache_link_html)sרישיון Apache, גרסה "
"2.0%(link_end_html)s."

msgid "This is a new record."
msgstr "זו רשומה חדשה."

msgid "This link is invalid."
msgstr "הקישור הזה אינו חוקי."

msgid "This note has been marked as spam."
msgstr "הערה זו סומנה כדואר זבל."

msgid "This note is inappropriate."
msgstr "הערה זו אינה הולמת."

msgid "This note is incorrect or untrue."
msgstr "הערה זו שגויה או שקרית."

msgid "This note is spam."
msgstr "הערה זו היא דואר זבל."

msgid "This person has been in contact with someone"
msgstr "האדם הזה היה בקשר עם מישהו"

msgid "This person has posted a message"
msgstr "האדם הזה שלח הודעה"

msgid "This person's entry does not exist or has been deleted."
msgstr "הרשומה של האדם הזה אינה קיימת או שנמחקה."

msgid "This record has served its purpose."
msgstr "הרשומה הזו השיגה את מטרתה."

msgid "This record is a duplicate of"
msgstr "הרשומה הזו היא שכפול של"

msgid "This record is copied from another source."
msgstr "הרשומה הזו הועתקה ממקור אחר."

msgid "This record is inappropriate."
msgstr "הרשומה הזו אינה הולמת."

msgid "This record is spam."
msgstr "הרשומה הזו היא דואר זבל."

msgid ""
"This repository is currently in test mode. While test mode is in effect, "
"records that are over 6 hours old are deleted."
msgstr ""
"מאגר הנתונים הזה נמצא כעת במצב בדיקה. כאשר מצב בדיקה פועל, רשומות הקיימות"
" מעל 6 שעות יימחקו."

msgid "To attach a photo to this note, upload it or enter its URL."
msgstr "כדי לצרף תמונה להערה הזו, העלה אותה או הזן את כתובת האתר שלה."

msgid "To delete your data, access Person Finder from your desktop."
msgstr ""
"‏כדי למחוק את הנתונים שלך, היכנס לכלי של Google לאיתור אנשים משולחן "
"העבודה שלך."

msgid "To unsubscribe, follow this link"
msgstr "כדי לבטל את הרישום, הפעל את הקישור הבא"

msgid "To view or add information, select a name below."
msgstr "כדי להציג או להוסיף מידע, בחר שם למטה."

msgid ""
"Type an address or open the map below and indicate the location by "
"clicking on the map."
msgstr "הקלד כתובת או פתח את המפה למטה וציין את המיקום על ידי לחיצה על המפה."

msgid "Type an address."
msgstr "הקלד כתובת."

msgid "Type the two words:"
msgstr "הקלד את שתי המילים:"

msgid "Type what you hear:"
msgstr "הקלד את מה שאתה שומע:"

msgid "URL"
msgstr "כתובת אתר"

msgid "URL of original record"
msgstr "כתובת אתר של הרשומה המקורית"

msgid "Unspecified"
msgstr "לא צוין"

msgid "Update an existing key"
msgstr "עדכן מפתח קיים"

msgid "Upload"
msgstr "העלה"

msgid "Upload notes in CSV format"
msgstr "‏העלה הערות בתבנית CSV"

msgid "Upload person records in CSV format"
msgstr "‏העלה רשומות של משתמשים בפורמט CSV"

msgid "Upload your CSV file below"
msgstr "‏העלה את קובץ ה-CSV שלך בהמשך"

msgid "View the record"
msgstr "הצג את הרשומה"

msgid "We have nothing matching your search."
msgstr "לא נמצא שום דבר התואם לחיפוש שלך."

msgid "What is this person's name?"
msgstr "מהו השם של האדם?"

msgid "When should this record disappear?"
msgstr "מתי הרשומה הזו אמורה להיעלם?"

msgid "Where did this information come from?"
msgstr "מאיפה המידע הזה הגיע?"

msgid "Where is this person from?"
msgstr "מאיפה האדם הזה?"

msgid ""
"While test mode is in effect, records that are over 6 hours old are "
"deleted regardless of the expiry date."
msgstr ""
"כאשר מצב בדיקה פועל, רשומות הקיימות מעל 6 שעות יימחקו, בלי קשר לתאריך "
"התפוגה."

msgid "Yes"
msgstr "כן"

msgid "Yes, ask the record author to disable notes"
msgstr "כן, בקש ממחבר הרשומה להשבית הערות"

msgid "Yes, ask the record author to enable notes"
msgstr "כן, בקש ממחבר הרשומה להפעיל הערות"

msgid "Yes, delete the record"
msgstr "כן, מחק את הרשומה"

msgid "Yes, disable notes on this record."
msgstr "כן, השבת הערות ברשומה זו."

msgid "Yes, extend the record"
msgstr "כן, הארך את תוקף הרשומה"

msgid "Yes, restore this record"
msgstr "כן, שחזר את הרשומה הזו"

msgid "Yes, these are the same person"
msgstr "כן, זה אותו אדם"

msgid "Yes, update the note"
msgstr "כן, עדכן את ההערה"

msgid "You are already subscribed. "
msgstr "אתה כבר רשום. "

msgid "You are already unsubscribed."
msgstr "הרישום שלך כבר בוטל."

#, python-format
msgid ""
"You are currently signed in as "
"%(begin_span_tag)s%(email)s%(end_span_tag)s."
msgstr "נכנסת כעת בתור %(begin_span_tag)s%(email)s%(end_span_tag)s."

#, python-format
msgid "You are currently signed in as %(user_email)s."
msgstr "נכנסת כעת בתור %(user_email)s."

msgid "You are not currently signed in."
msgstr "לא נכנסת למערכת."

#, python-format
msgid "You can %(begin_tag)sview the record%(end_tag)s before deleting it."
msgstr "ניתן %(begin_tag)sלהציג את הרשומה%(end_tag)s לפני מחיקתה."

#, python-format
msgid "You can view the full record at %(view_url)s"
msgstr "ניתן להציג את הרשומה המלאה בכתובת %(view_url)s"

msgid "You have successfully subscribed."
msgstr "נרשמת בהצלחה."

msgid "You have successfully unsubscribed."
msgstr "ביטלת את הרישום בהצלחה."

msgid ""
"You received this notification because you have subscribed to updates on "
"the following person:\n"
msgstr "קיבלת התראה זו מכיוון שנרשמת לקבלת עדכונים עבור האדם הבא:\n"

msgid "Your e-mail address"
msgstr "כתובת הדוא\"ל שלך"

msgid "Your e-mail address:"
msgstr "כתובת הדוא\"ל שלך:"

msgid "Your email"
msgstr "כתובת הדוא\"ל שלך"

msgid "Your name"
msgstr "השם שלך"

msgid ""
"Your name is required in the \"About you\" section.  Please go back and "
"try again."
msgstr "השם שלך דרוש בקטע \"עליך\". חזור ונסה שוב."

msgid ""
"Your name is required in the \"Source\" section.  Please go back and try "
"again."
msgstr "השם שלך דרוש בקטע \"מקור\". חזור ונסה שוב."

msgid "Your phone number"
msgstr "מספר הטלפון שלך"

msgid ""
"Your request has been processed successfully. Please check your inbox and"
" confirm that you want to post your note by following the url embedded."
msgstr ""
"בקשתך עובדה בהצלחה. בדוק את הדואר הנכנס שלך ואשר שברצונך לפרסם את הערתך "
"על ידי הפעלת כתובת האתר המוטמעת."

#, python-format
msgid "[Person Finder] Confirm your note on \"%(full_name)s\""
msgstr "‏[כלי Google לאיתור אנשים] אשר את ההערה שלך ב-\"%(full_name)s\""

#, python-format
msgid "[Person Finder] Deletion notice for \"%(full_name)s\""
msgstr "‏[כלי Google לאיתור אנשים] הודעת מחיקה עבור \"%(full_name)s\""

#, python-format
msgid "[Person Finder] Disable notes on \"%(full_name)s\"?"
msgstr "‏[כלי Google לאיתור אנשים] להשבית הערות על %(full_name)s?"

#, python-format
msgid "[Person Finder] Enable notes on \"%(full_name)s\"?"
msgstr "‏[כלי Google לאיתור אנשים] להפעיל הערות על %(full_name)s?"

#, python-format
msgid "[Person Finder] Enabling notes notice for \"%(full_name)s\""
msgstr "‏[כלי Google לאיתור אנשים] מפעיל הודעה על הערות עבור \"%(full_name)s\""

#, python-format
msgid "[Person Finder] Notes are now disabled for \"%(full_name)s\""
msgstr "‏[כלי Google לאיתור אנשים] הערות מושבתות כעת עבור \"%(full_name)s\""

#, python-format
msgid "[Person Finder] Notes are now enabled on \"%(full_name)s\""
msgstr "‏[כלי Google לאיתור אנשים] הערות מופעלות כעת ב-\"%(full_name)s\""

#, python-format
msgid "[Person Finder] Record restoration notice for \"%(full_name)s\""
msgstr "‏[כלי Google לאיתור אנשים] הודעה על שחזור רשומה עבור \"%(full_name)s\""

#, python-format
msgid "[Person Finder] Status update for %(full_name)s"
msgstr "‏[כלי Google לאיתור אנשים] עדכון סטטוס עבור %(full_name)s"

#, python-format
msgid "[Person Finder] You are subscribed to status updates for %(full_name)s"
msgstr "‏[כלי Google לאיתור אנשים] אתה רשום לקבלת עדכוני סטטוס עבור %(full_name)s"

msgid "at"
msgstr "ב:"

msgid "female"
msgstr "נקבה"

msgid "in test mode"
msgstr "במצב בדיקה"

msgid "male"
msgstr "זכר"

msgid "on"
msgstr "ב"

msgid "other"
msgstr "אחר"
<|MERGE_RESOLUTION|>--- conflicted
+++ resolved
@@ -140,8 +140,6 @@
 #, python-format
 msgid ""
 "\n"
-<<<<<<< HEAD
-=======
 "            %(dup_count)s records selected\n"
 "          "
 msgstr ""
@@ -172,7 +170,6 @@
 #, python-format
 msgid ""
 "\n"
->>>>>>> 11e03f51
 "      Are you sure you want to delete the record for \"%(full_name)s\"?\n"
 "    "
 msgstr ""
@@ -262,8 +259,6 @@
 #, python-format
 msgid ""
 "\n"
-<<<<<<< HEAD
-=======
 "      No results found for: %(query)s\n"
 "    "
 msgstr ""
@@ -274,7 +269,6 @@
 #, python-format
 msgid ""
 "\n"
->>>>>>> 11e03f51
 "      The URL you entered doesn't look like a valid %(website)s profile "
 "URL.\n"
 "      Please go to this person's profile page on %(website)s, then copy "
@@ -289,8 +283,6 @@
 "כתובת האתר כאן.\n"
 "      "
 
-<<<<<<< HEAD
-=======
 #, python-format
 msgid ""
 "\n"
@@ -301,7 +293,6 @@
 "      תוקף הרשומה הוארך עד %(expiry_date)s.\n"
 "    "
 
->>>>>>> 11e03f51
 msgid ""
 "\n"
 "      This record is a copy of a record from another source.\n"
@@ -584,8 +575,6 @@
 msgid "Back to start"
 msgstr "חזור להתחלה"
 
-<<<<<<< HEAD
-=======
 msgid ""
 "By marking this note as spam, you will make it hidden by default. It will"
 " still be a part of the record, but will require an extra click to view "
@@ -599,7 +588,6 @@
 msgid "By unmarking this note as spam, you will make it visible by default."
 msgstr "על ידי ביטול סימון ההערה הזו כספאם, היא תהפוך לגלויה כברירת מחדל."
 
->>>>>>> 11e03f51
 msgid "CSV file"
 msgstr "‏קובץ CSV"
 
@@ -946,20 +934,14 @@
 msgid "No person with ID: %(id_str)s."
 msgstr "אין אדם עם המזהה: %(id_str)s."
 
-msgid "No results found for"
-msgstr "לא נמצאו תוצאות עבור"
-
 msgid "No such Authorization entity."
 msgstr "אין יישות הרשאה כזו."
 
-<<<<<<< HEAD
-=======
 msgid ""
 "Not authorized to post notes with the status \"I have received "
 "information that this person is dead\"."
 msgstr "אין הרשאה לפרסם הערות עם הסטטוס \"יש ברשותי מידע שהאדם הזה מת\"."
 
->>>>>>> 11e03f51
 msgid "Not authorized to post notes with the status \"believed_dead\"."
 msgstr "‏לא מורשה לפרסם הערות עם הסטטוס \"believed_dead\"."
 
@@ -1008,12 +990,9 @@
 msgid "Original site name"
 msgstr "שם האתר המקורי"
 
-<<<<<<< HEAD
-=======
 msgid "Other website"
 msgstr "אתר אחר"
 
->>>>>>> 11e03f51
 #, fuzzy
 msgid ""
 "PLEASE NOTE: On active Person Finder sites, all data entered is available"
@@ -1114,15 +1093,9 @@
 msgid "Reason for disabling notes:"
 msgstr "הסיבה להשבתת ההערות:"
 
-<<<<<<< HEAD
-msgid "Records Similar to"
-msgstr "רשומות דומות ל:"
-
 msgid "Records selected"
 msgstr "רשומות נבחרות"
 
-=======
->>>>>>> 11e03f51
 #, python-format
 msgid "Records with names and addresses matching \"%(query)s\""
 msgstr "רשומות עם שמות וכתובות התואמים ל- \"%(query)s\""
@@ -1143,9 +1116,6 @@
 msgid "Save this record"
 msgstr "שמור את הרשומה הזו"
 
-msgid "Search Results for"
-msgstr "תוצאות חיפוש עבור"
-
 msgid "Search for this person"
 msgstr "חפש את האדם הזה"
 
@@ -1171,12 +1141,9 @@
 msgid "Show sensitive information"
 msgstr "הצג מידע רגיש"
 
-<<<<<<< HEAD
-=======
 msgid "Show who marked these duplicates"
 msgstr "הצג מי סימן את הכפילויות האלה"
 
->>>>>>> 11e03f51
 msgid "Sign in"
 msgstr "היכנס"
 
@@ -1264,10 +1231,6 @@
 msgid "The record has been deleted."
 msgstr "הרשומה נמחקה."
 
-#, python-format
-msgid "The record has been extended to %(expiry_date)s."
-msgstr "תוקף הרשומה הוארך עד %(expiry_date)s."
-
 msgid ""
 "The status you selected indicates that you are this person.  If this is "
 "true, please also select 'Yes' to indicate that you have contacted this "
@@ -1576,9 +1539,6 @@
 msgid "[Person Finder] You are subscribed to status updates for %(full_name)s"
 msgstr "‏[כלי Google לאיתור אנשים] אתה רשום לקבלת עדכוני סטטוס עבור %(full_name)s"
 
-msgid "at"
-msgstr "ב:"
-
 msgid "female"
 msgstr "נקבה"
 
