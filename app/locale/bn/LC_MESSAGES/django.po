--- conflicted
+++ resolved
@@ -148,8 +148,6 @@
 #, python-format
 msgid ""
 "\n"
-<<<<<<< HEAD
-=======
 "            %(dup_count)s records selected\n"
 "          "
 msgstr ""
@@ -180,7 +178,6 @@
 #, python-format
 msgid ""
 "\n"
->>>>>>> 11e03f51
 "      Are you sure you want to delete the record for \"%(full_name)s\"?\n"
 "    "
 msgstr ""
@@ -272,8 +269,6 @@
 #, python-format
 msgid ""
 "\n"
-<<<<<<< HEAD
-=======
 "      No results found for: %(query)s\n"
 "    "
 msgstr ""
@@ -284,7 +279,6 @@
 #, python-format
 msgid ""
 "\n"
->>>>>>> 11e03f51
 "      The URL you entered doesn't look like a valid %(website)s profile "
 "URL.\n"
 "      Please go to this person's profile page on %(website)s, then copy "
@@ -300,8 +294,6 @@
 "      এখানে ঐ URLটি আটকান৷\n"
 "      "
 
-<<<<<<< HEAD
-=======
 #, python-format
 msgid ""
 "\n"
@@ -312,7 +304,6 @@
 "      রেকর্ডটি %(expiry_date)s পর্যন্ত বাড়ানো হয়েছে৷\n"
 "    "
 
->>>>>>> 11e03f51
 msgid ""
 "\n"
 "      This record is a copy of a record from another source.\n"
@@ -601,8 +592,6 @@
 msgid "Back to start"
 msgstr "শুরুতে ফিরে যান"
 
-<<<<<<< HEAD
-=======
 msgid ""
 "By marking this note as spam, you will make it hidden by default. It will"
 " still be a part of the record, but will require an extra click to view "
@@ -619,7 +608,6 @@
 "এই নোটটি স্প্যাম হিসাবে চিহ্ন মুক্ত করার মাধ্যমে, ডিফল্টভাবে আপনি এটিকে "
 "দৃশ্যমান করবেন৷"
 
->>>>>>> 11e03f51
 msgid "CSV file"
 msgstr "CSV ফাইল"
 
@@ -984,14 +972,9 @@
 msgid "No person with ID: %(id_str)s."
 msgstr "ID সহ কোনো ব্যক্তি নেই:%(id_str)s"
 
-msgid "No results found for"
-msgstr "এর জন্য কোনো ফলাফল পাওয়া যায়নি"
-
 msgid "No such Authorization entity."
 msgstr "এমন কোনো অনুমোদনের অস্তিত্ব নেই৷"
 
-<<<<<<< HEAD
-=======
 msgid ""
 "Not authorized to post notes with the status \"I have received "
 "information that this person is dead\"."
@@ -999,7 +982,6 @@
 "\"আমি খবর পেয়েছি যে এই ব্যক্তিটি মৃত\" এই স্থিতি নোটগুলিতে পোস্ট করার "
 "অনুমতি নেই৷"
 
->>>>>>> 11e03f51
 msgid "Not authorized to post notes with the status \"believed_dead\"."
 msgstr "\"believed_dead\" স্থিতিটি সহ নোটগুলি পোস্ট করতে কোনো অনুমোদন নেই৷"
 
@@ -1048,12 +1030,9 @@
 msgid "Original site name"
 msgstr "আসল সাইট নাম"
 
-<<<<<<< HEAD
-=======
 msgid "Other website"
 msgstr "অন্য ওয়েবসাইট"
 
->>>>>>> 11e03f51
 #, fuzzy
 msgid ""
 "PLEASE NOTE: On active Person Finder sites, all data entered is available"
@@ -1158,15 +1137,9 @@
 msgid "Reason for disabling notes:"
 msgstr "নোটগুলি অক্ষম করার কারণ:"
 
-<<<<<<< HEAD
-msgid "Records Similar to"
-msgstr "রেকর্ডগুলি এর অনুরুপ"
-
 msgid "Records selected"
 msgstr "রেকর্ডগুলি নির্বাচন করা হয়েছে"
 
-=======
->>>>>>> 11e03f51
 #, python-format
 msgid "Records with names and addresses matching \"%(query)s\""
 msgstr "নাম ও ঠিকানাগুলি সহ রেকর্ডগুলি \"%(query)s\" এর সাথে মিলে যাচ্ছে"
@@ -1187,9 +1160,6 @@
 msgid "Save this record"
 msgstr "এই রেকর্ডটি সংরক্ষণ করুন"
 
-msgid "Search Results for"
-msgstr "এর জন্য অনুসন্ধান ফলাফলগুলি"
-
 msgid "Search for this person"
 msgstr "এই ব্যক্তির জন্য অনুসন্ধান করুন"
 
@@ -1215,12 +1185,9 @@
 msgid "Show sensitive information"
 msgstr "ব্যক্তিগত তথ্য দেখান"
 
-<<<<<<< HEAD
-=======
 msgid "Show who marked these duplicates"
 msgstr "এইগুলি দৃশগুলিকে কে চিহ্নিত করছেন তা দেখান"
 
->>>>>>> 11e03f51
 msgid "Sign in"
 msgstr "সাইন ইন"
 
@@ -1309,10 +1276,6 @@
 
 msgid "The record has been deleted."
 msgstr "রেকর্ডটি মুছে ফেলা হয়েছে৷"
-
-#, python-format
-msgid "The record has been extended to %(expiry_date)s."
-msgstr "রেকর্ডটি %(expiry_date)s পর্যন্ত বাড়ানো হয়েছে৷"
 
 msgid ""
 "The status you selected indicates that you are this person.  If this is "
@@ -1641,9 +1604,6 @@
 "[ব্যক্তি অনুসন্ধন] %(full_name)s এর জন্য আপনি স্থিতি আপডেটগুলিতে সদস্যতা "
 "নিয়েছেন"
 
-msgid "at"
-msgstr "এ"
-
 msgid "female"
 msgstr "স্ত্রী"
 
