--- conflicted
+++ resolved
@@ -145,8 +145,6 @@
 #, python-format
 msgid ""
 "\n"
-<<<<<<< HEAD
-=======
 "            %(dup_count)s records selected\n"
 "          "
 msgstr ""
@@ -177,7 +175,6 @@
 #, python-format
 msgid ""
 "\n"
->>>>>>> 11e03f51
 "      Are you sure you want to delete the record for \"%(full_name)s\"?\n"
 "    "
 msgstr ""
@@ -269,8 +266,6 @@
 #, python-format
 msgid ""
 "\n"
-<<<<<<< HEAD
-=======
 "      No results found for: %(query)s\n"
 "    "
 msgstr ""
@@ -281,7 +276,6 @@
 #, python-format
 msgid ""
 "\n"
->>>>>>> 11e03f51
 "      The URL you entered doesn't look like a valid %(website)s profile "
 "URL.\n"
 "      Please go to this person's profile page on %(website)s, then copy "
@@ -297,8 +291,6 @@
 "      وہ URL یہاں کاپی اور پیسٹ کریں۔\n"
 "      "
 
-<<<<<<< HEAD
-=======
 #, python-format
 msgid ""
 "\n"
@@ -309,7 +301,6 @@
 "      ریکارڈ کو %(expiry_date)s تک وسیع کردیا گیا ہے۔\n"
 "    "
 
->>>>>>> 11e03f51
 msgid ""
 "\n"
 "      This record is a copy of a record from another source.\n"
@@ -597,8 +588,6 @@
 msgid "Back to start"
 msgstr "شروع کرنے کیلئے واپس جائیں"
 
-<<<<<<< HEAD
-=======
 msgid ""
 "By marking this note as spam, you will make it hidden by default. It will"
 " still be a part of the record, but will require an extra click to view "
@@ -612,7 +601,6 @@
 msgid "By unmarking this note as spam, you will make it visible by default."
 msgstr "اس نوٹ سے سپام کا نشان ہٹا کر، ڈیفالٹ کے لحاظ سے آپ اسے مرئی بنائیں گے۔"
 
->>>>>>> 11e03f51
 msgid "CSV file"
 msgstr "‏CSV فائل"
 
@@ -974,14 +962,9 @@
 msgid "No person with ID: %(id_str)s."
 msgstr "‏اس ID والا کوئی شخص نہیں ہے: %(id_str)s۔"
 
-msgid "No results found for"
-msgstr "کوئی نتائج نہیں ملے برائے"
-
 msgid "No such Authorization entity."
 msgstr "اس طرح کی کوئی اجازت دہندگی کی ہستی نہیں ہے۔"
 
-<<<<<<< HEAD
-=======
 msgid ""
 "Not authorized to post notes with the status \"I have received "
 "information that this person is dead\"."
@@ -989,7 +972,6 @@
 "\"مجھے یہ معلومات موصول ہوئی ہے کہ یہ شخص مر چکا ہے\" حیثیت کے ساتھ نوٹس "
 "شا‏ئع کرنے کی اجازت نہیں ہے۔"
 
->>>>>>> 11e03f51
 msgid "Not authorized to post notes with the status \"believed_dead\"."
 msgstr "‏\"believed_dead\" صورتحال کے ساتھ نوٹس شائع کرنے کی اجازت نہیں ہے"
 
@@ -1038,12 +1020,9 @@
 msgid "Original site name"
 msgstr "اصل سائٹ کا نام"
 
-<<<<<<< HEAD
-=======
 msgid "Other website"
 msgstr "دیگر ویب سائٹ"
 
->>>>>>> 11e03f51
 #, fuzzy
 msgid ""
 "PLEASE NOTE: On active Person Finder sites, all data entered is available"
@@ -1148,15 +1127,9 @@
 msgid "Reason for disabling notes:"
 msgstr "نوٹس غیر فعال کرنے کی وجہ:"
 
-<<<<<<< HEAD
-msgid "Records Similar to"
-msgstr "ریکارڈز مماثل بہ"
-
 msgid "Records selected"
 msgstr "ریکارڈز منتخب ہوئے"
 
-=======
->>>>>>> 11e03f51
 #, python-format
 msgid "Records with names and addresses matching \"%(query)s\""
 msgstr "\"%(query)s\" سے مماثل نام اور پتے والے ریکارڈز"
@@ -1177,9 +1150,6 @@
 msgid "Save this record"
 msgstr "یہ ریکارڈ محفوظ کریں"
 
-msgid "Search Results for"
-msgstr "تلاش کے نتائج برائے"
-
 msgid "Search for this person"
 msgstr "اس شخص کو تلاش کریں"
 
@@ -1205,12 +1175,9 @@
 msgid "Show sensitive information"
 msgstr "حساس معلومات دکھائیں"
 
-<<<<<<< HEAD
-=======
 msgid "Show who marked these duplicates"
 msgstr "دکھائیں کہ کس نے ان ڈپلیکیٹس کو نشان زد کیا ہے"
 
->>>>>>> 11e03f51
 msgid "Sign in"
 msgstr "سائن ان کریں"
 
@@ -1299,10 +1266,6 @@
 
 msgid "The record has been deleted."
 msgstr "ریکارڈ کو حذف کردیا گیا ہے۔"
-
-#, python-format
-msgid "The record has been extended to %(expiry_date)s."
-msgstr "ریکارڈ کو %(expiry_date)s تک وسیع کردیا گیا ہے۔"
 
 msgid ""
 "The status you selected indicates that you are this person.  If this is "
@@ -1629,9 +1592,6 @@
 "‏[Person Finder] آپ %(full_name)s کیلئے صورتحال کی اپ ڈیٹس کیلئے سبسکرائب"
 " ہیں"
 
-msgid "at"
-msgstr "پر"
-
 msgid "female"
 msgstr "خاتون"
 
