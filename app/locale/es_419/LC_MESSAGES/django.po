# Copyright 2010 Google Inc.
#
# Licensed under the Apache License, Version 2.0 (the "License"); you may
# not use this file except in compliance with the License.  You may obtain
# a copy of the License at: http://www.apache.org/licenses/LICENSE-2.0
# Unless required by applicable law or agreed to in writing, software
# distributed under the License is distributed on an "AS IS" BASIS,
# WITHOUT WARRANTIES OR CONDITIONS OF ANY KIND, either express or implied.
# See the License for the specific language governing permissions and
# limitations under the License.
msgid ""
msgstr ""
"Project-Id-Version: PACKAGE VERSION\n"
"Report-Msgid-Bugs-To: \n"
"POT-Creation-Date: 2000-01-01 00:00+0000\n"
"PO-Revision-Date: YEAR-MO-DA HO:MI+ZONE\n"
"Last-Translator: FULL NAME <EMAIL@ADDRESS>\n"
"Language-Team: LANGUAGE <LL@li.org>\n"
"MIME-Version: 1.0\n"
"Content-Type: text/plain; charset=utf-8\n"
"Content-Transfer-Encoding: 8bit\n"
"Generated-By: Babel None\n"

msgid ""
"\n"
"\n"
"  To ensure that notes are only disabled or enabled with the record "
"author's\n"
"  permission, a confirmation message will be sent to the record author.\n"
"  If you are the author, check your e-mail after clicking the button "
"below.\n"
"\n"
"  "
msgstr ""
"\n"
"\n"
"  Se enviará un mensaje de confirmación al autor del registro para "
"asegurarnos de que las notas se inhabiliten o habiliten solo si él lo "
"permite. Si eres el/la autor/a, revisa tu correo electrónico luego de "
"hacer clic en el botón que aparece a continuación.\n"
"\n"
"  "

#, python-format
msgid ""
"\n"
"\n"
"Dear %(author_name)s,\n"
"\n"
"A user has requested enabling notes on the record for\n"
"\"%(full_name)s\".\n"
"\n"
"Your e-mail address is recorded as the author of this record.  To enable "
"notes\n"
"on this record, follow this link within 3 days:\n"
"\n"
"   %(confirm_url)s\n"
"\n"
msgstr ""
"\n"
"\n"
"Estimado/a %(author_name)s:\n"
"\n"
"Una persona solicitó habilitar notas del registro de \"%(full_name)s\".\n"
"\n"
"Tu dirección de correo electrónico se registró como la del/de la autor/a "
"de este registro. Para habilitar notas del registro, visita este vínculo "
"en el transcurso de tres días:\n"
"\n"
"%(confirm_url)s.\n"
"\n"

#, python-format
msgid ""
"\n"
"\n"
"Dear %(author_name)s,\n"
"\n"
"A user has requested that you disable notes on the record for\n"
"\"%(full_name)s\".\n"
"\n"
"Your e-mail address is recorded as the author of this record.  To disable"
" notes\n"
"on this record, follow this link within 3 days:\n"
"\n"
"   %(confirm_url)s\n"
"\n"
msgstr ""
"\n"
"\n"
"Estimado/a %(author_name)s:\n"
"\n"
"Una persona solicitó que inhabilites notas del registro de "
"\"%(full_name)s\".\n"
"\n"
"Tu dirección de correo electrónico se registró como la del/de la autor/a "
"de este registro. Para inhabilitar notas del registro, visita este "
"vínculo en el transcurso de tres días:\n"
"\n"
"%(confirm_url)s.\n"
"\n"

#, python-format
msgid ""
"\n"
"\n"
"Dear %(author_name)s,\n"
"You just entered a note on the record for \"%(full_name)s\".  \n"
"To publish your note, follow this link within 3 days:\n"
"\n"
"   %(confirm_url)s\n"
"\n"
msgstr ""
"\n"
"\n"
"Estimado(a) %(author_name)s:\n"
"Acabas de ingresar una nota en el registro de \"%(full_name)s\".\n"
"Para publicar tu nota, visita este vínculo en el transcurso de tres días:"
"\n"
"\n"
"%(confirm_url)s.\n"
"\n"

#, python-format
msgid ""
"\n"
"                    Warning: this record will expire in less than "
"%(expiration_days)s days.\n"
"                  "
msgstr ""
"\n"
"                    Advertencia: este registro vencerá en menos de "
"%(expiration_days)s días.\n"
"                  "

msgid ""
"\n"
"                    Warning: this record will expire in less than a day.\n"
"                  "
msgstr ""
"\n"
"                    Advertencia: este registro vencerá en menos de un "
"día.\n"
"                  "

#, python-format
msgid ""
"\n"
<<<<<<< HEAD
=======
"            %(dup_count)s records selected\n"
"          "
msgstr ""
"\n"
"            Se seleccionaron %(dup_count)s registros.\n"
"          "

#, python-format
msgid ""
"\n"
"        Records Similar to: %(full_name)s\n"
"      "
msgstr ""
"\n"
"        Registros similares a: %(full_name)s\n"
"      "

#, python-format
msgid ""
"\n"
"        Search Results for: %(query)s\n"
"      "
msgstr ""
"\n"
"        Resultados de la búsqueda de %(query)s\n"
"      "

#, python-format
msgid ""
"\n"
>>>>>>> 11e03f51
"      Are you sure you want to delete the record for \"%(full_name)s\"?\n"
"    "
msgstr ""
"\n"
"      ¿Realmente quieres eliminar el registro de \"%(full_name)s\"?\n"
"    "

#, python-format
msgid ""
"\n"
"      Are you sure you want to disable notes on \"%(full_name)s\"?\n"
"    "
msgstr ""
"\n"
"      ¿Realmente quieres inhabilitar notas acerca de \"%(full_name)s\"?\n"
"    "

#, python-format
msgid ""
"\n"
"      Are you sure you want to disable notes on the record of "
"\"%(full_name)s\"?\n"
"    "
msgstr ""
"\n"
"      ¿Realmente quieres inhabilitar notas del registro de "
"\"%(full_name)s\"?\n"
"    "

#, python-format
msgid ""
"\n"
"      Are you sure you want to enable notes on \"%(full_name)s\"?\n"
"    "
msgstr ""
"\n"
"      ¿Realmente quieres habilitar notas acerca de \"%(full_name)s\"?\n"
"    "

#, python-format
msgid ""
"\n"
"      Are you sure you want to extend the expiration for record "
"\"%(full_name)s\"?\n"
"    "
msgstr ""
"\n"
"      ¿Realmente quieres extender la fecha de vencimiento del registro de"
" \"%(full_name)s\"?\n"
"    "

msgid ""
"\n"
"      Confirm your note\n"
"    "
msgstr ""
"\n"
"      Confirma tu nota.\n"
"    "

msgid ""
"\n"
"      If you proceed with deletion,\n"
"      this record will no longer be searchable or viewable on this site.\n"
"    "
msgstr ""
"\n"
"      Si continúas con la eliminación, este registro ya no se podrá "
"buscar ni ver en este sitio.\n"
"    "

#, python-format
msgid ""
"\n"
"      If you would like it permanently deleted,\n"
"      please contact the original source.\n"
"      You can view the original record at\n"
"      %(begin_tag)s%(source_name)s%(end_tag)s.\n"
"    "
msgstr ""
"\n"
"      Si quieres eliminar el registro de forma permanente, comunícate con"
" la fuente original. Puedes ver el registro original en "
"%(begin_tag)s%(source_name)s%(end_tag)s.\n"
"    "

#, python-format
msgid ""
"\n"
<<<<<<< HEAD
=======
"      No results found for: %(query)s\n"
"    "
msgstr ""
"\n"
"      No se encontraron resultados para %(query)s.\n"
"    "

#, python-format
msgid ""
"\n"
>>>>>>> 11e03f51
"      The URL you entered doesn't look like a valid %(website)s profile "
"URL.\n"
"      Please go to this person's profile page on %(website)s, then copy "
"and paste\n"
"      that URL here.\n"
"      "
msgstr ""
"\n"
"      La URL que ingresaste no se parece a una URL de perfil de "
"%(website)s válida. Dirígete a la página de perfil de %(website)s de esta"
" persona, copia la URL que allí aparece y pégala aquí.\n"
"      "

<<<<<<< HEAD
=======
#, python-format
msgid ""
"\n"
"      The record has been extended to %(expiry_date)s.\n"
"    "
msgstr ""
"\n"
"      La fecha de vencimiento del registro se extendió hasta el "
"%(expiry_date)s.\n"
"    "

>>>>>>> 11e03f51
msgid ""
"\n"
"      This record is a copy of a record from another source.\n"
"      You can delete the record here,\n"
"      but please be aware that\n"
"      we might later receive another copy of it from the original source."
"\n"
"    "
msgstr ""
"\n"
"      Este registro es una copia de un registro de otra fuente. Puedes "
"eliminar el registro aquí, pero ten en cuenta que es posible que la "
"fuente original nos envíe otra copia de él.\n"
"    "

msgid ""
"\n"
"    To ensure that notes are only disabled or enabled with the record "
"author's\n"
"    permission, a confirmation message will be sent to the record author."
"\n"
"    If you are the author, check your e-mail after clicking the button "
"below.\n"
"  "
msgstr ""
"\n"
"    Se enviará un mensaje de confirmación al autor del registro para "
"asegurarnos de que las notas se inhabiliten o habiliten solo si él lo "
"permite. Si eres el (la) autor(a), revisa tu correo electrónico luego de "
"hacer clic en el botón que aparece a continuación.\n"
"  "

msgid ""
"\n"
"  The record will still be visible on this site, but no one will be able "
"to post\n"
"  further notes on it.\n"
"  "
msgstr ""
"\n"
"  Este registro seguirá apareciendo en este sitio, pero no se podrán "
"publicar más notas en él.\n"
"  "

msgid ""
"\n"
"  To post your note, please enter your e-mail address below and follow "
"the\n"
"  confirmation link that you will receive.\n"
"  "
msgstr ""
"\n"
"  Para publicar tu nota, ingresa tu dirección de correo electrónico a "
"continuación y visita el vínculo de confirmación que recibirás.\n"
"  "

#, python-format
msgid ""
"\n"
"A user has deleted the record for \"%(full_name)s\"\n"
"at %(site_url)s.\n"
"\n"
"We are notifying you of the deletion because your e-mail address is\n"
"recorded as the author of a note on this record.\n"
msgstr ""
"\n"
"Una persona eliminó el registro de \"%(full_name)s\" en %(site_url)s.\n"
"\n"
"Te notificamos la eliminación porque tu dirección de correo electrónico "
"se registró como la del/de la autor/a de una de las notas del registro.\n"

#, python-format
msgid ""
"\n"
"A user has deleted the record for \"%(full_name)s\"\n"
"at %(site_url)s.\n"
"\n"
"We are notifying you of the deletion because your e-mail address is\n"
"recorded as the author of this record.\n"
msgstr ""
"\n"
"Una persona eliminó el registro de \"%(full_name)s\" en %(site_url)s.\n"
"\n"
"Te notificamos la eliminación porque tu dirección de correo electrónico "
"se registró como la del/de la autor/a del registro.\n"

#, python-format
msgid ""
"\n"
"After %(days_until_deletion)s days, the record will be permanently "
"deleted.\n"
msgstr ""
"\n"
"Luego de %(days_until_deletion)s días, el registro se eliminará de forma "
"permanente.\n"

#, python-format
msgid ""
"\n"
"NOTE: If you believe this record was deleted in error, you can\n"
"restore it by following this link within the next %(days_until_deletion)s"
" days:\n"
"\n"
"    %(restore_url)s\n"
msgstr ""
"\n"
"NOTA: Si consideras que este registro se eliminó por equivocación y "
"quieres restablecerlo, visita este vínculo en los próximos "
"%(days_until_deletion)s días:\n"
"\n"
"%(restore_url)s.\n"

#, python-format
msgid ""
"\n"
"Notes are now disabled on the record for \"%(full_name)s\".  To view the "
"record,\n"
"follow this link:\n"
"\n"
"    %(record_url)s\n"
"\n"
"We are notifying you because your e-mail address is associated with this\n"
"person record or a note on the record.\n"
msgstr ""
"\n"
"Ya se inhabilitaron las notas del registro de \"%(full_name)s\". Para ver"
" el registro,\n"
"visita este vínculo:\n"
"\n"
"%(record_url)s.\n"
"\n"
"Te enviamos esta notificación porque tu dirección de correo electrónico "
"está asociada al registro de esta persona o a una de las notas del "
"registro.\n"

#, python-format
msgid ""
"\n"
"Notes are now enabled on the record for \"%(full_name)s\".  To view the "
"record,\n"
"follow this link:\n"
"\n"
"    %(record_url)s\n"
"\n"
"We are notifying you because your e-mail address is associated with this\n"
"person record or a note on the record.\n"
msgstr ""
"\n"
"Ya se habilitaron las notas del registro de \"%(full_name)s\". Para ver "
"el registro,\n"
"visita este vínculo:\n"
"\n"
"%(record_url)s.\n"
"\n"
"Te enviamos esta notificación porque tu dirección de correo electrónico "
"está asociada al registro de esta persona o a una de las notas del "
"registro.\n"

#, python-format
msgid ""
"\n"
"The author of the record for \"%(full_name)s\"\n"
"(which was previously deleted) has restored the record.  To view the\n"
"record, follow this link:\n"
"\n"
"    %(record_url)s\n"
"\n"
"We are notifying you because your e-mail address is associated with this\n"
"person record or a note on the record.\n"
msgstr ""
"\n"
"El autor del registro de \"%(full_name)s\" (que se eliminó previamente) "
"restableció el registro. Para ver el registro, visita este vínculo:\n"
"\n"
"%(record_url)s.\n"
"\n"
"Te enviamos esta notificación porque tu dirección de correo electrónico "
"está asociada al registro de esta persona o a una de las notas del "
"registro.\n"

#, python-format
msgid ""
"\n"
"There is a new note on the record for \"%(full_name)s\".\n"
msgstr ""
"\n"
"Se ingresó una nota nueva en el registro de \"%(full_name)s\".\n"

#, python-format
msgid ""
"\n"
"You have subscribed to notes on \"%(full_name)s\".\n"
"\n"
"You can view this record at\n"
"\n"
"     %(view_url)s\n"
"\n"
"To unsubscribe, follow this link: %(unsubscribe_link)s\n"
msgstr ""
"\n"
"Te suscribiste a las notas acerca de \"%(full_name)s\".\n"
"\n"
"Puedes ver este registro en %(view_url)s.\n"
"\n"
"Para anular la suscripción, visita este vínculo: %(unsubscribe_link)s.\n"

msgid "(click to reveal)"
msgstr "(haz clic para mostrar)"

msgid "(unknown)"
msgstr "(desconocido)"

msgid "A message for this person or others seeking this person"
msgstr "Un mensaje para esta persona o para quienes la buscan"

msgid "A new API key has been created successfully."
msgstr "La nueva clave de API se creó correctamente."

msgid "API Key Management"
msgstr "Administración de claves de API"

msgid "About 1 month (30 days) from now"
msgstr "Aproximadamente un mes (30 días) a partir de ahora"

msgid "About 1 year (360 days) from now"
msgstr "Aproximadamente un año (360 días) a partir de ahora"

msgid "About 2 months (60 days) from now"
msgstr "Aproximadamente dos meses (60 días) a partir de ahora"

msgid "About 3 months (90 days) from now"
msgstr "Aproximadamente tres meses (90 días) a partir de ahora"

msgid "About 6 months (180 days) from now"
msgstr "Aproximadamente seis meses (180 días) a partir de ahora"

msgid "About Google Person Finder"
msgstr "Acerca de Google Person Finder"

msgid "About you (required)"
msgstr "Acerca de ti (obligatorio)"

msgid "Administration"
msgstr "Administración"

msgid "Age"
msgstr "Edad"

msgid "Alternate family names"
msgstr "Apellidos alternativos"

msgid "Alternate given names"
msgstr "Nombres de pila alternativos"

msgid "Alternate names"
msgstr "Nombres alternativos"

msgid "Are you sure this note isn't spam?"
msgstr "¿Estás seguro/a de que esta nota no es spam?"

msgid "Are you sure you want to mark this note as spam?"
msgstr "¿Realmente quieres marcar esta nota como spam?"

msgid "Are you sure you want to restore this record from deletion?"
msgstr "¿Realmente quieres deshacer la eliminación de este registro?"

msgid "Atom feed of updates about this person"
msgstr "Feed Atom de actualizaciones acerca de esta persona"

msgid "Author's e-mail address"
msgstr "Dirección de correo electrónico del autor"

msgid "Author's name"
msgstr "Nombre del autor"

msgid "Author's phone number"
msgstr "Número de teléfono del autor"

msgid "Authorization key"
msgstr "Clave de autorización"

msgid "Back to results list"
msgstr "Volver a la lista de resultados"

msgid "Back to start"
msgstr "Volver al principio"

<<<<<<< HEAD
=======
msgid ""
"By marking this note as spam, you will make it hidden by default. It will"
" still be a part of the record, but will require an extra click to view "
"the contents of the note. Users will also be able to remove the spam mark"
" from this note."
msgstr ""
"Si la marcas como spam, esta nota se ocultará como configuración "
"predeterminada. Continuará siendo parte del registro, pero será necesario"
" hacer un clic adicional para ver su contenido. Los usuarios también "
"podrán eliminar la marca de spam de esta nota."

msgid "By unmarking this note as spam, you will make it visible by default."
msgstr ""
"Si dejas de marcarla como spam, esta nota será visible como configuración"
" predeterminada."

>>>>>>> 11e03f51
msgid "CSV file"
msgstr "Archivo CSV"

#, python-format
msgid "Can not find note with id %(id)s"
msgstr "No se puede encontrar la nota con el id %(id)s."

msgid "Cancel"
msgstr "Cancelar"

msgid "City"
msgstr "Ciudad"

msgid "Click here to view results."
msgstr "Haz clic aquí para ver los resultados."

msgid "Close window"
msgstr "Cerrar ventana"

msgid "Compare these records"
msgstr "Comparar estos registros"

msgid "Copy and paste the following HTML code to put this tool on your site"
msgstr ""
"Copia y pega el siguiente código HTML para agregar esta herramienta a tu "
"sitio."

msgid "Create a new API key"
msgstr "Crear una nueva clave de API"

msgid "Create a new record"
msgstr "Crear un registro nuevo"

msgid "Create a new record for"
msgstr "Crear un registro nuevo para"

msgid "Create a new record for a missing person"
msgstr "Crear un registro nuevo para una persona desaparecida"

msgid "Crisis events"
msgstr "Eventos de crisis"

#, python-format
msgid "Currently tracking about %(num_people)s records."
msgstr "Actualmente, se rastrean alrededor de %(num_people)s registros."

msgid "Date cannot be in the future.  Please go back and try again."
msgstr "La fecha no puede ser futura. Vuelve atrás e inténtalo nuevamente."

msgid "Date of birth"
msgstr "Fecha de nacimiento"

msgid "Delete this record"
msgstr "Eliminar este registro"

msgid "Describe how to identify this person."
msgstr "Describe cómo identificar a esta persona."

msgid "Describe the physical characteristics of this person."
msgstr "Describe las características físicas de esta persona."

msgid "Description"
msgstr "Descripción"

msgid "Desktop version"
msgstr "Versión de escritorio"

msgid "Developers"
msgstr "Programadores"

msgid "Disable notes on this record"
msgstr "Inhabilitar las notas de este registro"

msgid "Does this person have profile pages at other websites?"
msgstr "¿Esta persona tiene páginas de perfil en otros sitios web?"

#, python-format
msgid "Download %(begin_link)sthis Excel template%(end_link)s and add rows to it"
msgstr ""
"Descarga %(begin_link)sesta plantilla de Excel%(end_link)s y agrégale "
"filas."

msgid "Download the sound as MP3"
msgstr "Descargar el sonido como MP3"

msgid "E-mail"
msgstr "Correo electrónico"

msgid "E-mail address"
msgstr "Dirección de correo electrónico"

msgid "Edit"
msgstr "Modificar"

msgid "Embedding the Application"
msgstr "Insertando la aplicación"

msgid "Enable notes on this record"
msgstr "Habilitar las notas de este registro"

msgid "Enter as YYYY-MM-DD"
msgstr "Para ingresar la fecha, respeta el formato AAAA-MM-DD."

msgid "Enter the person's given and family names."
msgstr "Ingresa el nombre de pila y el apellido de la persona."

msgid "Enter the person's name or parts of the name."
msgstr "Ingresa el nombre de la persona o partes de él."

msgid "Enter the person's name, parts of the name, or mobile phone number."
msgstr ""
"Ingresa el nombre de la persona, partes de él o el número de teléfono "
"celular."

msgid "Enter the person's name."
msgstr "Ingresa el nombre de la persona."

msgid "Expiry"
msgstr "Vencimiento"

msgid "Expiry date of this record"
msgstr "Fecha de vencimiento de este registro"

#, python-format
msgid "Extend expiration date by %(extension_days)s days"
msgstr "Extender la fecha de vencimiento %(extension_days)s días"

msgid "Family name"
msgstr "Apellido"

msgid "Feed of updates about this person"
msgstr "Feed de actualizaciones acerca de esta persona"

msgid "Follow this link to create a new record"
msgstr "Visita este vínculo para crear un nuevo registro."

msgid ""
"For phones other than mobile phones, please use 171 service provided by "
"NTT."
msgstr ""
"En el caso de los teléfonos que no son celulares, usa el servicio que NTT"
" ofrece a través del número 171."

msgid "Full name"
msgstr "Nombre completo"

msgid "Get a new challenge"
msgstr "Aceptar un desafío nuevo"

msgid "Get a visual challenge"
msgstr "Aceptar un desafío visual"

msgid "Get an audio challenge"
msgstr "Aceptar un desafío de audio"

msgid "Given name"
msgstr "Nombre de pila"

msgid "Google Person Finder"
msgstr "Google Person Finder"

msgid "Have you personally talked with this person AFTER the disaster? (required)"
msgstr ""
"¿Hablaste personalmente con esta persona DESPUÉS del desastre? "
"(obligatorio)"

msgid "Help"
msgstr "Ayuda"

#, python-format
msgid "Here is %(begin_tag)sa sample CSV file%(end_tag)s you can edit and upload"
msgstr ""
"Este es %(begin_tag)sun archivo CSV de muestra%(end_tag)s que puedes "
"modificar y cargar."

msgid "Hide Map"
msgstr "Ocultar mapa"

msgid "Hide note"
msgstr "Ocultar nota"

msgid "Home Address"
msgstr "Dirección particular"

msgid "Home address"
msgstr "Dirección particular"

msgid "Home country"
msgstr "País de origen"

msgid "How can this person be reached now?"
msgstr "¿Cómo se puede contactar a esta persona ahora?"

msgid "How others who are interested in this person can contact you"
msgstr "¿Cómo se pueden comunicar contigo aquellos interesados en esta persona?"

msgid "I am seeking information"
msgstr "Estoy buscando información."

msgid "I am this person"
msgstr "Soy esta persona."

msgid "I do not want any more updates on this record."
msgstr "Quiero dejar de recibir actualizaciones de este registro."

msgid "I do not want my information online anymore."
msgstr "No quiero que mi información continúe apareciendo en línea."

msgid "I have information about someone"
msgstr "Dispongo de información acerca de alguien."

msgid "I have reason to think this person is missing"
msgstr "Tengo motivos para creer que esta persona está desaparecida."

msgid "I have received information that this person is alive"
msgstr "Recibí información que asegura que esta persona está viva."

msgid "I have received information that this person is dead"
msgstr "Recibí información que asegura que esta persona está muerta."

msgid "I have received spam due to this note."
msgstr "Recibí spam debido a esta nota."

msgid "I have received spam."
msgstr "Recibí spam."

msgid "I prefer not to specify."
msgstr "Prefiero no especificar."

msgid "I'm looking for someone"
msgstr "Estoy buscando a alguien."

msgid "Identify who you are looking for"
msgstr "Identifica a la persona que estás buscando."

msgid "Identify who you have information about"
msgstr "Identifica a la persona acerca de la cual dispones de información."

msgid "Identifying information"
msgstr "Información de identificación"

msgid ""
"If none of these records match the person you had in mind, you can click "
"below to create a new record."
msgstr ""
"Si ninguno de estos registros coincide con la persona que tienes en "
"mente, puedes hacer clic a continuación para crear un registro nuevo."

msgid ""
"If you are the author of this note, please check your e-mail for a link "
"to confirm that you want to disable notes on this record.  Otherwise, "
"please wait for the record author to confirm your request."
msgstr ""
"Si eres el/la autor/a de esta nota, revisa tu correo en busca del vínculo"
" que te permitirá confirmar que quieres inhabilitar notas de este "
"registro. De lo contrario, aguarda a que el autor del registro confirme "
"tu solicitud."

msgid ""
"If you are the author of this note, please check your e-mail for a link "
"to confirm that you want to enable notes on this record.  Otherwise, "
"please wait for the record author to confirm your request."
msgstr ""
"Si eres el/la autor/a de esta nota, revisa tu correo en busca del vínculo"
" que te permitirá confirmar que quieres habilitar notas de este registro."
" De lo contrario, aguarda a que el autor del registro confirme tu "
"solicitud."

msgid "If you have a photo of this person, upload it or enter its URL address."
msgstr ""
"Si dispones de una foto de esta persona, cárgala o ingresa su dirección "
"URL."

msgid "In Excel, use File &gt; Save as... and save in CSV format (.csv)"
msgstr ""
"En Excel, ve a Archivo &gt; Guardar como… y guarda el archivo en formato "
"CSV (.csv)."

msgid "Incorrect.  Try again."
msgstr "Incorrecto. Vuelve a intentarlo."

msgid "Invalid e-mail address. Please try again."
msgstr "Dirección de correo electrónico no válida. Vuelve a intentarlo."

msgid "Language selection"
msgstr "Selección de idioma"

msgid "Last known location"
msgstr "Última ubicación conocida"

msgid "Link"
msgstr "Vincular"

msgid "Link to profile page"
msgstr "Vincular a la página de perfil"

msgid "List API keys"
msgstr "Enumerar claves de API"

msgid "Mark records as duplicate"
msgstr "Marcar registros como duplicados"

msgid "Mark the selected records as duplicate"
msgstr "Marcar los registros seleccionados como duplicados"

msgid "Message (required)"
msgstr "Mensaje (obligatorio)"

msgid "Message is required. Please go back and try again."
msgstr "El mensaje es obligatorio. Vuelve atrás e inténtalo nuevamente."

msgid "Missing person's current contact information"
msgstr "Información de contacto actual de la persona desaparecida"

msgid "Missing person's current e-mail address"
msgstr "Dirección de correo electrónico actual de la persona desaparecida"

msgid "Missing person's current phone number"
msgstr "Número de teléfono actual de la persona desaparecida"

#, python-format
msgid ""
"More information for developers can now be found "
"%(developers_link_html)shere%(link_end_html)s."
msgstr ""
"Ya puedes obtener más información para programadores "
"%(developers_link_html)saquí%(link_end_html)s."

msgid ""
"More than 100 results; only showing the first 100.  Try entering more of "
"the name"
msgstr ""
"Más de 100 resultados; solo se muestran los primeros 100. Intenta "
"ingresar más partes del nombre."

msgid "Name"
msgstr "Nombre"

msgid "Name (required)"
msgstr "Nombre (obligatorio)"

msgid "Name is required.  Please go back and try again."
msgstr "El nombre es obligatorio. Vuelve atrás e inténtalo nuevamente."

msgid "Neighborhood"
msgstr "Barrio"

msgid "No"
msgstr "No"

#, python-format
msgid "No author email for record %(id)s."
msgstr "No se dispone del correo electrónico del autor del registro %(id)s."

msgid "No messages are found registered to the carrier's message board service."
msgstr ""
"No se encontró ningún mensaje registrado en el servicio de tablero de "
"mensajes del proveedor."

#, python-format
msgid "No note with ID: %(id_str)s."
msgstr "Ninguna nota con el ID %(id_str)s"

msgid "No notes have been posted"
msgstr "No se publicó ninguna nota."

#, python-format
msgid "No person with ID: %(id_str)s."
msgstr "Ninguna persona con el ID %(id_str)s"

msgid "No results found for"
msgstr "No se encontró ningún resultado para"

msgid "No such Authorization entity."
msgstr "No existe tal entidad de autorización."

<<<<<<< HEAD
=======
msgid ""
"Not authorized to post notes with the status \"I have received "
"information that this person is dead\"."
msgstr ""
"No tienes autorización para publicar notas con el estado \"Recibí "
"información que asegura que esta persona está muerta\"."

>>>>>>> 11e03f51
msgid "Not authorized to post notes with the status \"believed_dead\"."
msgstr "No estás autorizado/a a publicar notas con el estado \"believed_dead\"."

msgid "Not spam"
msgstr "No se trata de spam."

msgid "Note author"
msgstr "Autor de la nota"

msgid "Note text"
msgstr "Texto de la nota"

msgid "Notes for a possible duplicate"
msgstr "Notas para un posible duplicado"

msgid "Notes for this person"
msgstr "Notas para esta persona"

msgid "Number or range (e.g. 20-30)"
msgstr "Número o intervalo (p. ej., entre 20 y 30)"

#, python-format
msgid ""
"Or add to your site as a %(gadget_link_html)sGoogle "
"Gadget%(link_end_html)s."
msgstr ""
"También puedes agregar tu sitio como un %(gadget_link_html)sgadget de "
"Google%(link_end_html)s."

msgid "Original URL"
msgstr "URL original"

msgid "Original author's name"
msgstr "Nombre del autor original"

msgid "Original posting date"
msgstr "Fecha de publicación original"

msgid ""
"Original posting date is not in YYYY-MM-DD format, or is a nonexistent "
"date.  Please go back and try again."
msgstr ""
"La fecha de publicación original no respeta el formato AAAA-MM-DD o no "
"existe. Vuelve atrás e inténtalo nuevamente."

msgid "Original site name"
msgstr "Nombre del sitio original"

<<<<<<< HEAD
=======
msgid "Other website"
msgstr "Otro sitio web"

>>>>>>> 11e03f51
#, fuzzy
msgid ""
"PLEASE NOTE: On active Person Finder sites, all data entered is available"
" to the public and usable by anyone.  Google does not review or verify "
"the accuracy of this data."
msgstr ""
"NOTA: En los sitios de Person Finder activos, todos los datos que se "
"ingresan están a disposición del público, y cualquier persona puede "
"verlos y usarlos. Google no revisa ni verifica la precisión de estos "
"datos."

msgid "Person Finder"
msgstr "Person Finder"

msgid "Phone"
msgstr "Teléfono"

msgid "Phone number"
msgstr "Número de teléfono"

msgid "Photo"
msgstr "Foto"

msgid ""
"Photo uploaded is in an unrecognized format.  Please go back and try "
"again."
msgstr ""
"La foto que se cargó se encuentra en un formato desconocido. Vuelve atrás"
" e inténtalo nuevamente."

msgid "Physical characteristics"
msgstr "Características físicas"

msgid "Play the sound again"
msgstr "Volver a reproducir el sonido"

msgid ""
"Please check that you have been in contact with the person after the "
"earthquake, or change the \"Status of this person\" field."
msgstr ""
"Asegúrate de haberte comunicado con la persona luego del terremoto o "
"modifica el campo \"Estado de esta persona\"."

msgid "Please check whether it matches the person you were planning to report."
msgstr ""
"Comprueba si coincide con la persona acerca de la cual pensabas "
"proporcionar información."

msgid "Please confirm your e-mail address to subscribe to updates"
msgstr ""
"Confirma tu dirección de correo electrónico a fin de suscribirte para "
"recibir actualizaciones."

msgid "Please enter your e-mail address to subscribe to updates"
msgstr ""
"Ingresa tu dirección de correo electrónico a fin de suscribirte para "
"recibir actualizaciones."

msgid "Please explain why you think these are the same person"
msgstr "Explica por qué consideras que se trata de la misma persona."

msgid "Please fill in all the required fields."
msgstr "Llena todos los campos obligatorios."

msgid "Please fill in your email address."
msgstr "Ingresa tu dirección de correo electrónico."

msgid "Please provide an valid email address."
msgstr "Proporciona una dirección de correo electrónico válida."

msgid "Possible duplicates"
msgstr "Posibles duplicados"

msgid "Possible duplicates found."
msgstr "Se encontraron posibles duplicados."

msgid "Postal or zip code"
msgstr "Código ZIP o postal"

msgid "Posted by"
msgstr "Publicado por"

msgid "Proceed"
msgstr "Continuar"

msgid "Profile Pages"
msgstr "Páginas de perfil"

msgid "Profile page"
msgstr "Página de perfil"

msgid "Provide information"
msgstr "Proporcionar información"

msgid "Provide information about this person"
msgstr "Proporcionar información acerca de esta persona"

msgid "Provided by:"
msgstr "Proporcionado por:"

msgid "Province or state"
msgstr "Provincia o estado"

msgid "Reason for deletion:"
msgstr "Motivo de la eliminación:"

msgid "Reason for disabling notes:"
msgstr "Motivo de la inhabilitación de las notas:"

<<<<<<< HEAD
msgid "Records Similar to"
msgstr "Registros similares a"

msgid "Records selected"
msgstr "Registros seleccionados"

=======
>>>>>>> 11e03f51
#, python-format
msgid "Records with names and addresses matching \"%(query)s\""
msgstr "Registros con nombres y direcciones que coinciden con \"%(query)s\""

msgid "Remove"
msgstr "Eliminar"

msgid "Report spam"
msgstr "Denunciar spam"

#, python-format
msgid "Return to the record for %(full_name)s."
msgstr "Volver al registro de %(full_name)s."

msgid "Reveal note"
msgstr "Mostrar nota"

msgid "Save this record"
msgstr "Guardar este registro"

msgid "Search Results for"
msgstr "Resultados de la búsqueda para"

msgid "Search for this person"
msgstr "Buscar a esta persona"

#, python-format
msgid "See %(begin_tag)sthe wiki%(end_tag)s for more instructions"
msgstr "Ve %(begin_tag)sla wiki%(end_tag)s para obtener más instrucciones."

msgid "Select a website to add a profile page..."
msgstr "Selecciona un sitio web para agregar una página de perfil..."

msgid "Select up to 3 records to mark as duplicate:"
msgstr "Selecciona hasta tres registros para marcarlos como duplicados:"

msgid "Send email"
msgstr "Enviar correo electrónico"

msgid "Sex"
msgstr "Sexo"

msgid "Show Map"
msgstr "Mostrar mapa"

msgid "Show sensitive information"
msgstr "Mostrar información confidencial"

<<<<<<< HEAD
=======
msgid "Show who marked these duplicates"
msgstr "Mostrar quién marcó estos duplicados"

>>>>>>> 11e03f51
msgid "Sign in"
msgstr "Acceder"

msgid "Sign out"
msgstr "Salir"

msgid "Someone has received information that this person is alive"
msgstr "Alguien recibió información que asegura que esta persona está viva."

msgid "Someone has received information that this person is dead"
msgstr "Alguien recibió información que asegura que esta persona está muerta."

msgid "Someone has reported that this person is missing"
msgstr "Alguien informó que esta persona está desparecida."

msgid "Someone is seeking information about this person"
msgstr "Alguien está buscando información acerca de esta persona."

msgid "Source of this record"
msgstr "Fuente de este registro"

msgid "Source of this record (required)"
msgstr "Fuente de este registro (obligatorio)"

msgid "Status"
msgstr "Estado"

msgid "Status of this person"
msgstr "Estado de esta persona"

msgid "Street name"
msgstr "Nombre de la calle"

msgid "Street name only, no number"
msgstr "Nombre de la calle únicamente, sin el número"

msgid "Subscribe"
msgstr "Suscribirse"

#, python-format
msgid "Subscribe to updates about %(full_name)s"
msgstr "Suscribirse para recibir actualizaciones acerca de %(full_name)s"

msgid "Subscribe to updates about this person"
msgstr "Suscribirse para recibir actualizaciones acerca de esta persona"

msgid "Switch to address"
msgstr "Cambiar a dirección"

msgid "Switch to lat/long"
msgstr "Cambiar a latitud/longitud"

msgid "Tell us the status of this person"
msgstr "Indícanos el estado de esta persona."

msgid "Terms of Service"
msgstr "Condiciones del servicio"

msgid "The API key has been updated successfully."
msgstr "La clave de la API se actualizó correctamente."

msgid ""
"The Given name and Family name are both required.  Please go back and try"
" again."
msgstr ""
"Tanto el nombre de pila como el apellido son obligatorios. Vuelve atrás e"
" inténtalo nuevamente."

msgid "The Original author's name is required.  Please go back and try again."
msgstr ""
"El nombre del autor original es obligatorio. Vuelve atrás e inténtalo "
"nuevamente."

msgid "The author has disabled notes on this record."
msgstr "El autor inhabilitó notas de este registro."

msgid "The author has disabled status updates on this record."
msgstr "El autor inhabilitó actualizaciones de estado de este registro."

msgid "The provided image is too large.  Please upload a smaller one."
msgstr "La imagen proporcionada es demasiado grande. Carga una más pequeña."

msgid "The reason this note is being marked as spam:"
msgstr "El motivo por el cual esta nota se marcó como spam:"

msgid "The record cannot be extended."
msgstr "No se puede extender la fecha de vencimiento del registro."

msgid "The record has been deleted."
msgstr "Se eliminó el registro."

#, python-format
msgid "The record has been extended to %(expiry_date)s."
msgstr "La fecha de vencimiento del registro se extendió hasta el %(expiry_date)s."

msgid ""
"The status you selected indicates that you are this person.  If this is "
"true, please also select 'Yes' to indicate that you have contacted this "
"person."
msgstr ""
"El estado que seleccionaste indica que eres esta persona. De ser así, "
"selecciona también \"Sí\" para indicar que te comunicaste con esta "
"persona."

#, python-format
msgid "The token %(token)s was invalid"
msgstr "El token %(token)s no es válido."

#, python-format
msgid "The token %(token)s was invalid."
msgstr "El token %(token)s no es válido."

#, python-format
msgid "There are %(num_results)s existing records with similar names."
msgstr "Actualmente, existen %(num_results)s registros con nombres similares."

msgid "There are some existing records with similar names."
msgstr "Actualmente, existen algunos registros con nombres similares."

msgid "There is one existing record with a similar name."
msgstr "Actualmente, existe un registro con un nombre similar."

msgid "There was a problem processing the image.  Please try a different image."
msgstr ""
"Se produjo un problema al procesar la imagen. Intenta con una imagen "
"diferente."

msgid ""
"There was an error processing your request.  Sorry for the inconvenience."
"  Our administrators will investigate the source of the problem, but "
"please check that the format of your request is correct."
msgstr ""
"Se produjo un problema al procesar tu solicitud. Lamentamos cualquier "
"inconveniente que esto haya causado. Si bien nuestros administradores "
"investigarán el origen del problema, asegúrate de que el formato de tu "
"solicitud sea correcto."

#, python-format
msgid ""
"These gadgets are made available under the %(apache_link_html)sApache 2.0"
" license%(link_end_html)s."
msgstr ""
"Estos gadgets están disponibles bajo la %(apache_link_html)slicencia "
"Apache 2.0%(link_end_html)s."

msgid "This is a new record."
msgstr "Este es un registro nuevo."

msgid "This link is invalid."
msgstr "Este vínculo no es válido."

msgid "This note has been marked as spam."
msgstr "Esta nota se marcó como spam."

msgid "This note is inappropriate."
msgstr "Esta nota es inadecuada."

msgid "This note is incorrect or untrue."
msgstr "Esta nota es incorrecta o falsa."

msgid "This note is spam."
msgstr "Esta nota es spam."

msgid "This person has been in contact with someone"
msgstr "Esta persona se comunicó con alguien."

msgid "This person has posted a message"
msgstr "Esta persona publicó un mensaje."

msgid "This person's entry does not exist or has been deleted."
msgstr "La entrada de esta persona no existe o se eliminó."

msgid "This record has served its purpose."
msgstr "Este registro cumplió con su objetivo."

msgid "This record is a duplicate of"
msgstr "Este registro es un duplicado de"

msgid "This record is copied from another source."
msgstr "Este registro se copió de otra fuente."

msgid "This record is inappropriate."
msgstr "Este registro es inadecuado."

msgid "This record is spam."
msgstr "Este registro es spam."

msgid ""
"This repository is currently in test mode. While test mode is in effect, "
"records that are over 6 hours old are deleted."
msgstr ""
"Actualmente, este repositorio está en modo de prueba. Los registros de "
"más de seis horas de antigüedad se eliminan mientras el modo de prueba "
"está habilitado."

msgid "To attach a photo to this note, upload it or enter its URL."
msgstr "Para adjuntar una foto a esta nota, carga la foto o ingresa su URL."

msgid "To delete your data, access Person Finder from your desktop."
msgstr "Para eliminar tus datos, accede a Person Finder desde tu escritorio."

msgid "To unsubscribe, follow this link"
msgstr "Para anular la suscripción, visita este vínculo."

msgid "To view or add information, select a name below."
msgstr "Para ver o agregar información, selecciona un nombre a continuación."

msgid ""
"Type an address or open the map below and indicate the location by "
"clicking on the map."
msgstr ""
"Escribe una dirección o abre el mapa que aparece a continuación y haz "
"clic en él para indicar la ubicación."

msgid "Type an address."
msgstr "Escribe una dirección."

msgid "Type the two words:"
msgstr "Escribe las dos palabras:"

msgid "Type what you hear:"
msgstr "Escribe lo que escuchas:"

msgid "URL"
msgstr "URL"

msgid "URL of original record"
msgstr "URL del registro original"

msgid "Unspecified"
msgstr "Sin especificar"

msgid "Update an existing key"
msgstr "Actualizar una clave actual"

msgid "Upload"
msgstr "Cargar"

msgid "Upload notes in CSV format"
msgstr "Cargar notas en archivos con formato CSV"

msgid "Upload person records in CSV format"
msgstr "Cargar registros de personas en formato CSV"

msgid "Upload your CSV file below"
msgstr "Carga el archivo CSV a continuación."

msgid "View the record"
msgstr "Ver el registro"

msgid "We have nothing matching your search."
msgstr "No se encontraron resultados que coincidan con tu búsqueda."

msgid "What is this person's name?"
msgstr "¿Cómo se llama esta persona?"

msgid "When should this record disappear?"
msgstr "¿Cuándo debería desaparecer este registro?"

msgid "Where did this information come from?"
msgstr "¿De dónde proviene esta información?"

msgid "Where is this person from?"
msgstr "¿De dónde proviene esta persona?"

msgid ""
"While test mode is in effect, records that are over 6 hours old are "
"deleted regardless of the expiry date."
msgstr ""
"Los registros de más de seis horas de antigüedad se eliminan mientras el "
"modo de prueba está habilitado, sin importar la fecha de vencimiento."

msgid "Yes"
msgstr "Sí"

msgid "Yes, ask the record author to disable notes"
msgstr "Sí, quiero que se le solicite al autor del registro inhabilitar notas."

msgid "Yes, ask the record author to enable notes"
msgstr "Sí, quiero que se le solicite al autor del registro habilitar notas."

msgid "Yes, delete the record"
msgstr "Sí, eliminar el registro."

msgid "Yes, disable notes on this record."
msgstr "Sí, quiero inhabilitar notas de este registro."

msgid "Yes, extend the record"
msgstr "Sí, quiero extender la fecha de vencimiento del registro."

msgid "Yes, restore this record"
msgstr "Sí, quiero restablecer este registro."

msgid "Yes, these are the same person"
msgstr "Sí, son la misma persona."

msgid "Yes, update the note"
msgstr "Sí, quiero actualizar la nota."

msgid "You are already subscribed. "
msgstr "Ya te suscribiste. "

msgid "You are already unsubscribed."
msgstr "Ya anulaste la suscripción."

#, python-format
msgid ""
"You are currently signed in as "
"%(begin_span_tag)s%(email)s%(end_span_tag)s."
msgstr "Accediste como %(begin_span_tag)s%(email)s%(end_span_tag)s."

#, python-format
msgid "You are currently signed in as %(user_email)s."
msgstr "Accediste como %(user_email)s."

msgid "You are not currently signed in."
msgstr "No accediste."

#, python-format
msgid "You can %(begin_tag)sview the record%(end_tag)s before deleting it."
msgstr "Puedes %(begin_tag)sver el registro%(end_tag)s antes de eliminarlo."

#, python-format
msgid "You can view the full record at %(view_url)s"
msgstr "Puedes ver el registro completo en %(view_url)s."

msgid "You have successfully subscribed."
msgstr "Te suscribiste correctamente."

msgid "You have successfully unsubscribed."
msgstr "Anulaste la suscripción correctamente."

msgid ""
"You received this notification because you have subscribed to updates on "
"the following person:\n"
msgstr ""
"Recibiste esta notificación porque te suscribiste para recibir "
"actualizaciones acerca de la siguiente persona:\n"

msgid "Your e-mail address"
msgstr "Tu dirección de correo electrónico"

msgid "Your e-mail address:"
msgstr "Tu dirección de correo electrónico"

msgid "Your email"
msgstr "Tu correo electrónico"

msgid "Your name"
msgstr "Tu nombre"

msgid ""
"Your name is required in the \"About you\" section.  Please go back and "
"try again."
msgstr ""
"Debes ingresar tu nombre en la sección \"Acerca de ti\". Vuelve atrás e "
"inténtalo nuevamente."

msgid ""
"Your name is required in the \"Source\" section.  Please go back and try "
"again."
msgstr ""
"Debes ingresar tu nombre en la sección \"Fuente\". Vuelve atrás e "
"inténtalo nuevamente."

msgid "Your phone number"
msgstr "Tu número de teléfono"

msgid ""
"Your request has been processed successfully. Please check your inbox and"
" confirm that you want to post your note by following the url embedded."
msgstr ""
"Tu solicitud se procesó correctamente. Revisa tu correo electrónico y "
"visita la URL insertada para confirmar que quieres publicar tu nota."

#, python-format
msgid "[Person Finder] Confirm your note on \"%(full_name)s\""
msgstr "[Person Finder] Confirma tu nota acerca de \"%(full_name)s\"."

#, python-format
msgid "[Person Finder] Deletion notice for \"%(full_name)s\""
msgstr "[Person Finder] Aviso de eliminación de \"%(full_name)s\""

#, python-format
msgid "[Person Finder] Disable notes on \"%(full_name)s\"?"
msgstr "[Person Finder] ¿Quieres inhabilitar notas acerca de \"%(full_name)s\"?"

#, python-format
msgid "[Person Finder] Enable notes on \"%(full_name)s\"?"
msgstr "[Person Finder] ¿Quieres habilitar notas acerca de \"%(full_name)s\"?"

#, python-format
msgid "[Person Finder] Enabling notes notice for \"%(full_name)s\""
msgstr ""
"[Person Finder] Aviso de habilitación de notas del registro de "
"\"%(full_name)s\""

#, python-format
msgid "[Person Finder] Notes are now disabled for \"%(full_name)s\""
msgstr ""
"[Person Finder] Ya se inhabilitaron notas del registro de "
"\"%(full_name)s\"."

#, python-format
msgid "[Person Finder] Notes are now enabled on \"%(full_name)s\""
msgstr "[Person Finder] Ya se habilitaron notas del registro de \"%(full_name)s\""

#, python-format
msgid "[Person Finder] Record restoration notice for \"%(full_name)s\""
msgstr ""
"[Person Finder] Aviso de restablecimiento del registro de "
"\"%(full_name)s\""

#, python-format
msgid "[Person Finder] Status update for %(full_name)s"
msgstr "[Person Finder] Actualización del estado de %(full_name)s"

#, python-format
msgid "[Person Finder] You are subscribed to status updates for %(full_name)s"
msgstr ""
"[Person Finder] Te suscribiste para recibir actualizaciones acerca de "
"%(full_name)s."

msgid "at"
msgstr "en"

msgid "female"
msgstr "femenino"

msgid "in test mode"
msgstr "en modo de prueba"

msgid "male"
msgstr "masculino"

msgid "on"
msgstr "en"

msgid "other"
msgstr "otros"
<|MERGE_RESOLUTION|>--- conflicted
+++ resolved
@@ -146,8 +146,6 @@
 #, python-format
 msgid ""
 "\n"
-<<<<<<< HEAD
-=======
 "            %(dup_count)s records selected\n"
 "          "
 msgstr ""
@@ -178,7 +176,6 @@
 #, python-format
 msgid ""
 "\n"
->>>>>>> 11e03f51
 "      Are you sure you want to delete the record for \"%(full_name)s\"?\n"
 "    "
 msgstr ""
@@ -268,8 +265,6 @@
 #, python-format
 msgid ""
 "\n"
-<<<<<<< HEAD
-=======
 "      No results found for: %(query)s\n"
 "    "
 msgstr ""
@@ -280,7 +275,6 @@
 #, python-format
 msgid ""
 "\n"
->>>>>>> 11e03f51
 "      The URL you entered doesn't look like a valid %(website)s profile "
 "URL.\n"
 "      Please go to this person's profile page on %(website)s, then copy "
@@ -294,8 +288,6 @@
 " persona, copia la URL que allí aparece y pégala aquí.\n"
 "      "
 
-<<<<<<< HEAD
-=======
 #, python-format
 msgid ""
 "\n"
@@ -307,7 +299,6 @@
 "%(expiry_date)s.\n"
 "    "
 
->>>>>>> 11e03f51
 msgid ""
 "\n"
 "      This record is a copy of a record from another source.\n"
@@ -595,8 +586,6 @@
 msgid "Back to start"
 msgstr "Volver al principio"
 
-<<<<<<< HEAD
-=======
 msgid ""
 "By marking this note as spam, you will make it hidden by default. It will"
 " still be a part of the record, but will require an extra click to view "
@@ -613,7 +602,6 @@
 "Si dejas de marcarla como spam, esta nota será visible como configuración"
 " predeterminada."
 
->>>>>>> 11e03f51
 msgid "CSV file"
 msgstr "Archivo CSV"
 
@@ -984,14 +972,9 @@
 msgid "No person with ID: %(id_str)s."
 msgstr "Ninguna persona con el ID %(id_str)s"
 
-msgid "No results found for"
-msgstr "No se encontró ningún resultado para"
-
 msgid "No such Authorization entity."
 msgstr "No existe tal entidad de autorización."
 
-<<<<<<< HEAD
-=======
 msgid ""
 "Not authorized to post notes with the status \"I have received "
 "information that this person is dead\"."
@@ -999,7 +982,6 @@
 "No tienes autorización para publicar notas con el estado \"Recibí "
 "información que asegura que esta persona está muerta\"."
 
->>>>>>> 11e03f51
 msgid "Not authorized to post notes with the status \"believed_dead\"."
 msgstr "No estás autorizado/a a publicar notas con el estado \"believed_dead\"."
 
@@ -1048,12 +1030,9 @@
 msgid "Original site name"
 msgstr "Nombre del sitio original"
 
-<<<<<<< HEAD
-=======
 msgid "Other website"
 msgstr "Otro sitio web"
 
->>>>>>> 11e03f51
 #, fuzzy
 msgid ""
 "PLEASE NOTE: On active Person Finder sites, all data entered is available"
@@ -1163,15 +1142,9 @@
 msgid "Reason for disabling notes:"
 msgstr "Motivo de la inhabilitación de las notas:"
 
-<<<<<<< HEAD
-msgid "Records Similar to"
-msgstr "Registros similares a"
-
 msgid "Records selected"
 msgstr "Registros seleccionados"
 
-=======
->>>>>>> 11e03f51
 #, python-format
 msgid "Records with names and addresses matching \"%(query)s\""
 msgstr "Registros con nombres y direcciones que coinciden con \"%(query)s\""
@@ -1192,9 +1165,6 @@
 msgid "Save this record"
 msgstr "Guardar este registro"
 
-msgid "Search Results for"
-msgstr "Resultados de la búsqueda para"
-
 msgid "Search for this person"
 msgstr "Buscar a esta persona"
 
@@ -1220,12 +1190,9 @@
 msgid "Show sensitive information"
 msgstr "Mostrar información confidencial"
 
-<<<<<<< HEAD
-=======
 msgid "Show who marked these duplicates"
 msgstr "Mostrar quién marcó estos duplicados"
 
->>>>>>> 11e03f51
 msgid "Sign in"
 msgstr "Acceder"
 
@@ -1316,10 +1283,6 @@
 
 msgid "The record has been deleted."
 msgstr "Se eliminó el registro."
-
-#, python-format
-msgid "The record has been extended to %(expiry_date)s."
-msgstr "La fecha de vencimiento del registro se extendió hasta el %(expiry_date)s."
 
 msgid ""
 "The status you selected indicates that you are this person.  If this is "
@@ -1649,9 +1612,6 @@
 "[Person Finder] Te suscribiste para recibir actualizaciones acerca de "
 "%(full_name)s."
 
-msgid "at"
-msgstr "en"
-
 msgid "female"
 msgstr "femenino"
 
