# Copyright 2010 Google Inc.
#
# Licensed under the Apache License, Version 2.0 (the "License");
# you may not use this file except in compliance with the License.
# You may obtain a copy of the License at
#
#      http://www.apache.org/licenses/LICENSE-2.0
#
# Unless required by applicable law or agreed to in writing, software
# distributed under the License is distributed on an "AS IS" BASIS,
# WITHOUT WARRANTIES OR CONDITIONS OF ANY KIND, either express or implied.
# See the License for the specific language governing permissions and
# limitations under the License.
msgid ""
msgstr ""
"Project-Id-Version: PACKAGE VERSION\n"
"Report-Msgid-Bugs-To: \n"
<<<<<<< HEAD
"POT-Creation-Date: 2011-03-29 17:44-0700\n"
=======
"POT-Creation-Date: 2000-01-01 00:00-0000\n"
>>>>>>> 019a7f2e
"PO-Revision-Date: YEAR-MO-DA HO:MI+ZONE\n"
"Last-Translator: FULL NAME <EMAIL@ADDRESS>\n"
"Language-Team: LANGUAGE <LL@li.org>\n"
"MIME-Version: 1.0\n"
"Content-Type: text/plain; charset=UTF-8\n"
"Content-Transfer-Encoding: 8bit\n"

<<<<<<< HEAD
#: create.py:53
=======
>>>>>>> 019a7f2e
msgid ""
"The Given name and Family name are both required.  Please go back and try "
"again."
msgstr ""
"Premye non ak non fanmi ou obligatwa. Tanpri tounen sou paj ou te ye a epi "
"eseye ankò"

<<<<<<< HEAD
#: create.py:56
=======
>>>>>>> 019a7f2e
#, fuzzy
msgid "Name is required.  Please go back and try again."
msgstr "Mesaj obligatwa. Tanpri tounen sou paj ou te ye a epi eseye ankò."

<<<<<<< HEAD
#: create.py:59
=======
>>>>>>> 019a7f2e
msgid "The Original author's name is required.  Please go back and try again."
msgstr ""
"Non otè orijinal la obligatwa. Tanpri tounen sou paj ou te ye aa epi eseye "
"ankò."

<<<<<<< HEAD
#: create.py:61
=======
>>>>>>> 019a7f2e
msgid ""
"Your name is required in the \"Source\" section.  Please go back and try "
"again."
msgstr ""
"Non ou obligatwa pou ou ekri nan seksyon \"De ou menm\". Tanpri tounen sou "
"paj ou te ye a epi eseye ankò"

<<<<<<< HEAD
#: create.py:65 multiview.py:78 view.py:121
msgid "Message is required. Please go back and try again."
msgstr "Mesaj obligatwa. Tanpri tounen sou paj ou te ye a epi eseye ankò."

#: create.py:67 view.py:130
=======
msgid "Message is required. Please go back and try again."
msgstr "Mesaj obligatwa. Tanpri tounen sou paj ou te ye a epi eseye ankò."

>>>>>>> 019a7f2e
msgid ""
"Please check that you have been in contact with the person after the "
"earthquake, or change the \"Status of this person\" field."
msgstr ""
"Tanpri cheke ke ou antre an kontak avèk moun sa aprè tranbleman tè a, oswa "
"chanje valè \"Stati moun sa\"."

<<<<<<< HEAD
#: create.py:74
=======
>>>>>>> 019a7f2e
msgid ""
"Original posting date is not in YYYY-MM-DD format, or is a nonexistent "
"date.  Please go back and try again."
msgstr ""
"Dat ou poste mesaj la pa nan fòma ANE - MWA- JOU, oswa li pa egziste.T "
"Tanpri tounen sou paj ou te ye a epi eseye ankò"

<<<<<<< HEAD
#: create.py:76
msgid "Date cannot be in the future.  Please go back and try again."
msgstr "Dat lan pa kapab nan lavni. Tanpri retounen e eseye ankò."

#: create.py:90
=======
msgid "Date cannot be in the future.  Please go back and try again."
msgstr "Dat lan pa kapab nan lavni. Tanpri retounen e eseye ankò."

>>>>>>> 019a7f2e
msgid ""
"Photo uploaded is in an unrecognized format.  Please go back and try again."
msgstr ""
"Nou pa rekonèt fòma imaj/foto ou voye a. Tanpri tounen sou paj ou te ye a "
"epi eseye ankò"

<<<<<<< HEAD
#: create.py:110
msgid "The provided image is too large.  Please upload a smaller one."
msgstr "Imaj ou telechaje a twò gwo, tanpri telechaje yon lòt ki pi piti."

#: create.py:114
=======
msgid "The provided image is too large.  Please upload a smaller one."
msgstr "Imaj ou telechaje a twò gwo, tanpri telechaje yon lòt ki pi piti."

>>>>>>> 019a7f2e
msgid ""
"There was a problem processing the image.  Please try a different image."
msgstr "Genyen yo erè ak foto sa, tanpri eseye mete yon lòt."

<<<<<<< HEAD
#: delete.py:58
msgid "The record has been deleted."
msgstr ""

#: delete.py:87
=======
msgid "The record has been deleted."
msgstr ""

>>>>>>> 019a7f2e
#, python-format
msgid "[Person Finder] Deletion notice for \"%(first_name)s %(last_name)s\""
msgstr ""

<<<<<<< HEAD
#: multiview.py:82 view.py:125
=======
>>>>>>> 019a7f2e
msgid ""
"Your name is required in the \"About you\" section.  Please go back and try "
"again."
msgstr ""
"Non ou obligatwa pou ou ekri nan seksyon \"De ou menm\". Tanpri tounen sou "
"paj ou te ye a epi eseye ankò"

<<<<<<< HEAD
#: restore.py:80
=======
>>>>>>> 019a7f2e
#, python-format
msgid ""
"[Person Finder] Record restoration notice for \"%(first_name)s %(last_name)s"
"\""
msgstr ""

<<<<<<< HEAD
#: subscribe.py:82
=======
>>>>>>> 019a7f2e
#, python-format
msgid "[Person Finder] Status update for %(given_name)s %(family_name)s"
msgstr ""

<<<<<<< HEAD
#: subscribe.py:108
=======
>>>>>>> 019a7f2e
#, python-format
msgid ""
"[Person Finder] You are subscribed to status updates for %(given_name)s %"
"(family_name)s"
msgstr ""

<<<<<<< HEAD
#: subscribe.py:157
msgid "Invalid e-mail address. Please try again."
msgstr ""

#: subscribe.py:178 subscribe.py:187
=======
msgid "Invalid e-mail address. Please try again."
msgstr ""

>>>>>>> 019a7f2e
#, fuzzy, python-format
msgid "Return to the record for %(given_name)s %(family_name)s."
msgstr "Antre non moun nan ak tout non fanmi li"

<<<<<<< HEAD
#: subscribe.py:183
msgid "You are already subscribed. "
msgstr ""

#: subscribe.py:192
msgid "You have successfully subscribed."
msgstr ""

#: unsubscribe.py:29
=======
msgid "You are already subscribed. "
msgstr ""

msgid "You have successfully subscribed."
msgstr ""

>>>>>>> 019a7f2e
#, fuzzy
msgid "This link is invalid."
msgstr "Dosye sa se doub de"

<<<<<<< HEAD
#: unsubscribe.py:34
msgid "You have successfully unsubscribed."
msgstr ""

#: unsubscribe.py:36
msgid "You are already unsubscribed."
msgstr ""

#: utils.py:187
msgid "female"
msgstr "fi"

#: utils.py:188
msgid "male"
msgstr "gason"

#: utils.py:189
msgid "other"
msgstr "lòt"

#: utils.py:200 utils.py:211 utils.py:230
msgid "Unspecified"
msgstr "Pa spesifie"

#: utils.py:201
msgid "About 1 month (30 days) from now"
msgstr ""

#: utils.py:202
msgid "About 2 months (60 days) from now"
msgstr ""

#: utils.py:203
msgid "About 3 months (90 days) from now"
msgstr ""

#: utils.py:204
msgid "About 6 months (180 days) from now"
msgstr ""

#: utils.py:205
msgid "About 1 year (360 days) from now"
msgstr ""

#: utils.py:212
msgid "I am seeking information"
msgstr "Map chèche enfòmasyon"

#: utils.py:213
msgid "I am this person"
msgstr "Mwen se moun sa"

#: utils.py:215
msgid "I have received information that this person is alive"
msgstr "Mwen gen nouvèl ke moun sa an vi"

#: utils.py:216
msgid "I have reason to think this person is missing"
msgstr "Mwen gen rezon pou'm kwè ke yo poko jwenn moun sa"

#: utils.py:217
=======
msgid "You have successfully unsubscribed."
msgstr ""

msgid "You are already unsubscribed."
msgstr ""

msgid "female"
msgstr "fi"

msgid "male"
msgstr "gason"

msgid "other"
msgstr "lòt"

msgid "Unspecified"
msgstr "Pa spesifie"

msgid "About 1 month (30 days) from now"
msgstr ""

msgid "About 2 months (60 days) from now"
msgstr ""

msgid "About 3 months (90 days) from now"
msgstr ""

msgid "About 6 months (180 days) from now"
msgstr ""

msgid "About 1 year (360 days) from now"
msgstr ""

msgid "I am seeking information"
msgstr "Map chèche enfòmasyon"

msgid "I am this person"
msgstr "Mwen se moun sa"

msgid "I have received information that this person is alive"
msgstr "Mwen gen nouvèl ke moun sa an vi"

msgid "I have reason to think this person is missing"
msgstr "Mwen gen rezon pou'm kwè ke yo poko jwenn moun sa"

>>>>>>> 019a7f2e
msgid "I have received information that this person is dead"
msgstr "Mwen resevwa nouvèl ke moun sa mouri"

#: utils.py:231
#, fuzzy
msgid "Someone is seeking information about this person"
msgstr "Bay enfomasyon moun sa"

<<<<<<< HEAD
#: utils.py:232
msgid "This person has posted a message"
msgstr "Moun sa poste mesaj yon mesaj"

#: utils.py:234
msgid "Someone has received information that this person is alive"
msgstr "Gen yon moun ki resevwa enfòmasyon ke moun sa an vii"

#: utils.py:235
msgid "Someone has reported that this person is missing"
msgstr "Gen yon moun ki rapòte ke yo poko jwenn moun sa"

#: utils.py:237
msgid "Someone has received information that this person is dead"
msgstr "Gen yon moun ki resevwa enfòmasyon ke moun sa mouri"

#: utils.py:742
msgid "Type the two words:"
msgstr ""

#: utils.py:743
msgid "Type what you hear:"
msgstr ""

#: utils.py:744
=======
msgid "This person has posted a message"
msgstr "Moun sa poste mesaj yon mesaj"

msgid "Someone has received information that this person is alive"
msgstr "Gen yon moun ki resevwa enfòmasyon ke moun sa an vii"

msgid "Someone has reported that this person is missing"
msgstr "Gen yon moun ki rapòte ke yo poko jwenn moun sa"

msgid "Someone has received information that this person is dead"
msgstr "Gen yon moun ki resevwa enfòmasyon ke moun sa mouri"

msgid "Type the two words:"
msgstr ""

msgid "Type what you hear:"
msgstr ""

>>>>>>> 019a7f2e
msgid "Play the sound again"
msgstr ""

#: utils.py:745
#, fuzzy
msgid "Download the sound as MP3"
msgstr "Telechaje nouvo enfomasyon"

<<<<<<< HEAD
#: utils.py:746
msgid "Get a visual challenge"
msgstr ""

#: utils.py:747
msgid "Get an audio challenge"
msgstr ""

#: utils.py:748
msgid "Get a new challenge"
msgstr ""

#: utils.py:749
msgid "Help"
msgstr ""

#: utils.py:750
msgid "Incorrect.  Try again."
msgstr ""

#: utils.py:766
=======
msgid "Get a visual challenge"
msgstr ""

msgid "Get an audio challenge"
msgstr ""

msgid "Get a new challenge"
msgstr ""

msgid "Help"
msgstr ""

msgid "Incorrect.  Try again."
msgstr ""

>>>>>>> 019a7f2e
msgid ""
"There was an error processing your request.  Sorry for the inconvenience.  "
"Our administrators will investigate the source of the problem, but please "
"check that the format of your request is correct."
msgstr ""
"Te gen yon erè nan tretman demann ou an.  Nou regrèt anpil pou enkonvenyan "
"sa a.  Administratè nou yo pral egzaminen kote pwoblèm lan soti, men "
"verifye, tanpri, si fòma demann ou an korèk."

<<<<<<< HEAD
#: view.py:37 view.py:40
msgid "This person's entry does not exist or has been deleted."
msgstr ""

#: templates/add_note.html:29
msgid "Tell us the status of this person"
msgstr "Ba nou enfòmasyon sou moun sa a"

#: templates/add_note.html:31 templates/results.html:143
msgid "Mark records as duplicate"
msgstr "Make dosye kom doub"

#: templates/add_note.html:39
msgid "Status of this person"
msgstr "Ki dènye nouvèl sou moun sa"

#: templates/add_note.html:63
msgid "Message (required)"
msgstr "Mesaj (obligatwa)"

#: templates/add_note.html:67
msgid "A message for this person or others seeking this person"
msgstr "Yon mesaj pou moun sa a oswa pou lòt moun ki ap chechè moun sa a"

#: templates/add_note.html:69
msgid "Please explain why you think these are the same person"
msgstr "Tanpri eksplike poukisa ou panse moun sa yo menm moun"

#: templates/add_note.html:87 templates/note.html:138
#: templates/person_status_update_email.txt:14
msgid "Last known location"
msgstr "Denye kote li te ye"

#: templates/add_note.html:90
=======
msgid "This person's entry does not exist or has been deleted."
msgstr ""

msgid "Tell us the status of this person"
msgstr "Ba nou enfòmasyon sou moun sa a"

msgid "Mark records as duplicate"
msgstr "Make dosye kom doub"

msgid "Status of this person"
msgstr "Ki dènye nouvèl sou moun sa"

msgid "Message (required)"
msgstr "Mesaj (obligatwa)"

msgid "A message for this person or others seeking this person"
msgstr "Yon mesaj pou moun sa a oswa pou lòt moun ki ap chechè moun sa a"

msgid "Please explain why you think these are the same person"
msgstr "Tanpri eksplike poukisa ou panse moun sa yo menm moun"

msgid "Last known location"
msgstr "Denye kote li te ye"

>>>>>>> 019a7f2e
msgid ""
"Type an address or open the map below and indicate the location by moving "
"the pin."
msgstr ""
"Tape adrès la oubyen ouvri kat la epi itilize pin nan pou ou ka montre kote "
"adrès la chita sou kat la"

<<<<<<< HEAD
#: templates/add_note.html:107 templates/note.html:148
=======
>>>>>>> 019a7f2e
msgid "Show Map"
msgstr "Montre kat la"

#: templates/add_note.html:112 templates/note.html:153
msgid "Hide Map"
msgstr "Kache kat la"

<<<<<<< HEAD
#: templates/add_note.html:129
=======
>>>>>>> 019a7f2e
#, fuzzy
msgid ""
"Have you personally talked with this person AFTER the disaster? (required)"
msgstr "Eske ou pale ak moun sa a APRÈ tranbleman tè a? (obligatwa)"

<<<<<<< HEAD
#: templates/add_note.html:142
msgid "Yes"
msgstr "Wi"

#: templates/add_note.html:153
msgid "No"
msgstr "Non"

#: templates/add_note.html:164
=======
msgid "Yes"
msgstr "Wi"

msgid "No"
msgstr "Non"

>>>>>>> 019a7f2e
msgid "Missing person's current contact information"
msgstr "Ki dènye enfòmasyon ou genyen pou kontakte moun ki manke a"

#: templates/add_note.html:167
msgid "How can this person be reached now?"
msgstr "Kouman nou ka kominike ak moun sa konnyen a"

<<<<<<< HEAD
#: templates/add_note.html:173
msgid "Phone number"
msgstr "Nimewo telefòn"

#: templates/add_note.html:185
msgid "E-mail address"
msgstr "Email"

#: templates/add_note.html:202
msgid "About you (required)"
msgstr "Enfòmasyon sou ou menm (obligatwa)"

#: templates/add_note.html:205
msgid "How others who are interested in this person can contact you"
msgstr "Kouman lòt moun ki enterese nan moun sa a ka kontakte ou"

#: templates/add_note.html:212 templates/create.html:340
msgid "Your name"
msgstr "Non ou"

#: templates/add_note.html:223 templates/create.html:355
msgid "Your phone number"
msgstr "Nimewo telefòn ou"

#: templates/add_note.html:234 templates/create.html:370
msgid "Your e-mail address"
msgstr "Email ou"

#: templates/add_note.html:252
msgid "Yes, these are the same person"
msgstr "Wi, moun sa yo se menm"

#: templates/add_note.html:254 templates/create.html:424
msgid "Save this record"
msgstr "Sere dosye sa a"

#: templates/add_note.html:258 templates/delete.html:70
#: templates/flag_note.html:62 templates/subscribe_captcha.html:43
msgid "Cancel"
msgstr "Anile"

#: templates/add_note.html:262 templates/create.html:428
msgid "Please fill in all the required fields."
msgstr ""

#: templates/add_note.html:266 templates/create.html:432
=======
msgid "Phone number"
msgstr "Nimewo telefòn"

msgid "E-mail address"
msgstr "Email"

msgid "About you (required)"
msgstr "Enfòmasyon sou ou menm (obligatwa)"

msgid "How others who are interested in this person can contact you"
msgstr "Kouman lòt moun ki enterese nan moun sa a ka kontakte ou"

msgid "Your name"
msgstr "Non ou"

msgid "Your phone number"
msgstr "Nimewo telefòn ou"

msgid "Your e-mail address"
msgstr "Email ou"

msgid "Yes, these are the same person"
msgstr "Wi, moun sa yo se menm"

msgid "Save this record"
msgstr "Sere dosye sa a"

msgid "Cancel"
msgstr "Anile"

msgid "Please fill in all the required fields."
msgstr ""

>>>>>>> 019a7f2e
msgid ""
"The status you selected indicates that you are this person.  If this is "
"true, please also select 'Yes' to indicate that you have contacted this "
"person."
msgstr ""

<<<<<<< HEAD
#: templates/admin.html:20
msgid "Administration"
msgstr ""

#: templates/admin.html:23
=======
msgid "Administration"
msgstr ""

>>>>>>> 019a7f2e
#, python-format
msgid "You are currently signed in as <span class=\"email\">%(email)s</span>."
msgstr "Aktyèlman, ou konekte kòm <span class=\"email\">%(email)s</span>."

<<<<<<< HEAD
#: templates/admin.html:24
=======
>>>>>>> 019a7f2e
#, python-format
msgid "<a href=\"%(logout_url)s\">Sign out</a>"
msgstr ""

<<<<<<< HEAD
#: templates/admin.html:26
=======
>>>>>>> 019a7f2e
#, fuzzy, python-format
msgid "You are not currently signed in.  <a href=\"%(login_url)s\">Sign in</a>"
msgstr "Ou pa konekte aktyèlman.  <a href=\"%(login_url)s\">Sign in</a>."

<<<<<<< HEAD
#: templates/admin_dashboard.html:51
msgid "Dashboard"
msgstr ""

#: templates/base.html:34
=======
msgid "Dashboard"
msgstr ""

>>>>>>> 019a7f2e
#, fuzzy
msgid "Atom feed of updates about this person"
msgstr "Ki dènye nouvèl sou moun sa"

<<<<<<< HEAD
#: templates/base.html:39
msgid "Google Person Finder"
msgstr "Google Chèche Moun"

#: templates/base.html:86 templates/base.html.py:105
msgid "Person Finder"
msgstr "Chèche Moun"

#: templates/base.html:117 templates/embed.html:42 templates/view.html:324
msgid "Back to start"
msgstr "Retounen sou komansman"

#: templates/base.html:123
=======
msgid "Google Person Finder"
msgstr "Google Chèche Moun"

msgid "Person Finder"
msgstr "Chèche Moun"

msgid "Back to start"
msgstr "Retounen sou komansman"

>>>>>>> 019a7f2e
msgid ""
"PLEASE NOTE: All data entered will be available to the public and viewable "
"and usable by anyone.  Google does not review or verify the accuracy of this "
"data."
msgstr ""
"ATANSYON: Tout enfòmasyon ou mete ap la pou tout piblik la wè e nenpòt moun "
"ka itilize li.  Google pa revize ni verifye sous de enfòmasyon yo."

<<<<<<< HEAD
#: templates/base.html:132
msgid "Embed this tool on your site"
msgstr "Afiche zouti sa sou sit ou"

#: templates/base.html:137
msgid "Developers"
msgstr "Développeurs"

#: templates/base.html:140
msgid "Terms of Service"
msgstr "Kontra"

#: templates/create.html:32
msgid "Identify who you have information about"
msgstr "Idantifye sou ki moun ou genyen enfòmasyon"

#: templates/create.html:34
=======
msgid "Embed this tool on your site"
msgstr "Afiche zouti sa sou sit ou"

msgid "Developers"
msgstr "Développeurs"

msgid "Terms of Service"
msgstr "Kontra"

msgid "Identify who you have information about"
msgstr "Idantifye sou ki moun ou genyen enfòmasyon"

>>>>>>> 019a7f2e
msgid "Identify who you are looking for"
msgstr "Idantifye ki moun ou ap chèche"

#: templates/create.html:41
msgid "Name (required)"
msgstr "Non (obligatwa)"

<<<<<<< HEAD
#: templates/create.html:44
msgid "What is this person's name?"
msgstr "Kouman moun lan rele?"

#: templates/create.html:51 templates/create.html.py:81
#: templates/multiview.html:47 templates/multiview.html.py:79
#: templates/query_form.html:30 templates/query_form.html.py:66
#: templates/view.html:70 templates/view.html.py:86
msgid "Family name"
msgstr "Non fanmi li"

#: templates/create.html:65 templates/multiview.html:64
#: templates/query_form.html:47 templates/view.html:77
msgid "Given name"
msgstr "Premye non li"

#: templates/create.html:67 templates/multiview.html:42
#: templates/multiview.html.py:66 templates/query_form.html:49
#: templates/view.html:66 templates/view.html.py:79
msgid "Name"
msgstr "Non"

#: templates/create.html:96 templates/create.html.py:128
#: templates/multiview.html:88 templates/multiview.html.py:112
#: templates/view.html:93 templates/view.html.py:109
=======
msgid "What is this person's name?"
msgstr "Kouman moun lan rele?"

msgid "Family name"
msgstr "Non fanmi li"

msgid "Given name"
msgstr "Premye non li"

msgid "Name"
msgstr "Non"

>>>>>>> 019a7f2e
#, fuzzy
msgid "Alternate family names"
msgstr "Non fanmi li"

<<<<<<< HEAD
#: templates/create.html:111 templates/multiview.html:101
#: templates/view.html:100
msgid "Alternate given names"
msgstr ""

#: templates/create.html:113 templates/multiview.html:103
#: templates/view.html:102
=======
msgid "Alternate given names"
msgstr ""

>>>>>>> 019a7f2e
#, fuzzy
msgid "Alternate names"
msgstr "Non lari a"

<<<<<<< HEAD
#: templates/create.html:146
msgid "Home Address"
msgstr "Adrès lakay li"

#: templates/create.html:149
msgid "Where is this person from?"
msgstr "Ki kote moun sa a sòti?"

#: templates/create.html:155 templates/multiview.html:148
#: templates/view.html:149
msgid "Street name"
msgstr "Non lari a"

#: templates/create.html:157
msgid "Street name only, no number"
msgstr "Non lari a sèlman,  pa ekri nimewo kay la"

#: templates/create.html:173 templates/multiview.html:154
#: templates/view.html:153
msgid "Neighborhood"
msgstr "Katye"

#: templates/create.html:183 templates/multiview.html:160
#: templates/view.html:157
msgid "City"
msgstr "Vil"

#: templates/create.html:194 templates/multiview.html:166
#: templates/view.html:161
msgid "Province or state"
msgstr "Pwovens oswa depatman"

#: templates/create.html:207 templates/multiview.html:173
#: templates/view.html:166
msgid "Postal or zip code"
msgstr "Nimewo postal"

#: templates/create.html:223
msgid "Description"
msgstr "Deskripsyon"

#: templates/create.html:226
=======
msgid "Home Address"
msgstr "Adrès lakay li"

msgid "Where is this person from?"
msgstr "Ki kote moun sa a sòti?"

msgid "Street name"
msgstr "Non lari a"

msgid "Street name only, no number"
msgstr "Non lari a sèlman,  pa ekri nimewo kay la"

msgid "Neighborhood"
msgstr "Katye"

msgid "City"
msgstr "Vil"

msgid "Province or state"
msgstr "Pwovens oswa depatman"

msgid "Postal or zip code"
msgstr "Nimewo postal"

msgid "Description"
msgstr "Deskripsyon"

>>>>>>> 019a7f2e
msgid "Describe how to identify this person."
msgstr "Dekri kouman ou ta idantifye moun sa a."

#: templates/create.html:241 templates/multiview.html:198
#: templates/view.html:195
msgid "Photo"
msgstr "Foto"

<<<<<<< HEAD
#: templates/create.html:244
msgid "If you have a photo of this person, upload it or enter its URL address."
msgstr "Si ou genyen foto moun sa ajoute li oswa bay URL la."

#: templates/create.html:252
msgid "URL"
msgstr "URL"

#: templates/create.html:265
msgid "Upload"
msgstr "Ajoute"

#: templates/create.html:279
msgid "Expiry"
msgstr ""

#: templates/create.html:282
msgid "When should this record disappear?"
msgstr ""

#: templates/create.html:302
msgid "Source of this record (required)"
msgstr "Sous de enfomasyon (obligatwa)"

#: templates/create.html:305
msgid "Where did this information come from?"
msgstr "Kote enfòmasyon sa a sòti? "

#: templates/create.html:319
msgid "This is a new record."
msgstr "Sa a se yon nouvo dosye."

#: templates/create.html:331
msgid "This record is copied from another source."
msgstr "Nou kopye dosye sa de yon lòt sous de enfomasyon."

#: templates/create.html:344
msgid "Original author's name"
msgstr "Non otè orijinal a"

#: templates/create.html:359 templates/multiview.html:226
#: templates/view.html:218
msgid "Author's phone number"
msgstr "Nimewo telefòn otè a"

#: templates/create.html:374 templates/multiview.html:242
#: templates/view.html:231
msgid "Author's e-mail address"
msgstr "Adrès elektwonik otè a"

#: templates/create.html:385
msgid "URL of original record"
msgstr "Dosye orijinal URL la"

#: templates/create.html:396 templates/multiview.html:268
#: templates/view.html:252
msgid "Original posting date"
msgstr "Dat afichaj orijinal la"

#: templates/create.html:398
msgid "Enter as YYYY-MM-DD"
msgstr "Mete tankou ANE–MWA-JOU"

#: templates/create.html:408 templates/multiview.html:274
#: templates/view.html:267
msgid "Original site name"
msgstr "Non orijinal sit la"

#: templates/delete.html:23
#, python-format
msgid ""
"\n"
"      Are you sure you want to delete the record for \"%(first_name)s %"
"(last_name)s\"?\n"
"    "
msgstr ""

#: templates/delete.html:30
msgid ""
"\n"
"      If you proceed with deletion,\n"
"      this record will no longer be searchable or viewable on this site.\n"
"    "
msgstr ""

#: templates/delete.html:35
#, python-format
msgid ""
"\n"
"      This record is a copy of a record from another source.\n"
"      You can delete the record here,\n"
"      but please be aware that\n"
"      we might later receive another copy of it from the original source.\n"
"\n"
"      <p>\n"
"      If you would like it permanently deleted,\n"
"      please contact the original source.\n"
"      You can view the original record at\n"
"      <a href=\"%(source_url)s\">%(source_name)s</a>.\n"
"    "
msgstr ""

#: templates/delete.html:48
#, python-format
msgid ""
"You can <a target=\"_blank\" href=\"%(view_url)s\">view the record</a> "
"before deleting it."
msgstr ""

#: templates/delete.html:51
msgid "Reason for deletion:"
msgstr ""

#: templates/delete.html:54
msgid "I do not want my information online anymore."
msgstr ""

#: templates/delete.html:56
#, fuzzy
msgid "I have received spam."
msgstr "Mwen resevwa nouvèl ke moun sa mouri"

#: templates/delete.html:58
#, fuzzy
msgid "This record is inappropriate."
msgstr "Dosye sa se doub de"

#: templates/delete.html:60
#, fuzzy
msgid "This record is spam."
msgstr "Dosye sa se doub de"

#: templates/delete.html:62
msgid "This record has served its purpose."
msgstr ""

#: templates/delete.html:69
msgid "Yes, delete the record"
msgstr ""

#: templates/deletion_email_for_note_author.txt:4
=======
msgid "If you have a photo of this person, upload it or enter its URL address."
msgstr "Si ou genyen foto moun sa ajoute li oswa bay URL la."

msgid "URL"
msgstr "URL"

msgid "Upload"
msgstr "Ajoute"

msgid "Expiry"
msgstr ""

msgid "When should this record disappear?"
msgstr ""

msgid "Source of this record (required)"
msgstr "Sous de enfomasyon (obligatwa)"

msgid "Where did this information come from?"
msgstr "Kote enfòmasyon sa a sòti? "

msgid "This is a new record."
msgstr "Sa a se yon nouvo dosye."

msgid "This record is copied from another source."
msgstr "Nou kopye dosye sa de yon lòt sous de enfomasyon."

msgid "Original author's name"
msgstr "Non otè orijinal a"

msgid "Author's phone number"
msgstr "Nimewo telefòn otè a"

msgid "Author's e-mail address"
msgstr "Adrès elektwonik otè a"

msgid "URL of original record"
msgstr "Dosye orijinal URL la"

msgid "Original posting date"
msgstr "Dat afichaj orijinal la"

msgid "Enter as YYYY-MM-DD"
msgstr "Mete tankou ANE–MWA-JOU"

msgid "Original site name"
msgstr "Non orijinal sit la"

#, python-format
msgid ""
"\n"
"      Are you sure you want to delete the record for \"%(first_name)s %"
"(last_name)s\"?\n"
"    "
msgstr ""

msgid ""
"\n"
"      If you proceed with deletion,\n"
"      this record will no longer be searchable or viewable on this site.\n"
"    "
msgstr ""

#, python-format
msgid ""
"\n"
"      This record is a copy of a record from another source.\n"
"      You can delete the record here,\n"
"      but please be aware that\n"
"      we might later receive another copy of it from the original source.\n"
"\n"
"      <p>\n"
"      If you would like it permanently deleted,\n"
"      please contact the original source.\n"
"      You can view the original record at\n"
"      <a href=\"%(source_url)s\">%(source_name)s</a>.\n"
"    "
msgstr ""

#, python-format
msgid ""
"You can <a target=\"_blank\" href=\"%(view_url)s\">view the record</a> "
"before deleting it."
msgstr ""

msgid "Reason for deletion:"
msgstr ""

msgid "I do not want my information online anymore."
msgstr ""

#, fuzzy
msgid "I have received spam."
msgstr "Mwen resevwa nouvèl ke moun sa mouri"

#, fuzzy
msgid "This record is inappropriate."
msgstr "Dosye sa se doub de"

#, fuzzy
msgid "This record is spam."
msgstr "Dosye sa se doub de"

msgid "This record has served its purpose."
msgstr ""

msgid "Yes, delete the record"
msgstr ""

#, python-format
msgid ""
"\n"
"A user has deleted the record for \"%(first_name)s %(last_name)s\"\n"
"at %(site_url)s.\n"
"\n"
"We are notifying you of the deletion because your e-mail address is\n"
"recorded as the author of a note on this record.\n"
msgstr ""

>>>>>>> 019a7f2e
#, python-format
msgid ""
"\n"
"A user has deleted the record for \"%(first_name)s %(last_name)s\"\n"
"at %(site_url)s.\n"
"\n"
"We are notifying you of the deletion because your e-mail address is\n"
<<<<<<< HEAD
"recorded as the author of a note on this record.\n"
msgstr ""

#: templates/deletion_email_for_person_author.txt:4
#, python-format
msgid ""
"\n"
"A user has deleted the record for \"%(first_name)s %(last_name)s\"\n"
"at %(site_url)s.\n"
"\n"
"We are notifying you of the deletion because your e-mail address is\n"
"recorded as the author of this record.\n"
"\n"
"NOTE: If you believe this record was deleted in error, you can\n"
"restore it by following this link within the next %(days_until_deletion)s "
"days:\n"
"\n"
"    %(restore_url)s\n"
"\n"
"After %(days_until_deletion)s days, the record will be permanently deleted.\n"
msgstr ""

#: templates/embed.html:21
msgid "Embedding the Application"
msgstr "Intégration de l'application"

#: templates/embed.html:22
=======
"recorded as the author of this record.\n"
"\n"
"NOTE: If you believe this record was deleted in error, you can\n"
"restore it by following this link within the next %(days_until_deletion)s "
"days:\n"
"\n"
"    %(restore_url)s\n"
"\n"
"After %(days_until_deletion)s days, the record will be permanently deleted.\n"
msgstr ""

msgid "Embedding the Application"
msgstr "Intégration de l'application"

>>>>>>> 019a7f2e
msgid "Copy and paste the following HTML code to put this tool on your site"
msgstr ""
"Copier et coller le code HTML suivant pour mettre cet outil sur votre site "
"web"

<<<<<<< HEAD
#: templates/embed.html:30
=======
>>>>>>> 019a7f2e
#, python-format
msgid ""
"Or add to your site as a %(gadget_link_html)sGoogle Gadget%(link_end_html)s."
msgstr ""

<<<<<<< HEAD
#: templates/embed.html:32
=======
>>>>>>> 019a7f2e
#, fuzzy, python-format
msgid ""
"These gadgets are made available under the %(apache_link_html)sApache 2.0 "
"license%(link_end_html)s."
msgstr "Ce gadget est disponible sous la "

<<<<<<< HEAD
#: templates/embed.html:35
=======
>>>>>>> 019a7f2e
#, fuzzy, python-format
msgid ""
"More information for developers can now be found %(developers_link_html)shere"
"%(link_end_html)s."
msgstr "Konyen an ou ka jwen plis enfòmasyon pou developè"

<<<<<<< HEAD
#: templates/embed.html:39
msgid "Close window"
msgstr "Fèmen fenèt la"

#: templates/flag_note.html:23
msgid "Are you sure this note isn't spam?"
msgstr ""

#: templates/flag_note.html:25
msgid "Are you sure you want to mark this note as spam?"
msgstr ""

#: templates/flag_note.html:41
msgid "The reason this note is being marked as spam:"
msgstr ""

#: templates/flag_note.html:44
msgid "I prefer not to specify."
msgstr ""

#: templates/flag_note.html:46
=======
msgid "Close window"
msgstr "Fèmen fenèt la"

msgid "Are you sure this note isn't spam?"
msgstr ""

msgid "Are you sure you want to mark this note as spam?"
msgstr ""

msgid "The reason this note is being marked as spam:"
msgstr ""

msgid "I prefer not to specify."
msgstr ""

>>>>>>> 019a7f2e
msgid "This note is spam."
msgstr ""

#: templates/flag_note.html:48
#, fuzzy
msgid "This note is inappropriate."
msgstr "Dosye sa se doub de"

<<<<<<< HEAD
#: templates/flag_note.html:50
=======
>>>>>>> 019a7f2e
#, fuzzy
msgid "I have received spam due to this note."
msgstr "Mwen resevwa nouvèl ke moun sa mouri"

<<<<<<< HEAD
#: templates/flag_note.html:52
msgid "This note is incorrect or untrue."
msgstr ""

#: templates/flag_note.html:61
msgid "Yes, update the note"
msgstr ""

#: templates/main.html:22
msgid "What is your situation?"
msgstr "Nan ki sitiyasyon ou ye?"

#: templates/main.html:28 templates/query_form.html:20
msgid "I'm looking for someone"
msgstr "Mwen ap chèche yon moun"

#: templates/main.html:33 templates/query_form.html:13
msgid "I have information about someone"
msgstr "Mwen genyen enfòmasyon sou yon moun"

#: templates/main.html:40
=======
msgid "This note is incorrect or untrue."
msgstr ""

msgid "Yes, update the note"
msgstr ""

msgid "What is your situation?"
msgstr "Nan ki sitiyasyon ou ye?"

msgid "I'm looking for someone"
msgstr "Mwen ap chèche yon moun"

msgid "I have information about someone"
msgstr "Mwen genyen enfòmasyon sou yon moun"

>>>>>>> 019a7f2e
#, python-format
msgid "Currently tracking about %(num_people)s records."
msgstr "Alèkile, n'ap pouswiv anviwon %(num_people)s dosye."

<<<<<<< HEAD
#: templates/multiview.html:37
msgid "Compare these records"
msgstr "Kompare dosye sa yo"

#: templates/multiview.html:121 templates/view.html:124
msgid "Physical characteristics"
msgstr "Karaktè fizik"

#: templates/multiview.html:125 templates/view.html:127
msgid "Sex"
msgstr "Fi oswa Gason"

#: templates/multiview.html:131 templates/view.html:133
msgid "Date of birth"
msgstr "Dat nesans"

#: templates/multiview.html:137 templates/view.html:138
msgid "Age"
msgstr "Laj"

#: templates/multiview.html:144 templates/results.html:98
#: templates/view.html:146
msgid "Home address"
msgstr "Adrès lakay"

#: templates/multiview.html:182 templates/view.html:180
msgid "Other information"
msgstr "Lòt enfomasyon"

#: templates/multiview.html:216 templates/view.html:211
msgid "Source of this record"
msgstr "Sere dosye sa a"

#: templates/multiview.html:220 templates/view.html:214
msgid "Author's name"
msgstr "Non otè a"

#: templates/multiview.html:234 templates/multiview.html.py:250
#: templates/note.html:59 templates/note.html.py:70 templates/note.html:115
#: templates/note.html.py:130 templates/view.html:225
#: templates/view.html.py:238
msgid "(click to reveal)"
msgstr "(klike a montre)"

#: templates/multiview.html:259 templates/view.html:245
msgid "Original URL"
msgstr "URL orijinal"

#: templates/multiview.html:263 templates/view.html:248
msgid "Link"
msgstr "Lyen"

#: templates/note.html:21
msgid "Posted by"
msgstr "Moun ki afiche li a"

#: templates/note.html:25
msgid "(unknown)"
msgstr "(enkoni)"

#: templates/note.html:27
msgid "on"
msgstr ""

#: templates/note.html:29
msgid "at"
msgstr ""

#: templates/note.html:35
msgid "This note has been marked as spam."
msgstr ""

#: templates/note.html:38
msgid "Reveal note"
msgstr ""

#: templates/note.html:41
msgid "Hide note"
msgstr ""

#: templates/note.html:44
msgid "Not spam"
msgstr ""

#: templates/note.html:49
msgid "Report spam"
msgstr ""

#: templates/note.html:54
msgid "E-mail"
msgstr "Email"

#: templates/note.html:65
msgid "Phone"
msgstr "Nimewo telefòn"

#: templates/note.html:85
msgid "This record is a duplicate of"
msgstr "Dosye sa se doub de"

#: templates/note.html:93 templates/person_status_update_email.txt:12
#: templates/results.html:116
msgid "Status"
msgstr "Eta"

#: templates/note.html:102 templates/person_status_update_email.txt:13
=======
msgid "Compare these records"
msgstr "Kompare dosye sa yo"

msgid "Physical characteristics"
msgstr "Karaktè fizik"

msgid "Sex"
msgstr "Fi oswa Gason"

msgid "Date of birth"
msgstr "Dat nesans"

msgid "Age"
msgstr "Laj"

msgid "Home address"
msgstr "Adrès lakay"

msgid "Other information"
msgstr "Lòt enfomasyon"

msgid "Source of this record"
msgstr "Sere dosye sa a"

msgid "Author's name"
msgstr "Non otè a"

msgid "(click to reveal)"
msgstr "(klike a montre)"

msgid "Original URL"
msgstr "URL orijinal"

msgid "Link"
msgstr "Lyen"

msgid "Posted by"
msgstr "Moun ki afiche li a"

msgid "(unknown)"
msgstr "(enkoni)"

msgid "on"
msgstr ""

msgid "at"
msgstr ""

msgid "This note has been marked as spam."
msgstr ""

msgid "Reveal note"
msgstr ""

msgid "Hide note"
msgstr ""

msgid "Not spam"
msgstr ""

msgid "Report spam"
msgstr ""

msgid "E-mail"
msgstr "Email"

msgid "Phone"
msgstr "Nimewo telefòn"

msgid "This record is a duplicate of"
msgstr "Dosye sa se doub de"

msgid "Status"
msgstr "Eta"

>>>>>>> 019a7f2e
#, fuzzy
msgid "This person has been in contact with someone"
msgstr "Moun nou poko jwenn nan antre an kontak avèk yon lot moun"

<<<<<<< HEAD
#: templates/note.html:108
msgid "Missing person's current e-mail address"
msgstr "Email aktyèl moun ki manke a"

#: templates/note.html:123
msgid "Missing person's current phone number"
msgstr "Telefòn aktyèl moun ki manke nan"

#: templates/person_status_update_email.txt:4
=======
msgid "Missing person's current e-mail address"
msgstr "Email aktyèl moun ki manke a"

msgid "Missing person's current phone number"
msgstr "Telefòn aktyèl moun ki manke nan"

>>>>>>> 019a7f2e
#, python-format
msgid ""
"\n"
"A user has posted a status update for \"%(first_name)s %(last_name)s\" at %"
"(site_url)s:"
msgstr ""

#: templates/person_status_update_email.txt:10
#, fuzzy
msgid "This record is a duplicate of another record:"
msgstr "Dosye sa se doub de"

<<<<<<< HEAD
#: templates/person_status_update_email.txt:17
=======
>>>>>>> 019a7f2e
#, python-format
msgid "You can view the full record at %(view_url)s"
msgstr ""

<<<<<<< HEAD
#: templates/person_status_update_email.txt:20
=======
>>>>>>> 019a7f2e
#, python-format
msgid ""
"You received this notification because you have subscribed to updates on "
"this person.\n"
"To unsubscribe, follow this link: %(unsubscribe_link)s"
msgstr ""

<<<<<<< HEAD
#: templates/query_form.html:15
msgid "Enter the person's given and family names."
msgstr "Antre non moun nan ak tout non fanmi li"

#: templates/query_form.html:17
=======
msgid "Enter the person's given and family names."
msgstr "Antre non moun nan ak tout non fanmi li"

>>>>>>> 019a7f2e
#, fuzzy
msgid "Enter the person's name."
msgstr "Antre non moun nan ak tout non fanmi li"

<<<<<<< HEAD
#: templates/query_form.html:21
msgid "Enter the person's name or parts of the name."
msgstr "Antre non moun nan oswa yo pati nan non li."

#: templates/query_form.html:96
=======
msgid "Enter the person's name or parts of the name."
msgstr "Antre non moun nan oswa yo pati nan non li."

>>>>>>> 019a7f2e
msgid ""
"More than 100 results; only showing the first 100.  Try entering more of the "
"name"
msgstr ""
"Plis ke 100 rezilta; selman montre premye 100 rezilta yo. Eseye antre plis "
"sou non an"

<<<<<<< HEAD
#: templates/query_form.html:103
msgid "Provide information about this person"
msgstr "Bay enfomasyon moun sa"

#: templates/query_form.html:107 templates/query_form.html.py:110
msgid "Search for this person"
msgstr "Chèche moun sa"

#: templates/restoration_email.txt:4
#, python-format
msgid ""
"\n"
"The author of the record for \"%(first_name)s %(last_name)s\"\n"
"(which was previously deleted) has restored the record.  To view the\n"
"record, follow this link:\n"
"\n"
"    %(record_url)s\n"
"\n"
"We are notifying you because your e-mail address is associated with this\n"
"person record or a note on the record.\n"
msgstr ""

#: templates/restore.html:22
=======
msgid "Provide information about this person"
msgstr "Bay enfomasyon moun sa"

msgid "Search for this person"
msgstr "Chèche moun sa"

#, python-format
msgid ""
"\n"
"The author of the record for \"%(first_name)s %(last_name)s\"\n"
"(which was previously deleted) has restored the record.  To view the\n"
"record, follow this link:\n"
"\n"
"    %(record_url)s\n"
"\n"
"We are notifying you because your e-mail address is associated with this\n"
"person record or a note on the record.\n"
msgstr ""

>>>>>>> 019a7f2e
msgid "Are you sure you want to restore this record from deletion?"
msgstr ""

#: templates/restore.html:31
#, fuzzy
msgid "Yes, restore this record"
msgstr "Sere dosye sa a"

<<<<<<< HEAD
#: templates/results.html:23
msgid "Search Results for"
msgstr "Rezilta rechèch pou"

#: templates/results.html:28
msgid "Records Similar to"
msgstr "Dosye sanble a"

#: templates/results.html:33 templates/results.html.py:43
msgid "There is one existing record with a similar name."
msgstr "Gen yon dosye ki egziste ki sanble ak non sa."

#: templates/results.html:35
msgid "There are some existing records with similar names."
msgstr "Gen kèlke dosye ki egziste ki sanble ak non sa yo."

#: templates/results.html:37
=======
msgid "Search Results for"
msgstr "Rezilta rechèch pou"

msgid "Records Similar to"
msgstr "Dosye sanble a"

msgid "There is one existing record with a similar name."
msgstr "Gen yon dosye ki egziste ki sanble ak non sa."

msgid "There are some existing records with similar names."
msgstr "Gen kèlke dosye ki egziste ki sanble ak non sa yo."

>>>>>>> 019a7f2e
msgid "Please check whether it matches the person you were planning to report."
msgstr "Tanpri gade pou ou wè si li match moun ou ta pral repòte a."

#: templates/results.html:45
#, python-format
msgid "There are %(num_results)s existing records with similar names."
msgstr "Gen %(num_results)s dosye ki egziste ak mem non yo."

<<<<<<< HEAD
#: templates/results.html:49
msgid "Click here to view results."
msgstr "Peze la po ka wè resilta."

#: templates/results.html:53
msgid "To view or add information, select a name below."
msgstr "Pou ou sa wè oswa ajoute enfomasyon, chawzi youn nan non ki anba yo."

#: templates/results.html:54
msgid "Switch to duplicate marking mode"
msgstr "Chanje pou mòd make doub"

#: templates/results.html:55
msgid "Switch to normal view mode"
msgstr "Chanje pou mòd we nòmal"

#: templates/results.html:123 templates/view.html:60
=======
msgid "Click here to view results."
msgstr "Peze la po ka wè resilta."

msgid "To view or add information, select a name below."
msgstr "Pou ou sa wè oswa ajoute enfomasyon, chawzi youn nan non ki anba yo."

msgid "Switch to duplicate marking mode"
msgstr "Chanje pou mòd make doub"

msgid "Switch to normal view mode"
msgstr "Chanje pou mòd we nòmal"

>>>>>>> 019a7f2e
#, fuzzy
msgid "Provided by:"
msgstr "Moun ki afiche li a"

<<<<<<< HEAD
#: templates/results.html:136
msgid "Select up to 3 records to mark as duplicate:"
msgstr "Seleksyone jiska 3 dosye pou make kòm doub:"

#: templates/results.html:144
msgid "Records selected"
msgstr "Dosye seleksyone"

#: templates/results.html:154
=======
msgid "Select up to 3 records to mark as duplicate:"
msgstr "Seleksyone jiska 3 dosye pou make kòm doub:"

msgid "Records selected"
msgstr "Dosye seleksyone"

>>>>>>> 019a7f2e
msgid ""
"If none of these records match the person you had in mind, you can click "
"below to create a new record."
msgstr ""
"Si okenn nan dosye sa yo pa match moun ou an, ou met pezesou bouton anba la "
"pou ou sa kreye yon nouvo dosye."

<<<<<<< HEAD
#: templates/results.html:158
msgid "No results found for"
msgstr "Pa gen okenn rezilta pou"

#: templates/results.html:161
msgid "We have nothing matching your search."
msgstr "Nou pa jwen anyen ki match rechèch ou a."

#: templates/results.html:165 templates/small-create.html:23
msgid "Follow this link to create a new record"
msgstr "Suiv lyen sa pou kreye yon nouvo dosye"

#: templates/results.html:180 templates/small-create.html:20
msgid "Create a new record for"
msgstr "Kreye yon nouvo dosye pou"

#: templates/results.html:182
msgid "Create a new record for a missing person"
msgstr "Kreye yon nouvo dosye pou yon moun ki manke"

#: templates/reveal.html:21
msgid "Show sensitive information"
msgstr "Montre enfòmasyon ki sansib"

#: templates/reveal.html:29
msgid "Proceed"
msgstr "Kontinye"

#: templates/subscribe.html:21 templates/view.html:312
=======
msgid "No results found for"
msgstr "Pa gen okenn rezilta pou"

msgid "We have nothing matching your search."
msgstr "Nou pa jwen anyen ki match rechèch ou a."

msgid "Follow this link to create a new record"
msgstr "Suiv lyen sa pou kreye yon nouvo dosye"

msgid "Create a new record for"
msgstr "Kreye yon nouvo dosye pou"

msgid "Create a new record for a missing person"
msgstr "Kreye yon nouvo dosye pou yon moun ki manke"

msgid "Show sensitive information"
msgstr "Montre enfòmasyon ki sansib"

msgid "Proceed"
msgstr "Kontinye"

>>>>>>> 019a7f2e
#, fuzzy
msgid "Subscribe to updates about this person"
msgstr "Ki dènye nouvèl sou moun sa"

#: templates/subscribe_captcha.html:22
#, python-format
msgid "Subscribe to updates about %(first_name)s %(last_name)s"
msgstr ""

<<<<<<< HEAD
#: templates/subscribe_captcha.html:24
msgid "Please confirm your e-mail address to subscribe to updates"
msgstr ""

#: templates/subscribe_captcha.html:26
msgid "Please enter your e-mail address to subscribe to updates"
msgstr ""

#: templates/subscribe_captcha.html:30
=======
msgid "Please confirm your e-mail address to subscribe to updates"
msgstr ""

msgid "Please enter your e-mail address to subscribe to updates"
msgstr ""

>>>>>>> 019a7f2e
#, fuzzy
msgid "Your e-mail address:"
msgstr "Email ou"

<<<<<<< HEAD
#: templates/subscribe_captcha.html:40
=======
>>>>>>> 019a7f2e
msgid "Subscribe"
msgstr ""

#: templates/subscription_confirmation_email.txt:4
#, python-format
msgid ""
"\n"
"You have subscribed to status updates for \"%(first_name)s %(last_name)s\" "
"at %(site_url)s.\n"
"\n"
"You can view the full record at %(view_url)s\n"
"\n"
"To unsubscribe, follow this link: %(unsubscribe_link)s\n"
msgstr ""

<<<<<<< HEAD
#: templates/view.html:58
msgid "Identifying information"
msgstr "Enfomasyon pou idantifikasyon"

#: templates/view.html:115
msgid "Note: Alternate names may be machine generated and may not be accurate."
msgstr ""

#: templates/view.html:171
msgid "Home country"
msgstr "Peyi kote ou moun"

#: templates/view.html:260
=======
msgid "Identifying information"
msgstr "Enfomasyon pou idantifikasyon"

msgid "Note: Alternate names may be machine generated and may not be accurate."
msgstr ""

msgid "Home country"
msgstr "Peyi kote ou moun"

>>>>>>> 019a7f2e
#, fuzzy
msgid "Expiry date of this record"
msgstr "Sere dosye sa a"

<<<<<<< HEAD
#: templates/view.html:280
msgid "Possible duplicates"
msgstr "Nou genyen dosye ki matche moun sa, li posib ke se menm moun nan"

#: templates/view.html:320
msgid "Back to results list"
msgstr "Retounen sou komansman"

#: templates/view.html:331
msgid "Status updates for this person"
msgstr "Ki dènye nouvèl sou moun sa"

#: templates/view.html:333 templates/view.html.py:345
=======
msgid "Possible duplicates"
msgstr "Nou genyen dosye ki matche moun sa, li posib ke se menm moun nan"

msgid "Back to results list"
msgstr "Retounen sou komansman"

msgid "Status updates for this person"
msgstr "Ki dènye nouvèl sou moun sa"

>>>>>>> 019a7f2e
#, fuzzy
msgid "Feed of updates about this person"
msgstr "Ki dènye nouvèl sou moun sa"

<<<<<<< HEAD
#: templates/view.html:343
msgid "No status updates have been posted"
msgstr "Pa gen okenn nouvèl ki afiche"

#: templates/view.html:359
=======
msgid "No status updates have been posted"
msgstr "Pa gen okenn nouvèl ki afiche"

>>>>>>> 019a7f2e
#, fuzzy
msgid "Delete this record"
msgstr "Sere dosye sa a"<|MERGE_RESOLUTION|>--- conflicted
+++ resolved
@@ -15,11 +15,7 @@
 msgstr ""
 "Project-Id-Version: PACKAGE VERSION\n"
 "Report-Msgid-Bugs-To: \n"
-<<<<<<< HEAD
-"POT-Creation-Date: 2011-03-29 17:44-0700\n"
-=======
 "POT-Creation-Date: 2000-01-01 00:00-0000\n"
->>>>>>> 019a7f2e
 "PO-Revision-Date: YEAR-MO-DA HO:MI+ZONE\n"
 "Last-Translator: FULL NAME <EMAIL@ADDRESS>\n"
 "Language-Team: LANGUAGE <LL@li.org>\n"
@@ -27,10 +23,6 @@
 "Content-Type: text/plain; charset=UTF-8\n"
 "Content-Transfer-Encoding: 8bit\n"
 
-<<<<<<< HEAD
-#: create.py:53
-=======
->>>>>>> 019a7f2e
 msgid ""
 "The Given name and Family name are both required.  Please go back and try "
 "again."
@@ -38,27 +30,15 @@
 "Premye non ak non fanmi ou obligatwa. Tanpri tounen sou paj ou te ye a epi "
 "eseye ankò"
 
-<<<<<<< HEAD
-#: create.py:56
-=======
->>>>>>> 019a7f2e
 #, fuzzy
 msgid "Name is required.  Please go back and try again."
 msgstr "Mesaj obligatwa. Tanpri tounen sou paj ou te ye a epi eseye ankò."
 
-<<<<<<< HEAD
-#: create.py:59
-=======
->>>>>>> 019a7f2e
 msgid "The Original author's name is required.  Please go back and try again."
 msgstr ""
 "Non otè orijinal la obligatwa. Tanpri tounen sou paj ou te ye aa epi eseye "
 "ankò."
 
-<<<<<<< HEAD
-#: create.py:61
-=======
->>>>>>> 019a7f2e
 msgid ""
 "Your name is required in the \"Source\" section.  Please go back and try "
 "again."
@@ -66,17 +46,9 @@
 "Non ou obligatwa pou ou ekri nan seksyon \"De ou menm\". Tanpri tounen sou "
 "paj ou te ye a epi eseye ankò"
 
-<<<<<<< HEAD
-#: create.py:65 multiview.py:78 view.py:121
 msgid "Message is required. Please go back and try again."
 msgstr "Mesaj obligatwa. Tanpri tounen sou paj ou te ye a epi eseye ankò."
 
-#: create.py:67 view.py:130
-=======
-msgid "Message is required. Please go back and try again."
-msgstr "Mesaj obligatwa. Tanpri tounen sou paj ou te ye a epi eseye ankò."
-
->>>>>>> 019a7f2e
 msgid ""
 "Please check that you have been in contact with the person after the "
 "earthquake, or change the \"Status of this person\" field."
@@ -84,10 +56,6 @@
 "Tanpri cheke ke ou antre an kontak avèk moun sa aprè tranbleman tè a, oswa "
 "chanje valè \"Stati moun sa\"."
 
-<<<<<<< HEAD
-#: create.py:74
-=======
->>>>>>> 019a7f2e
 msgid ""
 "Original posting date is not in YYYY-MM-DD format, or is a nonexistent "
 "date.  Please go back and try again."
@@ -95,57 +63,29 @@
 "Dat ou poste mesaj la pa nan fòma ANE - MWA- JOU, oswa li pa egziste.T "
 "Tanpri tounen sou paj ou te ye a epi eseye ankò"
 
-<<<<<<< HEAD
-#: create.py:76
 msgid "Date cannot be in the future.  Please go back and try again."
 msgstr "Dat lan pa kapab nan lavni. Tanpri retounen e eseye ankò."
 
-#: create.py:90
-=======
-msgid "Date cannot be in the future.  Please go back and try again."
-msgstr "Dat lan pa kapab nan lavni. Tanpri retounen e eseye ankò."
-
->>>>>>> 019a7f2e
 msgid ""
 "Photo uploaded is in an unrecognized format.  Please go back and try again."
 msgstr ""
 "Nou pa rekonèt fòma imaj/foto ou voye a. Tanpri tounen sou paj ou te ye a "
 "epi eseye ankò"
 
-<<<<<<< HEAD
-#: create.py:110
 msgid "The provided image is too large.  Please upload a smaller one."
 msgstr "Imaj ou telechaje a twò gwo, tanpri telechaje yon lòt ki pi piti."
 
-#: create.py:114
-=======
-msgid "The provided image is too large.  Please upload a smaller one."
-msgstr "Imaj ou telechaje a twò gwo, tanpri telechaje yon lòt ki pi piti."
-
->>>>>>> 019a7f2e
 msgid ""
 "There was a problem processing the image.  Please try a different image."
 msgstr "Genyen yo erè ak foto sa, tanpri eseye mete yon lòt."
 
-<<<<<<< HEAD
-#: delete.py:58
 msgid "The record has been deleted."
 msgstr ""
 
-#: delete.py:87
-=======
-msgid "The record has been deleted."
-msgstr ""
-
->>>>>>> 019a7f2e
 #, python-format
 msgid "[Person Finder] Deletion notice for \"%(first_name)s %(last_name)s\""
 msgstr ""
 
-<<<<<<< HEAD
-#: multiview.py:82 view.py:125
-=======
->>>>>>> 019a7f2e
 msgid ""
 "Your name is required in the \"About you\" section.  Please go back and try "
 "again."
@@ -153,281 +93,131 @@
 "Non ou obligatwa pou ou ekri nan seksyon \"De ou menm\". Tanpri tounen sou "
 "paj ou te ye a epi eseye ankò"
 
-<<<<<<< HEAD
-#: restore.py:80
-=======
->>>>>>> 019a7f2e
 #, python-format
 msgid ""
 "[Person Finder] Record restoration notice for \"%(first_name)s %(last_name)s"
 "\""
 msgstr ""
 
-<<<<<<< HEAD
-#: subscribe.py:82
-=======
->>>>>>> 019a7f2e
 #, python-format
 msgid "[Person Finder] Status update for %(given_name)s %(family_name)s"
 msgstr ""
 
-<<<<<<< HEAD
-#: subscribe.py:108
-=======
->>>>>>> 019a7f2e
 #, python-format
 msgid ""
 "[Person Finder] You are subscribed to status updates for %(given_name)s %"
 "(family_name)s"
 msgstr ""
 
-<<<<<<< HEAD
-#: subscribe.py:157
 msgid "Invalid e-mail address. Please try again."
 msgstr ""
 
-#: subscribe.py:178 subscribe.py:187
-=======
-msgid "Invalid e-mail address. Please try again."
-msgstr ""
-
->>>>>>> 019a7f2e
 #, fuzzy, python-format
 msgid "Return to the record for %(given_name)s %(family_name)s."
 msgstr "Antre non moun nan ak tout non fanmi li"
 
-<<<<<<< HEAD
-#: subscribe.py:183
 msgid "You are already subscribed. "
 msgstr ""
 
-#: subscribe.py:192
 msgid "You have successfully subscribed."
 msgstr ""
 
-#: unsubscribe.py:29
-=======
-msgid "You are already subscribed. "
-msgstr ""
-
-msgid "You have successfully subscribed."
-msgstr ""
-
->>>>>>> 019a7f2e
 #, fuzzy
 msgid "This link is invalid."
 msgstr "Dosye sa se doub de"
 
-<<<<<<< HEAD
-#: unsubscribe.py:34
 msgid "You have successfully unsubscribed."
 msgstr ""
 
-#: unsubscribe.py:36
 msgid "You are already unsubscribed."
 msgstr ""
 
-#: utils.py:187
 msgid "female"
 msgstr "fi"
 
-#: utils.py:188
 msgid "male"
 msgstr "gason"
 
-#: utils.py:189
 msgid "other"
 msgstr "lòt"
 
-#: utils.py:200 utils.py:211 utils.py:230
 msgid "Unspecified"
 msgstr "Pa spesifie"
 
-#: utils.py:201
 msgid "About 1 month (30 days) from now"
 msgstr ""
 
-#: utils.py:202
 msgid "About 2 months (60 days) from now"
 msgstr ""
 
-#: utils.py:203
 msgid "About 3 months (90 days) from now"
 msgstr ""
 
-#: utils.py:204
 msgid "About 6 months (180 days) from now"
 msgstr ""
 
-#: utils.py:205
 msgid "About 1 year (360 days) from now"
 msgstr ""
 
-#: utils.py:212
 msgid "I am seeking information"
 msgstr "Map chèche enfòmasyon"
 
-#: utils.py:213
 msgid "I am this person"
 msgstr "Mwen se moun sa"
 
-#: utils.py:215
 msgid "I have received information that this person is alive"
 msgstr "Mwen gen nouvèl ke moun sa an vi"
 
-#: utils.py:216
 msgid "I have reason to think this person is missing"
 msgstr "Mwen gen rezon pou'm kwè ke yo poko jwenn moun sa"
 
-#: utils.py:217
-=======
-msgid "You have successfully unsubscribed."
-msgstr ""
-
-msgid "You are already unsubscribed."
-msgstr ""
-
-msgid "female"
-msgstr "fi"
-
-msgid "male"
-msgstr "gason"
-
-msgid "other"
-msgstr "lòt"
-
-msgid "Unspecified"
-msgstr "Pa spesifie"
-
-msgid "About 1 month (30 days) from now"
-msgstr ""
-
-msgid "About 2 months (60 days) from now"
-msgstr ""
-
-msgid "About 3 months (90 days) from now"
-msgstr ""
-
-msgid "About 6 months (180 days) from now"
-msgstr ""
-
-msgid "About 1 year (360 days) from now"
-msgstr ""
-
-msgid "I am seeking information"
-msgstr "Map chèche enfòmasyon"
-
-msgid "I am this person"
-msgstr "Mwen se moun sa"
-
-msgid "I have received information that this person is alive"
-msgstr "Mwen gen nouvèl ke moun sa an vi"
-
-msgid "I have reason to think this person is missing"
-msgstr "Mwen gen rezon pou'm kwè ke yo poko jwenn moun sa"
-
->>>>>>> 019a7f2e
 msgid "I have received information that this person is dead"
 msgstr "Mwen resevwa nouvèl ke moun sa mouri"
 
-#: utils.py:231
 #, fuzzy
 msgid "Someone is seeking information about this person"
 msgstr "Bay enfomasyon moun sa"
 
-<<<<<<< HEAD
-#: utils.py:232
 msgid "This person has posted a message"
 msgstr "Moun sa poste mesaj yon mesaj"
 
-#: utils.py:234
 msgid "Someone has received information that this person is alive"
 msgstr "Gen yon moun ki resevwa enfòmasyon ke moun sa an vii"
 
-#: utils.py:235
 msgid "Someone has reported that this person is missing"
 msgstr "Gen yon moun ki rapòte ke yo poko jwenn moun sa"
 
-#: utils.py:237
 msgid "Someone has received information that this person is dead"
 msgstr "Gen yon moun ki resevwa enfòmasyon ke moun sa mouri"
 
-#: utils.py:742
 msgid "Type the two words:"
 msgstr ""
 
-#: utils.py:743
 msgid "Type what you hear:"
 msgstr ""
 
-#: utils.py:744
-=======
-msgid "This person has posted a message"
-msgstr "Moun sa poste mesaj yon mesaj"
-
-msgid "Someone has received information that this person is alive"
-msgstr "Gen yon moun ki resevwa enfòmasyon ke moun sa an vii"
-
-msgid "Someone has reported that this person is missing"
-msgstr "Gen yon moun ki rapòte ke yo poko jwenn moun sa"
-
-msgid "Someone has received information that this person is dead"
-msgstr "Gen yon moun ki resevwa enfòmasyon ke moun sa mouri"
-
-msgid "Type the two words:"
-msgstr ""
-
-msgid "Type what you hear:"
-msgstr ""
-
->>>>>>> 019a7f2e
 msgid "Play the sound again"
 msgstr ""
 
-#: utils.py:745
 #, fuzzy
 msgid "Download the sound as MP3"
 msgstr "Telechaje nouvo enfomasyon"
 
-<<<<<<< HEAD
-#: utils.py:746
 msgid "Get a visual challenge"
 msgstr ""
 
-#: utils.py:747
 msgid "Get an audio challenge"
 msgstr ""
 
-#: utils.py:748
 msgid "Get a new challenge"
 msgstr ""
 
-#: utils.py:749
 msgid "Help"
 msgstr ""
 
-#: utils.py:750
 msgid "Incorrect.  Try again."
 msgstr ""
 
-#: utils.py:766
-=======
-msgid "Get a visual challenge"
-msgstr ""
-
-msgid "Get an audio challenge"
-msgstr ""
-
-msgid "Get a new challenge"
-msgstr ""
-
-msgid "Help"
-msgstr ""
-
-msgid "Incorrect.  Try again."
-msgstr ""
-
->>>>>>> 019a7f2e
 msgid ""
 "There was an error processing your request.  Sorry for the inconvenience.  "
 "Our administrators will investigate the source of the problem, but please "
@@ -437,67 +227,30 @@
 "sa a.  Administratè nou yo pral egzaminen kote pwoblèm lan soti, men "
 "verifye, tanpri, si fòma demann ou an korèk."
 
-<<<<<<< HEAD
-#: view.py:37 view.py:40
 msgid "This person's entry does not exist or has been deleted."
 msgstr ""
 
-#: templates/add_note.html:29
 msgid "Tell us the status of this person"
 msgstr "Ba nou enfòmasyon sou moun sa a"
 
-#: templates/add_note.html:31 templates/results.html:143
 msgid "Mark records as duplicate"
 msgstr "Make dosye kom doub"
 
-#: templates/add_note.html:39
 msgid "Status of this person"
 msgstr "Ki dènye nouvèl sou moun sa"
 
-#: templates/add_note.html:63
 msgid "Message (required)"
 msgstr "Mesaj (obligatwa)"
 
-#: templates/add_note.html:67
 msgid "A message for this person or others seeking this person"
 msgstr "Yon mesaj pou moun sa a oswa pou lòt moun ki ap chechè moun sa a"
 
-#: templates/add_note.html:69
 msgid "Please explain why you think these are the same person"
 msgstr "Tanpri eksplike poukisa ou panse moun sa yo menm moun"
 
-#: templates/add_note.html:87 templates/note.html:138
-#: templates/person_status_update_email.txt:14
 msgid "Last known location"
 msgstr "Denye kote li te ye"
 
-#: templates/add_note.html:90
-=======
-msgid "This person's entry does not exist or has been deleted."
-msgstr ""
-
-msgid "Tell us the status of this person"
-msgstr "Ba nou enfòmasyon sou moun sa a"
-
-msgid "Mark records as duplicate"
-msgstr "Make dosye kom doub"
-
-msgid "Status of this person"
-msgstr "Ki dènye nouvèl sou moun sa"
-
-msgid "Message (required)"
-msgstr "Mesaj (obligatwa)"
-
-msgid "A message for this person or others seeking this person"
-msgstr "Yon mesaj pou moun sa a oswa pou lòt moun ki ap chechè moun sa a"
-
-msgid "Please explain why you think these are the same person"
-msgstr "Tanpri eksplike poukisa ou panse moun sa yo menm moun"
-
-msgid "Last known location"
-msgstr "Denye kote li te ye"
-
->>>>>>> 019a7f2e
 msgid ""
 "Type an address or open the map below and indicate the location by moving "
 "the pin."
@@ -505,210 +258,99 @@
 "Tape adrès la oubyen ouvri kat la epi itilize pin nan pou ou ka montre kote "
 "adrès la chita sou kat la"
 
-<<<<<<< HEAD
-#: templates/add_note.html:107 templates/note.html:148
-=======
->>>>>>> 019a7f2e
 msgid "Show Map"
 msgstr "Montre kat la"
 
-#: templates/add_note.html:112 templates/note.html:153
 msgid "Hide Map"
 msgstr "Kache kat la"
 
-<<<<<<< HEAD
-#: templates/add_note.html:129
-=======
->>>>>>> 019a7f2e
 #, fuzzy
 msgid ""
 "Have you personally talked with this person AFTER the disaster? (required)"
 msgstr "Eske ou pale ak moun sa a APRÈ tranbleman tè a? (obligatwa)"
 
-<<<<<<< HEAD
-#: templates/add_note.html:142
 msgid "Yes"
 msgstr "Wi"
 
-#: templates/add_note.html:153
 msgid "No"
 msgstr "Non"
 
-#: templates/add_note.html:164
-=======
-msgid "Yes"
-msgstr "Wi"
-
-msgid "No"
-msgstr "Non"
-
->>>>>>> 019a7f2e
 msgid "Missing person's current contact information"
 msgstr "Ki dènye enfòmasyon ou genyen pou kontakte moun ki manke a"
 
-#: templates/add_note.html:167
 msgid "How can this person be reached now?"
 msgstr "Kouman nou ka kominike ak moun sa konnyen a"
 
-<<<<<<< HEAD
-#: templates/add_note.html:173
 msgid "Phone number"
 msgstr "Nimewo telefòn"
 
-#: templates/add_note.html:185
 msgid "E-mail address"
 msgstr "Email"
 
-#: templates/add_note.html:202
 msgid "About you (required)"
 msgstr "Enfòmasyon sou ou menm (obligatwa)"
 
-#: templates/add_note.html:205
 msgid "How others who are interested in this person can contact you"
 msgstr "Kouman lòt moun ki enterese nan moun sa a ka kontakte ou"
 
-#: templates/add_note.html:212 templates/create.html:340
 msgid "Your name"
 msgstr "Non ou"
 
-#: templates/add_note.html:223 templates/create.html:355
 msgid "Your phone number"
 msgstr "Nimewo telefòn ou"
 
-#: templates/add_note.html:234 templates/create.html:370
 msgid "Your e-mail address"
 msgstr "Email ou"
 
-#: templates/add_note.html:252
 msgid "Yes, these are the same person"
 msgstr "Wi, moun sa yo se menm"
 
-#: templates/add_note.html:254 templates/create.html:424
 msgid "Save this record"
 msgstr "Sere dosye sa a"
 
-#: templates/add_note.html:258 templates/delete.html:70
-#: templates/flag_note.html:62 templates/subscribe_captcha.html:43
 msgid "Cancel"
 msgstr "Anile"
 
-#: templates/add_note.html:262 templates/create.html:428
 msgid "Please fill in all the required fields."
 msgstr ""
 
-#: templates/add_note.html:266 templates/create.html:432
-=======
-msgid "Phone number"
-msgstr "Nimewo telefòn"
-
-msgid "E-mail address"
-msgstr "Email"
-
-msgid "About you (required)"
-msgstr "Enfòmasyon sou ou menm (obligatwa)"
-
-msgid "How others who are interested in this person can contact you"
-msgstr "Kouman lòt moun ki enterese nan moun sa a ka kontakte ou"
-
-msgid "Your name"
-msgstr "Non ou"
-
-msgid "Your phone number"
-msgstr "Nimewo telefòn ou"
-
-msgid "Your e-mail address"
-msgstr "Email ou"
-
-msgid "Yes, these are the same person"
-msgstr "Wi, moun sa yo se menm"
-
-msgid "Save this record"
-msgstr "Sere dosye sa a"
-
-msgid "Cancel"
-msgstr "Anile"
-
-msgid "Please fill in all the required fields."
-msgstr ""
-
->>>>>>> 019a7f2e
 msgid ""
 "The status you selected indicates that you are this person.  If this is "
 "true, please also select 'Yes' to indicate that you have contacted this "
 "person."
 msgstr ""
 
-<<<<<<< HEAD
-#: templates/admin.html:20
 msgid "Administration"
 msgstr ""
 
-#: templates/admin.html:23
-=======
-msgid "Administration"
-msgstr ""
-
->>>>>>> 019a7f2e
 #, python-format
 msgid "You are currently signed in as <span class=\"email\">%(email)s</span>."
 msgstr "Aktyèlman, ou konekte kòm <span class=\"email\">%(email)s</span>."
 
-<<<<<<< HEAD
-#: templates/admin.html:24
-=======
->>>>>>> 019a7f2e
 #, python-format
 msgid "<a href=\"%(logout_url)s\">Sign out</a>"
 msgstr ""
 
-<<<<<<< HEAD
-#: templates/admin.html:26
-=======
->>>>>>> 019a7f2e
 #, fuzzy, python-format
 msgid "You are not currently signed in.  <a href=\"%(login_url)s\">Sign in</a>"
 msgstr "Ou pa konekte aktyèlman.  <a href=\"%(login_url)s\">Sign in</a>."
 
-<<<<<<< HEAD
-#: templates/admin_dashboard.html:51
 msgid "Dashboard"
 msgstr ""
 
-#: templates/base.html:34
-=======
-msgid "Dashboard"
-msgstr ""
-
->>>>>>> 019a7f2e
 #, fuzzy
 msgid "Atom feed of updates about this person"
 msgstr "Ki dènye nouvèl sou moun sa"
 
-<<<<<<< HEAD
-#: templates/base.html:39
 msgid "Google Person Finder"
 msgstr "Google Chèche Moun"
 
-#: templates/base.html:86 templates/base.html.py:105
 msgid "Person Finder"
 msgstr "Chèche Moun"
 
-#: templates/base.html:117 templates/embed.html:42 templates/view.html:324
 msgid "Back to start"
 msgstr "Retounen sou komansman"
 
-#: templates/base.html:123
-=======
-msgid "Google Person Finder"
-msgstr "Google Chèche Moun"
-
-msgid "Person Finder"
-msgstr "Chèche Moun"
-
-msgid "Back to start"
-msgstr "Retounen sou komansman"
-
->>>>>>> 019a7f2e
 msgid ""
 "PLEASE NOTE: All data entered will be available to the public and viewable "
 "and usable by anyone.  Google does not review or verify the accuracy of this "
@@ -717,256 +359,128 @@
 "ATANSYON: Tout enfòmasyon ou mete ap la pou tout piblik la wè e nenpòt moun "
 "ka itilize li.  Google pa revize ni verifye sous de enfòmasyon yo."
 
-<<<<<<< HEAD
-#: templates/base.html:132
 msgid "Embed this tool on your site"
 msgstr "Afiche zouti sa sou sit ou"
 
-#: templates/base.html:137
 msgid "Developers"
 msgstr "Développeurs"
 
-#: templates/base.html:140
 msgid "Terms of Service"
 msgstr "Kontra"
 
-#: templates/create.html:32
 msgid "Identify who you have information about"
 msgstr "Idantifye sou ki moun ou genyen enfòmasyon"
 
-#: templates/create.html:34
-=======
-msgid "Embed this tool on your site"
-msgstr "Afiche zouti sa sou sit ou"
-
-msgid "Developers"
-msgstr "Développeurs"
-
-msgid "Terms of Service"
-msgstr "Kontra"
-
-msgid "Identify who you have information about"
-msgstr "Idantifye sou ki moun ou genyen enfòmasyon"
-
->>>>>>> 019a7f2e
 msgid "Identify who you are looking for"
 msgstr "Idantifye ki moun ou ap chèche"
 
-#: templates/create.html:41
 msgid "Name (required)"
 msgstr "Non (obligatwa)"
 
-<<<<<<< HEAD
-#: templates/create.html:44
 msgid "What is this person's name?"
 msgstr "Kouman moun lan rele?"
 
-#: templates/create.html:51 templates/create.html.py:81
-#: templates/multiview.html:47 templates/multiview.html.py:79
-#: templates/query_form.html:30 templates/query_form.html.py:66
-#: templates/view.html:70 templates/view.html.py:86
 msgid "Family name"
 msgstr "Non fanmi li"
 
-#: templates/create.html:65 templates/multiview.html:64
-#: templates/query_form.html:47 templates/view.html:77
 msgid "Given name"
 msgstr "Premye non li"
 
-#: templates/create.html:67 templates/multiview.html:42
-#: templates/multiview.html.py:66 templates/query_form.html:49
-#: templates/view.html:66 templates/view.html.py:79
 msgid "Name"
 msgstr "Non"
 
-#: templates/create.html:96 templates/create.html.py:128
-#: templates/multiview.html:88 templates/multiview.html.py:112
-#: templates/view.html:93 templates/view.html.py:109
-=======
-msgid "What is this person's name?"
-msgstr "Kouman moun lan rele?"
-
-msgid "Family name"
-msgstr "Non fanmi li"
-
-msgid "Given name"
-msgstr "Premye non li"
-
-msgid "Name"
-msgstr "Non"
-
->>>>>>> 019a7f2e
 #, fuzzy
 msgid "Alternate family names"
 msgstr "Non fanmi li"
 
-<<<<<<< HEAD
-#: templates/create.html:111 templates/multiview.html:101
-#: templates/view.html:100
 msgid "Alternate given names"
 msgstr ""
 
-#: templates/create.html:113 templates/multiview.html:103
-#: templates/view.html:102
-=======
-msgid "Alternate given names"
-msgstr ""
-
->>>>>>> 019a7f2e
 #, fuzzy
 msgid "Alternate names"
 msgstr "Non lari a"
 
-<<<<<<< HEAD
-#: templates/create.html:146
 msgid "Home Address"
 msgstr "Adrès lakay li"
 
-#: templates/create.html:149
 msgid "Where is this person from?"
 msgstr "Ki kote moun sa a sòti?"
 
-#: templates/create.html:155 templates/multiview.html:148
-#: templates/view.html:149
 msgid "Street name"
 msgstr "Non lari a"
 
-#: templates/create.html:157
 msgid "Street name only, no number"
 msgstr "Non lari a sèlman,  pa ekri nimewo kay la"
 
-#: templates/create.html:173 templates/multiview.html:154
-#: templates/view.html:153
 msgid "Neighborhood"
 msgstr "Katye"
 
-#: templates/create.html:183 templates/multiview.html:160
-#: templates/view.html:157
 msgid "City"
 msgstr "Vil"
 
-#: templates/create.html:194 templates/multiview.html:166
-#: templates/view.html:161
 msgid "Province or state"
 msgstr "Pwovens oswa depatman"
 
-#: templates/create.html:207 templates/multiview.html:173
-#: templates/view.html:166
 msgid "Postal or zip code"
 msgstr "Nimewo postal"
 
-#: templates/create.html:223
 msgid "Description"
 msgstr "Deskripsyon"
 
-#: templates/create.html:226
-=======
-msgid "Home Address"
-msgstr "Adrès lakay li"
-
-msgid "Where is this person from?"
-msgstr "Ki kote moun sa a sòti?"
-
-msgid "Street name"
-msgstr "Non lari a"
-
-msgid "Street name only, no number"
-msgstr "Non lari a sèlman,  pa ekri nimewo kay la"
-
-msgid "Neighborhood"
-msgstr "Katye"
-
-msgid "City"
-msgstr "Vil"
-
-msgid "Province or state"
-msgstr "Pwovens oswa depatman"
-
-msgid "Postal or zip code"
-msgstr "Nimewo postal"
-
-msgid "Description"
-msgstr "Deskripsyon"
-
->>>>>>> 019a7f2e
 msgid "Describe how to identify this person."
 msgstr "Dekri kouman ou ta idantifye moun sa a."
 
-#: templates/create.html:241 templates/multiview.html:198
-#: templates/view.html:195
 msgid "Photo"
 msgstr "Foto"
 
-<<<<<<< HEAD
-#: templates/create.html:244
 msgid "If you have a photo of this person, upload it or enter its URL address."
 msgstr "Si ou genyen foto moun sa ajoute li oswa bay URL la."
 
-#: templates/create.html:252
 msgid "URL"
 msgstr "URL"
 
-#: templates/create.html:265
 msgid "Upload"
 msgstr "Ajoute"
 
-#: templates/create.html:279
 msgid "Expiry"
 msgstr ""
 
-#: templates/create.html:282
 msgid "When should this record disappear?"
 msgstr ""
 
-#: templates/create.html:302
 msgid "Source of this record (required)"
 msgstr "Sous de enfomasyon (obligatwa)"
 
-#: templates/create.html:305
 msgid "Where did this information come from?"
 msgstr "Kote enfòmasyon sa a sòti? "
 
-#: templates/create.html:319
 msgid "This is a new record."
 msgstr "Sa a se yon nouvo dosye."
 
-#: templates/create.html:331
 msgid "This record is copied from another source."
 msgstr "Nou kopye dosye sa de yon lòt sous de enfomasyon."
 
-#: templates/create.html:344
 msgid "Original author's name"
 msgstr "Non otè orijinal a"
 
-#: templates/create.html:359 templates/multiview.html:226
-#: templates/view.html:218
 msgid "Author's phone number"
 msgstr "Nimewo telefòn otè a"
 
-#: templates/create.html:374 templates/multiview.html:242
-#: templates/view.html:231
 msgid "Author's e-mail address"
 msgstr "Adrès elektwonik otè a"
 
-#: templates/create.html:385
 msgid "URL of original record"
 msgstr "Dosye orijinal URL la"
 
-#: templates/create.html:396 templates/multiview.html:268
-#: templates/view.html:252
 msgid "Original posting date"
 msgstr "Dat afichaj orijinal la"
 
-#: templates/create.html:398
 msgid "Enter as YYYY-MM-DD"
 msgstr "Mete tankou ANE–MWA-JOU"
 
-#: templates/create.html:408 templates/multiview.html:274
-#: templates/view.html:267
 msgid "Original site name"
 msgstr "Non orijinal sit la"
 
-#: templates/delete.html:23
 #, python-format
 msgid ""
 "\n"
@@ -975,7 +489,6 @@
 "    "
 msgstr ""
 
-#: templates/delete.html:30
 msgid ""
 "\n"
 "      If you proceed with deletion,\n"
@@ -983,7 +496,6 @@
 "    "
 msgstr ""
 
-#: templates/delete.html:35
 #, python-format
 msgid ""
 "\n"
@@ -1000,149 +512,30 @@
 "    "
 msgstr ""
 
-#: templates/delete.html:48
 #, python-format
 msgid ""
 "You can <a target=\"_blank\" href=\"%(view_url)s\">view the record</a> "
 "before deleting it."
 msgstr ""
 
-#: templates/delete.html:51
 msgid "Reason for deletion:"
 msgstr ""
 
-#: templates/delete.html:54
 msgid "I do not want my information online anymore."
 msgstr ""
 
-#: templates/delete.html:56
 #, fuzzy
 msgid "I have received spam."
 msgstr "Mwen resevwa nouvèl ke moun sa mouri"
 
-#: templates/delete.html:58
 #, fuzzy
 msgid "This record is inappropriate."
 msgstr "Dosye sa se doub de"
 
-#: templates/delete.html:60
 #, fuzzy
 msgid "This record is spam."
 msgstr "Dosye sa se doub de"
 
-#: templates/delete.html:62
-msgid "This record has served its purpose."
-msgstr ""
-
-#: templates/delete.html:69
-msgid "Yes, delete the record"
-msgstr ""
-
-#: templates/deletion_email_for_note_author.txt:4
-=======
-msgid "If you have a photo of this person, upload it or enter its URL address."
-msgstr "Si ou genyen foto moun sa ajoute li oswa bay URL la."
-
-msgid "URL"
-msgstr "URL"
-
-msgid "Upload"
-msgstr "Ajoute"
-
-msgid "Expiry"
-msgstr ""
-
-msgid "When should this record disappear?"
-msgstr ""
-
-msgid "Source of this record (required)"
-msgstr "Sous de enfomasyon (obligatwa)"
-
-msgid "Where did this information come from?"
-msgstr "Kote enfòmasyon sa a sòti? "
-
-msgid "This is a new record."
-msgstr "Sa a se yon nouvo dosye."
-
-msgid "This record is copied from another source."
-msgstr "Nou kopye dosye sa de yon lòt sous de enfomasyon."
-
-msgid "Original author's name"
-msgstr "Non otè orijinal a"
-
-msgid "Author's phone number"
-msgstr "Nimewo telefòn otè a"
-
-msgid "Author's e-mail address"
-msgstr "Adrès elektwonik otè a"
-
-msgid "URL of original record"
-msgstr "Dosye orijinal URL la"
-
-msgid "Original posting date"
-msgstr "Dat afichaj orijinal la"
-
-msgid "Enter as YYYY-MM-DD"
-msgstr "Mete tankou ANE–MWA-JOU"
-
-msgid "Original site name"
-msgstr "Non orijinal sit la"
-
-#, python-format
-msgid ""
-"\n"
-"      Are you sure you want to delete the record for \"%(first_name)s %"
-"(last_name)s\"?\n"
-"    "
-msgstr ""
-
-msgid ""
-"\n"
-"      If you proceed with deletion,\n"
-"      this record will no longer be searchable or viewable on this site.\n"
-"    "
-msgstr ""
-
-#, python-format
-msgid ""
-"\n"
-"      This record is a copy of a record from another source.\n"
-"      You can delete the record here,\n"
-"      but please be aware that\n"
-"      we might later receive another copy of it from the original source.\n"
-"\n"
-"      <p>\n"
-"      If you would like it permanently deleted,\n"
-"      please contact the original source.\n"
-"      You can view the original record at\n"
-"      <a href=\"%(source_url)s\">%(source_name)s</a>.\n"
-"    "
-msgstr ""
-
-#, python-format
-msgid ""
-"You can <a target=\"_blank\" href=\"%(view_url)s\">view the record</a> "
-"before deleting it."
-msgstr ""
-
-msgid "Reason for deletion:"
-msgstr ""
-
-msgid "I do not want my information online anymore."
-msgstr ""
-
-#, fuzzy
-msgid "I have received spam."
-msgstr "Mwen resevwa nouvèl ke moun sa mouri"
-
-#, fuzzy
-msgid "This record is inappropriate."
-msgstr "Dosye sa se doub de"
-
-#, fuzzy
-msgid "This record is spam."
-msgstr "Dosye sa se doub de"
-
 msgid "This record has served its purpose."
 msgstr ""
 
@@ -1159,19 +552,6 @@
 "recorded as the author of a note on this record.\n"
 msgstr ""
 
->>>>>>> 019a7f2e
-#, python-format
-msgid ""
-"\n"
-"A user has deleted the record for \"%(first_name)s %(last_name)s\"\n"
-"at %(site_url)s.\n"
-"\n"
-"We are notifying you of the deletion because your e-mail address is\n"
-<<<<<<< HEAD
-"recorded as the author of a note on this record.\n"
-msgstr ""
-
-#: templates/deletion_email_for_person_author.txt:4
 #, python-format
 msgid ""
 "\n"
@@ -1190,365 +570,161 @@
 "After %(days_until_deletion)s days, the record will be permanently deleted.\n"
 msgstr ""
 
-#: templates/embed.html:21
 msgid "Embedding the Application"
 msgstr "Intégration de l'application"
 
-#: templates/embed.html:22
-=======
-"recorded as the author of this record.\n"
-"\n"
-"NOTE: If you believe this record was deleted in error, you can\n"
-"restore it by following this link within the next %(days_until_deletion)s "
-"days:\n"
-"\n"
-"    %(restore_url)s\n"
-"\n"
-"After %(days_until_deletion)s days, the record will be permanently deleted.\n"
-msgstr ""
-
-msgid "Embedding the Application"
-msgstr "Intégration de l'application"
-
->>>>>>> 019a7f2e
 msgid "Copy and paste the following HTML code to put this tool on your site"
 msgstr ""
 "Copier et coller le code HTML suivant pour mettre cet outil sur votre site "
 "web"
 
-<<<<<<< HEAD
-#: templates/embed.html:30
-=======
->>>>>>> 019a7f2e
 #, python-format
 msgid ""
 "Or add to your site as a %(gadget_link_html)sGoogle Gadget%(link_end_html)s."
 msgstr ""
 
-<<<<<<< HEAD
-#: templates/embed.html:32
-=======
->>>>>>> 019a7f2e
 #, fuzzy, python-format
 msgid ""
 "These gadgets are made available under the %(apache_link_html)sApache 2.0 "
 "license%(link_end_html)s."
 msgstr "Ce gadget est disponible sous la "
 
-<<<<<<< HEAD
-#: templates/embed.html:35
-=======
->>>>>>> 019a7f2e
 #, fuzzy, python-format
 msgid ""
 "More information for developers can now be found %(developers_link_html)shere"
 "%(link_end_html)s."
 msgstr "Konyen an ou ka jwen plis enfòmasyon pou developè"
 
-<<<<<<< HEAD
-#: templates/embed.html:39
 msgid "Close window"
 msgstr "Fèmen fenèt la"
 
-#: templates/flag_note.html:23
 msgid "Are you sure this note isn't spam?"
 msgstr ""
 
-#: templates/flag_note.html:25
 msgid "Are you sure you want to mark this note as spam?"
 msgstr ""
 
-#: templates/flag_note.html:41
 msgid "The reason this note is being marked as spam:"
 msgstr ""
 
-#: templates/flag_note.html:44
 msgid "I prefer not to specify."
 msgstr ""
 
-#: templates/flag_note.html:46
-=======
-msgid "Close window"
-msgstr "Fèmen fenèt la"
-
-msgid "Are you sure this note isn't spam?"
-msgstr ""
-
-msgid "Are you sure you want to mark this note as spam?"
-msgstr ""
-
-msgid "The reason this note is being marked as spam:"
-msgstr ""
-
-msgid "I prefer not to specify."
-msgstr ""
-
->>>>>>> 019a7f2e
 msgid "This note is spam."
 msgstr ""
 
-#: templates/flag_note.html:48
 #, fuzzy
 msgid "This note is inappropriate."
 msgstr "Dosye sa se doub de"
 
-<<<<<<< HEAD
-#: templates/flag_note.html:50
-=======
->>>>>>> 019a7f2e
 #, fuzzy
 msgid "I have received spam due to this note."
 msgstr "Mwen resevwa nouvèl ke moun sa mouri"
 
-<<<<<<< HEAD
-#: templates/flag_note.html:52
 msgid "This note is incorrect or untrue."
 msgstr ""
 
-#: templates/flag_note.html:61
 msgid "Yes, update the note"
 msgstr ""
 
-#: templates/main.html:22
 msgid "What is your situation?"
 msgstr "Nan ki sitiyasyon ou ye?"
 
-#: templates/main.html:28 templates/query_form.html:20
 msgid "I'm looking for someone"
 msgstr "Mwen ap chèche yon moun"
 
-#: templates/main.html:33 templates/query_form.html:13
 msgid "I have information about someone"
 msgstr "Mwen genyen enfòmasyon sou yon moun"
 
-#: templates/main.html:40
-=======
-msgid "This note is incorrect or untrue."
-msgstr ""
-
-msgid "Yes, update the note"
-msgstr ""
-
-msgid "What is your situation?"
-msgstr "Nan ki sitiyasyon ou ye?"
-
-msgid "I'm looking for someone"
-msgstr "Mwen ap chèche yon moun"
-
-msgid "I have information about someone"
-msgstr "Mwen genyen enfòmasyon sou yon moun"
-
->>>>>>> 019a7f2e
 #, python-format
 msgid "Currently tracking about %(num_people)s records."
 msgstr "Alèkile, n'ap pouswiv anviwon %(num_people)s dosye."
 
-<<<<<<< HEAD
-#: templates/multiview.html:37
 msgid "Compare these records"
 msgstr "Kompare dosye sa yo"
 
-#: templates/multiview.html:121 templates/view.html:124
 msgid "Physical characteristics"
 msgstr "Karaktè fizik"
 
-#: templates/multiview.html:125 templates/view.html:127
 msgid "Sex"
 msgstr "Fi oswa Gason"
 
-#: templates/multiview.html:131 templates/view.html:133
 msgid "Date of birth"
 msgstr "Dat nesans"
 
-#: templates/multiview.html:137 templates/view.html:138
 msgid "Age"
 msgstr "Laj"
 
-#: templates/multiview.html:144 templates/results.html:98
-#: templates/view.html:146
 msgid "Home address"
 msgstr "Adrès lakay"
 
-#: templates/multiview.html:182 templates/view.html:180
 msgid "Other information"
 msgstr "Lòt enfomasyon"
 
-#: templates/multiview.html:216 templates/view.html:211
 msgid "Source of this record"
 msgstr "Sere dosye sa a"
 
-#: templates/multiview.html:220 templates/view.html:214
 msgid "Author's name"
 msgstr "Non otè a"
 
-#: templates/multiview.html:234 templates/multiview.html.py:250
-#: templates/note.html:59 templates/note.html.py:70 templates/note.html:115
-#: templates/note.html.py:130 templates/view.html:225
-#: templates/view.html.py:238
 msgid "(click to reveal)"
 msgstr "(klike a montre)"
 
-#: templates/multiview.html:259 templates/view.html:245
 msgid "Original URL"
 msgstr "URL orijinal"
 
-#: templates/multiview.html:263 templates/view.html:248
 msgid "Link"
 msgstr "Lyen"
 
-#: templates/note.html:21
 msgid "Posted by"
 msgstr "Moun ki afiche li a"
 
-#: templates/note.html:25
 msgid "(unknown)"
 msgstr "(enkoni)"
 
-#: templates/note.html:27
 msgid "on"
 msgstr ""
 
-#: templates/note.html:29
 msgid "at"
 msgstr ""
 
-#: templates/note.html:35
 msgid "This note has been marked as spam."
 msgstr ""
 
-#: templates/note.html:38
 msgid "Reveal note"
 msgstr ""
 
-#: templates/note.html:41
 msgid "Hide note"
 msgstr ""
 
-#: templates/note.html:44
 msgid "Not spam"
 msgstr ""
 
-#: templates/note.html:49
 msgid "Report spam"
 msgstr ""
 
-#: templates/note.html:54
 msgid "E-mail"
 msgstr "Email"
 
-#: templates/note.html:65
 msgid "Phone"
 msgstr "Nimewo telefòn"
 
-#: templates/note.html:85
 msgid "This record is a duplicate of"
 msgstr "Dosye sa se doub de"
 
-#: templates/note.html:93 templates/person_status_update_email.txt:12
-#: templates/results.html:116
 msgid "Status"
 msgstr "Eta"
 
-#: templates/note.html:102 templates/person_status_update_email.txt:13
-=======
-msgid "Compare these records"
-msgstr "Kompare dosye sa yo"
-
-msgid "Physical characteristics"
-msgstr "Karaktè fizik"
-
-msgid "Sex"
-msgstr "Fi oswa Gason"
-
-msgid "Date of birth"
-msgstr "Dat nesans"
-
-msgid "Age"
-msgstr "Laj"
-
-msgid "Home address"
-msgstr "Adrès lakay"
-
-msgid "Other information"
-msgstr "Lòt enfomasyon"
-
-msgid "Source of this record"
-msgstr "Sere dosye sa a"
-
-msgid "Author's name"
-msgstr "Non otè a"
-
-msgid "(click to reveal)"
-msgstr "(klike a montre)"
-
-msgid "Original URL"
-msgstr "URL orijinal"
-
-msgid "Link"
-msgstr "Lyen"
-
-msgid "Posted by"
-msgstr "Moun ki afiche li a"
-
-msgid "(unknown)"
-msgstr "(enkoni)"
-
-msgid "on"
-msgstr ""
-
-msgid "at"
-msgstr ""
-
-msgid "This note has been marked as spam."
-msgstr ""
-
-msgid "Reveal note"
-msgstr ""
-
-msgid "Hide note"
-msgstr ""
-
-msgid "Not spam"
-msgstr ""
-
-msgid "Report spam"
-msgstr ""
-
-msgid "E-mail"
-msgstr "Email"
-
-msgid "Phone"
-msgstr "Nimewo telefòn"
-
-msgid "This record is a duplicate of"
-msgstr "Dosye sa se doub de"
-
-msgid "Status"
-msgstr "Eta"
-
->>>>>>> 019a7f2e
 #, fuzzy
 msgid "This person has been in contact with someone"
 msgstr "Moun nou poko jwenn nan antre an kontak avèk yon lot moun"
 
-<<<<<<< HEAD
-#: templates/note.html:108
 msgid "Missing person's current e-mail address"
 msgstr "Email aktyèl moun ki manke a"
 
-#: templates/note.html:123
 msgid "Missing person's current phone number"
 msgstr "Telefòn aktyèl moun ki manke nan"
 
-#: templates/person_status_update_email.txt:4
-=======
-msgid "Missing person's current e-mail address"
-msgstr "Email aktyèl moun ki manke a"
-
-msgid "Missing person's current phone number"
-msgstr "Telefòn aktyèl moun ki manke nan"
-
->>>>>>> 019a7f2e
 #, python-format
 msgid ""
 "\n"
@@ -1556,23 +732,14 @@
 "(site_url)s:"
 msgstr ""
 
-#: templates/person_status_update_email.txt:10
 #, fuzzy
 msgid "This record is a duplicate of another record:"
 msgstr "Dosye sa se doub de"
 
-<<<<<<< HEAD
-#: templates/person_status_update_email.txt:17
-=======
->>>>>>> 019a7f2e
 #, python-format
 msgid "You can view the full record at %(view_url)s"
 msgstr ""
 
-<<<<<<< HEAD
-#: templates/person_status_update_email.txt:20
-=======
->>>>>>> 019a7f2e
 #, python-format
 msgid ""
 "You received this notification because you have subscribed to updates on "
@@ -1580,32 +747,16 @@
 "To unsubscribe, follow this link: %(unsubscribe_link)s"
 msgstr ""
 
-<<<<<<< HEAD
-#: templates/query_form.html:15
 msgid "Enter the person's given and family names."
 msgstr "Antre non moun nan ak tout non fanmi li"
 
-#: templates/query_form.html:17
-=======
-msgid "Enter the person's given and family names."
-msgstr "Antre non moun nan ak tout non fanmi li"
-
->>>>>>> 019a7f2e
 #, fuzzy
 msgid "Enter the person's name."
 msgstr "Antre non moun nan ak tout non fanmi li"
 
-<<<<<<< HEAD
-#: templates/query_form.html:21
 msgid "Enter the person's name or parts of the name."
 msgstr "Antre non moun nan oswa yo pati nan non li."
 
-#: templates/query_form.html:96
-=======
-msgid "Enter the person's name or parts of the name."
-msgstr "Antre non moun nan oswa yo pati nan non li."
-
->>>>>>> 019a7f2e
 msgid ""
 "More than 100 results; only showing the first 100.  Try entering more of the "
 "name"
@@ -1613,16 +764,12 @@
 "Plis ke 100 rezilta; selman montre premye 100 rezilta yo. Eseye antre plis "
 "sou non an"
 
-<<<<<<< HEAD
-#: templates/query_form.html:103
 msgid "Provide information about this person"
 msgstr "Bay enfomasyon moun sa"
 
-#: templates/query_form.html:107 templates/query_form.html.py:110
 msgid "Search for this person"
 msgstr "Chèche moun sa"
 
-#: templates/restoration_email.txt:4
 #, python-format
 msgid ""
 "\n"
@@ -1636,130 +783,54 @@
 "person record or a note on the record.\n"
 msgstr ""
 
-#: templates/restore.html:22
-=======
-msgid "Provide information about this person"
-msgstr "Bay enfomasyon moun sa"
-
-msgid "Search for this person"
-msgstr "Chèche moun sa"
-
-#, python-format
-msgid ""
-"\n"
-"The author of the record for \"%(first_name)s %(last_name)s\"\n"
-"(which was previously deleted) has restored the record.  To view the\n"
-"record, follow this link:\n"
-"\n"
-"    %(record_url)s\n"
-"\n"
-"We are notifying you because your e-mail address is associated with this\n"
-"person record or a note on the record.\n"
-msgstr ""
-
->>>>>>> 019a7f2e
 msgid "Are you sure you want to restore this record from deletion?"
 msgstr ""
 
-#: templates/restore.html:31
 #, fuzzy
 msgid "Yes, restore this record"
 msgstr "Sere dosye sa a"
 
-<<<<<<< HEAD
-#: templates/results.html:23
 msgid "Search Results for"
 msgstr "Rezilta rechèch pou"
 
-#: templates/results.html:28
 msgid "Records Similar to"
 msgstr "Dosye sanble a"
 
-#: templates/results.html:33 templates/results.html.py:43
 msgid "There is one existing record with a similar name."
 msgstr "Gen yon dosye ki egziste ki sanble ak non sa."
 
-#: templates/results.html:35
 msgid "There are some existing records with similar names."
 msgstr "Gen kèlke dosye ki egziste ki sanble ak non sa yo."
 
-#: templates/results.html:37
-=======
-msgid "Search Results for"
-msgstr "Rezilta rechèch pou"
-
-msgid "Records Similar to"
-msgstr "Dosye sanble a"
-
-msgid "There is one existing record with a similar name."
-msgstr "Gen yon dosye ki egziste ki sanble ak non sa."
-
-msgid "There are some existing records with similar names."
-msgstr "Gen kèlke dosye ki egziste ki sanble ak non sa yo."
-
->>>>>>> 019a7f2e
 msgid "Please check whether it matches the person you were planning to report."
 msgstr "Tanpri gade pou ou wè si li match moun ou ta pral repòte a."
 
-#: templates/results.html:45
 #, python-format
 msgid "There are %(num_results)s existing records with similar names."
 msgstr "Gen %(num_results)s dosye ki egziste ak mem non yo."
 
-<<<<<<< HEAD
-#: templates/results.html:49
 msgid "Click here to view results."
 msgstr "Peze la po ka wè resilta."
 
-#: templates/results.html:53
 msgid "To view or add information, select a name below."
 msgstr "Pou ou sa wè oswa ajoute enfomasyon, chawzi youn nan non ki anba yo."
 
-#: templates/results.html:54
 msgid "Switch to duplicate marking mode"
 msgstr "Chanje pou mòd make doub"
 
-#: templates/results.html:55
 msgid "Switch to normal view mode"
 msgstr "Chanje pou mòd we nòmal"
 
-#: templates/results.html:123 templates/view.html:60
-=======
-msgid "Click here to view results."
-msgstr "Peze la po ka wè resilta."
-
-msgid "To view or add information, select a name below."
-msgstr "Pou ou sa wè oswa ajoute enfomasyon, chawzi youn nan non ki anba yo."
-
-msgid "Switch to duplicate marking mode"
-msgstr "Chanje pou mòd make doub"
-
-msgid "Switch to normal view mode"
-msgstr "Chanje pou mòd we nòmal"
-
->>>>>>> 019a7f2e
 #, fuzzy
 msgid "Provided by:"
 msgstr "Moun ki afiche li a"
 
-<<<<<<< HEAD
-#: templates/results.html:136
 msgid "Select up to 3 records to mark as duplicate:"
 msgstr "Seleksyone jiska 3 dosye pou make kòm doub:"
 
-#: templates/results.html:144
 msgid "Records selected"
 msgstr "Dosye seleksyone"
 
-#: templates/results.html:154
-=======
-msgid "Select up to 3 records to mark as duplicate:"
-msgstr "Seleksyone jiska 3 dosye pou make kòm doub:"
-
-msgid "Records selected"
-msgstr "Dosye seleksyone"
-
->>>>>>> 019a7f2e
 msgid ""
 "If none of these records match the person you had in mind, you can click "
 "below to create a new record."
@@ -1767,98 +838,48 @@
 "Si okenn nan dosye sa yo pa match moun ou an, ou met pezesou bouton anba la "
 "pou ou sa kreye yon nouvo dosye."
 
-<<<<<<< HEAD
-#: templates/results.html:158
 msgid "No results found for"
 msgstr "Pa gen okenn rezilta pou"
 
-#: templates/results.html:161
 msgid "We have nothing matching your search."
 msgstr "Nou pa jwen anyen ki match rechèch ou a."
 
-#: templates/results.html:165 templates/small-create.html:23
 msgid "Follow this link to create a new record"
 msgstr "Suiv lyen sa pou kreye yon nouvo dosye"
 
-#: templates/results.html:180 templates/small-create.html:20
 msgid "Create a new record for"
 msgstr "Kreye yon nouvo dosye pou"
 
-#: templates/results.html:182
 msgid "Create a new record for a missing person"
 msgstr "Kreye yon nouvo dosye pou yon moun ki manke"
 
-#: templates/reveal.html:21
 msgid "Show sensitive information"
 msgstr "Montre enfòmasyon ki sansib"
 
-#: templates/reveal.html:29
 msgid "Proceed"
 msgstr "Kontinye"
 
-#: templates/subscribe.html:21 templates/view.html:312
-=======
-msgid "No results found for"
-msgstr "Pa gen okenn rezilta pou"
-
-msgid "We have nothing matching your search."
-msgstr "Nou pa jwen anyen ki match rechèch ou a."
-
-msgid "Follow this link to create a new record"
-msgstr "Suiv lyen sa pou kreye yon nouvo dosye"
-
-msgid "Create a new record for"
-msgstr "Kreye yon nouvo dosye pou"
-
-msgid "Create a new record for a missing person"
-msgstr "Kreye yon nouvo dosye pou yon moun ki manke"
-
-msgid "Show sensitive information"
-msgstr "Montre enfòmasyon ki sansib"
-
-msgid "Proceed"
-msgstr "Kontinye"
-
->>>>>>> 019a7f2e
 #, fuzzy
 msgid "Subscribe to updates about this person"
 msgstr "Ki dènye nouvèl sou moun sa"
 
-#: templates/subscribe_captcha.html:22
 #, python-format
 msgid "Subscribe to updates about %(first_name)s %(last_name)s"
 msgstr ""
 
-<<<<<<< HEAD
-#: templates/subscribe_captcha.html:24
 msgid "Please confirm your e-mail address to subscribe to updates"
 msgstr ""
 
-#: templates/subscribe_captcha.html:26
 msgid "Please enter your e-mail address to subscribe to updates"
 msgstr ""
 
-#: templates/subscribe_captcha.html:30
-=======
-msgid "Please confirm your e-mail address to subscribe to updates"
-msgstr ""
-
-msgid "Please enter your e-mail address to subscribe to updates"
-msgstr ""
-
->>>>>>> 019a7f2e
 #, fuzzy
 msgid "Your e-mail address:"
 msgstr "Email ou"
 
-<<<<<<< HEAD
-#: templates/subscribe_captcha.html:40
-=======
->>>>>>> 019a7f2e
 msgid "Subscribe"
 msgstr ""
 
-#: templates/subscription_confirmation_email.txt:4
 #, python-format
 msgid ""
 "\n"
@@ -1870,75 +891,35 @@
 "To unsubscribe, follow this link: %(unsubscribe_link)s\n"
 msgstr ""
 
-<<<<<<< HEAD
-#: templates/view.html:58
 msgid "Identifying information"
 msgstr "Enfomasyon pou idantifikasyon"
 
-#: templates/view.html:115
 msgid "Note: Alternate names may be machine generated and may not be accurate."
 msgstr ""
 
-#: templates/view.html:171
 msgid "Home country"
 msgstr "Peyi kote ou moun"
 
-#: templates/view.html:260
-=======
-msgid "Identifying information"
-msgstr "Enfomasyon pou idantifikasyon"
-
-msgid "Note: Alternate names may be machine generated and may not be accurate."
-msgstr ""
-
-msgid "Home country"
-msgstr "Peyi kote ou moun"
-
->>>>>>> 019a7f2e
 #, fuzzy
 msgid "Expiry date of this record"
 msgstr "Sere dosye sa a"
 
-<<<<<<< HEAD
-#: templates/view.html:280
 msgid "Possible duplicates"
 msgstr "Nou genyen dosye ki matche moun sa, li posib ke se menm moun nan"
 
-#: templates/view.html:320
 msgid "Back to results list"
 msgstr "Retounen sou komansman"
 
-#: templates/view.html:331
 msgid "Status updates for this person"
 msgstr "Ki dènye nouvèl sou moun sa"
 
-#: templates/view.html:333 templates/view.html.py:345
-=======
-msgid "Possible duplicates"
-msgstr "Nou genyen dosye ki matche moun sa, li posib ke se menm moun nan"
-
-msgid "Back to results list"
-msgstr "Retounen sou komansman"
-
-msgid "Status updates for this person"
-msgstr "Ki dènye nouvèl sou moun sa"
-
->>>>>>> 019a7f2e
 #, fuzzy
 msgid "Feed of updates about this person"
 msgstr "Ki dènye nouvèl sou moun sa"
 
-<<<<<<< HEAD
-#: templates/view.html:343
 msgid "No status updates have been posted"
 msgstr "Pa gen okenn nouvèl ki afiche"
 
-#: templates/view.html:359
-=======
-msgid "No status updates have been posted"
-msgstr "Pa gen okenn nouvèl ki afiche"
-
->>>>>>> 019a7f2e
 #, fuzzy
 msgid "Delete this record"
 msgstr "Sere dosye sa a"