# Copyright 2010 Google Inc.
#
# Licensed under the Apache License, Version 2.0 (the "License"); you may
# not use this file except in compliance with the License.  You may obtain
# a copy of the License at: http://www.apache.org/licenses/LICENSE-2.0
# Unless required by applicable law or agreed to in writing, software
# distributed under the License is distributed on an "AS IS" BASIS,
# WITHOUT WARRANTIES OR CONDITIONS OF ANY KIND, either express or implied.
# See the License for the specific language governing permissions and
# limitations under the License.
msgid ""
msgstr ""
"Project-Id-Version: PACKAGE VERSION\n"
"Report-Msgid-Bugs-To: \n"
"POT-Creation-Date: 2000-01-01 00:00+0000\n"
"PO-Revision-Date: YEAR-MO-DA HO:MI+ZONE\n"
"Last-Translator: FULL NAME <EMAIL@ADDRESS>\n"
"Language-Team: LANGUAGE <LL@li.org>\n"
"MIME-Version: 1.0\n"
"Content-Type: text/plain; charset=utf-8\n"
"Content-Transfer-Encoding: 8bit\n"
"Generated-By: Babel None\n"

msgid ""
"\n"
"\n"
"  To ensure that notes are only disabled or enabled with the record "
"author's\n"
"  permission, a confirmation message will be sent to the record author.\n"
"  If you are the author, check your e-mail after clicking the button "
"below.\n"
"\n"
"  "
msgstr ""
"\n"
"\n"
"  Pou asire nòt yo sèlman aktive oswa dezaktive ak otorizsyon otè dosye "
"a, nou pral voye yon mesaj bay otè dosye a. Si w se otè a, verify imèl ou"
" apre ou klike sou bouton pi ba a.\n"
"\n"
"  "

#, python-format
msgid ""
"\n"
"\n"
"Dear %(author_name)s,\n"
"\n"
"A user has requested enabling notes on the record for\n"
"\"%(full_name)s\".\n"
"\n"
"Your e-mail address is recorded as the author of this record.  To enable "
"notes\n"
"on this record, follow this link within 3 days:\n"
"\n"
"   %(confirm_url)s\n"
"\n"
msgstr ""
"\n"
"\n"
"Chè %(author_name)s , te gen yon itilizatè ki mande pou aktive nòt sou "
"dosye pou \" %(full_name)s \".  Se adrès imèl ou nou genyen kòm otè dosye"
" sa a. Pou aktive nòt sou dosye sa a, swiv lyen sa a nan 3 jou: "
"%(confirm_url)s\n"
"\n"

#, python-format
msgid ""
"\n"
"\n"
"Dear %(author_name)s,\n"
"\n"
"A user has requested that you disable notes on the record for\n"
"\"%(full_name)s\".\n"
"\n"
"Your e-mail address is recorded as the author of this record.  To disable"
" notes\n"
"on this record, follow this link within 3 days:\n"
"\n"
"   %(confirm_url)s\n"
"\n"
msgstr ""
"\n"
"\n"
"Chè %(author_name)s , te gen yon itilizatè ki mande pou dezaktive nòt sou"
" dosye pou \" \" %(full_name)s \".  Se adrès imèl ou nou genyen kòm otè "
"dosye sa a. Pou dezaktive nòt sou dosye sa a, swiv lyen sa a nan 3 jouu: "
"%(confirm_url)s\n"
"\n"

#, python-format
msgid ""
"\n"
"\n"
"Dear %(author_name)s,\n"
"You just entered a note on the record for \"%(full_name)s\".  \n"
"To publish your note, follow this link within 3 days:\n"
"\n"
"   %(confirm_url)s\n"
"\n"
msgstr ""
"\n"
"\n"
"Chè %(author_name)s , Ou fenk antre nan yon nòt sou dosye  pou \" "
"%(full_name)s \". Yo pibliye nòt ou a, swiv lyen sa a nan 3 jou: "
"%(confirm_url)s\n"
"\n"

#, python-format
msgid ""
"\n"
"                    Warning: this record will expire in less than "
"%(expiration_days)s days.\n"
"                  "
msgstr ""
"\n"
"                    Atansyon: dosye sa a pral ekspire nan mwens pase "
"%(expiration_days)s jou.\n"
"                  "

msgid ""
"\n"
"                    Warning: this record will expire in less than a day.\n"
"                  "
msgstr ""
"\n"
"                    Atansyon: dosye sa a pral ekspire nan mwens pase yon "
"jou.\n"
"                  "

#, python-format
msgid ""
"\n"
<<<<<<< HEAD
=======
"            %(dup_count)s records selected\n"
"          "
msgstr ""
"\n"
"            %(dup_count)s dosye chwazi\n"
"          "

#, python-format
msgid ""
"\n"
"        Records Similar to: %(full_name)s\n"
"      "
msgstr ""
"\n"
"        Dosye Menm jan ak: %(full_name)s\n"
"      "

#, python-format
msgid ""
"\n"
"        Search Results for: %(query)s\n"
"      "
msgstr ""
"\n"
"        Rezilta rechèch pou: %(query)s\n"
"      "

#, python-format
msgid ""
"\n"
>>>>>>> 11e03f51
"      Are you sure you want to delete the record for \"%(full_name)s\"?\n"
"    "
msgstr ""
"\n"
"      Èske ou sèten ou vle efase dosye  pou \" %(full_name)s \"?\n"
"    "

#, python-format
msgid ""
"\n"
"      Are you sure you want to disable notes on \"%(full_name)s\"?\n"
"    "
msgstr ""
"\n"
"      Èske ou sèten ou vle dezaktive nòt sou \" %(full_name)s \"?\n"
"    "

#, python-format
msgid ""
"\n"
"      Are you sure you want to disable notes on the record of "
"\"%(full_name)s\"?\n"
"    "
msgstr ""
"\n"
"      Èske ou sèten ou vle dezaktive nòt sou dosye  \" %(full_name)s \"?\n"
"    "

#, python-format
msgid ""
"\n"
"      Are you sure you want to enable notes on \"%(full_name)s\"?\n"
"    "
msgstr ""
"\n"
"      Èske ou sèten ou vle aktive nòt sou \" %(full_name)s \"?\n"
"    "

#, python-format
msgid ""
"\n"
"      Are you sure you want to extend the expiration for record "
"\"%(full_name)s\"?\n"
"    "
msgstr ""
"\n"
"      Èske ou sèten ou vle yon ekstansyon pou dat ekspirasyon  dosye \" "
"%(full_name)s \"?\n"
"    "

msgid ""
"\n"
"      Confirm your note\n"
"    "
msgstr ""
"\n"
"      Konfime nòt ou\n"
"    "

msgid ""
"\n"
"      If you proceed with deletion,\n"
"      this record will no longer be searchable or viewable on this site.\n"
"    "
msgstr ""
"\n"
"      Si ou kontinye efase, moun p ap ka chèche ak gade dosye sa a nan "
"sit sa a.\n"
"    "

#, python-format
msgid ""
"\n"
"      If you would like it permanently deleted,\n"
"      please contact the original source.\n"
"      You can view the original record at\n"
"      %(begin_tag)s%(source_name)s%(end_tag)s.\n"
"    "
msgstr ""
"\n"
"      Si ou ta renmen li efase nèt, tanpri kontakte sous orijinal la. Ou "
"kapab wè dosye orijinal la nan %(begin_tag)s %(source_name)s %(end_tag)s "
".\n"
"    "

#, python-format
msgid ""
"\n"
<<<<<<< HEAD
=======
"      No results found for: %(query)s\n"
"    "
msgstr ""
"\n"
"      Pa gen rezilta  pou: %(query)s\n"
"    "

#, python-format
msgid ""
"\n"
>>>>>>> 11e03f51
"      The URL you entered doesn't look like a valid %(website)s profile "
"URL.\n"
"      Please go to this person's profile page on %(website)s, then copy "
"and paste\n"
"      that URL here.\n"
"      "
msgstr ""
"\n"
"      Adrès ou te mete a genlè pa yon adrèt pwofil  valab %(website)s UR."
" Tanpri, ale nan paj pwofil moun sa a sou %(website)s , apresa kopye epi "
"kole adrès la isit la.\n"
"      "

<<<<<<< HEAD
=======
#, python-format
msgid ""
"\n"
"      The record has been extended to %(expiry_date)s.\n"
"    "
msgstr ""
"\n"
"      Dosye a te pwolonje pou %(expiry_date)s .\n"
"    "

>>>>>>> 11e03f51
msgid ""
"\n"
"      This record is a copy of a record from another source.\n"
"      You can delete the record here,\n"
"      but please be aware that\n"
"      we might later receive another copy of it from the original source."
"\n"
"    "
msgstr ""
"\n"
"      Dosye sa a se kopi dosye nan yon lòt sous. Ou ka efase dosye a la, "
"men pa bliye pita nou ka resevwa yon lòt kope ki soti nan sous orijinal "
"li.\n"
"    "

msgid ""
"\n"
"    To ensure that notes are only disabled or enabled with the record "
"author's\n"
"    permission, a confirmation message will be sent to the record author."
"\n"
"    If you are the author, check your e-mail after clicking the button "
"below.\n"
"  "
msgstr ""
"\n"
"    Pou asire nou se sèlman ak otorizsyon otè nòt yo dezaktive oswa "
"aktive, nou pral voye yon mesaj bay otè nòt la. Si ou se otè a, tanpri "
"verifye imèl ou apre ou klike sou bouton pi ba a.\n"
"  "

msgid ""
"\n"
"  The record will still be visible on this site, but no one will be able "
"to post\n"
"  further notes on it.\n"
"  "
msgstr ""
"\n"
"  Dosye a ap toujou vizib sou sit sa a, men pesonn pa pral kapab mete "
"plis nòt sou li.\n"
"  "

msgid ""
"\n"
"  To post your note, please enter your e-mail address below and follow "
"the\n"
"  confirmation link that you will receive.\n"
"  "
msgstr ""
"\n"
"  Pou w poste nòt ou a, tanpri antre nan adrès imèl ou anba a epi suiv "
"lyen nan konfimasyon ou ap resevwa a.\n"
"  "

#, python-format
msgid ""
"\n"
"A user has deleted the record for \"%(full_name)s\"\n"
"at %(site_url)s.\n"
"\n"
"We are notifying you of the deletion because your e-mail address is\n"
"recorded as the author of a note on this record.\n"
msgstr ""
"\n"
"Yon itilizatè efase dosye  pou \" %(full_name)s \"nan %(site_url)s . Nou "
"ap fè ou konnen desiziyon pou efase li a paske se adrès imèl ou ki kòm "
"otè nòt dosye a.\n"

#, python-format
msgid ""
"\n"
"A user has deleted the record for \"%(full_name)s\"\n"
"at %(site_url)s.\n"
"\n"
"We are notifying you of the deletion because your e-mail address is\n"
"recorded as the author of this record.\n"
msgstr ""
"\n"
"Yon itilizatè efase dosye  pou \" %(full_name)s \"nan %(site_url)s . Nou "
"ap fè ou konnen desiziyon pou efase li a paske se adrès imèl ou ki kòm "
"otè nòt dosye a.\n"

#, python-format
msgid ""
"\n"
"After %(days_until_deletion)s days, the record will be permanently "
"deleted.\n"
msgstr ""
"\n"
"Apre %(days_until_deletion)s jou, dosy -a ap efase nèt.\n"

#, python-format
msgid ""
"\n"
"NOTE: If you believe this record was deleted in error, you can\n"
"restore it by following this link within the next %(days_until_deletion)s"
" days:\n"
"\n"
"    %(restore_url)s\n"
msgstr ""
"\n"
"REMAK: Si ou kwè yo te dosye sa a efase pa aksidan, ou ka retabli li lè "
"ou swiv lyen sa a nan pwochen %(days_until_deletion)s jou yo : "
"%(restore_url)s\n"

#, python-format
msgid ""
"\n"
"Notes are now disabled on the record for \"%(full_name)s\".  To view the "
"record,\n"
"follow this link:\n"
"\n"
"    %(record_url)s\n"
"\n"
"We are notifying you because your e-mail address is associated with this\n"
"person record or a note on the record.\n"
msgstr ""
"\n"
"Nòt yo kounye a se dezaktive nan dosye  \" %(full_name)s \". Pou wè dosye"
" a, swiv lyen sa a: %(record_url)s Nou ap fè ou konnen desiziyon pou "
"efase li a paske se adrès imèl ou ki kòm otè nòt dosye a.\n"

#, python-format
msgid ""
"\n"
"Notes are now enabled on the record for \"%(full_name)s\".  To view the "
"record,\n"
"follow this link:\n"
"\n"
"    %(record_url)s\n"
"\n"
"We are notifying you because your e-mail address is associated with this\n"
"person record or a note on the record.\n"
msgstr ""
"\n"
"Nòt yo kounye a se dezaktive nan dosye  \" %(full_name)s \". Pou wè dosye"
" a, swiv lyen sa a: %(record_url)s Nou ap fè ou konnen desiziyon pou "
"efase li a paske se adrès imèl ou ki kòm otè nòt dosye a.\n"

#, python-format
msgid ""
"\n"
"The author of the record for \"%(full_name)s\"\n"
"(which was previously deleted) has restored the record.  To view the\n"
"record, follow this link:\n"
"\n"
"    %(record_url)s\n"
"\n"
"We are notifying you because your e-mail address is associated with this\n"
"person record or a note on the record.\n"
msgstr ""
"\n"
"Otè dosye sa a se\" %(full_name)s te \"(ki te deja efase) retabli dosye "
"a. Pou wè dosyea, swiv lyen sa a: %(record_url)s Nou ap fè ou konnen "
"desiziyon pou efase li a paske se adrès imèl ou ki kòm otè nòt dosye a.\n"

#, python-format
msgid ""
"\n"
"There is a new note on the record for \"%(full_name)s\".\n"
msgstr ""
"\n"
"Gen yon nouvo nòt sou dosye \" %(full_name)s \".\n"

#, python-format
msgid ""
"\n"
"You have subscribed to notes on \"%(full_name)s\".\n"
"\n"
"You can view this record at\n"
"\n"
"     %(view_url)s\n"
"\n"
"To unsubscribe, follow this link: %(unsubscribe_link)s\n"
msgstr ""
"\n"
"Ou te enskri nan nòt sou \" %(full_name)s \". Ou kapab wè dosye sa a nan "
"%(view_url)s Pou koupe abònman, swiv lyen sa a: %(unsubscribe_link)s\n"

msgid "(click to reveal)"
msgstr "(klike pou  montre)"

msgid "(unknown)"
msgstr "(enkoni)"

msgid "A message for this person or others seeking this person"
msgstr "Yon mesaj pou moun sa a oswa pou lòt moun ki ap chechè moun sa a"

msgid "A new API key has been created successfully."
msgstr "Yon nouvo kle API te kreye avèk siksè."

msgid "API Key Management"
msgstr "Jesyon kle API"

msgid "About 1 month (30 days) from now"
msgstr "Nan apeprè 1 mwa (30 jou)"

msgid "About 1 year (360 days) from now"
msgstr "Nan apeprè 1 ane (360 jou)"

msgid "About 2 months (60 days) from now"
msgstr "Nan apeprè 2 mwa (60 jou)"

msgid "About 3 months (90 days) from now"
msgstr "Nan Apeprè 3 mwa (90 jou)"

msgid "About 6 months (180 days) from now"
msgstr "Nan apeprè 6 mwa (180 jou)"

msgid "About Google Person Finder"
msgstr "Konsènan Google Zouti Pou Chèche Moun"

msgid "About you (required)"
msgstr "Enfòmasyon sou ou menm (obligatwa)"

msgid "Administration"
msgstr "Administrasyon"

msgid "Age"
msgstr "Laj"

msgid "Alternate family names"
msgstr "Lòt non fanmi"

msgid "Alternate given names"
msgstr "Lòt non"

msgid "Alternate names"
msgstr "Lòt non"

msgid "Are you sure this note isn't spam?"
msgstr "Èske ou sèten nòt sa a se pa espam?"

msgid "Are you sure you want to mark this note as spam?"
msgstr "Èske ou sèten ou vle yo make nòt sa a kòm espam?"

msgid "Are you sure you want to restore this record from deletion?"
msgstr "Èske ou sèten ou vle retabli dosye sa a ki te efase?"

msgid "Atom feed of updates about this person"
msgstr "Mete  dènye nouvèl sou moun sa"

msgid "Author's e-mail address"
msgstr "Adrès imèl otè a"

msgid "Author's name"
msgstr "Non otè a"

msgid "Author's phone number"
msgstr "Nimewo telefòn otè a"

msgid "Authorization key"
msgstr "Kle Otorizasyon"

msgid "Back to results list"
msgstr "Retounen nan lis rezilta a"

msgid "Back to start"
msgstr "Retounen nan komansman"

<<<<<<< HEAD
=======
msgid ""
"By marking this note as spam, you will make it hidden by default. It will"
" still be a part of the record, but will require an extra click to view "
"the contents of the note. Users will also be able to remove the spam mark"
" from this note."
msgstr ""
"Depi ou make nòt sa a kòm espam,  w ap fè li kache pa defo. LI pral fè "
"pati dosye a men w ap bezwen klike yon fwa an plis pou wè sa ki nan nòt "
"la. Itilizatè yo ap ka retore mak espam sou nòt sa a tou."

msgid "By unmarking this note as spam, you will make it visible by default."
msgstr "Depi ou make nòt sa a pou di li pa espam, w ap fè li vizib pa defo."

>>>>>>> 11e03f51
msgid "CSV file"
msgstr "Fichye CSV"

#, python-format
msgid "Can not find note with id %(id)s"
msgstr "Pa ka jwenn nòt ak id %(id)s"

msgid "Cancel"
msgstr "Anile"

msgid "City"
msgstr "Vil"

msgid "Click here to view results."
msgstr "Peze la pou ka wè resilta."

msgid "Close window"
msgstr "Fèmen fenèt la"

msgid "Compare these records"
msgstr "Konpare dosye sa yo"

msgid "Copy and paste the following HTML code to put this tool on your site"
msgstr "Kopye epi kole kòd HTML sa a pou mete zouti sa a sou sit ou a."

msgid "Create a new API key"
msgstr "Kreye yon nouvo kle API"

msgid "Create a new record"
msgstr "Kreye yon nouvo dosye"

msgid "Create a new record for"
msgstr "Kreye yon nouvo dosye pou"

msgid "Create a new record for a missing person"
msgstr "Kreye yon nouvo dosye pou yon moun yo pa ka jwenn"

msgid "Crisis events"
msgstr "Evènman kriz"

#, python-format
msgid "Currently tracking about %(num_people)s records."
msgstr "Kounye a la n ap swiv anviwon %(num_people)s dosye."

msgid "Date cannot be in the future.  Please go back and try again."
msgstr "Dat lan pa kapab nan lavni. Tanpri retounen epi eseye ankò."

msgid "Date of birth"
msgstr "Dat nesans"

msgid "Delete this record"
msgstr "Efase dosye sa a"

msgid "Describe how to identify this person."
msgstr "Dekri kouman ou ta idantifye moun sa a."

msgid "Describe the physical characteristics of this person."
msgstr "Dekri karakteristik fizik moun sa a."

msgid "Description"
msgstr "Deskripsyon"

msgid "Desktop version"
msgstr "Vèsyon biwo"

msgid "Developers"
msgstr "Devlopè"

msgid "Disable notes on this record"
msgstr "Dezaktive nòt sou dosye sa a"

msgid "Does this person have profile pages at other websites?"
msgstr "Eske moun sa a gen paj pwofil nan lòt sit wèb ?"

#, python-format
msgid "Download %(begin_link)sthis Excel template%(end_link)s and add rows to it"
msgstr ""
"Telechanje %(begin_link)s  modèl Excel  sa a%(end_link)s epi ajoute ran "
"ladan"

msgid "Download the sound as MP3"
msgstr "Telechaje son an nan fòm mp3"

msgid "E-mail"
msgstr "Imèl"

msgid "E-mail address"
msgstr "Imèl"

msgid "Edit"
msgstr "Modifye"

msgid "Embedding the Application"
msgstr "Entegrasyon aplikasyon an"

msgid "Enable notes on this record"
msgstr "Aktive nòt sou dosye sa a"

msgid "Enter as YYYY-MM-DD"
msgstr "Mete tankou AAAA-MM-JJ"

msgid "Enter the person's given and family names."
msgstr "Antre non moun nan ak tout non fanmi li"

msgid "Enter the person's name or parts of the name."
msgstr "Antre non moun nan oswa yon pati nan non li."

msgid "Enter the person's name, parts of the name, or mobile phone number."
msgstr "Antre non moun nan, yon pati nan non li, oswa nimewo telefòn mobil li."

msgid "Enter the person's name."
msgstr "Antre non moun nan."

msgid "Expiry"
msgstr "Ekspirasyon"

msgid "Expiry date of this record"
msgstr "Dat ekspirasyon dosye sa a"

#, python-format
msgid "Extend expiration date by %(extension_days)s days"
msgstr "Pwolonje dat ekspirasyon an pa %(extension_days)s jou"

msgid "Family name"
msgstr "Non fanmi"

msgid "Feed of updates about this person"
msgstr "Mete dènye nouvèl sou moun sa"

msgid "Follow this link to create a new record"
msgstr "Suiv lyen sa pou kreye yon nouvo dosye"

msgid ""
"For phones other than mobile phones, please use 171 service provided by "
"NTT."
msgstr ""
"Pou telefòn ki pa telefòn mobil yo, tanpri itilize sèvis 171 ki ofri pa "
"NTT."

msgid "Full name"
msgstr "Non Konplè"

msgid "Get a new challenge"
msgstr "Pran yon nouvo defi"

msgid "Get a visual challenge"
msgstr "Pran yon defi vizyèl"

msgid "Get an audio challenge"
msgstr "Pran yon defi odyo"

msgid "Given name"
msgstr "Premye non"

msgid "Google Person Finder"
msgstr "Zouti Pou Chèche Moun Google"

msgid "Have you personally talked with this person AFTER the disaster? (required)"
msgstr "Eske ou te pale ak moun sa a APRÈ dezas la ou menm?  (obligatwa)"

msgid "Help"
msgstr "Èd"

#, python-format
msgid "Here is %(begin_tag)sa sample CSV file%(end_tag)s you can edit and upload"
msgstr ""
"Men yon %(begin_tag)s echantiyon fichye CSV %(end_tag)s ou ka modifye ak "
"telechaje"

msgid "Hide Map"
msgstr "Kache kat la"

msgid "Hide note"
msgstr "Kache nòt la"

msgid "Home Address"
msgstr "Adrès kay la"

msgid "Home address"
msgstr "Adrès kay la"

msgid "Home country"
msgstr "Peyi kote ou moun"

msgid "How can this person be reached now?"
msgstr "Kouman nou ka kominike ak moun sa a  kounye a?"

msgid "How others who are interested in this person can contact you"
msgstr "Kouman lòt moun ki enterese a moun sa a ka kontakte ou"

msgid "I am seeking information"
msgstr "Map chèche enfòmasyon"

msgid "I am this person"
msgstr "Mwen se moun sa a"

msgid "I do not want any more updates on this record."
msgstr "Mwen pa vle resevwa nouvèl sou dosye sa a ankò."

msgid "I do not want my information online anymore."
msgstr "Mwen pa vle enfòmasyon mwen sou entènèt ankò."

msgid "I have information about someone"
msgstr "Mwen genyen enfòmasyon sou yon moun"

msgid "I have reason to think this person is missing"
msgstr "Mwen gen rezon pou m kwè yo poko jwenn moun sa a"

msgid "I have received information that this person is alive"
msgstr "Mwen gen nouvèl moun sa a an vi"

msgid "I have received information that this person is dead"
msgstr "Mwen resevwa nouvèl  moun sa a mouri"

msgid "I have received spam due to this note."
msgstr "Nòt sa a te lakòz mwen resevwa espam"

msgid "I have received spam."
msgstr "Mwen te resevwa espam"

msgid "I prefer not to specify."
msgstr "Mwen prefere pa presize."

msgid "I'm looking for someone"
msgstr "Mwen ap chèche yon moun"

msgid "Identify who you are looking for"
msgstr "Idantifye moun ou ap chèche a"

msgid "Identify who you have information about"
msgstr "Idantifye moun ou genyen enfòmasyon sou li a"

msgid "Identifying information"
msgstr "Enfomasyon pou idantifikasyon"

msgid ""
"If none of these records match the person you had in mind, you can click "
"below to create a new record."
msgstr ""
"Si okenn nan dosye sa yo pa koresponn ak moun ou an, ou met klike sou "
"bouton anba la pou ou sa kreye yon nouvo dosye."

msgid ""
"If you are the author of this note, please check your e-mail for a link "
"to confirm that you want to disable notes on this record.  Otherwise, "
"please wait for the record author to confirm your request."
msgstr ""
"Si ou se otè nan nòt sa a, tanpri tcheke imèl ou pou yon lyen pou konfime"
" ou vle dezaktive nòt sou dosye sa a. Sinon, tanpri, tann pou otè a dosye"
" konfime demann ou an."

msgid ""
"If you are the author of this note, please check your e-mail for a link "
"to confirm that you want to enable notes on this record.  Otherwise, "
"please wait for the record author to confirm your request."
msgstr ""
"Si ou se otè nan nòt sa a, tanpri tcheke imèl ou pou yon lyen pou konfime"
" ou vle aktive nòt sou dosye sa a. Sinon, tanpri, tann pou otè a dosye "
"konfime demann ou an."

msgid "If you have a photo of this person, upload it or enter its URL address."
msgstr "Si ou genyen foto moun sa a, ajoute li oswa bay adrès entènèt li."

msgid "In Excel, use File &gt; Save as... and save in CSV format (.csv)"
msgstr ""
"Nan Excel, itilize Fichye> Anrejistre Sou ... epi sovgade sou fòma CSV (."
" CSV)"

msgid "Incorrect.  Try again."
msgstr "Li pa kòrèk. Eseye ankò."

msgid "Invalid e-mail address. Please try again."
msgstr "Adrès imèl la pa valab . Tanpri eseye ankò."

msgid "Language selection"
msgstr "Chwazi lang"

msgid "Last known location"
msgstr "Dènye kote li te ye"

msgid "Link"
msgstr "Lyen"

msgid "Link to profile page"
msgstr "Lyen pou paj pwofil"

msgid "List API keys"
msgstr "Mete lis kle API yo"

msgid "Mark records as duplicate"
msgstr "Make dosye yo kom doub"

msgid "Mark the selected records as duplicate"
msgstr "Make dosye chwazi yo kòm kopi"

msgid "Message (required)"
msgstr "Mesaj (obligatwa)"

msgid "Message is required. Please go back and try again."
msgstr "Mesaj obligatwa. Tanpri retounen epi eseye ankò."

msgid "Missing person's current contact information"
msgstr "Enfòmasyon kontak moun nou pa ka jwenn nan"

msgid "Missing person's current e-mail address"
msgstr "Adrès imèl moun nou pa ka jwenn nan genyen kounye a"

msgid "Missing person's current phone number"
msgstr "Telefòn moun nou paka jwenn nan genyen kounye a"

#, python-format
msgid ""
"More information for developers can now be found "
"%(developers_link_html)shere%(link_end_html)s."
msgstr ""
"W ap  jwenn plis enfòmasyon pou devlopè kounye a ka "
"%(developers_link_html)s la a %(link_end_html)s ."

msgid ""
"More than 100 results; only showing the first 100.  Try entering more of "
"the name"
msgstr ""
"Plis ke 100 rezilta; nou sèlman montre premye 100 rezilta yo. Eseye antre"
" plis pati non an"

msgid "Name"
msgstr "Non"

msgid "Name (required)"
msgstr "Non (obligatwa)"

msgid "Name is required.  Please go back and try again."
msgstr "Non obligatwa. Tanpri retounen epi eseye ankò."

msgid "Neighborhood"
msgstr "Katye"

msgid "No"
msgstr "Non"

#, python-format
msgid "No author email for record %(id)s."
msgstr "Pa gen otè imèl pou dosye %(id)s ."

msgid "No messages are found registered to the carrier's message board service."
msgstr "Pa gen mesaj yo jwenn ki anrejistre nan sèvis mesaj konpayi a."

#, python-format
msgid "No note with ID: %(id_str)s."
msgstr "Pa gen nòt ak ID: %(id_str)s ."

msgid "No notes have been posted"
msgstr "Pa gen nòt ki afiche"

#, python-format
msgid "No person with ID: %(id_str)s."
msgstr "Pa gen moun ak idantite: %(id_str)s ."

msgid "No results found for"
msgstr "Pa gen okenn rezilta pou"

msgid "No such Authorization entity."
msgstr "Pa gen okenn antite Otorizasyon."

<<<<<<< HEAD
=======
msgid ""
"Not authorized to post notes with the status \"I have received "
"information that this person is dead\"."
msgstr "Pa otorize to poste nòt ak dènye nouvèl \"Mwen gen nouvèl moun sa mouri\"."

>>>>>>> 11e03f51
msgid "Not authorized to post notes with the status \"believed_dead\"."
msgstr "Pa otorize pou poste nòt ak dènye nouvèl \"kwè_li_mouri\"."

msgid "Not spam"
msgstr "Pa espam"

msgid "Note author"
msgstr "Otè nòt la"

msgid "Note text"
msgstr "Tèks nòt"

msgid "Notes for a possible duplicate"
msgstr "Nòt pou yon posib kopi"

msgid "Notes for this person"
msgstr "Nòt pou moun sa a"

msgid "Number or range (e.g. 20-30)"
msgstr "Nimewo oswa ran (egzanp 20-30)"

#, python-format
msgid ""
"Or add to your site as a %(gadget_link_html)sGoogle "
"Gadget%(link_end_html)s."
msgstr ""
"Oswa ajoute nan sit ou a kòm yon %(gadget_link_html)s Gadjèt Google "
"%(link_end_html)s ."

msgid "Original URL"
msgstr "Adrès entènèt orijinal la"

msgid "Original author's name"
msgstr "Non otè orijinal la"

msgid "Original posting date"
msgstr "Dat afichaj orijinal la"

msgid ""
"Original posting date is not in YYYY-MM-DD format, or is a nonexistent "
"date.  Please go back and try again."
msgstr ""
"Dat ou poste mesaj la pa nan fòma AAAA-MM-JJ oswa li pa egziste. Tanpri "
"retounen epi eseye ankò"

msgid "Original site name"
msgstr "Non orijinal sit la"

<<<<<<< HEAD
=======
msgid "Other website"
msgstr "Lòt sit entènèt"

>>>>>>> 11e03f51
#, fuzzy
msgid ""
"PLEASE NOTE: On active Person Finder sites, all data entered is available"
" to the public and usable by anyone.  Google does not review or verify "
"the accuracy of this data."
msgstr ""
"TANPRI NOTE: Sou sit aktif ak Zouti Pou Chèche Moun yo, tout enfòmasyon "
"ou mete ap disponib pou tout piblik la epi nenpòt ki moun ap ka itilize "
"yo. Google pa revize ni verifye si done sa yo egzak."

msgid "Person Finder"
msgstr "Zouti Pou Chèche Moun"

msgid "Phone"
msgstr "Telefòn"

msgid "Phone number"
msgstr "Nimewo telefòn"

msgid "Photo"
msgstr "Foto"

msgid ""
"Photo uploaded is in an unrecognized format.  Please go back and try "
"again."
msgstr "Nou pa rekonèt fòma foto ou ajoute a. Tanpri retounen epi eseye ankò."

msgid "Physical characteristics"
msgstr "Karaktè fizik"

msgid "Play the sound again"
msgstr "Jwe son an ankò"

msgid ""
"Please check that you have been in contact with the person after the "
"earthquake, or change the \"Status of this person\" field."
msgstr ""
"Tanpri tchke si ou antre an kontak avèk moun sa a aprè tranbleman tè a, "
"oswa chanje chan \"Dènye nouvèl moun sa a\"."

msgid "Please check whether it matches the person you were planning to report."
msgstr "Tanpri verifye si li koresponn ak moun ou te vle fè rapò sou li a."

msgid "Please confirm your e-mail address to subscribe to updates"
msgstr "Tanpri konfime adrès imèl ou pou resevwa dènye nouvèl"

msgid "Please enter your e-mail address to subscribe to updates"
msgstr "Tanpri mete adrès imèl ou pou resevwa dènye nouvèl"

msgid "Please explain why you think these are the same person"
msgstr "Tanpri eksplike poukisa ou panse moun sa yo menm moun nan"

msgid "Please fill in all the required fields."
msgstr "Tanpri ranpli tout chan obligatwa yo."

msgid "Please fill in your email address."
msgstr "Tanpri mete adrès imèl ou."

msgid "Please provide an valid email address."
msgstr "Tanpri bay yon adrès imèl ki valab."

msgid "Possible duplicates"
msgstr "Kapab se yon doub"

msgid "Possible duplicates found."
msgstr "Nou jwenn yo posib kopi."

msgid "Postal or zip code"
msgstr "Kòd postal"

msgid "Posted by"
msgstr "Moun ki poste li a"

msgid "Proceed"
msgstr "Kontinye"

msgid "Profile Pages"
msgstr "Paj pwofil"

msgid "Profile page"
msgstr "Paj profile"

msgid "Provide information"
msgstr "Bay enfòmasyon"

msgid "Provide information about this person"
msgstr "Bay enfomasyon moun sa a"

msgid "Provided by:"
msgstr "Founi pa:"

msgid "Province or state"
msgstr "Pwovens oswa depatman"

msgid "Reason for deletion:"
msgstr "Rezon pou efase:"

msgid "Reason for disabling notes:"
<<<<<<< HEAD
msgstr "Reason for disabling notes:"

msgid "Records Similar to"
msgstr "Dosye sanble a"

msgid "Records selected"
msgstr "Dosye seleksyone"
=======
msgstr "Rezon pou dezaktive nòt:"
>>>>>>> 11e03f51

#, python-format
msgid "Records with names and addresses matching \"%(query)s\""
msgstr "Dosye ak non ak adrès yo pa koresponn \" %(query)s \""

msgid "Remove"
msgstr "Efase"

msgid "Report spam"
msgstr "Rapòte espam"

#, python-format
msgid "Return to the record for %(full_name)s."
msgstr "Retounen nan dosye a pou  %(full_name)s ."

msgid "Reveal note"
msgstr "Revele nòt"

msgid "Save this record"
msgstr "Anrejistre dosye sa a"

msgid "Search Results for"
msgstr "Rezilta rechèch pou"

msgid "Search for this person"
msgstr "Chèche moun sa a"

#, python-format
msgid "See %(begin_tag)sthe wiki%(end_tag)s for more instructions"
msgstr "Al gade nan %(begin_tag)s wiki %(end_tag)s a pou plis enstriksyon"

msgid "Select a website to add a profile page..."
msgstr "Chwazi yon sit entènèt pou ajoute yon paj pwofil ..."

msgid "Select up to 3 records to mark as duplicate:"
msgstr "Chwazi jiska 3 dosye pou make kòm doub:"

msgid "Send email"
msgstr "Voye imèl la"

msgid "Sex"
msgstr "Fi oswa Gason"

msgid "Show Map"
msgstr "Montre kat la"

msgid "Show sensitive information"
msgstr "Montre enfòmasyon ki delika"

<<<<<<< HEAD
=======
msgid "Show who marked these duplicates"
msgstr "Montre ki moun ki te make doub sa yo"

>>>>>>> 11e03f51
msgid "Sign in"
msgstr "Konekte"

msgid "Sign out"
msgstr "Dekonekte"

msgid "Someone has received information that this person is alive"
msgstr "Gen yon moun ki resevwa enfòmasyon moun sa an vi"

msgid "Someone has received information that this person is dead"
msgstr "Gen yon moun ki resevwa enfòmasyon moun sa  a mouri"

msgid "Someone has reported that this person is missing"
msgstr "Gen yon moun ki rapòte yo paka jwenn moun sa a"

msgid "Someone is seeking information about this person"
msgstr "Yon moun ap chèche enfomasyon sou moun sa a"

msgid "Source of this record"
msgstr "Sous dosye sa a"

msgid "Source of this record (required)"
msgstr "Sous dosye sa a (obligatwa)"

msgid "Status"
msgstr "Dènye nouvèl"

msgid "Status of this person"
msgstr "Dènye nouvèl sou moun sa a"

msgid "Street name"
msgstr "Non lari a"

msgid "Street name only, no number"
msgstr "Non lari a sèlman, pa ekri nimewo kay la"

msgid "Subscribe"
msgstr "Abone"

#, python-format
msgid "Subscribe to updates about %(full_name)s"
msgstr "Abòne pou dènye sou %(full_name)s"

msgid "Subscribe to updates about this person"
msgstr "Abòne pou dènye nouvèl sou moun sa"

msgid "Switch to address"
msgstr "Chanje a adrès"

msgid "Switch to lat/long"
msgstr "Chanje a lat / long"

msgid "Tell us the status of this person"
msgstr "Bay nou dènye nouvèl moun sa a"

msgid "Terms of Service"
msgstr "Kondisyon Pou Itilize"

msgid "The API key has been updated successfully."
msgstr "Nou te mete kle API a ajou."

msgid ""
"The Given name and Family name are both required.  Please go back and try"
" again."
msgstr "Premye non ak non Fanmi ou obligatwa. Tanpri retounen epi eseye ankò"

msgid "The Original author's name is required.  Please go back and try again."
msgstr "Non otè Orijinal la obligatwa. Tanpri retounen eseye ankò."

msgid "The author has disabled notes on this record."
msgstr "Èske otè a te dezaktive nòt sou dosye sa a."

msgid "The author has disabled status updates on this record."
msgstr "Èske otè a te dezaktive denyè nouvèl sou dosye sa a."

msgid "The provided image is too large.  Please upload a smaller one."
msgstr "Imaj ou telechaje a twò lou. Tanpri telechaje yon lòt ki pi piti."

msgid "The reason this note is being marked as spam:"
msgstr "Rezon ki fè nòt sa a make kòm espam:"

msgid "The record cannot be extended."
msgstr "Dosye a pa kapab pwolonje."

msgid "The record has been deleted."
msgstr "Dosye a te efase."

#, python-format
msgid "The record has been extended to %(expiry_date)s."
msgstr "The record has been extended to %(expiry_date)s."

msgid ""
"The status you selected indicates that you are this person.  If this is "
"true, please also select 'Yes' to indicate that you have contacted this "
"person."
msgstr ""
"Dènye nouvèl ou chwazi a endike ou se moun sa a. Si se vre, tanpri tou "
"chwazi 'Wi' yo endike ou te kontakte moun sa a."

#, python-format
msgid "The token %(token)s was invalid"
msgstr "Jeton %(token)s nan pa te valab"

#, python-format
msgid "The token %(token)s was invalid."
msgstr "Jeton %(token)s nan pa te valab."

#, python-format
msgid "There are %(num_results)s existing records with similar names."
msgstr "Gen %(num_results)s dosye ki egziste ak menm non."

msgid "There are some existing records with similar names."
msgstr "Gen kèlke dosye ki egziste deja ak menm non sa a."

msgid "There is one existing record with a similar name."
msgstr "Gen yon dosye ki egziste deja ak menm non sa a."

msgid "There was a problem processing the image.  Please try a different image."
msgstr "Genyen yo erè ak foto sa. tanpri eseye mete yon lòt."

msgid ""
"There was an error processing your request.  Sorry for the inconvenience."
"  Our administrators will investigate the source of the problem, but "
"please check that the format of your request is correct."
msgstr ""
"Te gen yon erè nan tretman demann ou an. Nou regrèt anpil pou enkonvenyan"
" sa a. Administratè nou yo pral egzaminen kote pwoblèm lan soti, men  "
"tanpri verifye si fòma demann ou an korèk."

#, python-format
msgid ""
"These gadgets are made available under the %(apache_link_html)sApache 2.0"
" license%(link_end_html)s."
msgstr ""
"Gadjèt sa yo disponib grasa %(apache_link_html)s lisans Apache 2.0 "
"%(link_end_html)s a ."

msgid "This is a new record."
msgstr "Sa a se yon nouvo dosye."

msgid "This link is invalid."
msgstr "Lyen sa a pa valid."

msgid "This note has been marked as spam."
msgstr "Yo te make nòt sa a kòm espam."

msgid "This note is inappropriate."
msgstr "Dosye sa a pa apwopriye."

msgid "This note is incorrect or untrue."
msgstr "Nòt pa pa kòrèk oswa pa verite."

msgid "This note is spam."
msgstr "Nòt sa a se espam."

msgid "This person has been in contact with someone"
msgstr "Moun sa a poko kontakte okenn moun"

msgid "This person has posted a message"
msgstr "Moun sa a te poste yon mesaj."

msgid "This person's entry does not exist or has been deleted."
msgstr "Enfòmasyon moun sa a pa egziste oswa li te efase."

msgid "This record has served its purpose."
msgstr "Dosye sa a te fè travay li gen pou fè a."

msgid "This record is a duplicate of"
msgstr "Dosye sa se doub"

msgid "This record is copied from another source."
msgstr "Nou kopye dosye sa a nan yon lòt sous  enfòmasyon."

msgid "This record is inappropriate."
msgstr "Dosye sa a pa apwopriye."

msgid "This record is spam."
msgstr "Dosye sa se espam."

msgid ""
"This repository is currently in test mode. While test mode is in effect, "
"records that are over 6 hours old are deleted."
msgstr ""
"Kounye a repozitwa sa a nan mòd tès. Pandan mòd tès la aktiv, dosye ki "
"gen plis pase 6 èdtan yo ap efase."

msgid "To attach a photo to this note, upload it or enter its URL."
msgstr "Pou ajoute yon foto ak nòt sa a, telechaje li oswa mete adrès entènèt li."

msgid "To delete your data, access Person Finder from your desktop."
msgstr ""
"Pou efase done ou, konekte sou Zouti Pou Chèche Moun ki nan biwo òdinatè "
"ou a."

msgid "To unsubscribe, follow this link"
msgstr "Pou anile abònman ou, swiv lyen sa a"

msgid "To view or add information, select a name below."
msgstr "Pou ou sa wè oswa ajoute enfomasyon, chwazi yon non anba a."

msgid ""
"Type an address or open the map below and indicate the location by "
"clicking on the map."
msgstr ""
"Tape adrès la oubyen ouvri kat la anba a epi  klike sou kat la pou montre"
" ki kote."

msgid "Type an address."
msgstr "Tape yon adrès."

msgid "Type the two words:"
msgstr "Tape de  mo sa yo:"

msgid "Type what you hear:"
msgstr "Tape sa w tande a:"

msgid "URL"
msgstr "Adrès entènèt"

msgid "URL of original record"
msgstr "Adrès entènèt dosye orijinal la"

msgid "Unspecified"
msgstr "Pa spesifye"

msgid "Update an existing key"
msgstr "Mete ajou yon kle ki deja egziste"

msgid "Upload"
msgstr "Telechaje"

msgid "Upload notes in CSV format"
msgstr "Telechanje nòt sou fòma CSV"

msgid "Upload person records in CSV format"
msgstr "Telechaje dosye moun nan nan fòma CSV"

msgid "Upload your CSV file below"
msgstr "Telechanje fichye CSV ou pi ba a"

msgid "View the record"
msgstr "Gade dosye a"

msgid "We have nothing matching your search."
msgstr "Nou pa jwen anyen ki koresponn ak rechèch ou a."

msgid "What is this person's name?"
msgstr "Kijan moun lan rele?"

msgid "When should this record disappear?"
msgstr "Kilè dozye sa a ta dwe disparèt?"

msgid "Where did this information come from?"
msgstr "Kote enfòmasyon sa a sòti?"

msgid "Where is this person from?"
msgstr "Ki kote moun sa a sòti?"

msgid ""
"While test mode is in effect, records that are over 6 hours old are "
"deleted regardless of the expiry date."
msgstr ""
"Pandan mòd tès la aktive, dosye ki gen plis pase 6 èdtan yo ap efase "
"kèlkeswa dat ekspirasyon."

msgid "Yes"
msgstr "Wi"

msgid "Yes, ask the record author to disable notes"
msgstr "Wi, mande otè dosye pou dezaktive nòt"

msgid "Yes, ask the record author to enable notes"
msgstr "Wi, mande otè dosye a pou pèmèt nòt"

msgid "Yes, delete the record"
msgstr "Wi, efase dosye a"

msgid "Yes, disable notes on this record."
msgstr "Wi, dezaktive nòt sou dosye sa a."

msgid "Yes, extend the record"
msgstr "Wi, yon pwolonje dosye a"

msgid "Yes, restore this record"
msgstr "Wi, restore dosye sa a"

msgid "Yes, these are the same person"
msgstr "Wi, se menm moun nan"

msgid "Yes, update the note"
msgstr "Wi, mete nòt la ajou"

msgid "You are already subscribed. "
msgstr "Ou deja pa abòne. "

msgid "You are already unsubscribed."
msgstr "Ou deja pa abòne."

#, python-format
msgid ""
"You are currently signed in as "
"%(begin_span_tag)s%(email)s%(end_span_tag)s."
msgstr "Kounye a ou konekte kòm %(begin_span_tag)s %(email)s %(end_span_tag)s ."

#, python-format
msgid "You are currently signed in as %(user_email)s."
msgstr "Kounye a ou konekte kòm %(user_email)s ."

msgid "You are not currently signed in."
msgstr "Ou pa konekte kounye a."

#, python-format
msgid "You can %(begin_tag)sview the record%(end_tag)s before deleting it."
msgstr "Ou ka %(begin_tag)s gade dosye a %(end_tag)s a anvan ou efase li."

#, python-format
msgid "You can view the full record at %(view_url)s"
msgstr "Ou kapab gae tout dosye a sou %(view_url)s"

msgid "You have successfully subscribed."
msgstr "Ou abone."

msgid "You have successfully unsubscribed."
msgstr "Ou pa abone ankò."

msgid ""
"You received this notification because you have subscribed to updates on "
"the following person:\n"
msgstr ""
"Ou te resevwa avi sa paske ou te enskri pou resevwa dènye nouvèl sou moun"
" sa a:\n"

msgid "Your e-mail address"
msgstr "Adrès imèl ou"

msgid "Your e-mail address:"
msgstr "Adrès imèl ou"

msgid "Your email"
msgstr "Imèl ou"

msgid "Your name"
msgstr "Non ou"

msgid ""
"Your name is required in the \"About you\" section.  Please go back and "
"try again."
msgstr ""
"Non ou obligatwa nan seksyon \"Enfòmasyon sou ou\" a. Tanpri retounen epi"
" eseye ankò."

msgid ""
"Your name is required in the \"Source\" section.  Please go back and try "
"again."
msgstr "Non ou obligatwa nan seksyon \"Sous\" la. Tanpri retounen epi eseye ankò"

msgid "Your phone number"
msgstr "Nimewo telefòn ou"

msgid ""
"Your request has been processed successfully. Please check your inbox and"
" confirm that you want to post your note by following the url embedded."
msgstr ""
"Nou te trete demann ou an ak siksè. Tanrpi tcheke bwat ou epi klike sou "
"adrès entènèt entegre a pou konfime ou vle nou pibliye nòt nou yo."

#, python-format
msgid "[Person Finder] Confirm your note on \"%(full_name)s\""
msgstr "[Zouti Pou Chèche Moun] Konfime nòt ou sou \" %(full_name)s \""

#, python-format
msgid "[Person Finder] Deletion notice for \"%(full_name)s\""
msgstr "[Zouti Pou Chèche Moun] Avi pou Efase pou \" %(full_name)s \""

#, python-format
msgid "[Person Finder] Disable notes on \"%(full_name)s\"?"
msgstr "[Chèche Moun] Enfim nòt sou \" %(full_name)s \"?"

#, python-format
msgid "[Person Finder] Enable notes on \"%(full_name)s\"?"
msgstr "[ZouitChèche Moun] Pèmèt nòt sou \" %(full_name)s \"?"

#, python-format
msgid "[Person Finder] Enabling notes notice for \"%(full_name)s\""
msgstr "[Zouti Pou Chèche Moun] N ap aktive avi nòt pou \" %(full_name)s \""

#, python-format
msgid "[Person Finder] Notes are now disabled for \"%(full_name)s\""
msgstr "Zouti Pou[Chèche Moun] Kounye a nòt dezaktive pou \" %(full_name)s \""

#, python-format
msgid "[Person Finder] Notes are now enabled on \"%(full_name)s\""
msgstr "[Zouti Pou Chèche Moun] Kounye a nòt aktive sou \" %(full_name)s \""

#, python-format
msgid "[Person Finder] Record restoration notice for \"%(full_name)s\""
msgstr "[Zouti Pou Chèche Moun] Avi restorasyon dosye pou \" %(full_name)s \""

#, python-format
msgid "[Person Finder] Status update for %(full_name)s"
msgstr "[Zouti Pou Chèche Moun] Dènye nouvèl pou %(full_name)s"

#, python-format
msgid "[Person Finder] You are subscribed to status updates for %(full_name)s"
msgstr "[Zouti Pou Chèche Moun] Ou abòne nan dènye nouvèl sou %(full_name)s"

msgid "at"
msgstr "at"

msgid "female"
msgstr "fi"

msgid "in test mode"
msgstr "nan mòd tès"

msgid "male"
msgstr "gason"

msgid "on"
msgstr "aktive"

msgid "other"
msgstr "lòt"
<|MERGE_RESOLUTION|>--- conflicted
+++ resolved
@@ -131,8 +131,6 @@
 #, python-format
 msgid ""
 "\n"
-<<<<<<< HEAD
-=======
 "            %(dup_count)s records selected\n"
 "          "
 msgstr ""
@@ -163,7 +161,6 @@
 #, python-format
 msgid ""
 "\n"
->>>>>>> 11e03f51
 "      Are you sure you want to delete the record for \"%(full_name)s\"?\n"
 "    "
 msgstr ""
@@ -252,8 +249,6 @@
 #, python-format
 msgid ""
 "\n"
-<<<<<<< HEAD
-=======
 "      No results found for: %(query)s\n"
 "    "
 msgstr ""
@@ -264,7 +259,6 @@
 #, python-format
 msgid ""
 "\n"
->>>>>>> 11e03f51
 "      The URL you entered doesn't look like a valid %(website)s profile "
 "URL.\n"
 "      Please go to this person's profile page on %(website)s, then copy "
@@ -278,8 +272,6 @@
 "kole adrès la isit la.\n"
 "      "
 
-<<<<<<< HEAD
-=======
 #, python-format
 msgid ""
 "\n"
@@ -290,7 +282,6 @@
 "      Dosye a te pwolonje pou %(expiry_date)s .\n"
 "    "
 
->>>>>>> 11e03f51
 msgid ""
 "\n"
 "      This record is a copy of a record from another source.\n"
@@ -552,8 +543,6 @@
 msgid "Back to start"
 msgstr "Retounen nan komansman"
 
-<<<<<<< HEAD
-=======
 msgid ""
 "By marking this note as spam, you will make it hidden by default. It will"
 " still be a part of the record, but will require an extra click to view "
@@ -567,7 +556,6 @@
 msgid "By unmarking this note as spam, you will make it visible by default."
 msgstr "Depi ou make nòt sa a pou di li pa espam, w ap fè li vizib pa defo."
 
->>>>>>> 11e03f51
 msgid "CSV file"
 msgstr "Fichye CSV"
 
@@ -926,20 +914,14 @@
 msgid "No person with ID: %(id_str)s."
 msgstr "Pa gen moun ak idantite: %(id_str)s ."
 
-msgid "No results found for"
-msgstr "Pa gen okenn rezilta pou"
-
 msgid "No such Authorization entity."
 msgstr "Pa gen okenn antite Otorizasyon."
 
-<<<<<<< HEAD
-=======
 msgid ""
 "Not authorized to post notes with the status \"I have received "
 "information that this person is dead\"."
 msgstr "Pa otorize to poste nòt ak dènye nouvèl \"Mwen gen nouvèl moun sa mouri\"."
 
->>>>>>> 11e03f51
 msgid "Not authorized to post notes with the status \"believed_dead\"."
 msgstr "Pa otorize pou poste nòt ak dènye nouvèl \"kwè_li_mouri\"."
 
@@ -988,12 +970,9 @@
 msgid "Original site name"
 msgstr "Non orijinal sit la"
 
-<<<<<<< HEAD
-=======
 msgid "Other website"
 msgstr "Lòt sit entènèt"
 
->>>>>>> 11e03f51
 #, fuzzy
 msgid ""
 "PLEASE NOTE: On active Person Finder sites, all data entered is available"
@@ -1092,17 +1071,10 @@
 msgstr "Rezon pou efase:"
 
 msgid "Reason for disabling notes:"
-<<<<<<< HEAD
 msgstr "Reason for disabling notes:"
-
-msgid "Records Similar to"
-msgstr "Dosye sanble a"
 
 msgid "Records selected"
 msgstr "Dosye seleksyone"
-=======
-msgstr "Rezon pou dezaktive nòt:"
->>>>>>> 11e03f51
 
 #, python-format
 msgid "Records with names and addresses matching \"%(query)s\""
@@ -1124,9 +1096,6 @@
 msgid "Save this record"
 msgstr "Anrejistre dosye sa a"
 
-msgid "Search Results for"
-msgstr "Rezilta rechèch pou"
-
 msgid "Search for this person"
 msgstr "Chèche moun sa a"
 
@@ -1152,12 +1121,9 @@
 msgid "Show sensitive information"
 msgstr "Montre enfòmasyon ki delika"
 
-<<<<<<< HEAD
-=======
 msgid "Show who marked these duplicates"
 msgstr "Montre ki moun ki te make doub sa yo"
 
->>>>>>> 11e03f51
 msgid "Sign in"
 msgstr "Konekte"
 
@@ -1245,10 +1211,6 @@
 msgid "The record has been deleted."
 msgstr "Dosye a te efase."
 
-#, python-format
-msgid "The record has been extended to %(expiry_date)s."
-msgstr "The record has been extended to %(expiry_date)s."
-
 msgid ""
 "The status you selected indicates that you are this person.  If this is "
 "true, please also select 'Yes' to indicate that you have contacted this "
@@ -1564,9 +1526,6 @@
 msgid "[Person Finder] You are subscribed to status updates for %(full_name)s"
 msgstr "[Zouti Pou Chèche Moun] Ou abòne nan dènye nouvèl sou %(full_name)s"
 
-msgid "at"
-msgstr "at"
-
 msgid "female"
 msgstr "fi"
 
