# Copyright 2010 Google Inc.
#
# Licensed under the Apache License, Version 2.0 (the "License"); you may
# not use this file except in compliance with the License.  You may obtain
# a copy of the License at: http://www.apache.org/licenses/LICENSE-2.0
# Unless required by applicable law or agreed to in writing, software
# distributed under the License is distributed on an "AS IS" BASIS,
# WITHOUT WARRANTIES OR CONDITIONS OF ANY KIND, either express or implied.
# See the License for the specific language governing permissions and
# limitations under the License.
msgid ""
msgstr ""
"Project-Id-Version: PACKAGE VERSION\n"
"Report-Msgid-Bugs-To: \n"
"POT-Creation-Date: 2000-01-01 00:00+0000\n"
"PO-Revision-Date: YEAR-MO-DA HO:MI+ZONE\n"
"Last-Translator: FULL NAME <EMAIL@ADDRESS>\n"
"Language-Team: LANGUAGE <LL@li.org>\n"
"MIME-Version: 1.0\n"
"Content-Type: text/plain; charset=utf-8\n"
"Content-Transfer-Encoding: 8bit\n"
"Generated-By: Babel None\n"

msgid ""
"\n"
"\n"
"  To ensure that notes are only disabled or enabled with the record "
"author's\n"
"  permission, a confirmation message will be sent to the record author.\n"
"  If you are the author, check your e-mail after clicking the button "
"below.\n"
"\n"
"  "
msgstr ""
"\n"
"\n"
"  To ensure that notes are only disabled or enabled with the record "
"author's permission, a confirmation message will be sent to the record "
"author. If you are the author, check your emails after clicking the "
"button below.\n"
"\n"
"  "

#, python-format
msgid ""
"\n"
"\n"
"Dear %(author_name)s,\n"
"\n"
"A user has requested enabling notes on the record for\n"
"\"%(full_name)s\".\n"
"\n"
"Your e-mail address is recorded as the author of this record.  To enable "
"notes\n"
"on this record, follow this link within 3 days:\n"
"\n"
"   %(confirm_url)s\n"
"\n"
msgstr ""
"\n"
"\n"
"Dear %(author_name)s,\n"
"\n"
"A user has requested enabling notes on the record for\n"
"\"%(full_name)s\".\n"
"\n"
"Your email address is recorded as the author of this record. To enable "
"notes\n"
"on this record, follow this link within 3 days:\n"
"\n"
"   %(confirm_url)s\n"
"\n"

#, python-format
msgid ""
"\n"
"\n"
"Dear %(author_name)s,\n"
"\n"
"A user has requested that you disable notes on the record for\n"
"\"%(full_name)s\".\n"
"\n"
"Your e-mail address is recorded as the author of this record.  To disable"
" notes\n"
"on this record, follow this link within 3 days:\n"
"\n"
"   %(confirm_url)s\n"
"\n"
msgstr ""
"\n"
"\n"
"Dear %(author_name)s,\n"
"\n"
"A user has requested that you disable notes on the record for\n"
"\"%(full_name)s\".\n"
"\n"
"Your email address is recorded as the author of this record. To disable "
"notes\n"
"on this record, follow this link within 3 days:\n"
"\n"
"   %(confirm_url)s\n"
"\n"

#, python-format
msgid ""
"\n"
"\n"
"Dear %(author_name)s,\n"
"You just entered a note on the record for \"%(full_name)s\".  \n"
"To publish your note, follow this link within 3 days:\n"
"\n"
"   %(confirm_url)s\n"
"\n"
msgstr ""
"\n"
"\n"
"Dear %(author_name)s,\n"
"You just entered a note on the record for \"%(full_name)s\".  \n"
"To publish your note, follow this link within 3 days:\n"
"\n"
"   %(confirm_url)s\n"
"\n"

#, python-format
msgid ""
"\n"
"                    Warning: this record will expire in less than "
"%(expiration_days)s days.\n"
"                  "
msgstr ""
"\n"
"                    Warning: This record will expire in less than "
"%(expiration_days)s days.\n"
"                  "

msgid ""
"\n"
"                    Warning: this record will expire in less than a day.\n"
"                  "
msgstr ""
"\n"
"                    Warning: This record will expire in less than a day.\n"
"                  "

#, python-format
msgid ""
"\n"
<<<<<<< HEAD
=======
"            %(dup_count)s records selected\n"
"          "
msgstr ""
"\n"
"            %(dup_count)s records selected\n"
"          "

#, python-format
msgid ""
"\n"
"        Records Similar to: %(full_name)s\n"
"      "
msgstr ""
"\n"
"        Records Similar to: %(full_name)s\n"
"      "

#, python-format
msgid ""
"\n"
"        Search Results for: %(query)s\n"
"      "
msgstr ""
"\n"
"        Search Results for: %(query)s\n"
"      "

#, python-format
msgid ""
"\n"
>>>>>>> 11e03f51
"      Are you sure you want to delete the record for \"%(full_name)s\"?\n"
"    "
msgstr ""
"\n"
"      Are you sure that you want to delete the record for "
"\"%(full_name)s\"?\n"
"    "

#, python-format
msgid ""
"\n"
"      Are you sure you want to disable notes on \"%(full_name)s\"?\n"
"    "
msgstr ""
"\n"
"      Are you sure that you want to disable notes on \"%(full_name)s\"?\n"
"    "

#, python-format
msgid ""
"\n"
"      Are you sure you want to disable notes on the record of "
"\"%(full_name)s\"?\n"
"    "
msgstr ""
"\n"
"      Are you sure that you want to disable notes on the record of "
"\"%(full_name)s\"?\n"
"    "

#, python-format
msgid ""
"\n"
"      Are you sure you want to enable notes on \"%(full_name)s\"?\n"
"    "
msgstr ""
"\n"
"      Are you sure you want to enable notes on \"%(full_name)s\"?\n"
"    "

#, python-format
msgid ""
"\n"
"      Are you sure you want to extend the expiration for record "
"\"%(full_name)s\"?\n"
"    "
msgstr ""
"\n"
"      Are you sure that you want to extend the expiration for record "
"\"%(full_name)s\"?\n"
"    "

msgid ""
"\n"
"      Confirm your note\n"
"    "
msgstr ""
"\n"
"      Confirm your note\n"
"    "

msgid ""
"\n"
"      If you proceed with deletion,\n"
"      this record will no longer be searchable or viewable on this site.\n"
"    "
msgstr ""
"\n"
"      If you proceed with deletion,\n"
"      this record will no longer be searchable or viewable on this site.\n"
"    "

#, python-format
msgid ""
"\n"
"      If you would like it permanently deleted,\n"
"      please contact the original source.\n"
"      You can view the original record at\n"
"      %(begin_tag)s%(source_name)s%(end_tag)s.\n"
"    "
msgstr ""
"\n"
"      If you would like it permanently deleted,\n"
"      please contact the original source.\n"
"      You can view the original record at\n"
"      %(begin_tag)s%(source_name)s%(end_tag)s.\n"
"    "

#, python-format
msgid ""
"\n"
<<<<<<< HEAD
=======
"      No results found for: %(query)s\n"
"    "
msgstr ""
"\n"
"      No results found for: %(query)s\n"
"    "

#, python-format
msgid ""
"\n"
>>>>>>> 11e03f51
"      The URL you entered doesn't look like a valid %(website)s profile "
"URL.\n"
"      Please go to this person's profile page on %(website)s, then copy "
"and paste\n"
"      that URL here.\n"
"      "
msgstr ""
"\n"
"      The URL you entered doesn't look like a valid %(website)s profile "
"URL.\n"
"      Please go to this person's profile page on %(website)s, then copy "
"and paste\n"
"      that URL here.\n"
"      "

<<<<<<< HEAD
=======
#, python-format
msgid ""
"\n"
"      The record has been extended to %(expiry_date)s.\n"
"    "
msgstr ""
"\n"
"      The record has been extended to %(expiry_date)s.\n"
"    "

>>>>>>> 11e03f51
msgid ""
"\n"
"      This record is a copy of a record from another source.\n"
"      You can delete the record here,\n"
"      but please be aware that\n"
"      we might later receive another copy of it from the original source."
"\n"
"    "
msgstr ""
"\n"
"      This record is a copy of a record from another source.\n"
"      You can delete the record here,\n"
"      but please be aware that\n"
"      we might later receive another copy of it from the original source."
"\n"
"    "

msgid ""
"\n"
"    To ensure that notes are only disabled or enabled with the record "
"author's\n"
"    permission, a confirmation message will be sent to the record author."
"\n"
"    If you are the author, check your e-mail after clicking the button "
"below.\n"
"  "
msgstr ""
"\n"
"    To ensure that notes are only disabled or enabled with the record "
"author's permission, a confirmation message will be sent to the record "
"author. If you are the author, check your emails after clicking the "
"button below.\n"
"  "

msgid ""
"\n"
"  The record will still be visible on this site, but no one will be able "
"to post\n"
"  further notes on it.\n"
"  "
msgstr ""
"\n"
"  The record will still be visible on this site, but no-one will be able "
"to post further notes on it.\n"
"  "

msgid ""
"\n"
"  To post your note, please enter your e-mail address below and follow "
"the\n"
"  confirmation link that you will receive.\n"
"  "
msgstr ""
"\n"
"  To post your note, please enter your email address below and follow the"
" confirmation link that you will receive.\n"
"  "

#, python-format
msgid ""
"\n"
"A user has deleted the record for \"%(full_name)s\"\n"
"at %(site_url)s.\n"
"\n"
"We are notifying you of the deletion because your e-mail address is\n"
"recorded as the author of a note on this record.\n"
msgstr ""
"\n"
"A user has deleted the record for \"%(full_name)s\"\n"
"at %(site_url)s.\n"
"\n"
"We are notifying you of the deletion because your email address is\n"
"recorded as the author of a note on this record.\n"

#, python-format
msgid ""
"\n"
"A user has deleted the record for \"%(full_name)s\"\n"
"at %(site_url)s.\n"
"\n"
"We are notifying you of the deletion because your e-mail address is\n"
"recorded as the author of this record.\n"
msgstr ""
"\n"
"A user has deleted the record for \"%(full_name)s\"\n"
"at %(site_url)s.\n"
"\n"
"We are notifying you of the deletion because your email address is\n"
"recorded as the author of this record.\n"

#, python-format
msgid ""
"\n"
"After %(days_until_deletion)s days, the record will be permanently "
"deleted.\n"
msgstr ""
"\n"
"After %(days_until_deletion)s days, the record will be permanently "
"deleted.\n"

#, python-format
msgid ""
"\n"
"NOTE: If you believe this record was deleted in error, you can\n"
"restore it by following this link within the next %(days_until_deletion)s"
" days:\n"
"\n"
"    %(restore_url)s\n"
msgstr ""
"\n"
"NOTE: If you believe that this record was deleted in error, you can\n"
"restore it by following this link within the next %(days_until_deletion)s"
" days:\n"
"\n"
"    %(restore_url)s\n"

#, python-format
msgid ""
"\n"
"Notes are now disabled on the record for \"%(full_name)s\".  To view the "
"record,\n"
"follow this link:\n"
"\n"
"    %(record_url)s\n"
"\n"
"We are notifying you because your e-mail address is associated with this\n"
"person record or a note on the record.\n"
msgstr ""
"\n"
"Notes are now disabled on the record for \"%(full_name)s\".  To view the "
"record,\n"
"follow this link:\n"
"\n"
"    %(record_url)s\n"
"\n"
"We are notifying you because your email address is associated with this\n"
"person record or a note on the record.\n"

#, python-format
msgid ""
"\n"
"Notes are now enabled on the record for \"%(full_name)s\".  To view the "
"record,\n"
"follow this link:\n"
"\n"
"    %(record_url)s\n"
"\n"
"We are notifying you because your e-mail address is associated with this\n"
"person record or a note on the record.\n"
msgstr ""
"\n"
"Notes are now enabled on the record for \"%(full_name)s\". To view the "
"record,\n"
"follow this link:\n"
"\n"
"    %(record_url)s\n"
"\n"
"We are notifying you because your email address is associated with this\n"
"person record or a note on the record.\n"

#, python-format
msgid ""
"\n"
"The author of the record for \"%(full_name)s\"\n"
"(which was previously deleted) has restored the record.  To view the\n"
"record, follow this link:\n"
"\n"
"    %(record_url)s\n"
"\n"
"We are notifying you because your e-mail address is associated with this\n"
"person record or a note on the record.\n"
msgstr ""
"\n"
"The author of the record for \"%(full_name)s\"\n"
"(which was previously deleted) has restored the record. To view the\n"
"record, follow this link:\n"
"\n"
"    %(record_url)s\n"
"\n"
"We are notifying you because your email address is associated with this\n"
"person record or a note on the record.\n"

#, python-format
msgid ""
"\n"
"There is a new note on the record for \"%(full_name)s\".\n"
msgstr ""
"\n"
"There is a new note on the record for \"%(full_name)s\".\n"

#, python-format
msgid ""
"\n"
"You have subscribed to notes on \"%(full_name)s\".\n"
"\n"
"You can view this record at\n"
"\n"
"     %(view_url)s\n"
"\n"
"To unsubscribe, follow this link: %(unsubscribe_link)s\n"
msgstr ""
"\n"
"You have subscribed to notes on \"%(full_name)s\".\n"
"\n"
"You can view this record at\n"
"\n"
"     %(view_url)s\n"
"\n"
"To unsubscribe, follow this link: %(unsubscribe_link)s\n"

msgid "(click to reveal)"
msgstr "(click to reveal)"

msgid "(unknown)"
msgstr "(unknown)"

msgid "A message for this person or others seeking this person"
msgstr "A message for this person or others seeking this person"

msgid "A new API key has been created successfully."
msgstr "A new API key has been created successfully."

msgid "API Key Management"
msgstr "API Key Management"

msgid "About 1 month (30 days) from now"
msgstr "About 1 month (30 days) from now"

msgid "About 1 year (360 days) from now"
msgstr "About 1 year (360 days) from now"

msgid "About 2 months (60 days) from now"
msgstr "About 2 months (60 days) from now"

msgid "About 3 months (90 days) from now"
msgstr "About 3 months (90 days) from now"

msgid "About 6 months (180 days) from now"
msgstr "About 6 months (180 days) from now"

msgid "About Google Person Finder"
msgstr "About Google Person Finder"

msgid "About you (required)"
msgstr "About you (required)"

msgid "Administration"
msgstr "Administration"

msgid "Age"
msgstr "Age"

msgid "Alternate family names"
msgstr "Alternative family names"

msgid "Alternate given names"
msgstr "Alternative given names"

msgid "Alternate names"
msgstr "Alternative names"

msgid "Are you sure this note isn't spam?"
msgstr "Are you sure that this note isn't spam?"

msgid "Are you sure you want to mark this note as spam?"
msgstr "Are you sure that you want to mark this note as spam?"

msgid "Are you sure you want to restore this record from deletion?"
msgstr "Are you sure that you want to restore this record from deletion?"

msgid "Atom feed of updates about this person"
msgstr "Atom feed of updates about this person"

msgid "Author's e-mail address"
msgstr "Author's email address"

msgid "Author's name"
msgstr "Author's name"

msgid "Author's phone number"
msgstr "Author's phone number"

msgid "Authorization key"
msgstr "Authorisation key"

msgid "Back to results list"
msgstr "Back to results list"

msgid "Back to start"
msgstr "Back to start"

<<<<<<< HEAD
=======
msgid ""
"By marking this note as spam, you will make it hidden by default. It will"
" still be a part of the record, but will require an extra click to view "
"the contents of the note. Users will also be able to remove the spam mark"
" from this note."
msgstr ""
"By marking this note as spam, you will make it hidden by default. It will"
" still be a part of the record, but will require an extra click to view "
"the contents of the note. Users will also be able to remove the spam mark"
" from this note."

msgid "By unmarking this note as spam, you will make it visible by default."
msgstr "By unmarking this note as spam, you will make it visible by default."

>>>>>>> 11e03f51
msgid "CSV file"
msgstr "CSV file"

#, python-format
msgid "Can not find note with id %(id)s"
msgstr "Can not find note with id %(id)s"

msgid "Cancel"
msgstr "Cancel"

msgid "City"
msgstr "City"

msgid "Click here to view results."
msgstr "Click here to view results."

msgid "Close window"
msgstr "Close window"

msgid "Compare these records"
msgstr "Compare these records"

msgid "Copy and paste the following HTML code to put this tool on your site"
msgstr "Copy and paste the following HTML code to put this tool on your site"

msgid "Create a new API key"
msgstr "Create a new API key"

msgid "Create a new record"
msgstr "Create a new record"

msgid "Create a new record for"
msgstr "Create a new record for"

msgid "Create a new record for a missing person"
msgstr "Create a new record for a missing person"

msgid "Crisis events"
msgstr "Crisis events"

#, python-format
msgid "Currently tracking about %(num_people)s records."
msgstr "Currently tracking about %(num_people)s records."

msgid "Date cannot be in the future.  Please go back and try again."
msgstr "Date cannot be in the future. Please go back and try again."

msgid "Date of birth"
msgstr "Date of birth"

msgid "Delete this record"
msgstr "Delete this record"

msgid "Describe how to identify this person."
msgstr "Describe how to identify this person."

msgid "Describe the physical characteristics of this person."
msgstr "Describe the physical characteristics of this person."

msgid "Description"
msgstr "Description"

msgid "Desktop version"
msgstr "Desktop version"

msgid "Developers"
msgstr "Developers"

msgid "Disable notes on this record"
msgstr "Disable notes on this record"

msgid "Does this person have profile pages at other websites?"
msgstr "Does this person have profile pages at other websites?"

#, python-format
msgid "Download %(begin_link)sthis Excel template%(end_link)s and add rows to it"
msgstr "Download %(begin_link)sthis Excel template%(end_link)s and add rows to it"

msgid "Download the sound as MP3"
msgstr "Download the sound in MP3 format"

msgid "E-mail"
msgstr "Email"

msgid "E-mail address"
msgstr "Email address"

msgid "Edit"
msgstr "Edit"

msgid "Embedding the Application"
msgstr "Embedding the Application"

msgid "Enable notes on this record"
msgstr "Enable notes on this record"

msgid "Enter as YYYY-MM-DD"
msgstr "Enter as DD-MM-YYYY"

msgid "Enter the person's given and family names."
msgstr "Enter the person's first and last names."

msgid "Enter the person's name or parts of the name."
msgstr "Enter the person's name or parts of the name."

msgid "Enter the person's name, parts of the name, or mobile phone number."
msgstr "Enter the person's name, parts of the name or mobile phone number."

msgid "Enter the person's name."
msgstr "Enter the person's name."

msgid "Expiry"
msgstr "Expiry"

msgid "Expiry date of this record"
msgstr "Expiry date of this record"

#, python-format
msgid "Extend expiration date by %(extension_days)s days"
msgstr "Extend expiration date by %(extension_days)s days"

msgid "Family name"
msgstr "Last name"

msgid "Feed of updates about this person"
msgstr "Feed of updates about this person"

msgid "Follow this link to create a new record"
msgstr "Follow this link to create a new record"

msgid ""
"For phones other than mobile phones, please use 171 service provided by "
"NTT."
msgstr ""
"For phones other than mobile phones, please use 171 service provided by "
"NTT."

msgid "Full name"
msgstr "Full name"

msgid "Get a new challenge"
msgstr "Get a new challenge"

msgid "Get a visual challenge"
msgstr "Get a visual challenge"

msgid "Get an audio challenge"
msgstr "Get an audio challenge"

msgid "Given name"
msgstr "First name"

msgid "Google Person Finder"
msgstr "Google Person Finder"

msgid "Have you personally talked with this person AFTER the disaster? (required)"
msgstr "Have you personally spoken with this person AFTER the disaster? (required)"

msgid "Help"
msgstr "Help"

#, python-format
msgid "Here is %(begin_tag)sa sample CSV file%(end_tag)s you can edit and upload"
msgstr "Here is %(begin_tag)sa sample CSV file%(end_tag)s you can edit and upload"

msgid "Hide Map"
msgstr "Hide Map"

msgid "Hide note"
msgstr "Hide note"

msgid "Home Address"
msgstr "Home Address"

msgid "Home address"
msgstr "Home Address"

msgid "Home country"
msgstr "Home country"

msgid "How can this person be reached now?"
msgstr "How can this person be reached now?"

msgid "How others who are interested in this person can contact you"
msgstr "How others who are interested in this person can contact you"

msgid "I am seeking information"
msgstr "I am seeking information"

msgid "I am this person"
msgstr "I am this person"

msgid "I do not want any more updates on this record."
msgstr "I do not want any more updates on this record."

msgid "I do not want my information online anymore."
msgstr "I do not want my information online any more."

msgid "I have information about someone"
msgstr "I have information about someone"

msgid "I have reason to think this person is missing"
msgstr "I have reason to think that this person is missing"

msgid "I have received information that this person is alive"
msgstr "I have received information that this person is alive"

msgid "I have received information that this person is dead"
msgstr "I have received information that this person is dead"

msgid "I have received spam due to this note."
msgstr "I have received spam due to this note."

msgid "I have received spam."
msgstr "I have received spam."

msgid "I prefer not to specify."
msgstr "I prefer not to specify."

msgid "I'm looking for someone"
msgstr "I'm looking for someone"

msgid "Identify who you are looking for"
msgstr "Identify who you are looking for"

msgid "Identify who you have information about"
msgstr "Identify the person about whom you have information"

msgid "Identifying information"
msgstr "Identifying information"

msgid ""
"If none of these records match the person you had in mind, you can click "
"below to create a new record."
msgstr ""
"If none of these records matches the person you had in mind, you can "
"click below to create a new record."

msgid ""
"If you are the author of this note, please check your e-mail for a link "
"to confirm that you want to disable notes on this record.  Otherwise, "
"please wait for the record author to confirm your request."
msgstr ""
"If you are the author of this note, please check your emails for a link "
"to confirm that you want to disable notes on this record. Otherwise, "
"please wait for the record author to confirm your request."

msgid ""
"If you are the author of this note, please check your e-mail for a link "
"to confirm that you want to enable notes on this record.  Otherwise, "
"please wait for the record author to confirm your request."
msgstr ""
"If you are the author of this note, please check your emails for a link "
"to confirm that you want to enable notes on this record. Otherwise, "
"please wait for the record author to confirm your request."

msgid "If you have a photo of this person, upload it or enter its URL address."
msgstr "If you have a photo of this person, upload it or enter its URL address."

msgid "In Excel, use File &gt; Save as... and save in CSV format (.csv)"
msgstr "In Excel, use File &gt; Save as... and save in CSV format (.csv)"

msgid "Incorrect.  Try again."
msgstr "Incorrect. Try again."

msgid "Invalid e-mail address. Please try again."
msgstr "Invalid email address. Please try again."

msgid "Language selection"
msgstr "Language selection"

msgid "Last known location"
msgstr "Last known location"

msgid "Link"
msgstr "Link"

msgid "Link to profile page"
msgstr "Link to profile page"

msgid "List API keys"
msgstr "List API keys"

msgid "Mark records as duplicate"
msgstr "Mark records as duplicate"

msgid "Mark the selected records as duplicate"
msgstr "Mark the selected records as duplicate"

msgid "Message (required)"
msgstr "Message (required)"

msgid "Message is required. Please go back and try again."
msgstr "Message is required. Please go back and try again."

msgid "Missing person's current contact information"
msgstr "Missing person's current contact information"

msgid "Missing person's current e-mail address"
msgstr "Missing person's current email address"

msgid "Missing person's current phone number"
msgstr "Missing person's current phone number"

#, python-format
msgid ""
"More information for developers can now be found "
"%(developers_link_html)shere%(link_end_html)s."
msgstr ""
"More information for developers can now be found "
"%(developers_link_html)shere%(link_end_html)s."

msgid ""
"More than 100 results; only showing the first 100.  Try entering more of "
"the name"
msgstr ""
"More than 100 results; only showing the first 100. Try entering more of "
"the name"

msgid "Name"
msgstr "Name"

msgid "Name (required)"
msgstr "Name (required)"

msgid "Name is required.  Please go back and try again."
msgstr "Name is required. Please go back and try again."

msgid "Neighborhood"
msgstr "Local area"

msgid "No"
msgstr "No"

#, python-format
msgid "No author email for record %(id)s."
msgstr "No author email for record %(id)s."

msgid "No messages are found registered to the carrier's message board service."
msgstr "No messages are found registered to the operator's message board service."

#, python-format
msgid "No note with ID: %(id_str)s."
msgstr "No note with ID: %(id_str)s."

msgid "No notes have been posted"
msgstr "No notes have been posted"

#, python-format
msgid "No person with ID: %(id_str)s."
msgstr "No person with ID: %(id_str)s."

msgid "No results found for"
msgstr "No results found for"

msgid "No such Authorization entity."
msgstr "No such Authorisation entity."

<<<<<<< HEAD
=======
msgid ""
"Not authorized to post notes with the status \"I have received "
"information that this person is dead\"."
msgstr ""
"Not authorised to post notes with the status \"I have received "
"information that this person is dead.\""

>>>>>>> 11e03f51
msgid "Not authorized to post notes with the status \"believed_dead\"."
msgstr "Not authorised to post notes with the status \"believed_dead\"."

msgid "Not spam"
msgstr "Not spam"

msgid "Note author"
msgstr "Note's author"

msgid "Note text"
msgstr "Note text"

msgid "Notes for a possible duplicate"
msgstr "Notes for a possible duplicate"

msgid "Notes for this person"
msgstr "Notes for this person"

msgid "Number or range (e.g. 20-30)"
msgstr "Number or range (e.g. 20-30)"

#, python-format
msgid ""
"Or add to your site as a %(gadget_link_html)sGoogle "
"Gadget%(link_end_html)s."
msgstr ""
"Or add to your site as a %(gadget_link_html)sGoogle "
"Gadget%(link_end_html)s."

msgid "Original URL"
msgstr "Original URL"

msgid "Original author's name"
msgstr "Original author's name"

msgid "Original posting date"
msgstr "Original posting date"

msgid ""
"Original posting date is not in YYYY-MM-DD format, or is a nonexistent "
"date.  Please go back and try again."
msgstr ""
"Original posting date is not in DD-MM-YYYY format or is a non-existent "
"date. Please go back and try again."

msgid "Original site name"
msgstr "Original site name"

<<<<<<< HEAD
=======
msgid "Other website"
msgstr "Other website"

>>>>>>> 11e03f51
#, fuzzy
msgid ""
"PLEASE NOTE: On active Person Finder sites, all data entered is available"
" to the public and usable by anyone.  Google does not review or verify "
"the accuracy of this data."
msgstr ""
"PLEASE NOTE: On active Person Finder sites, all data entered is available"
" to the public and usable by anyone. Google does not review or verify the"
" accuracy of this data."

msgid "Person Finder"
msgstr "Person Finder"

msgid "Phone"
msgstr "Phone"

msgid "Phone number"
msgstr "Phone number"

msgid "Photo"
msgstr "Photo"

msgid ""
"Photo uploaded is in an unrecognized format.  Please go back and try "
"again."
msgstr "Photo uploaded is in an unrecognised format. Please go back and try again."

msgid "Physical characteristics"
msgstr "Physical characteristics"

msgid "Play the sound again"
msgstr "Play the sound again"

msgid ""
"Please check that you have been in contact with the person after the "
"earthquake, or change the \"Status of this person\" field."
msgstr ""
"Please check that you have been in contact with the person after the "
"earthquake, or change the \"Status of this person\" field."

msgid "Please check whether it matches the person you were planning to report."
msgstr "Please check whether it matches the person you were planning to report."

msgid "Please confirm your e-mail address to subscribe to updates"
msgstr "Please confirm your email address to subscribe to updates"

msgid "Please enter your e-mail address to subscribe to updates"
msgstr "Please enter your email address to subscribe to updates"

msgid "Please explain why you think these are the same person"
msgstr "Please explain why you think these are the same person"

msgid "Please fill in all the required fields."
msgstr "Please fill in all the required fields."

msgid "Please fill in your email address."
msgstr "Please fill in your email address."

msgid "Please provide an valid email address."
msgstr "Please provide a valid email address."

msgid "Possible duplicates"
msgstr "Possible duplicates"

msgid "Possible duplicates found."
msgstr "Possible duplicates found."

msgid "Postal or zip code"
msgstr "Postcode or zip code"

msgid "Posted by"
msgstr "Posted by"

msgid "Proceed"
msgstr "Proceed"

msgid "Profile Pages"
msgstr "Profile Pages"

msgid "Profile page"
msgstr "Profile page"

msgid "Provide information"
msgstr "Provide information"

msgid "Provide information about this person"
msgstr "Provide information about this person"

msgid "Provided by:"
msgstr "Provided by:"

msgid "Province or state"
msgstr "Province, state or county"

msgid "Reason for deletion:"
msgstr "Reason for deletion:"

msgid "Reason for disabling notes:"
msgstr "Reason for disabling notes:"

<<<<<<< HEAD
msgid "Records Similar to"
msgstr "Records Similar to"

msgid "Records selected"
msgstr "Records selected"

=======
>>>>>>> 11e03f51
#, python-format
msgid "Records with names and addresses matching \"%(query)s\""
msgstr "Records with names and addresses matching \"%(query)s\""

msgid "Remove"
msgstr "Remove"

msgid "Report spam"
msgstr "Report spam"

#, python-format
msgid "Return to the record for %(full_name)s."
msgstr "Return to the record for %(full_name)s."

msgid "Reveal note"
msgstr "Reveal note"

msgid "Save this record"
msgstr "Save this record"

msgid "Search Results for"
msgstr "Search Results for"

msgid "Search for this person"
msgstr "Search for this person"

#, python-format
msgid "See %(begin_tag)sthe wiki%(end_tag)s for more instructions"
msgstr "See %(begin_tag)sthe wiki%(end_tag)s for more instructions"

msgid "Select a website to add a profile page..."
msgstr "Select a website to add a profile page..."

msgid "Select up to 3 records to mark as duplicate:"
msgstr "Select up to 3 records to mark as duplicate:"

msgid "Send email"
msgstr "Send email"

msgid "Sex"
msgstr "Sex"

msgid "Show Map"
msgstr "Show Map"

msgid "Show sensitive information"
msgstr "Show sensitive information"

<<<<<<< HEAD
=======
msgid "Show who marked these duplicates"
msgstr "Show who marked these duplicates"

>>>>>>> 11e03f51
msgid "Sign in"
msgstr "Sign in"

msgid "Sign out"
msgstr "Sign out"

msgid "Someone has received information that this person is alive"
msgstr "Someone has received information that this person is alive"

msgid "Someone has received information that this person is dead"
msgstr "Someone has received information that this person is dead"

msgid "Someone has reported that this person is missing"
msgstr "Someone has reported that this person is missing"

msgid "Someone is seeking information about this person"
msgstr "Someone is seeking information about this person"

msgid "Source of this record"
msgstr "Source of this record"

msgid "Source of this record (required)"
msgstr "Source of this record (required)"

msgid "Status"
msgstr "Status"

msgid "Status of this person"
msgstr "Status of this person"

msgid "Street name"
msgstr "Street name"

msgid "Street name only, no number"
msgstr "Street name only, no number"

msgid "Subscribe"
msgstr "Subscribe"

#, python-format
msgid "Subscribe to updates about %(full_name)s"
msgstr "Subscribe to updates about %(full_name)s"

msgid "Subscribe to updates about this person"
msgstr "Subscribe to updates about this person"

msgid "Switch to address"
msgstr "Switch to address"

msgid "Switch to lat/long"
msgstr "Switch to lat/long"

msgid "Tell us the status of this person"
msgstr "Tell us the status of this person"

msgid "Terms of Service"
msgstr "Terms of Service"

msgid "The API key has been updated successfully."
msgstr "The API key has been updated successfully."

msgid ""
"The Given name and Family name are both required.  Please go back and try"
" again."
msgstr "First name and Last name are both required. Please go back and try again."

msgid "The Original author's name is required.  Please go back and try again."
msgstr "The Original author's name is required. Please go back and try again."

msgid "The author has disabled notes on this record."
msgstr "The author has disabled notes on this record."

msgid "The author has disabled status updates on this record."
msgstr "The author has disabled status updates on this record."

msgid "The provided image is too large.  Please upload a smaller one."
msgstr "The image provided is too large. Please upload a smaller one."

msgid "The reason this note is being marked as spam:"
msgstr "The reason that this note is being marked as spam:"

msgid "The record cannot be extended."
msgstr "The record cannot be extended."

msgid "The record has been deleted."
msgstr "The record has been deleted."

#, python-format
msgid "The record has been extended to %(expiry_date)s."
msgstr "The record has been extended to %(expiry_date)s."

msgid ""
"The status you selected indicates that you are this person.  If this is "
"true, please also select 'Yes' to indicate that you have contacted this "
"person."
msgstr ""
"The status that you selected indicates that you are this person. If this "
"is true, please also select 'Yes' to indicate that you have contacted "
"this person."

#, python-format
msgid "The token %(token)s was invalid"
msgstr "The token %(token)s was invalid"

#, python-format
msgid "The token %(token)s was invalid."
msgstr "The token %(token)s was invalid."

#, python-format
msgid "There are %(num_results)s existing records with similar names."
msgstr "There are %(num_results)s existing records with similar names."

msgid "There are some existing records with similar names."
msgstr "There are some existing records with similar names."

msgid "There is one existing record with a similar name."
msgstr "There is one existing record with a similar name."

msgid "There was a problem processing the image.  Please try a different image."
msgstr ""
"There was a problem while processing the image. Please try a different "
"image."

msgid ""
"There was an error processing your request.  Sorry for the inconvenience."
"  Our administrators will investigate the source of the problem, but "
"please check that the format of your request is correct."
msgstr ""
"There was an error while processing your request. Sorry for the "
"inconvenience. Our administrators will investigate the source of the "
"problem, but please check that the format of your request is correct."

#, python-format
msgid ""
"These gadgets are made available under the %(apache_link_html)sApache 2.0"
" license%(link_end_html)s."
msgstr ""
"These gadgets are made available under the %(apache_link_html)sApache 2.0"
" license%(link_end_html)s."

msgid "This is a new record."
msgstr "This is a new record."

msgid "This link is invalid."
msgstr "This link is invalid."

msgid "This note has been marked as spam."
msgstr "This note has been marked as spam."

msgid "This note is inappropriate."
msgstr "This note is inappropriate."

msgid "This note is incorrect or untrue."
msgstr "This note is incorrect or untrue."

msgid "This note is spam."
msgstr "This note is spam."

msgid "This person has been in contact with someone"
msgstr "This person has been in contact with someone"

msgid "This person has posted a message"
msgstr "This person has posted a message"

msgid "This person's entry does not exist or has been deleted."
msgstr "This person's entry does not exist or has been deleted."

msgid "This record has served its purpose."
msgstr "This record has served its purpose."

msgid "This record is a duplicate of"
msgstr "This record is a duplicate of"

msgid "This record is copied from another source."
msgstr "This record is copied from another source."

msgid "This record is inappropriate."
msgstr "This record is inappropriate."

msgid "This record is spam."
msgstr "This record is spam."

msgid ""
"This repository is currently in test mode. While test mode is in effect, "
"records that are over 6 hours old are deleted."
msgstr ""
"This repository is currently in test mode. While test mode is in effect, "
"records that are over 6 hours old are deleted."

msgid "To attach a photo to this note, upload it or enter its URL."
msgstr "To attach a photo to this note, upload it or enter its URL."

msgid "To delete your data, access Person Finder from your desktop."
msgstr "To delete your data, access Person Finder from your desktop."

msgid "To unsubscribe, follow this link"
msgstr "To unsubscribe, follow this link"

msgid "To view or add information, select a name below."
msgstr "To view or add information, select a name below."

msgid ""
"Type an address or open the map below and indicate the location by "
"clicking on the map."
msgstr ""
"Type an address or open the map below and indicate the location by "
"clicking on the map."

msgid "Type an address."
msgstr "Type an address."

msgid "Type the two words:"
msgstr "Type the two words:"

msgid "Type what you hear:"
msgstr "Type what you hear:"

msgid "URL"
msgstr "URL"

msgid "URL of original record"
msgstr "URL of original record"

msgid "Unspecified"
msgstr "Unspecified"

msgid "Update an existing key"
msgstr "Update an existing key"

msgid "Upload"
msgstr "Upload"

msgid "Upload notes in CSV format"
msgstr "Upload notes in CSV format"

msgid "Upload person records in CSV format"
msgstr "Upload person records in CSV format"

msgid "Upload your CSV file below"
msgstr "Upload your CSV file below"

msgid "View the record"
msgstr "View the record"

msgid "We have nothing matching your search."
msgstr "We have nothing matching your search."

msgid "What is this person's name?"
msgstr "What is this person's name?"

msgid "When should this record disappear?"
msgstr "When should this record disappear?"

msgid "Where did this information come from?"
msgstr "Where did this information come from?"

msgid "Where is this person from?"
msgstr "Where is this person from?"

msgid ""
"While test mode is in effect, records that are over 6 hours old are "
"deleted regardless of the expiry date."
msgstr ""
"While test mode is in effect, records that are over 6 hours old are "
"deleted regardless of the expiry date."

msgid "Yes"
msgstr "Yes"

msgid "Yes, ask the record author to disable notes"
msgstr "Yes, ask the record author to disable notes"

msgid "Yes, ask the record author to enable notes"
msgstr "Yes, ask the record author to enable notes"

msgid "Yes, delete the record"
msgstr "Yes, delete the record"

msgid "Yes, disable notes on this record."
msgstr "Yes, disable notes on this record."

msgid "Yes, extend the record"
msgstr "Yes, extend the record"

msgid "Yes, restore this record"
msgstr "Yes, restore this record"

msgid "Yes, these are the same person"
msgstr "Yes, these are the same person"

msgid "Yes, update the note"
msgstr "Yes, update the note"

msgid "You are already subscribed. "
msgstr "You have already subscribed. "

msgid "You are already unsubscribed."
msgstr "You have already unsubscribed."

#, python-format
msgid ""
"You are currently signed in as "
"%(begin_span_tag)s%(email)s%(end_span_tag)s."
msgstr ""
"You are currently signed in as "
"%(begin_span_tag)s%(email)s%(end_span_tag)s."

#, python-format
msgid "You are currently signed in as %(user_email)s."
msgstr "You are currently signed in as %(user_email)s."

msgid "You are not currently signed in."
msgstr "You are not currently signed in."

#, python-format
msgid "You can %(begin_tag)sview the record%(end_tag)s before deleting it."
msgstr "You can %(begin_tag)sview the record%(end_tag)s before deleting it."

#, python-format
msgid "You can view the full record at %(view_url)s"
msgstr "You can view the full record at %(view_url)s"

msgid "You have successfully subscribed."
msgstr "You have subscribed successfully."

msgid "You have successfully unsubscribed."
msgstr "You have unsubscribed successfully."

msgid ""
"You received this notification because you have subscribed to updates on "
"the following person:\n"
msgstr ""
"You received this notification because you have subscribed to updates on "
"the following person:\n"

msgid "Your e-mail address"
msgstr "Your email address"

msgid "Your e-mail address:"
msgstr "Your email address:"

msgid "Your email"
msgstr "Your email"

msgid "Your name"
msgstr "Your name"

msgid ""
"Your name is required in the \"About you\" section.  Please go back and "
"try again."
msgstr ""
"Your name is required in the \"About you\" section. Please go back and "
"try again."

msgid ""
"Your name is required in the \"Source\" section.  Please go back and try "
"again."
msgstr ""
"Your name is required in the \"Source\" section. Please go back and try "
"again."

msgid "Your phone number"
msgstr "Your phone number"

msgid ""
"Your request has been processed successfully. Please check your inbox and"
" confirm that you want to post your note by following the url embedded."
msgstr ""
"Your request has been processed successfully. Please check your inbox and"
" confirm that you want to post your note by following the embedded URL."

#, python-format
msgid "[Person Finder] Confirm your note on \"%(full_name)s\""
msgstr "[Person Finder] Confirm your note on \"%(full_name)s\""

#, python-format
msgid "[Person Finder] Deletion notice for \"%(full_name)s\""
msgstr "[Person Finder] Deletion notice for \"%(full_name)s\""

#, python-format
msgid "[Person Finder] Disable notes on \"%(full_name)s\"?"
msgstr "[Person Finder] Disable notes on \"%(full_name)s\"?"

#, python-format
msgid "[Person Finder] Enable notes on \"%(full_name)s\"?"
msgstr "[Person Finder] Enable notes on \"%(full_name)s\"?"

#, python-format
msgid "[Person Finder] Enabling notes notice for \"%(full_name)s\""
msgstr "[Person Finder] Enabling notes notice for \"%(full_name)s\""

#, python-format
msgid "[Person Finder] Notes are now disabled for \"%(full_name)s\""
msgstr "[Person Finder] Notes are now disabled for \"%(full_name)s\""

#, python-format
msgid "[Person Finder] Notes are now enabled on \"%(full_name)s\""
msgstr "[Person Finder] Notes are now enabled on \"%(full_name)s\""

#, python-format
msgid "[Person Finder] Record restoration notice for \"%(full_name)s\""
msgstr "[Person Finder] Record restoration notice for \"%(full_name)s\""

#, python-format
msgid "[Person Finder] Status update for %(full_name)s"
msgstr "[Person Finder] Status update for %(full_name)s"

#, python-format
msgid "[Person Finder] You are subscribed to status updates for %(full_name)s"
msgstr "[Person Finder] You are subscribed to status updates for %(full_name)s"

msgid "at"
msgstr "at"

msgid "female"
msgstr "female"

msgid "in test mode"
msgstr "in test mode"

msgid "male"
msgstr "male"

msgid "on"
msgstr "on"

msgid "other"
msgstr "other"
<|MERGE_RESOLUTION|>--- conflicted
+++ resolved
@@ -145,8 +145,6 @@
 #, python-format
 msgid ""
 "\n"
-<<<<<<< HEAD
-=======
 "            %(dup_count)s records selected\n"
 "          "
 msgstr ""
@@ -177,7 +175,6 @@
 #, python-format
 msgid ""
 "\n"
->>>>>>> 11e03f51
 "      Are you sure you want to delete the record for \"%(full_name)s\"?\n"
 "    "
 msgstr ""
@@ -269,8 +266,6 @@
 #, python-format
 msgid ""
 "\n"
-<<<<<<< HEAD
-=======
 "      No results found for: %(query)s\n"
 "    "
 msgstr ""
@@ -281,7 +276,6 @@
 #, python-format
 msgid ""
 "\n"
->>>>>>> 11e03f51
 "      The URL you entered doesn't look like a valid %(website)s profile "
 "URL.\n"
 "      Please go to this person's profile page on %(website)s, then copy "
@@ -297,8 +291,6 @@
 "      that URL here.\n"
 "      "
 
-<<<<<<< HEAD
-=======
 #, python-format
 msgid ""
 "\n"
@@ -309,7 +301,6 @@
 "      The record has been extended to %(expiry_date)s.\n"
 "    "
 
->>>>>>> 11e03f51
 msgid ""
 "\n"
 "      This record is a copy of a record from another source.\n"
@@ -601,8 +592,6 @@
 msgid "Back to start"
 msgstr "Back to start"
 
-<<<<<<< HEAD
-=======
 msgid ""
 "By marking this note as spam, you will make it hidden by default. It will"
 " still be a part of the record, but will require an extra click to view "
@@ -617,7 +606,6 @@
 msgid "By unmarking this note as spam, you will make it visible by default."
 msgstr "By unmarking this note as spam, you will make it visible by default."
 
->>>>>>> 11e03f51
 msgid "CSV file"
 msgstr "CSV file"
 
@@ -970,14 +958,9 @@
 msgid "No person with ID: %(id_str)s."
 msgstr "No person with ID: %(id_str)s."
 
-msgid "No results found for"
-msgstr "No results found for"
-
 msgid "No such Authorization entity."
 msgstr "No such Authorisation entity."
 
-<<<<<<< HEAD
-=======
 msgid ""
 "Not authorized to post notes with the status \"I have received "
 "information that this person is dead\"."
@@ -985,7 +968,6 @@
 "Not authorised to post notes with the status \"I have received "
 "information that this person is dead.\""
 
->>>>>>> 11e03f51
 msgid "Not authorized to post notes with the status \"believed_dead\"."
 msgstr "Not authorised to post notes with the status \"believed_dead\"."
 
@@ -1034,12 +1016,9 @@
 msgid "Original site name"
 msgstr "Original site name"
 
-<<<<<<< HEAD
-=======
 msgid "Other website"
 msgstr "Other website"
 
->>>>>>> 11e03f51
 #, fuzzy
 msgid ""
 "PLEASE NOTE: On active Person Finder sites, all data entered is available"
@@ -1140,15 +1119,9 @@
 msgid "Reason for disabling notes:"
 msgstr "Reason for disabling notes:"
 
-<<<<<<< HEAD
-msgid "Records Similar to"
-msgstr "Records Similar to"
-
 msgid "Records selected"
 msgstr "Records selected"
 
-=======
->>>>>>> 11e03f51
 #, python-format
 msgid "Records with names and addresses matching \"%(query)s\""
 msgstr "Records with names and addresses matching \"%(query)s\""
@@ -1169,9 +1142,6 @@
 msgid "Save this record"
 msgstr "Save this record"
 
-msgid "Search Results for"
-msgstr "Search Results for"
-
 msgid "Search for this person"
 msgstr "Search for this person"
 
@@ -1197,12 +1167,9 @@
 msgid "Show sensitive information"
 msgstr "Show sensitive information"
 
-<<<<<<< HEAD
-=======
 msgid "Show who marked these duplicates"
 msgstr "Show who marked these duplicates"
 
->>>>>>> 11e03f51
 msgid "Sign in"
 msgstr "Sign in"
 
@@ -1290,10 +1257,6 @@
 msgid "The record has been deleted."
 msgstr "The record has been deleted."
 
-#, python-format
-msgid "The record has been extended to %(expiry_date)s."
-msgstr "The record has been extended to %(expiry_date)s."
-
 msgid ""
 "The status you selected indicates that you are this person.  If this is "
 "true, please also select 'Yes' to indicate that you have contacted this "
@@ -1614,9 +1577,6 @@
 msgid "[Person Finder] You are subscribed to status updates for %(full_name)s"
 msgstr "[Person Finder] You are subscribed to status updates for %(full_name)s"
 
-msgid "at"
-msgstr "at"
-
 msgid "female"
 msgstr "female"
 
