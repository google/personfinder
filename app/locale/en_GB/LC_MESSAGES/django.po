--- conflicted
+++ resolved
@@ -2,11 +2,7 @@
 msgstr ""
 "Project-Id-Version: PACKAGE VERSION\n"
 "Report-Msgid-Bugs-To: \n"
-<<<<<<< HEAD
-"POT-Creation-Date: 2011-03-29 17:44-0700\n"
-=======
 "POT-Creation-Date: 2000-01-01 00:00-0000\n"
->>>>>>> 019a7f2e
 "PO-Revision-Date: 2010-03-24 10:09-0800\n"
 "Last-Translator: weloc <info@welocalize.com>\n"
 "Language-Team: LANGUAGE <LL@li.org>\n"
@@ -14,34 +10,18 @@
 "Content-Type: text/plain; charset=UTF-8\n"
 "Content-Transfer-Encoding: 8bit\n"
 
-<<<<<<< HEAD
-#: create.py:53
-=======
->>>>>>> 019a7f2e
 msgid ""
 "The Given name and Family name are both required.  Please go back and try "
 "again."
 msgstr ""
 "First name and Last name are both required. Please go back and try again."
 
-<<<<<<< HEAD
-#: create.py:56
 msgid "Name is required.  Please go back and try again."
 msgstr "Name is required.  Please go back and try again."
 
-#: create.py:59
 msgid "The Original author's name is required.  Please go back and try again."
 msgstr "The Original author's name is required.  Please go back and try again."
 
-#: create.py:61
-=======
-msgid "Name is required.  Please go back and try again."
-msgstr "Name is required.  Please go back and try again."
-
-msgid "The Original author's name is required.  Please go back and try again."
-msgstr "The Original author's name is required.  Please go back and try again."
-
->>>>>>> 019a7f2e
 msgid ""
 "Your name is required in the \"Source\" section.  Please go back and try "
 "again."
@@ -49,17 +29,9 @@
 "Your name is required in the \"Source\" section.  Please go back and try "
 "again."
 
-<<<<<<< HEAD
-#: create.py:65 multiview.py:78 view.py:121
 msgid "Message is required. Please go back and try again."
 msgstr "Message is required. Please go back and try again."
 
-#: create.py:67 view.py:130
-=======
-msgid "Message is required. Please go back and try again."
-msgstr "Message is required. Please go back and try again."
-
->>>>>>> 019a7f2e
 msgid ""
 "Please check that you have been in contact with the person after the "
 "earthquake, or change the \"Status of this person\" field."
@@ -67,10 +39,6 @@
 "Please check that you have been in contact with the person after the "
 "earthquake, or change the \"Status of this person\" field."
 
-<<<<<<< HEAD
-#: create.py:74
-=======
->>>>>>> 019a7f2e
 msgid ""
 "Original posting date is not in YYYY-MM-DD format, or is a nonexistent "
 "date.  Please go back and try again."
@@ -78,58 +46,30 @@
 "Original posting date is not in DD-MM-YYYY format or is a non-existent "
 "date.  Please go back and try again."
 
-<<<<<<< HEAD
-#: create.py:76
 msgid "Date cannot be in the future.  Please go back and try again."
 msgstr "Date cannot be in the future.  Please go back and try again."
 
-#: create.py:90
-=======
-msgid "Date cannot be in the future.  Please go back and try again."
-msgstr "Date cannot be in the future.  Please go back and try again."
-
->>>>>>> 019a7f2e
 msgid ""
 "Photo uploaded is in an unrecognized format.  Please go back and try again."
 msgstr ""
 "Photo uploaded is in an unrecognised format.  Please go back and try again."
 
-<<<<<<< HEAD
-#: create.py:110
 msgid "The provided image is too large.  Please upload a smaller one."
 msgstr "The image provided is too large.  Please upload a smaller one."
 
-#: create.py:114
-=======
-msgid "The provided image is too large.  Please upload a smaller one."
-msgstr "The image provided is too large.  Please upload a smaller one."
-
->>>>>>> 019a7f2e
 msgid ""
 "There was a problem processing the image.  Please try a different image."
 msgstr ""
 "There was a problem while processing the image.  Please try a different "
 "image."
 
-<<<<<<< HEAD
-#: delete.py:58
 msgid "The record has been deleted."
 msgstr "The record has been deleted."
 
-#: delete.py:87
-=======
-msgid "The record has been deleted."
-msgstr "The record has been deleted."
-
->>>>>>> 019a7f2e
 #, python-format
 msgid "[Person Finder] Deletion notice for \"%(first_name)s %(last_name)s\""
 msgstr "[Person Finder] Deletion notice for \"%(first_name)s %(last_name)s\""
 
-<<<<<<< HEAD
-#: multiview.py:82 view.py:125
-=======
->>>>>>> 019a7f2e
 msgid ""
 "Your name is required in the \"About you\" section.  Please go back and try "
 "again."
@@ -137,10 +77,6 @@
 "Your name is required in the \"About you\" section.  Please go back and try "
 "again."
 
-<<<<<<< HEAD
-#: restore.py:80
-=======
->>>>>>> 019a7f2e
 #, python-format
 msgid ""
 "[Person Finder] Record restoration notice for \"%(first_name)s %(last_name)s"
@@ -149,18 +85,10 @@
 "[Person Finder] Record restoration notice for \"%(first_name)s %(last_name)s"
 "\""
 
-<<<<<<< HEAD
-#: subscribe.py:82
-=======
->>>>>>> 019a7f2e
 #, python-format
 msgid "[Person Finder] Status update for %(given_name)s %(family_name)s"
 msgstr "[Person Finder] Status update for %(given_name)s %(family_name)s"
 
-<<<<<<< HEAD
-#: subscribe.py:108
-=======
->>>>>>> 019a7f2e
 #, python-format
 msgid ""
 "[Person Finder] You are subscribed to status updates for %(given_name)s %"
@@ -169,256 +97,112 @@
 "[Person Finder] You are subscribed to status updates for %(given_name)s %"
 "(family_name)s"
 
-<<<<<<< HEAD
-#: subscribe.py:157
 msgid "Invalid e-mail address. Please try again."
 msgstr "Invalid email address. Please try again."
 
-#: subscribe.py:178 subscribe.py:187
-=======
-msgid "Invalid e-mail address. Please try again."
-msgstr "Invalid email address. Please try again."
-
->>>>>>> 019a7f2e
 #, python-format
 msgid "Return to the record for %(given_name)s %(family_name)s."
 msgstr "Return to the record for %(given_name)s %(family_name)s."
 
-<<<<<<< HEAD
-#: subscribe.py:183
 msgid "You are already subscribed. "
 msgstr "You have already subscribed. "
 
-#: subscribe.py:192
 msgid "You have successfully subscribed."
 msgstr "You have subscribed successfully."
 
-#: unsubscribe.py:29
 msgid "This link is invalid."
 msgstr "This link is invalid."
 
-#: unsubscribe.py:34
 msgid "You have successfully unsubscribed."
 msgstr "You have unsubscribed successfully."
 
-#: unsubscribe.py:36
 msgid "You are already unsubscribed."
 msgstr "You have already unsubscribed."
 
-#: utils.py:187
 msgid "female"
 msgstr "female"
 
-#: utils.py:188
 msgid "male"
 msgstr "male"
 
-#: utils.py:189
 msgid "other"
 msgstr "other"
 
-#: utils.py:200 utils.py:211 utils.py:230
 msgid "Unspecified"
 msgstr "Unspecified"
 
-#: utils.py:201
 msgid "About 1 month (30 days) from now"
 msgstr ""
 
-#: utils.py:202
 msgid "About 2 months (60 days) from now"
 msgstr ""
 
-#: utils.py:203
 msgid "About 3 months (90 days) from now"
 msgstr ""
 
-#: utils.py:204
 msgid "About 6 months (180 days) from now"
 msgstr ""
 
-#: utils.py:205
 msgid "About 1 year (360 days) from now"
 msgstr ""
 
-#: utils.py:212
 msgid "I am seeking information"
 msgstr "I am seeking information"
 
-#: utils.py:213
 msgid "I am this person"
 msgstr "I am this person"
 
-#: utils.py:215
 msgid "I have received information that this person is alive"
 msgstr "I have received information that this person is alive"
 
-#: utils.py:216
 msgid "I have reason to think this person is missing"
 msgstr "I have reason to think that this person is missing"
 
-#: utils.py:217
 msgid "I have received information that this person is dead"
 msgstr "I have received information that this person is dead"
 
-#: utils.py:231
 msgid "Someone is seeking information about this person"
 msgstr "Someone is seeking information about this person"
 
-#: utils.py:232
 msgid "This person has posted a message"
 msgstr "This person has posted a message"
 
-#: utils.py:234
 msgid "Someone has received information that this person is alive"
 msgstr "Someone has received information that this person is alive"
 
-#: utils.py:235
 msgid "Someone has reported that this person is missing"
 msgstr "Someone has reported that this person is missing"
 
-#: utils.py:237
 msgid "Someone has received information that this person is dead"
 msgstr "Someone has received information that this person is dead"
 
-#: utils.py:742
 msgid "Type the two words:"
 msgstr "Type the two words:"
 
-#: utils.py:743
 msgid "Type what you hear:"
 msgstr "Type what you hear:"
 
-#: utils.py:744
 msgid "Play the sound again"
 msgstr "Play the sound again"
 
-#: utils.py:745
 msgid "Download the sound as MP3"
 msgstr "Download the sound in MP3 format"
 
-#: utils.py:746
 msgid "Get a visual challenge"
 msgstr "Get a visual challenge"
 
-#: utils.py:747
 msgid "Get an audio challenge"
 msgstr "Get an audio challenge"
 
-#: utils.py:748
 msgid "Get a new challenge"
 msgstr "Get a new challenge"
 
-#: utils.py:749
 msgid "Help"
 msgstr "Help"
 
-#: utils.py:750
 msgid "Incorrect.  Try again."
 msgstr "Incorrect. Try again."
 
-#: utils.py:766
-=======
-msgid "You are already subscribed. "
-msgstr "You have already subscribed. "
-
-msgid "You have successfully subscribed."
-msgstr "You have subscribed successfully."
-
-msgid "This link is invalid."
-msgstr "This link is invalid."
-
-msgid "You have successfully unsubscribed."
-msgstr "You have unsubscribed successfully."
-
-msgid "You are already unsubscribed."
-msgstr "You have already unsubscribed."
-
-msgid "female"
-msgstr "female"
-
-msgid "male"
-msgstr "male"
-
-msgid "other"
-msgstr "other"
-
-msgid "Unspecified"
-msgstr "Unspecified"
-
-msgid "About 1 month (30 days) from now"
-msgstr ""
-
-msgid "About 2 months (60 days) from now"
-msgstr ""
-
-msgid "About 3 months (90 days) from now"
-msgstr ""
-
-msgid "About 6 months (180 days) from now"
-msgstr ""
-
-msgid "About 1 year (360 days) from now"
-msgstr ""
-
-msgid "I am seeking information"
-msgstr "I am seeking information"
-
-msgid "I am this person"
-msgstr "I am this person"
-
-msgid "I have received information that this person is alive"
-msgstr "I have received information that this person is alive"
-
-msgid "I have reason to think this person is missing"
-msgstr "I have reason to think that this person is missing"
-
-msgid "I have received information that this person is dead"
-msgstr "I have received information that this person is dead"
-
-msgid "Someone is seeking information about this person"
-msgstr "Someone is seeking information about this person"
-
-msgid "This person has posted a message"
-msgstr "This person has posted a message"
-
-msgid "Someone has received information that this person is alive"
-msgstr "Someone has received information that this person is alive"
-
-msgid "Someone has reported that this person is missing"
-msgstr "Someone has reported that this person is missing"
-
-msgid "Someone has received information that this person is dead"
-msgstr "Someone has received information that this person is dead"
-
-msgid "Type the two words:"
-msgstr "Type the two words:"
-
-msgid "Type what you hear:"
-msgstr "Type what you hear:"
-
-msgid "Play the sound again"
-msgstr "Play the sound again"
-
-msgid "Download the sound as MP3"
-msgstr "Download the sound in MP3 format"
-
-msgid "Get a visual challenge"
-msgstr "Get a visual challenge"
-
-msgid "Get an audio challenge"
-msgstr "Get an audio challenge"
-
-msgid "Get a new challenge"
-msgstr "Get a new challenge"
-
-msgid "Help"
-msgstr "Help"
-
-msgid "Incorrect.  Try again."
-msgstr "Incorrect. Try again."
-
->>>>>>> 019a7f2e
 msgid ""
 "There was an error processing your request.  Sorry for the inconvenience.  "
 "Our administrators will investigate the source of the problem, but please "
@@ -428,65 +212,31 @@
 "inconvenience.  Our administrators will investigate the source of the "
 "problem, but please check that the format of your request is correct."
 
-#: view.py:37 view.py:40
 #, fuzzy
 msgid "This person's entry does not exist or has been deleted."
 msgstr "The record has been deleted."
 
-<<<<<<< HEAD
-#: templates/add_note.html:29
 msgid "Tell us the status of this person"
 msgstr "Tell us the status of this person"
 
-#: templates/add_note.html:31 templates/results.html:143
 msgid "Mark records as duplicate"
 msgstr "Mark records as duplicate"
 
-#: templates/add_note.html:39
 msgid "Status of this person"
 msgstr "Status of this person"
 
-#: templates/add_note.html:63
 msgid "Message (required)"
 msgstr "Message (required)"
 
-#: templates/add_note.html:67
 msgid "A message for this person or others seeking this person"
 msgstr "A message for this person or others seeking this person"
 
-#: templates/add_note.html:69
 msgid "Please explain why you think these are the same person"
 msgstr "Please explain why you think these are the same person"
 
-#: templates/add_note.html:87 templates/note.html:138
-#: templates/person_status_update_email.txt:14
 msgid "Last known location"
 msgstr "Last known location"
 
-#: templates/add_note.html:90
-=======
-msgid "Tell us the status of this person"
-msgstr "Tell us the status of this person"
-
-msgid "Mark records as duplicate"
-msgstr "Mark records as duplicate"
-
-msgid "Status of this person"
-msgstr "Status of this person"
-
-msgid "Message (required)"
-msgstr "Message (required)"
-
-msgid "A message for this person or others seeking this person"
-msgstr "A message for this person or others seeking this person"
-
-msgid "Please explain why you think these are the same person"
-msgstr "Please explain why you think these are the same person"
-
-msgid "Last known location"
-msgstr "Last known location"
-
->>>>>>> 019a7f2e
 msgid ""
 "Type an address or open the map below and indicate the location by moving "
 "the pin."
@@ -494,133 +244,62 @@
 "Type an address or open the map below and indicate the location by moving "
 "the pin."
 
-<<<<<<< HEAD
-#: templates/add_note.html:107 templates/note.html:148
-=======
->>>>>>> 019a7f2e
 msgid "Show Map"
 msgstr "Show Map"
 
-#: templates/add_note.html:112 templates/note.html:153
 msgid "Hide Map"
 msgstr "Hide Map"
 
-<<<<<<< HEAD
-#: templates/add_note.html:129
-=======
->>>>>>> 019a7f2e
 msgid ""
 "Have you personally talked with this person AFTER the disaster? (required)"
 msgstr ""
 "Have you personally spoken with this person AFTER the disaster? (required)"
 
-<<<<<<< HEAD
-#: templates/add_note.html:142
 msgid "Yes"
 msgstr "Yes"
 
-#: templates/add_note.html:153
 msgid "No"
 msgstr "No"
 
-#: templates/add_note.html:164
-=======
-msgid "Yes"
-msgstr "Yes"
-
-msgid "No"
-msgstr "No"
-
->>>>>>> 019a7f2e
 msgid "Missing person's current contact information"
 msgstr "Missing person's current contact information"
 
-#: templates/add_note.html:167
 msgid "How can this person be reached now?"
 msgstr "How can this person be reached now?"
 
-<<<<<<< HEAD
-#: templates/add_note.html:173
 msgid "Phone number"
 msgstr "Phone number"
 
-#: templates/add_note.html:185
 msgid "E-mail address"
 msgstr "Email address"
 
-#: templates/add_note.html:202
 msgid "About you (required)"
 msgstr "About you (required)"
 
-#: templates/add_note.html:205
 msgid "How others who are interested in this person can contact you"
 msgstr "How others who are interested in this person can contact you"
 
-#: templates/add_note.html:212 templates/create.html:340
 msgid "Your name"
 msgstr "Your name"
 
-#: templates/add_note.html:223 templates/create.html:355
 msgid "Your phone number"
 msgstr "Your phone number"
 
-#: templates/add_note.html:234 templates/create.html:370
 msgid "Your e-mail address"
 msgstr "Your email address"
 
-#: templates/add_note.html:252
 msgid "Yes, these are the same person"
 msgstr "Yes, these are the same person"
 
-#: templates/add_note.html:254 templates/create.html:424
 msgid "Save this record"
 msgstr "Save this record"
 
-#: templates/add_note.html:258 templates/delete.html:70
-#: templates/flag_note.html:62 templates/subscribe_captcha.html:43
 msgid "Cancel"
 msgstr "Cancel"
 
-#: templates/add_note.html:262 templates/create.html:428
 msgid "Please fill in all the required fields."
 msgstr "Please fill in all the required fields."
 
-#: templates/add_note.html:266 templates/create.html:432
-=======
-msgid "Phone number"
-msgstr "Phone number"
-
-msgid "E-mail address"
-msgstr "Email address"
-
-msgid "About you (required)"
-msgstr "About you (required)"
-
-msgid "How others who are interested in this person can contact you"
-msgstr "How others who are interested in this person can contact you"
-
-msgid "Your name"
-msgstr "Your name"
-
-msgid "Your phone number"
-msgstr "Your phone number"
-
-msgid "Your e-mail address"
-msgstr "Your email address"
-
-msgid "Yes, these are the same person"
-msgstr "Yes, these are the same person"
-
-msgid "Save this record"
-msgstr "Save this record"
-
-msgid "Cancel"
-msgstr "Cancel"
-
-msgid "Please fill in all the required fields."
-msgstr "Please fill in all the required fields."
-
->>>>>>> 019a7f2e
 msgid ""
 "The status you selected indicates that you are this person.  If this is "
 "true, please also select 'Yes' to indicate that you have contacted this "
@@ -630,78 +309,38 @@
 "true, please also select 'Yes' to indicate that you have contacted this "
 "person."
 
-<<<<<<< HEAD
-#: templates/admin.html:20
 msgid "Administration"
 msgstr "Administration"
 
-#: templates/admin.html:23
-=======
-msgid "Administration"
-msgstr "Administration"
-
->>>>>>> 019a7f2e
 #, python-format
 msgid "You are currently signed in as <span class=\"email\">%(email)s</span>."
 msgstr "You are currently signed in as <span class=\"email\">%(email)s</span>."
 
-<<<<<<< HEAD
-#: templates/admin.html:24
-=======
->>>>>>> 019a7f2e
 #, fuzzy, python-format
 msgid "<a href=\"%(logout_url)s\">Sign out</a>"
 msgstr "<a href=\"%(logout_url)s\">Sign out</a>"
 
-<<<<<<< HEAD
-#: templates/admin.html:26
-=======
->>>>>>> 019a7f2e
 #, fuzzy, python-format
 msgid "You are not currently signed in.  <a href=\"%(login_url)s\">Sign in</a>"
 msgstr ""
 "You are not currently signed in.  <a href=\"%(login_url)s\">Sign in</a>"
 
-<<<<<<< HEAD
-#: templates/admin_dashboard.html:51
 msgid "Dashboard"
 msgstr ""
 
-#: templates/base.html:34
-=======
-msgid "Dashboard"
-msgstr ""
-
->>>>>>> 019a7f2e
 #, fuzzy
 msgid "Atom feed of updates about this person"
 msgstr "Status updates for this person"
 
-<<<<<<< HEAD
-#: templates/base.html:39
 msgid "Google Person Finder"
 msgstr "Google Person Finder"
 
-#: templates/base.html:86 templates/base.html.py:105
 msgid "Person Finder"
 msgstr "Person Finder"
 
-#: templates/base.html:117 templates/embed.html:42 templates/view.html:324
 msgid "Back to start"
 msgstr "Back to start"
 
-#: templates/base.html:123
-=======
-msgid "Google Person Finder"
-msgstr "Google Person Finder"
-
-msgid "Person Finder"
-msgstr "Person Finder"
-
-msgid "Back to start"
-msgstr "Back to start"
-
->>>>>>> 019a7f2e
 msgid ""
 "PLEASE NOTE: All data entered will be available to the public and viewable "
 "and usable by anyone.  Google does not review or verify the accuracy of this "
@@ -711,259 +350,84 @@
 "and usable by anyone.  Google does not review or verify the accuracy of this "
 "data."
 
-<<<<<<< HEAD
-#: templates/base.html:132
 msgid "Embed this tool on your site"
 msgstr "Embed this tool on your site"
 
-#: templates/base.html:137
 msgid "Developers"
 msgstr "Developers"
 
-#: templates/base.html:140
 msgid "Terms of Service"
 msgstr "Terms of Service"
 
-#: templates/create.html:32
 msgid "Identify who you have information about"
 msgstr "Identify the person about whom you have information"
 
-#: templates/create.html:34
-=======
-msgid "Embed this tool on your site"
-msgstr "Embed this tool on your site"
-
-msgid "Developers"
-msgstr "Developers"
-
-msgid "Terms of Service"
-msgstr "Terms of Service"
-
-msgid "Identify who you have information about"
-msgstr "Identify the person about whom you have information"
-
->>>>>>> 019a7f2e
 msgid "Identify who you are looking for"
 msgstr "Identify who you are looking for"
 
-#: templates/create.html:41
 msgid "Name (required)"
 msgstr "Name (required)"
 
-<<<<<<< HEAD
-#: templates/create.html:44
 msgid "What is this person's name?"
 msgstr "What is this person's name?"
 
-#: templates/create.html:51 templates/create.html.py:81
-#: templates/multiview.html:47 templates/multiview.html.py:79
-#: templates/query_form.html:30 templates/query_form.html.py:66
-#: templates/view.html:70 templates/view.html.py:86
 msgid "Family name"
 msgstr "Family name"
 
-#: templates/create.html:65 templates/multiview.html:64
-#: templates/query_form.html:47 templates/view.html:77
 msgid "Given name"
 msgstr "Given name"
 
-#: templates/create.html:67 templates/multiview.html:42
-#: templates/multiview.html.py:66 templates/query_form.html:49
-#: templates/view.html:66 templates/view.html.py:79
 msgid "Name"
 msgstr "Name"
 
-#: templates/create.html:96 templates/create.html.py:128
-#: templates/multiview.html:88 templates/multiview.html.py:112
-#: templates/view.html:93 templates/view.html.py:109
-=======
-msgid "What is this person's name?"
-msgstr "What is this person's name?"
-
-msgid "Family name"
-msgstr "Family name"
-
-msgid "Given name"
-msgstr "Given name"
-
-msgid "Name"
-msgstr "Name"
-
->>>>>>> 019a7f2e
 #, fuzzy
 msgid "Alternate family names"
 msgstr "Family name"
 
-<<<<<<< HEAD
-#: templates/create.html:111 templates/multiview.html:101
-#: templates/view.html:100
 msgid "Alternate given names"
 msgstr ""
 
-#: templates/create.html:113 templates/multiview.html:103
-#: templates/view.html:102
-=======
-msgid "Alternate given names"
-msgstr ""
-
->>>>>>> 019a7f2e
 #, fuzzy
 msgid "Alternate names"
 msgstr "Street name"
 
-<<<<<<< HEAD
-#: templates/create.html:146
 msgid "Home Address"
 msgstr "Home Address"
 
-#: templates/create.html:149
 msgid "Where is this person from?"
 msgstr "Where is this person from?"
 
-#: templates/create.html:155 templates/multiview.html:148
-#: templates/view.html:149
 msgid "Street name"
 msgstr "Street name"
 
-#: templates/create.html:157
 msgid "Street name only, no number"
 msgstr "Street name only, no number"
 
-#: templates/create.html:173 templates/multiview.html:154
-#: templates/view.html:153
 msgid "Neighborhood"
 msgstr "Local area"
 
-#: templates/create.html:183 templates/multiview.html:160
-#: templates/view.html:157
 msgid "City"
 msgstr "City"
 
-#: templates/create.html:194 templates/multiview.html:166
-#: templates/view.html:161
 msgid "Province or state"
 msgstr "Province, state or county"
 
-#: templates/create.html:207 templates/multiview.html:173
-#: templates/view.html:166
 msgid "Postal or zip code"
 msgstr "Postcode or zip code"
 
-#: templates/create.html:223
 msgid "Description"
 msgstr "Description"
 
-#: templates/create.html:226
-=======
-msgid "Home Address"
-msgstr "Home Address"
-
-msgid "Where is this person from?"
-msgstr "Where is this person from?"
-
-msgid "Street name"
-msgstr "Street name"
-
-msgid "Street name only, no number"
-msgstr "Street name only, no number"
-
-msgid "Neighborhood"
-msgstr "Local area"
-
-msgid "City"
-msgstr "City"
-
-msgid "Province or state"
-msgstr "Province, state or county"
-
-msgid "Postal or zip code"
-msgstr "Postcode or zip code"
-
-msgid "Description"
-msgstr "Description"
-
->>>>>>> 019a7f2e
 msgid "Describe how to identify this person."
 msgstr "Describe how to identify this person."
 
-#: templates/create.html:241 templates/multiview.html:198
-#: templates/view.html:195
 msgid "Photo"
 msgstr "Photo"
 
-<<<<<<< HEAD
-#: templates/create.html:244
-=======
->>>>>>> 019a7f2e
 msgid "If you have a photo of this person, upload it or enter its URL address."
 msgstr ""
 "If you have a photo of this person, upload it or enter its URL address."
 
-<<<<<<< HEAD
-#: templates/create.html:252
-msgid "URL"
-msgstr "URL"
-
-#: templates/create.html:265
-msgid "Upload"
-msgstr "Upload"
-
-#: templates/create.html:279
-msgid "Expiry"
-msgstr ""
-
-#: templates/create.html:282
-msgid "When should this record disappear?"
-msgstr ""
-
-#: templates/create.html:302
-msgid "Source of this record (required)"
-msgstr "Source of this record (required)"
-
-#: templates/create.html:305
-msgid "Where did this information come from?"
-msgstr "Where did this information come from?"
-
-#: templates/create.html:319
-msgid "This is a new record."
-msgstr "This is a new record."
-
-#: templates/create.html:331
-msgid "This record is copied from another source."
-msgstr "This record is copied from another source."
-
-#: templates/create.html:344
-msgid "Original author's name"
-msgstr "Original author's name"
-
-#: templates/create.html:359 templates/multiview.html:226
-#: templates/view.html:218
-msgid "Author's phone number"
-msgstr "Author's phone number"
-
-#: templates/create.html:374 templates/multiview.html:242
-#: templates/view.html:231
-msgid "Author's e-mail address"
-msgstr "Author's email address"
-
-#: templates/create.html:385
-msgid "URL of original record"
-msgstr "URL of original record"
-
-#: templates/create.html:396 templates/multiview.html:268
-#: templates/view.html:252
-msgid "Original posting date"
-msgstr "Original posting date"
-
-#: templates/create.html:398
-msgid "Enter as YYYY-MM-DD"
-msgstr "Enter as DD-MM-YYYY"
-
-#: templates/create.html:408 templates/multiview.html:274
-#: templates/view.html:267
-msgid "Original site name"
-msgstr "Original site name"
-=======
 msgid "URL"
 msgstr "URL"
 
@@ -1067,101 +531,28 @@
 msgstr ""
 "You can <a target=\"_blank\" href=\"%(view_url)s\">view the record</a> "
 "before deleting it."
->>>>>>> 019a7f2e
-
-#: templates/delete.html:23
-#, python-format
-msgid ""
-"\n"
-"      Are you sure you want to delete the record for \"%(first_name)s %"
-"(last_name)s\"?\n"
-"    "
-msgstr ""
-"\n"
-"      Are you sure that you want to delete the record for \"%(first_name)s %"
-"(last_name)s\"?\n"
-"    "
-
-<<<<<<< HEAD
-#: templates/delete.html:30
-msgid ""
-"\n"
-"      If you proceed with deletion,\n"
-"      this record will no longer be searchable or viewable on this site.\n"
-"    "
-msgstr ""
-"\n"
-"      If you proceed with deletion,\n"
-"      this record will no longer be searchable or viewable on this site.\n"
-"    "
-
-#: templates/delete.html:35
-#, python-format
-msgid ""
-"\n"
-"      This record is a copy of a record from another source.\n"
-"      You can delete the record here,\n"
-"      but please be aware that\n"
-"      we might later receive another copy of it from the original source.\n"
-"\n"
-"      <p>\n"
-"      If you would like it permanently deleted,\n"
-"      please contact the original source.\n"
-"      You can view the original record at\n"
-"      <a href=\"%(source_url)s\">%(source_name)s</a>.\n"
-"    "
-msgstr ""
-"\n"
-"      This record is a copy of a record from another source.\n"
-"      You can delete the record here,\n"
-"      but please be aware that\n"
-"      we might later receive another copy of it from the original source.\n"
-"\n"
-"      <p>\n"
-"      If you would like it deleted permanently,\n"
-"      please contact the original source.\n"
-"      You can view the original record at\n"
-"      <a href=\"%(source_url)s\">%(source_name)s</a>.\n"
-"    "
-
-#: templates/delete.html:48
-#, python-format
-msgid ""
-"You can <a target=\"_blank\" href=\"%(view_url)s\">view the record</a> "
-"before deleting it."
-msgstr ""
-"You can <a target=\"_blank\" href=\"%(view_url)s\">view the record</a> "
-"before deleting it."
-
-#: templates/delete.html:51
+
 msgid "Reason for deletion:"
 msgstr "Reason for deletion:"
 
-#: templates/delete.html:54
 msgid "I do not want my information online anymore."
 msgstr "I do not want my information online any more."
 
-#: templates/delete.html:56
 msgid "I have received spam."
 msgstr "I have received spam."
 
-#: templates/delete.html:58
 msgid "This record is inappropriate."
 msgstr "This record is inappropriate."
 
-#: templates/delete.html:60
 msgid "This record is spam."
 msgstr "This record is spam."
 
-#: templates/delete.html:62
 msgid "This record has served its purpose."
 msgstr "This record has served its purpose."
 
-#: templates/delete.html:69
 msgid "Yes, delete the record"
 msgstr "Yes, delete the record"
 
-#: templates/deletion_email_for_note_author.txt:4
 #, python-format
 msgid ""
 "\n"
@@ -1178,7 +569,6 @@
 "We are notifying you of the deletion because your email address is\n"
 "recorded as the author of a note on this record.\n"
 
-#: templates/deletion_email_for_person_author.txt:4
 #, python-format
 msgid ""
 "\n"
@@ -1211,99 +601,18 @@
 "\n"
 "After %(days_until_deletion)s days, the record will be deleted permanently.\n"
 
-#: templates/embed.html:21
 msgid "Embedding the Application"
 msgstr "Embedding the Application"
 
-#: templates/embed.html:22
 msgid "Copy and paste the following HTML code to put this tool on your site"
 msgstr "Copy and paste the following HTML code to put this tool on your site"
 
-#: templates/embed.html:30
-=======
-msgid "I do not want my information online anymore."
-msgstr "I do not want my information online any more."
-
-msgid "I have received spam."
-msgstr "I have received spam."
-
-msgid "This record is inappropriate."
-msgstr "This record is inappropriate."
-
-msgid "This record is spam."
-msgstr "This record is spam."
-
-msgid "This record has served its purpose."
-msgstr "This record has served its purpose."
-
-msgid "Yes, delete the record"
-msgstr "Yes, delete the record"
-
-#, python-format
-msgid ""
-"\n"
-"A user has deleted the record for \"%(first_name)s %(last_name)s\"\n"
-"at %(site_url)s.\n"
-"\n"
-"We are notifying you of the deletion because your e-mail address is\n"
-"recorded as the author of a note on this record.\n"
-msgstr ""
-"\n"
-"A user has deleted the record for \"%(first_name)s %(last_name)s\"\n"
-"at %(site_url)s.\n"
-"\n"
-"We are notifying you of the deletion because your email address is\n"
-"recorded as the author of a note on this record.\n"
-
-#, python-format
-msgid ""
-"\n"
-"A user has deleted the record for \"%(first_name)s %(last_name)s\"\n"
-"at %(site_url)s.\n"
-"\n"
-"We are notifying you of the deletion because your e-mail address is\n"
-"recorded as the author of this record.\n"
-"\n"
-"NOTE: If you believe this record was deleted in error, you can\n"
-"restore it by following this link within the next %(days_until_deletion)s "
-"days:\n"
-"\n"
-"    %(restore_url)s\n"
-"\n"
-"After %(days_until_deletion)s days, the record will be permanently deleted.\n"
-msgstr ""
-"\n"
-"A user has deleted the record for \"%(first_name)s %(last_name)s\"\n"
-"at %(site_url)s.\n"
-"\n"
-"We are notifying you of the deletion because your email address is\n"
-"recorded as the author of this record.\n"
-"\n"
-"NOTE: If you believe that this record was deleted in error, you can\n"
-"restore it by following this link within the next %(days_until_deletion)s "
-"days:\n"
-"\n"
-"    %(restore_url)s\n"
-"\n"
-"After %(days_until_deletion)s days, the record will be deleted permanently.\n"
-
-msgid "Embedding the Application"
-msgstr "Embedding the Application"
-
-msgid "Copy and paste the following HTML code to put this tool on your site"
-msgstr "Copy and paste the following HTML code to put this tool on your site"
-
->>>>>>> 019a7f2e
 #, python-format
 msgid ""
 "Or add to your site as a %(gadget_link_html)sGoogle Gadget%(link_end_html)s."
 msgstr ""
 "Or add to your site as a %(gadget_link_html)sGoogle Gadget%(link_end_html)s."
 
-<<<<<<< HEAD
-#: templates/embed.html:32
-=======
->>>>>>> 019a7f2e
 #, python-format
 msgid ""
 "These gadgets are made available under the %(apache_link_html)sApache 2.0 "
@@ -1312,10 +621,6 @@
 "These gadgets are made available under the %(apache_link_html)sApache 2.0 "
 "licence%(link_end_html)s."
 
-<<<<<<< HEAD
-#: templates/embed.html:35
-=======
->>>>>>> 019a7f2e
 #, python-format
 msgid ""
 "More information for developers can now be found %(developers_link_html)shere"
@@ -1324,304 +629,133 @@
 "More information for developers can now be found %(developers_link_html)shere"
 "%(link_end_html)s."
 
-<<<<<<< HEAD
-#: templates/embed.html:39
 msgid "Close window"
 msgstr "Close window"
 
-#: templates/flag_note.html:23
 msgid "Are you sure this note isn't spam?"
 msgstr "Are you sure that this note isn't spam?"
 
-#: templates/flag_note.html:25
 msgid "Are you sure you want to mark this note as spam?"
 msgstr "Are you sure that you want to mark this note as spam?"
 
-#: templates/flag_note.html:41
 msgid "The reason this note is being marked as spam:"
 msgstr "The reason that this note is being marked as spam:"
 
-#: templates/flag_note.html:44
 msgid "I prefer not to specify."
 msgstr "I prefer not to specify."
 
-#: templates/flag_note.html:46
 msgid "This note is spam."
 msgstr "This note is spam."
 
-#: templates/flag_note.html:48
 msgid "This note is inappropriate."
 msgstr "This note is inappropriate."
 
-#: templates/flag_note.html:50
 msgid "I have received spam due to this note."
 msgstr "I have received spam due to this note."
 
-#: templates/flag_note.html:52
 msgid "This note is incorrect or untrue."
 msgstr "This note is incorrect or untrue."
 
-#: templates/flag_note.html:61
 msgid "Yes, update the note"
 msgstr "Yes, update the note"
 
-#: templates/main.html:22
 msgid "What is your situation?"
 msgstr "What is your situation?"
 
-#: templates/main.html:28 templates/query_form.html:20
 msgid "I'm looking for someone"
 msgstr "I'm looking for someone"
 
-#: templates/main.html:33 templates/query_form.html:13
 msgid "I have information about someone"
 msgstr "I have information about someone"
 
-#: templates/main.html:40
-=======
-msgid "Close window"
-msgstr "Close window"
-
-msgid "Are you sure this note isn't spam?"
-msgstr "Are you sure that this note isn't spam?"
-
-msgid "Are you sure you want to mark this note as spam?"
-msgstr "Are you sure that you want to mark this note as spam?"
-
-msgid "The reason this note is being marked as spam:"
-msgstr "The reason that this note is being marked as spam:"
-
-msgid "I prefer not to specify."
-msgstr "I prefer not to specify."
-
-msgid "This note is spam."
-msgstr "This note is spam."
-
-msgid "This note is inappropriate."
-msgstr "This note is inappropriate."
-
-msgid "I have received spam due to this note."
-msgstr "I have received spam due to this note."
-
-msgid "This note is incorrect or untrue."
-msgstr "This note is incorrect or untrue."
-
-msgid "Yes, update the note"
-msgstr "Yes, update the note"
-
-msgid "What is your situation?"
-msgstr "What is your situation?"
-
-msgid "I'm looking for someone"
-msgstr "I'm looking for someone"
-
-msgid "I have information about someone"
-msgstr "I have information about someone"
-
->>>>>>> 019a7f2e
 #, python-format
 msgid "Currently tracking about %(num_people)s records."
 msgstr "Currently tracking about %(num_people)s records."
 
-<<<<<<< HEAD
-#: templates/multiview.html:37
 msgid "Compare these records"
 msgstr "Compare these records"
 
-#: templates/multiview.html:121 templates/view.html:124
 msgid "Physical characteristics"
 msgstr "Physical characteristics"
 
-#: templates/multiview.html:125 templates/view.html:127
 msgid "Sex"
 msgstr "Sex"
 
-#: templates/multiview.html:131 templates/view.html:133
 msgid "Date of birth"
 msgstr "Date of birth"
 
-#: templates/multiview.html:137 templates/view.html:138
 msgid "Age"
 msgstr "Age"
 
-#: templates/multiview.html:144 templates/results.html:98
-#: templates/view.html:146
 msgid "Home address"
 msgstr "Home address"
 
-#: templates/multiview.html:182 templates/view.html:180
 msgid "Other information"
 msgstr "Other information"
 
-#: templates/multiview.html:216 templates/view.html:211
 msgid "Source of this record"
 msgstr "Source of this record"
 
-#: templates/multiview.html:220 templates/view.html:214
 msgid "Author's name"
 msgstr "Author's name"
 
-#: templates/multiview.html:234 templates/multiview.html.py:250
-#: templates/note.html:59 templates/note.html.py:70 templates/note.html:115
-#: templates/note.html.py:130 templates/view.html:225
-#: templates/view.html.py:238
 msgid "(click to reveal)"
 msgstr "(click to reveal)"
 
-#: templates/multiview.html:259 templates/view.html:245
 msgid "Original URL"
 msgstr "Original URL"
 
-#: templates/multiview.html:263 templates/view.html:248
 msgid "Link"
 msgstr "Link"
 
-#: templates/note.html:21
 msgid "Posted by"
 msgstr "Posted by"
 
-#: templates/note.html:25
 msgid "(unknown)"
 msgstr "(unknown)"
 
-#: templates/note.html:27
 msgid "on"
 msgstr "on"
 
-#: templates/note.html:29
-=======
-msgid "Compare these records"
-msgstr "Compare these records"
-
-msgid "Physical characteristics"
-msgstr "Physical characteristics"
-
-msgid "Sex"
-msgstr "Sex"
-
-msgid "Date of birth"
-msgstr "Date of birth"
-
-msgid "Age"
-msgstr "Age"
-
-msgid "Home address"
-msgstr "Home address"
-
-msgid "Other information"
-msgstr "Other information"
-
-msgid "Source of this record"
-msgstr "Source of this record"
-
-msgid "Author's name"
-msgstr "Author's name"
-
-msgid "(click to reveal)"
-msgstr "(click to reveal)"
-
-msgid "Original URL"
-msgstr "Original URL"
-
-msgid "Link"
-msgstr "Link"
-
-msgid "Posted by"
-msgstr "Posted by"
-
-msgid "(unknown)"
-msgstr "(unknown)"
-
-msgid "on"
-msgstr "on"
-
->>>>>>> 019a7f2e
 msgid "at"
 msgstr "at"
 
-#: templates/note.html:35
 msgid "This note has been marked as spam."
 msgstr "This note has been marked as spam."
 
-<<<<<<< HEAD
-#: templates/note.html:38
 msgid "Reveal note"
 msgstr "Reveal note"
 
-#: templates/note.html:41
 msgid "Hide note"
 msgstr "Hide note"
 
-#: templates/note.html:44
 msgid "Not spam"
 msgstr "Not spam"
 
-#: templates/note.html:49
 msgid "Report spam"
 msgstr "Report spam"
 
-#: templates/note.html:54
 msgid "E-mail"
 msgstr "Email"
 
-#: templates/note.html:65
-=======
-msgid "Reveal note"
-msgstr "Reveal note"
-
-msgid "Hide note"
-msgstr "Hide note"
-
-msgid "Not spam"
-msgstr "Not spam"
-
-msgid "Report spam"
-msgstr "Report spam"
-
-msgid "E-mail"
-msgstr "Email"
-
->>>>>>> 019a7f2e
 msgid "Phone"
 msgstr "Phone"
 
-#: templates/note.html:85
 msgid "This record is a duplicate of"
 msgstr "This record is a duplicate of"
 
-<<<<<<< HEAD
-#: templates/note.html:93 templates/person_status_update_email.txt:12
-#: templates/results.html:116
 msgid "Status"
 msgstr "Status"
 
-#: templates/note.html:102 templates/person_status_update_email.txt:13
 msgid "This person has been in contact with someone"
 msgstr "This person has been in contact with someone"
 
-#: templates/note.html:108
 msgid "Missing person's current e-mail address"
 msgstr "Missing person's current email address"
 
-#: templates/note.html:123
 msgid "Missing person's current phone number"
 msgstr "Missing person's current phone number"
 
-#: templates/person_status_update_email.txt:4
-=======
-msgid "Status"
-msgstr "Status"
-
-msgid "This person has been in contact with someone"
-msgstr "This person has been in contact with someone"
-
-msgid "Missing person's current e-mail address"
-msgstr "Missing person's current email address"
-
-msgid "Missing person's current phone number"
-msgstr "Missing person's current phone number"
-
->>>>>>> 019a7f2e
 #, python-format
 msgid ""
 "\n"
@@ -1632,26 +766,14 @@
 "A user has posted a status update for \"%(first_name)s %(last_name)s\" at %"
 "(site_url)s:"
 
-<<<<<<< HEAD
-#: templates/person_status_update_email.txt:10
-=======
->>>>>>> 019a7f2e
 #, fuzzy
 msgid "This record is a duplicate of another record:"
 msgstr "This record is a duplicate of"
 
-<<<<<<< HEAD
-#: templates/person_status_update_email.txt:17
-=======
->>>>>>> 019a7f2e
 #, python-format
 msgid "You can view the full record at %(view_url)s"
 msgstr "You can view the full record at %(view_url)s"
 
-<<<<<<< HEAD
-#: templates/person_status_update_email.txt:20
-=======
->>>>>>> 019a7f2e
 #, python-format
 msgid ""
 "You received this notification because you have subscribed to updates on "
@@ -1662,31 +784,15 @@
 "this person.\n"
 "To unsubscribe, follow this link: %(unsubscribe_link)s"
 
-<<<<<<< HEAD
-#: templates/query_form.html:15
 msgid "Enter the person's given and family names."
 msgstr "Enter the person's first and last names."
 
-#: templates/query_form.html:17
 msgid "Enter the person's name."
 msgstr "Enter the person's name."
 
-#: templates/query_form.html:21
 msgid "Enter the person's name or parts of the name."
 msgstr "Enter the person's name or parts of the name."
 
-#: templates/query_form.html:96
-=======
-msgid "Enter the person's given and family names."
-msgstr "Enter the person's first and last names."
-
-msgid "Enter the person's name."
-msgstr "Enter the person's name."
-
-msgid "Enter the person's name or parts of the name."
-msgstr "Enter the person's name or parts of the name."
-
->>>>>>> 019a7f2e
 msgid ""
 "More than 100 results; only showing the first 100.  Try entering more of the "
 "name"
@@ -1694,16 +800,12 @@
 "More than 100 results; only showing the first 100.  Try entering more of the "
 "name"
 
-<<<<<<< HEAD
-#: templates/query_form.html:103
 msgid "Provide information about this person"
 msgstr "Provide information about this person"
 
-#: templates/query_form.html:107 templates/query_form.html.py:110
 msgid "Search for this person"
 msgstr "Search for this person"
 
-#: templates/restoration_email.txt:4
 #, python-format
 msgid ""
 "\n"
@@ -1726,139 +828,54 @@
 "We are notifying you because your email address is associated with this\n"
 "person's record or a note on the record.\n"
 
-#: templates/restore.html:22
-=======
-msgid "Provide information about this person"
-msgstr "Provide information about this person"
-
-msgid "Search for this person"
-msgstr "Search for this person"
-
-#, python-format
-msgid ""
-"\n"
-"The author of the record for \"%(first_name)s %(last_name)s\"\n"
-"(which was previously deleted) has restored the record.  To view the\n"
-"record, follow this link:\n"
-"\n"
-"    %(record_url)s\n"
-"\n"
-"We are notifying you because your e-mail address is associated with this\n"
-"person record or a note on the record.\n"
-msgstr ""
-"\n"
-"The author of the record for \"%(first_name)s %(last_name)s\"\n"
-"(which was previously deleted) has restored the record.  To view the\n"
-"record, follow this link:\n"
-"\n"
-"    %(record_url)s\n"
-"\n"
-"We are notifying you because your email address is associated with this\n"
-"person's record or a note on the record.\n"
-
->>>>>>> 019a7f2e
 msgid "Are you sure you want to restore this record from deletion?"
 msgstr "Are you sure that you want to restore this record from deletion?"
 
-#: templates/restore.html:31
 msgid "Yes, restore this record"
 msgstr "Yes, restore this record"
 
-<<<<<<< HEAD
-#: templates/results.html:23
 msgid "Search Results for"
 msgstr "Search Results for"
 
-#: templates/results.html:28
 msgid "Records Similar to"
 msgstr "Records Similar to"
 
-#: templates/results.html:33 templates/results.html.py:43
 msgid "There is one existing record with a similar name."
 msgstr "There is one existing record with a similar name."
 
-#: templates/results.html:35
 msgid "There are some existing records with similar names."
 msgstr "There are some existing records with similar names."
 
-#: templates/results.html:37
-=======
-msgid "Search Results for"
-msgstr "Search Results for"
-
-msgid "Records Similar to"
-msgstr "Records Similar to"
-
-msgid "There is one existing record with a similar name."
-msgstr "There is one existing record with a similar name."
-
-msgid "There are some existing records with similar names."
-msgstr "There are some existing records with similar names."
-
->>>>>>> 019a7f2e
 msgid "Please check whether it matches the person you were planning to report."
 msgstr ""
 "Please check whether it matches the person you were planning to report."
 
-#: templates/results.html:45
 #, python-format
 msgid "There are %(num_results)s existing records with similar names."
 msgstr "There are %(num_results)s existing records with similar names."
 
-<<<<<<< HEAD
-#: templates/results.html:49
 msgid "Click here to view results."
 msgstr "Click here to view results."
 
-#: templates/results.html:53
 msgid "To view or add information, select a name below."
 msgstr "To view or add information, select a name below."
 
-#: templates/results.html:54
 msgid "Switch to duplicate marking mode"
 msgstr "Switch to duplicate marking mode"
 
-#: templates/results.html:55
 msgid "Switch to normal view mode"
 msgstr "Switch to normal viewing mode"
 
-#: templates/results.html:123 templates/view.html:60
-=======
-msgid "Click here to view results."
-msgstr "Click here to view results."
-
-msgid "To view or add information, select a name below."
-msgstr "To view or add information, select a name below."
-
-msgid "Switch to duplicate marking mode"
-msgstr "Switch to duplicate marking mode"
-
-msgid "Switch to normal view mode"
-msgstr "Switch to normal viewing mode"
-
->>>>>>> 019a7f2e
 #, fuzzy
 msgid "Provided by:"
 msgstr "Posted by"
 
-<<<<<<< HEAD
-#: templates/results.html:136
 msgid "Select up to 3 records to mark as duplicate:"
 msgstr "Select up to 3 records to mark as duplicate:"
 
-#: templates/results.html:144
 msgid "Records selected"
 msgstr "Records selected"
 
-#: templates/results.html:154
-=======
-msgid "Select up to 3 records to mark as duplicate:"
-msgstr "Select up to 3 records to mark as duplicate:"
-
-msgid "Records selected"
-msgstr "Records selected"
-
->>>>>>> 019a7f2e
 msgid ""
 "If none of these records match the person you had in mind, you can click "
 "below to create a new record."
@@ -1866,96 +883,46 @@
 "If none of these records matches the person you had in mind, you can click "
 "below to create a new record."
 
-<<<<<<< HEAD
-#: templates/results.html:158
 msgid "No results found for"
 msgstr "No results found for"
 
-#: templates/results.html:161
 msgid "We have nothing matching your search."
 msgstr "We have nothing matching your search."
 
-#: templates/results.html:165 templates/small-create.html:23
 msgid "Follow this link to create a new record"
 msgstr "Follow this link to create a new record"
 
-#: templates/results.html:180 templates/small-create.html:20
 msgid "Create a new record for"
 msgstr "Create a new record for"
 
-#: templates/results.html:182
 msgid "Create a new record for a missing person"
 msgstr "Create a new record for a missing person"
 
-#: templates/reveal.html:21
 msgid "Show sensitive information"
 msgstr "Show sensitive information"
 
-#: templates/reveal.html:29
 msgid "Proceed"
 msgstr "Proceed"
 
-#: templates/subscribe.html:21 templates/view.html:312
-=======
-msgid "No results found for"
-msgstr "No results found for"
-
-msgid "We have nothing matching your search."
-msgstr "We have nothing matching your search."
-
-msgid "Follow this link to create a new record"
-msgstr "Follow this link to create a new record"
-
-msgid "Create a new record for"
-msgstr "Create a new record for"
-
-msgid "Create a new record for a missing person"
-msgstr "Create a new record for a missing person"
-
-msgid "Show sensitive information"
-msgstr "Show sensitive information"
-
-msgid "Proceed"
-msgstr "Proceed"
-
->>>>>>> 019a7f2e
 msgid "Subscribe to updates about this person"
 msgstr "Subscribe to updates about this person"
 
-#: templates/subscribe_captcha.html:22
 #, python-format
 msgid "Subscribe to updates about %(first_name)s %(last_name)s"
 msgstr "Subscribe to updates about %(first_name)s %(last_name)s"
 
-<<<<<<< HEAD
-#: templates/subscribe_captcha.html:24
 msgid "Please confirm your e-mail address to subscribe to updates"
 msgstr "Please confirm your email address to subscribe to updates"
 
-#: templates/subscribe_captcha.html:26
 msgid "Please enter your e-mail address to subscribe to updates"
 msgstr "Please enter your email address to subscribe to updates"
 
-#: templates/subscribe_captcha.html:30
 msgid "Your e-mail address:"
 msgstr "Your email address:"
 
-#: templates/subscribe_captcha.html:40
-=======
-msgid "Please confirm your e-mail address to subscribe to updates"
-msgstr "Please confirm your email address to subscribe to updates"
-
-msgid "Please enter your e-mail address to subscribe to updates"
-msgstr "Please enter your email address to subscribe to updates"
-
-msgid "Your e-mail address:"
-msgstr "Your email address:"
-
->>>>>>> 019a7f2e
 msgid "Subscribe"
 msgstr "Subscribe"
 
-#: templates/subscription_confirmation_email.txt:4
 #, python-format
 msgid ""
 "\n"
@@ -1973,77 +940,35 @@
 "You can view the full record at %(view_url)s\n"
 "\n"
 "To unsubscribe, follow this link: %(unsubscribe_link)s\n"
-<<<<<<< HEAD
-
-#: templates/view.html:58
+
 msgid "Identifying information"
 msgstr "Identifying information"
 
-#: templates/view.html:115
 msgid "Note: Alternate names may be machine generated and may not be accurate."
 msgstr ""
 
-#: templates/view.html:171
 msgid "Home country"
 msgstr "Home country"
 
-#: templates/view.html:260
 #, fuzzy
 msgid "Expiry date of this record"
 msgstr "Source of this record"
 
-#: templates/view.html:280
 msgid "Possible duplicates"
 msgstr "Possible duplicates"
 
-#: templates/view.html:320
 msgid "Back to results list"
 msgstr "Back to results list"
 
-#: templates/view.html:331
 msgid "Status updates for this person"
 msgstr "Status updates for this person"
 
-#: templates/view.html:333 templates/view.html.py:345
-=======
-
-msgid "Identifying information"
-msgstr "Identifying information"
-
-msgid "Note: Alternate names may be machine generated and may not be accurate."
-msgstr ""
-
-msgid "Home country"
-msgstr "Home country"
-
-#, fuzzy
-msgid "Expiry date of this record"
-msgstr "Source of this record"
-
-msgid "Possible duplicates"
-msgstr "Possible duplicates"
-
-msgid "Back to results list"
-msgstr "Back to results list"
-
-msgid "Status updates for this person"
-msgstr "Status updates for this person"
-
->>>>>>> 019a7f2e
 #, fuzzy
 msgid "Feed of updates about this person"
 msgstr "Status updates for this person"
 
-<<<<<<< HEAD
-#: templates/view.html:343
 msgid "No status updates have been posted"
 msgstr "No status updates have been posted"
 
-#: templates/view.html:359
-=======
-msgid "No status updates have been posted"
-msgstr "No status updates have been posted"
-
->>>>>>> 019a7f2e
 msgid "Delete this record"
 msgstr "Delete this record"