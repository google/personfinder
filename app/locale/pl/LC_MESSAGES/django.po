--- conflicted
+++ resolved
@@ -146,8 +146,6 @@
 #, python-format
 msgid ""
 "\n"
-<<<<<<< HEAD
-=======
 "            %(dup_count)s records selected\n"
 "          "
 msgstr ""
@@ -178,7 +176,6 @@
 #, python-format
 msgid ""
 "\n"
->>>>>>> 11e03f51
 "      Are you sure you want to delete the record for \"%(full_name)s\"?\n"
 "    "
 msgstr ""
@@ -273,8 +270,6 @@
 #, python-format
 msgid ""
 "\n"
-<<<<<<< HEAD
-=======
 "      No results found for: %(query)s\n"
 "    "
 msgstr ""
@@ -285,7 +280,6 @@
 #, python-format
 msgid ""
 "\n"
->>>>>>> 11e03f51
 "      The URL you entered doesn't look like a valid %(website)s profile "
 "URL.\n"
 "      Please go to this person's profile page on %(website)s, then copy "
@@ -300,8 +294,6 @@
 "      ten URL tutaj.\n"
 "      "
 
-<<<<<<< HEAD
-=======
 #, python-format
 msgid ""
 "\n"
@@ -312,7 +304,6 @@
 "      Ważność wpisu została przedłużona do %(expiry_date)s.\n"
 "    "
 
->>>>>>> 11e03f51
 msgid ""
 "\n"
 "      This record is a copy of a record from another source.\n"
@@ -608,8 +599,6 @@
 msgid "Back to start"
 msgstr "Powrót do początku"
 
-<<<<<<< HEAD
-=======
 msgid ""
 "By marking this note as spam, you will make it hidden by default. It will"
 " still be a part of the record, but will require an extra click to view "
@@ -626,7 +615,6 @@
 "Usunięcie oznaczenia tej notatki jako spamu spowoduje, że będzie ona "
 "domyślnie widoczna."
 
->>>>>>> 11e03f51
 msgid "CSV file"
 msgstr "Plik CSV"
 
@@ -991,14 +979,9 @@
 msgid "No person with ID: %(id_str)s."
 msgstr "Brak osoby o identyfikatorze %(id_str)s."
 
-msgid "No results found for"
-msgstr "Nie znaleziono żadnych wyników dla zapytania"
-
 msgid "No such Authorization entity."
 msgstr "Brak takiego podmiotu autoryzacji."
 
-<<<<<<< HEAD
-=======
 msgid ""
 "Not authorized to post notes with the status \"I have received "
 "information that this person is dead\"."
@@ -1006,7 +989,6 @@
 "Nie możesz dodawać notatek do wpisów ze stanem „Mam informacje, że ta "
 "osoba nie żyje”."
 
->>>>>>> 11e03f51
 msgid "Not authorized to post notes with the status \"believed_dead\"."
 msgstr ""
 "Nie możesz dodawać notatek do wpisów ze stanem „believed_dead” (uznany za"
@@ -1057,12 +1039,9 @@
 msgid "Original site name"
 msgstr "Witryna zawierająca pierwotny wpis"
 
-<<<<<<< HEAD
-=======
 msgid "Other website"
 msgstr "Inna witryna"
 
->>>>>>> 11e03f51
 #, fuzzy
 msgid ""
 "PLEASE NOTE: On active Person Finder sites, all data entered is available"
@@ -1163,15 +1142,9 @@
 msgid "Reason for disabling notes:"
 msgstr "Przyczyna wyłączenia dodawania notatek:"
 
-<<<<<<< HEAD
-msgid "Records Similar to"
-msgstr "Wpisy podobne do"
-
 msgid "Records selected"
 msgstr "Wybrane wpisy"
 
-=======
->>>>>>> 11e03f51
 #, python-format
 msgid "Records with names and addresses matching \"%(query)s\""
 msgstr ""
@@ -1194,9 +1167,6 @@
 msgid "Save this record"
 msgstr "Zapisz informacje"
 
-msgid "Search Results for"
-msgstr "Wyniki wyszukiwania dla zapytania"
-
 msgid "Search for this person"
 msgstr "Szukaj tej osoby"
 
@@ -1222,12 +1192,9 @@
 msgid "Show sensitive information"
 msgstr "Pokaż informacje poufne"
 
-<<<<<<< HEAD
-=======
 msgid "Show who marked these duplicates"
 msgstr "Pokaż, kto zaznaczył te wpisy jako duplikaty"
 
->>>>>>> 11e03f51
 msgid "Sign in"
 msgstr "Zaloguj się"
 
@@ -1315,10 +1282,6 @@
 msgid "The record has been deleted."
 msgstr "Wpis został usunięty."
 
-#, python-format
-msgid "The record has been extended to %(expiry_date)s."
-msgstr "Ważność wpisu została przedłużona do %(expiry_date)s."
-
 msgid ""
 "The status you selected indicates that you are this person.  If this is "
 "true, please also select 'Yes' to indicate that you have contacted this "
@@ -1645,9 +1608,6 @@
 msgid "[Person Finder] You are subscribed to status updates for %(full_name)s"
 msgstr "[Lokalizator osób] Subskrybujesz aktualizacje stanu osoby %(full_name)s"
 
-msgid "at"
-msgstr "w"
-
 msgid "female"
 msgstr "Kobieta"
 
