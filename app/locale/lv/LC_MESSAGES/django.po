# Copyright 2010 Google Inc.
#
# Licensed under the Apache License, Version 2.0 (the "License"); you may
# not use this file except in compliance with the License.  You may obtain
# a copy of the License at: http://www.apache.org/licenses/LICENSE-2.0
# Unless required by applicable law or agreed to in writing, software
# distributed under the License is distributed on an "AS IS" BASIS,
# WITHOUT WARRANTIES OR CONDITIONS OF ANY KIND, either express or implied.
# See the License for the specific language governing permissions and
# limitations under the License.
msgid ""
msgstr ""
"Project-Id-Version: PACKAGE VERSION\n"
"Report-Msgid-Bugs-To: \n"
"POT-Creation-Date: 2000-01-01 00:00+0000\n"
"PO-Revision-Date: YEAR-MO-DA HO:MI+ZONE\n"
"Last-Translator: FULL NAME <EMAIL@ADDRESS>\n"
"Language-Team: LANGUAGE <LL@li.org>\n"
"MIME-Version: 1.0\n"
"Content-Type: text/plain; charset=utf-8\n"
"Content-Transfer-Encoding: 8bit\n"
"Generated-By: Babel None\n"

msgid ""
"\n"
"\n"
"  To ensure that notes are only disabled or enabled with the record "
"author's\n"
"  permission, a confirmation message will be sent to the record author.\n"
"  If you are the author, check your e-mail after clicking the button "
"below.\n"
"\n"
"  "
msgstr ""
"\n"
"\n"
"  Lai piezīmes varētu atspējot vai iespējot tikai ar ieraksta autora "
"atļauju, ieraksta autoram tiks nosūtīts apstiprinājuma ziņojums. Ja esat "
"autors, pēc tālāk esošās pogas nospiešanas pārbaudiet e-pastu.\n"
"\n"
"  "

#, python-format
msgid ""
"\n"
"\n"
"Dear %(author_name)s,\n"
"\n"
"A user has requested enabling notes on the record for\n"
"\"%(given_name)s %(family_name)s\".\n"
"\n"
"Your e-mail address is recorded as the author of this record.  To enable "
"notes\n"
"on this record, follow this link within 3 days:\n"
"\n"
"   %(confirm_url)s\n"
"\n"
msgstr ""
"\n"
"\n"
"Cien. %(author_name)s! Lietotājs ir pieprasījis piezīmju iespējošanu šīs "
"personas ierakstam: %(given_name)s %(family_name)s. Jūsu e-pasta adrese ir "
"reģistrēta kā šī ieraksta autora adrese. Lai iespējotu šī ieraksta "
"piezīmes, 3 dienu laikā izmantojiet šo saiti:\n"
"\n"
"   %(confirm_url)s\n"
"\n"
"\n"

#, python-format
msgid ""
"\n"
"\n"
"Dear %(author_name)s,\n"
"\n"
"A user has requested that you disable notes on the record for\n"
"\"%(given_name)s %(family_name)s\".\n"
"\n"
"Your e-mail address is recorded as the author of this record.  To disable"
" notes\n"
"on this record, follow this link within 3 days:\n"
"\n"
"   %(confirm_url)s\n"
"\n"
msgstr ""
"\n"
"\n"
"Cien. %(author_name)s! Lietotājs ir pieprasījis piezīmju atspējošanu šīs "
"personas ierakstam: %(given_name)s %(family_name)s. Jūsu e-pasta adrese ir "
"reģistrēta kā šī ieraksta autora adrese. Lai atspējotu šī ieraksta "
"piezīmes, 3 dienu laikā izmantojiet šo saiti:\n"
"\n"
"   %(confirm_url)s\n"
"\n"

#, python-format
msgid ""
"\n"
"\n"
"Dear %(author_name)s,\n"
"You just entered a note on the record for \"%(given_name)s "
"%(family_name)s\".  \n"
"To publish your note, follow this link within 3 days:\n"
"\n"
"   %(confirm_url)s\n"
"\n"
msgstr ""
"\n"
"\n"
"Cien. %(author_name)s! Jūs tikko ievadījāt piezīmi šīs personas "
"ierakstam: %(given_name)s %(family_name)s. Lai publicētu savu piezīmi, "
"3 dienu laikā izmantojiet šo saiti:\n"
"\n"
"   %(confirm_url)s\n"
"\n"

#, python-format
msgid ""
"\n"
"                <a href=\"%(extend_url)s\">\n"
"                  <input type=\"button\"\n"
"                         value=\"Extend expiration date by "
"%(extension_days)s days\" \n"
"                         id=\"extend_btn\">\n"
"                </a>\n"
"                "
msgstr ""

#, python-format
msgid ""
"\n"
"                Warning: this record will expire in less than a day.\n"
"                "
msgid_plural ""
"\n"
"                Warning: this record will expire in less than %(days)s "
"days.\n"
"                "
msgstr[0] ""
msgstr[1] ""

#, python-format
msgid ""
"\n"
"      Are you sure you want to delete the record for \"%(given_name)s "
"%(family_name)s\"?\n"
"    "
msgstr ""
"\n"
"      Vai esat pārliecināts, ka vēlaties dzēst ierakstu par personu "
"%(given_name)s %(family_name)s?\n"
"    "

#, python-format
msgid ""
"\n"
"      Are you sure you want to disable notes on \"%(given_name)s "
"%(family_name)s\"?\n"
"    "
msgstr ""
"\n"
"      Vai tiešām vēlaties atspējot piezīmes par “%(given_name)s "
"%(family_name)s”?\n"
"    "

#, python-format
msgid ""
"\n"
"      Are you sure you want to disable notes on the record of "
"\"%(given_name)s %(family_name)s\"?\n"
"    "
msgstr ""
"\n"
"      Vai tiešām vēlaties atspējot piezīmes par šīs personas ierakstu: "
"%(given_name)s %(family_name)s?\n"
"    "

#, python-format
msgid ""
"\n"
"      Are you sure you want to enable notes on \"%(given_name)s "
"%(family_name)s\"?\n"
"    "
msgstr ""
"\n"
"      Vai tiešām vēlaties iespējot piezīmes par “%(given_name)s "
"%(family_name)s”?\n"
"    "

#, python-format
msgid ""
"\n"
"      Are you sure you want to extend the expiration for record "
"\"%(given_name)s %(family_name)s\"?\n"
"    "
msgstr ""
"\n"
"      Vai tiešām vēlaties pagarināt termiņa beigu datumu ierakstam "
"“%(given_name)s %(family_name)s”?\n"
"    "

msgid ""
"\n"
"      Confirm your note\n"
"    "
msgstr ""
"\n"
"      Apstipriniet savu piezīmi\n"
"    "

msgid ""
"\n"
"      If you proceed with deletion,\n"
"      this record will no longer be searchable or viewable on this site.\n"
"    "
msgstr ""
"\n"
"      Ja turpināsiet dzēšanu,\n"
"      šis ieraksts vairs nebūs atrodams vai skatāms šajā vietnē.\n"
"    "

#, python-format
msgid ""
"\n"
"      This record is a copy of a record from another source.\n"
"      You can delete the record here,\n"
"      but please be aware that\n"
"      we might later receive another copy of it from the original source."
"\n"
"\n"
"      <p>\n"
"      If you would like it permanently deleted,\n"
"      please contact the original source.\n"
"      You can view the original record at\n"
"      <a href=\"%(source_url)s\">%(source_name)s</a>.\n"
"    "
msgstr ""
"\n"
"      Šī ir ieraksta kopija no cita avota.\n"
"       Ierakstu iespējams dzēst šeit,\n"
"      bet, lūdzu, ņemiet vērā, ka\n"
"       vēlāk mēs varam saņemt citu ieraksta kopiju no sākotnējā avota.\n"
"\n"
"      <p>\n"
"      Ja vēlaties ierakstu neatgriezeniski dzēst,\n"
"       lūdzu, sazinieties ar sākotnējo avotu.\n"
"       Sākotnējo ierakstu iespējams skatīt vietnē\n"
"     <a href=\"%(source_url)s\">%(source_name)s</a>.\n"
"    "

msgid ""
"\n"
"    To ensure that notes are only disabled or enabled with the record "
"author's\n"
"    permission, a confirmation message will be sent to the record author."
"\n"
"    If you are the author, check your e-mail after clicking the button "
"below.\n"
"  "
msgstr ""
"\n"
"    Lai piezīmes varētu atspējot vai iespējot tikai ar ieraksta autora "
"atļauju, ieraksta autoram tiks nosūtīts apstiprinājuma ziņojums. Ja esat "
"autors, pēc tālāk esošās pogas nospiešanas pārbaudiet e-pastu.\n"
"  "

msgid ""
"\n"
"  The record will still be visible on this site, but no one will be able "
"to post\n"
"  further notes on it.\n"
"  "
msgstr ""
"\n"
"  Ieraksts šajā vietnē joprojām būs redzams, taču neviens turpmāk nevarēs"
" publicēt piezīmes par to.\n"
"  "

msgid ""
"\n"
"  To post your note, please enter your e-mail address below and follow "
"the\n"
"  confirmation link that you will receive.\n"
"  "
msgstr ""
"\n"
"  Lai publicētu savu piezīmi, lūdzu, tālāk ievadiet savu e-pasta adresi "
"un izmantojiet apstiprinājuma saiti, ko saņemsiet.\n"
"  "

#, python-format
msgid ""
"\n"
"A user has deleted the record for \"%(given_name)s %(family_name)s\"\n"
"at %(site_url)s.\n"
"\n"
"We are notifying you of the deletion because your e-mail address is\n"
"recorded as the author of a note on this record.\n"
msgstr ""
"\n"
<<<<<<< HEAD
"Lietotājs ir izdzēsis ierakstu par personu %(given_name)s %(family_name)s\n"
=======
"Lietotājs ir izdzēsis ierakstu par personu %(given_name)s %(family_name)s"
"\n"
>>>>>>> 4e8367eb
" vietnē %(site_url)s.\n"
"\n"
"Mēs ziņojam jums par dzēšanu, jo jūsu e-pasta adrese ir\n"
"norādīta kā šī ieraksta piezīmes autora adrese.\n"

#, python-format
msgid ""
"\n"
"A user has deleted the record for \"%(given_name)s %(family_name)s\"\n"
"at %(site_url)s.\n"
"\n"
"We are notifying you of the deletion because your e-mail address is\n"
"recorded as the author of this record.\n"
msgstr ""
"\n"
"Lietotājs ir dzēsis ierakstu “%(given_name)s %(family_name)s” vietnē "
"%(site_url)s. Jūs tiekat informēts par dzēšanas gadījumu, jo jūsu e-pasta"
" adrese ir reģistrēta kā šī ieraksta autora adrese.\n"

#, python-format
msgid ""
"\n"
"After %(days_until_deletion)s days, the record will be permanently "
"deleted.\n"
msgstr ""
"\n"
"Pēc %(days_until_deletion)s dienām ieraksts tiks neatgriezeniski dzēsts.\n"

#, python-format
msgid ""
"\n"
"NOTE: If you believe this record was deleted in error, you can\n"
"restore it by following this link within the next %(days_until_deletion)s"
" days:\n"
"\n"
"    %(restore_url)s\n"
msgstr ""
"\n"
"PIEZĪME. Ja uzskatāt, ka šis ieraksts ir dzēsts kļūdaini, varat to "
"atjaunot, izmantojot šo saiti nākamo %(days_until_deletion)s dienu laikā:"
"\n"
"\n"
"    %(restore_url)s\n"

#, python-format
msgid ""
"\n"
"Notes are now disabled on the record for \"%(given_name)s "
"%(family_name)s\".  To view the record,\n"
"follow this link:\n"
"\n"
"    %(record_url)s\n"
"\n"
"We are notifying you because your e-mail address is associated with this\n"
"person record or a note on the record.\n"
msgstr ""
"\n"
"Tagad ir iespējotas piezīmes šīs personas ierakstam: %(given_name)s "
"%(family_name)s. Lai apskatītu ierakstu, izmantojiet šo saiti:\n"
"\n"
"    %(record_url)s\n"
"\n"
"Jūs tiekat informēts, jo jūsu e-pasta adrese ir saistīta ar šīs personas "
"ierakstu vai piezīmi par ierakstu.\n"

#, python-format
msgid ""
"\n"
<<<<<<< HEAD
"Notes are now enabled on the record for \"%(given_name)s %(family_name)s\"."
"  To view the record,\n"
=======
"Notes are now enabled on the record for \"%(given_name)s "
"%(family_name)s\".  To view the record,\n"
>>>>>>> 4e8367eb
"follow this link:\n"
"\n"
"    %(record_url)s\n"
"\n"
"We are notifying you because your e-mail address is associated with this\n"
"person record or a note on the record.\n"
msgstr ""
"\n"
"Tagad ir atspējotas piezīmes šīs personas ierakstam: %(given_name)s "
"%(family_name)s. Lai apskatītu ierakstu, izmantojiet šo saiti:\n"
"\n"
"    %(record_url)s\n"
"\n"
"Jūs tiekat informēts, jo jūsu e-pasta adrese ir saistīta ar šīs personas "
"ierakstu vai piezīmi par ierakstu.\n"

#, python-format
msgid ""
"\n"
"The author of the record for \"%(given_name)s %(family_name)s\"\n"
"(which was previously deleted) has restored the record.  To view the\n"
"record, follow this link:\n"
"\n"
"    %(record_url)s\n"
"\n"
"We are notifying you because your e-mail address is associated with this\n"
"person record or a note on the record.\n"
msgstr ""
"\n"
"Autors atjaunoja ierakstu (kuru iepriekš izdzēsa) par personu "
"%(given_name)s %(family_name)s\n"
". Lai skatītu\n"
"ierakstu, dodieties uz saiti:\n"
"\n"
"   %(record_url)s\n"
"\n"
"Mēs ziņojam jums par dzēšanu, jo jūsu e-pasta adrese ir saistīta ar šīs\n"
"personas ierakstu vai ieraksta piezīmi.\n"

#, python-format
msgid ""
"\n"
<<<<<<< HEAD
"There is a new note on the record for \"%(given_name)s %(family_name)s\".\n"
=======
"There is a new note on the record for \"%(given_name)s %(family_name)s\"."
"\n"
>>>>>>> 4e8367eb
msgstr ""
"\n"
"Ir saņemta jauna piezīme par šīs personas ierakstu: %(given_name)s "
"%(family_name)s.\n"

#, python-format
msgid ""
"\n"
"You have subscribed to notes on \"%(given_name)s %(family_name)s\".\n"
"\n"
"You can view this record at\n"
"\n"
"     %(view_url)s\n"
"\n"
"To unsubscribe, follow this link: %(unsubscribe_link)s\n"
msgstr ""
"\n"
"Jūs esat abonējis piezīmes par “%(given_name)s %(family_name)s”. Šo "
"ierakstu var aplūkot šajā vietnē:\n"
"\n"
"     %(view_url)s\n"
"\n"
"Lai anulētu abonementu, izmantojiet šo saiti: %(unsubscribe_link)s\n"

msgid "(click to reveal)"
msgstr "(noklikšķiniet, lai atklātu)"

msgid "(unknown)"
msgstr "(nezināms)"

#, python-format
msgid "<a href=\"%(logout_url)s\">Sign out</a>"
msgstr "<a href=\"%(logout_url)s\">Izrakstīties</a>"

msgid "A message for this person or others seeking this person"
msgstr "Ziņojums šai personai vai citiem, kas meklē šo personu"

msgid "About 1 month (30 days) from now"
msgstr "Apmēram 1 mēneša (30 dienu) laikā no šī brīža"

msgid "About 1 year (360 days) from now"
msgstr "Apmēram 1 gada (360 dienu) laikā no šī brīža"

msgid "About 2 months (60 days) from now"
msgstr "Apmēram 2 mēnešu (60 dienu) laikā no šī brīža"

msgid "About 3 months (90 days) from now"
msgstr "Apmēram 3 mēnešu (90 dienu) laikā no šī brīža"

msgid "About 6 months (180 days) from now"
msgstr "Apmēram 6 mēnešu (180 dienu) laikā no šī brīža"

msgid "About you (required)"
msgstr "Par jums (nepieciešams)"

msgid "Administration"
msgstr "Administrācija"

msgid "Age"
msgstr "Vecums"

msgid "Alternate family names"
msgstr "Izvēles uzvārdi"

msgid "Alternate given names"
msgstr "Izvēles vārdi"

msgid "Alternate names"
msgstr "Izvēles vārdi, uzvārdi"

msgid "Are you sure this note isn't spam?"
msgstr "Vai esat pārliecināts, ka šī piezīme nav mēstule?"

msgid "Are you sure you want to mark this note as spam?"
msgstr "Vai esat pārliecināts, ka vēlaties atzīmēt šo piezīmi kā mēstuli?"

msgid "Are you sure you want to restore this record from deletion?"
msgstr "Vai esat pārliecināts, ka vēlaties atjaunot šo dzēsto ierakstu?"

msgid "Atom feed of updates about this person"
msgstr "Šīs personas atjauninājumu Atom plūsma"

msgid "Author's e-mail address"
msgstr "Autora e-pasta adrese"

msgid "Author's name"
msgstr "Autora vārds"

msgid "Author's phone number"
msgstr "Autora tālruņa numurs"

msgid "Back to results list"
msgstr "Atpakaļ uz rezultātu sarakstu"

msgid "Back to start"
msgstr "Atpakaļ uz sākumu"

#, python-format
msgid "Can not find note with id %(id)s"
msgstr "Nevar atrast piezīmi ar šādu ID: %(id)s"

msgid "Cancel"
msgstr "Atcelt"

msgid "City"
msgstr "Pilsēta"

msgid "Click here to view results."
msgstr "Noklikšķiniet šeit, lai skatītu rezultātus."

msgid "Close window"
msgstr "Aizvērt logu"

msgid "Compare these records"
msgstr "Salīdziniet šos ierakstus"

msgid "Copy and paste the following HTML code to put this tool on your site"
msgstr "Nokopējiet un ielīmējiet šo HTML kodu, lai ievietotu šo rīku savā vietnē"

msgid "Create a new record for"
msgstr "Izveidot jaunu ierakstu"

msgid "Create a new record for a missing person"
msgstr "Izveidot jaunu ierakstu par pazudušo personu"

msgid "Crisis events"
msgstr ""

#, python-format
msgid "Currently tracking about %(num_people)s records."
msgstr "Šobrīd ir fiksēti apmēram %(num_people)s ieraksti."

msgid "Date cannot be in the future.  Please go back and try again."
msgstr "Datums nevar būt nākotnē. Lūdzu, atgriezieties un mēģiniet vēlreiz."

msgid "Date of birth"
msgstr "Dzimšanas datums"

msgid "Delete this record"
msgstr "Dzēst šo ierakstu"

msgid "Describe how to identify this person."
msgstr "Aprakstiet, kā šo personu var atpazīt."

msgid "Describe the physical characteristics of this person."
msgstr "Raksturojiet šīs personas ārējo izskatu."

msgid "Description"
msgstr "Apraksts"

msgid "Developers"
msgstr "Izstrādātāji"

msgid "Disable notes on this record"
msgstr "Atspējot piezīmes par šo ierakstu"

msgid "Download the sound as MP3"
msgstr "Lejupielādēt skaņas failu MP3 formātā"

msgid "E-mail"
msgstr "E-pasts"

msgid "E-mail address"
msgstr "E-pasta adrese"

msgid "Embed this tool on your site"
msgstr "Ieguliet šo rīku savā vietnē"

msgid "Embedding the Application"
msgstr "Lietojumprogrammas iegulšana"

msgid "Enable notes on this record"
msgstr "Iespējot piezīmes par šo ierakstu"

msgid "Enter as YYYY-MM-DD"
msgstr "Ievadiet GGGG-MM-DD formātā"

msgid "Enter the person's given and family names."
msgstr "Ievadiet personas vārdu un uzvārdu."

msgid "Enter the person's name or parts of the name."
msgstr "Ievadiet personas vārdu vai vārda daļas."

msgid "Enter the person's name, parts of the name, or mobile phone number."
msgstr ""
"Ievadiet personas vārdu, uzvārdu, vārda un uzvārda daļas vai mobilā "
"tālruņa numuru."

msgid "Enter the person's name."
msgstr "Ievadiet personas vārdu."

msgid "Expiry"
msgstr "Derīguma termiņš"

msgid "Expiry date of this record"
msgstr "Ieraksta derīguma termiņš"

msgid "Family name"
msgstr "Uzvārds"

msgid "Feed of updates about this person"
msgstr "Šīs personas atjauninājumu plūsma"

msgid "Follow this link to create a new record"
msgstr "Noklikšķiniet uz šīs saites, lai izveidotu jaunu ierakstu"

msgid ""
"For phones other than mobile phones, please use 171 service provided by "
"NTT."
msgstr ""
"Cita veida tālruņiem (ne mobilajiem tālruņiem), lūdzu, izmantojiet "
"pakalpojumu 171, ko nodrošina NTT."

msgid "Get a new challenge"
msgstr "Saņemt jaunu izaicinājumu"

msgid "Get a visual challenge"
msgstr "Saņemt vizuālu izaicinājumu"

msgid "Get an audio challenge"
msgstr "Saņemt audio izaicinājumu"

msgid "Given name"
msgstr "Vārds"

msgid "Google Person Finder"
msgstr "Google personu meklētājs"

msgid "Have you personally talked with this person AFTER the disaster? (required)"
msgstr ""
"Vai jūs personīgi esat runājis ar šo personu PĒC nelaimes gadījuma? "
"(nepieciešams)"

msgid "Help"
msgstr "Palīdzība"

msgid "Hide Map"
msgstr "Paslēpt karti"

msgid "Hide note"
msgstr "Paslēpt piezīmi"

msgid "Home Address"
msgstr "Mājas adrese"

msgid "Home address"
msgstr "Mājas adrese"

msgid "Home country"
msgstr "Izcelsmes valsts"

msgid "How can this person be reached now?"
msgstr "Kā ar šo personu tagad var sazināties?"

msgid "How others who are interested in this person can contact you"
msgstr "Kā ar jums var sazināties citi, kas interesējas par šo personu"

msgid "I am seeking information"
msgstr "Es meklēju informāciju"

msgid "I am this person"
msgstr "Es esmu šī persona"

msgid "I do not want any more updates on this record."
msgstr "Es vairs nevēlos saņemt šī ieraksta atjauninājumus."

msgid "I do not want my information online anymore."
msgstr "Es vairs nevēlos, lai mana informācija būtu pieejama tiešsaistē."

msgid "I have information about someone"
msgstr "Man ir informācija par kādu."

msgid "I have reason to think this person is missing"
msgstr "Man ir pamats domāt, ka šī persona ir pazudusi"

msgid "I have received information that this person is alive"
msgstr "Esmu saņēmis informāciju, ka šī persona ir dzīva"

msgid "I have received information that this person is dead"
msgstr "Esmu saņēmis informāciju, ka šī persona ir mirusi"

msgid "I have received spam due to this note."
msgstr "Šīs piezīmes dēļ es saņēmu mēstuli."

msgid "I have received spam."
msgstr "Es saņēmu mēstuli."

msgid "I prefer not to specify."
msgstr "Es nevēlos norādīt."

msgid "I'm looking for someone"
msgstr "Es meklēju kādu"

msgid "Identify who you are looking for"
msgstr "Identificējiet personu, kuru jūs meklējat"

msgid "Identify who you have information about"
msgstr "Identificējiet personu, par kuru jums ir informācija"

msgid "Identifying information"
msgstr "Identifikācijas informācija"

msgid ""
"If none of these records match the person you had in mind, you can click "
"below to create a new record."
msgstr ""
"Ja neviens no šiem ierakstiem neatbilst jūsu iedomātajai personai, varat "
"noklikšķināt tālāk, lai izveidotu jaunu ierakstu."

msgid ""
"If you are the author of this note, please check your e-mail for a link "
"to confirm that you want to disable notes on this record.  Otherwise, "
"please wait for the record author to confirm your request."
msgstr ""
"Ja esat šīs piezīmes autors, lūdzu, izmantojiet e-pasta ziņojumā saņemto "
"saiti, lai apstiprinātu, ka vēlaties atspējot piezīmes par šo ierakstu. "
"Ja neesat autors, lūdzu, uzgaidiet, līdz ieraksta autors apstiprina jūsu "
"pieprasījumu."

msgid ""
"If you are the author of this note, please check your e-mail for a link "
"to confirm that you want to enable notes on this record.  Otherwise, "
"please wait for the record author to confirm your request."
msgstr ""
"Ja esat šīs piezīmes autors, lūdzu, izmantojiet e-pasta ziņojumā saņemto "
"saiti, lai apstiprinātu, ka vēlaties iespējot piezīmes par šo ierakstu. "
"Ja neesat autors, lūdzu, uzgaidiet, līdz ieraksta autors apstiprina jūsu "
"pieprasījumu."

msgid "If you have a photo of this person, upload it or enter its URL address."
msgstr ""
"Ja jums ir šīs personas fotoattēls, augšupielādējiet to vai ievadiet tā "
"URL adresi."

msgid "Incorrect.  Try again."
msgstr "Nepareizi. Mēģiniet vēlreiz."

msgid "Invalid e-mail address. Please try again."
msgstr "Nederīga e-pasta adrese. Lūdzu, mēģiniet vēlreiz."

msgid "Language selection"
msgstr ""

msgid "Last known location"
msgstr "Pēdējā zināmā atrašanās vieta"

msgid "Link"
msgstr "Saite"

msgid "Mark records as duplicate"
msgstr "Atzīmēt ierakstus kā dublikātus"

msgid "Message (required)"
msgstr "Ziņojums (nepieciešams)"

msgid "Message is required. Please go back and try again."
msgstr "Nepieciešams ziņojums. Lūdzu, atgriezieties un mēģiniet vēlreiz."

msgid "Missing person's current contact information"
msgstr "Pazudušās personas pašreizējā kontaktinformācija"

msgid "Missing person's current e-mail address"
msgstr "Pazudušās personas pašreizējā e-pasta adrese"

msgid "Missing person's current phone number"
msgstr "Pazudušās personas pašreizējais tālruņa numurs"

#, python-format
msgid ""
"More information for developers can now be found "
"%(developers_link_html)shere%(link_end_html)s."
msgstr ""
"Vairāk informācijas izstrādātājiem tagad var atrast "
"%(developers_link_html)sšeit%(link_end_html)s."

msgid ""
"More than 100 results; only showing the first 100.  Try entering more of "
"the name"
msgstr ""
"Vairāk nekā 100 rezultātu, parādīti tikai pirmie 100. Ierakstiet garāku "
"vārdu."

msgid "Name"
msgstr "Vārds"

msgid "Name (required)"
msgstr "Vārds (nepieciešams)"

msgid "Name is required.  Please go back and try again."
msgstr "Nepieciešams vārds. Lūdzu, atgriezieties un mēģiniet vēlreiz."

msgid "Neighborhood"
msgstr "Apkaime"

msgid "No"
msgstr "Nē"

#, python-format
msgid "No author email for record %(id)s."
msgstr "Tālāk norādītajam ierakstam nav autora e-pasta adreses: %(id)s."

msgid "No messages are found registered to the carrier's message board service."
msgstr ""
"Nav atrasta neviena īsziņa, kas būtu reģistrēta mobilo sakaru operatora "
"īsziņu pakalpojumā."

#, python-format
msgid "No note with ID: %(id)s."
msgstr "Nav piezīmes ar šādu ID: %(id)s."

msgid "No notes have been posted"
msgstr "Nav publicēta neviena piezīme"

#, python-format
msgid "No person with ID: %(id)s."
msgstr "Nav personas ar šādu ID: %(id)s."

msgid "No results found for"
msgstr "Nav atrasti rezultāti, kas atbilstu"

msgid "Not authorized to post notes with the status \"believed_dead\"."
msgstr "Jums nav atļaujas publicēt piezīmes ar statusu “believed_dead”."

msgid "Not spam"
msgstr "Nav mēstule"

msgid "Note author"
msgstr "Piezīmes autors"

msgid "Note text"
msgstr "Piezīmes teksts"

msgid "Note: Alternate names may be machine generated and may not be accurate."
msgstr ""
"Piezīme: izvēles vārdi un uzvārdi var tikt automātiski ģenerēti, un tie "
"var nebūt pareizi."

msgid "Notes for this person"
msgstr "Piezīmes par šo personu"

msgid "Number or range (e.g. 20-30)"
msgstr "Skaitlis vai diapazons (piemēram, 20–30)"

#, python-format
msgid ""
"Or add to your site as a %(gadget_link_html)sGoogle "
"Gadget%(link_end_html)s."
msgstr ""
"Vai pievienot savai vietnei kā %(gadget_link_html)sGoogle "
"sīkrīku%(link_end_html)s."

msgid "Original URL"
msgstr "Sākotnējais URL"

msgid "Original author's name"
msgstr "Sākotnējā autora vārds"

msgid "Original posting date"
msgstr "Sākotnējās ziņas datums"

msgid ""
"Original posting date is not in YYYY-MM-DD format, or is a nonexistent "
"date.  Please go back and try again."
msgstr ""
"Sākotnējās ziņas datums nav GGGG-MM-DD formātā vai arī ir neeksistējošs "
"datums. Lūdzu, atgriezieties un mēģiniet vēlreiz."

msgid "Original site name"
msgstr "Sākotnējās vietnes nosaukums"

msgid ""
"PLEASE NOTE: All data entered will be available to the public and "
"viewable and usable by anyone.  Google does not review or verify the "
"accuracy of this data."
msgstr ""
"LŪDZU, ŅEMIET VĒRĀ: visi ievadītie dati būs publiski pieejami un jebkurš "
"tos varēs skatīt un izmantot. Google nepārskata šos datus un nepārbauda "
"to pareizību."

msgid "Person Finder"
msgstr "Personu meklētājs"

msgid "Phone"
msgstr "Tālrunis"

msgid "Phone number"
msgstr "Tālruņa numurs"

msgid "Photo"
msgstr "Fotoattēls"

msgid ""
"Photo uploaded is in an unrecognized format.  Please go back and try "
"again."
msgstr ""
"Augšupielādētajam attēlam ir neatpazīts formāts. Lūdzu, atgriezieties un "
"mēģiniet vēlreiz."

msgid "Physical characteristics"
msgstr "Fiziskās īpašības"

msgid "Play the sound again"
msgstr "Atskaņot vēlreiz skaņu"

msgid ""
"Please check that you have been in contact with the person after the "
"earthquake, or change the \"Status of this person\" field."
msgstr ""
"Lūdzu, atzīmējiet, ka esat sazinājies ar šo personu pēc zemestrīces, vai "
"arī mainiet lauku „Šīs personas statuss”."

msgid "Please check whether it matches the person you were planning to report."
msgstr "Lūdzu, pārbaudiet, vai tas atbilst personai, par kuru vēlaties ziņot."

msgid "Please confirm your e-mail address to subscribe to updates"
msgstr "Lai abonētu atjauninājumus, lūdzu, apstipriniet savu e-pasta adresi"

msgid "Please enter your e-mail address to subscribe to updates"
msgstr "Lai abonētu atjauninājumus, lūdzu, ievadiet savu e-pasta adresi"

msgid "Please explain why you think these are the same person"
msgstr "Lūdzu, paskaidrojiet, kāpēc uzskatāt, ka tā ir viena un tā pati persona"

msgid "Please fill in all the required fields."
msgstr "Lūdzu, aizpildiet visus nepieciešamos laukus."

msgid "Please fill in your email address."
msgstr "Lūdzu, ievadiet savu e-pasta adresi."

msgid "Please provide an valid email address."
msgstr "Lūdzu, norādiet derīgu e-pasta adresi."

msgid "Possible duplicates"
msgstr "Iespējamie dublikāti"

msgid "Postal or zip code"
msgstr "Pasta indekss"

msgid "Posted by"
msgstr "Pievienoja"

msgid "Proceed"
msgstr "Turpināt"

msgid "Provide information about this person"
msgstr "Sniegt informāciju par šo personu"

msgid "Provided by:"
msgstr "Nodrošina:"

msgid "Province or state"
msgstr "Reģions vai štats"

msgid "Reason for deletion:"
msgstr "Dzēšanas iemesls:"

msgid "Reason for disabling notes:"
msgstr "Piezīmju atspējošanas iemesls:"

msgid "Records Similar to"
msgstr "Ieraksti, kas līdzīgi"

msgid "Records selected"
msgstr "Atlasītie ieraksti"

#, python-format
msgid "Records with names and addresses matching \"%(query)s\""
msgstr "Ieraksti, kuros vārdi, uzvārdi un adreses atbilst vaicājumam “%(query)s”"

msgid "Report spam"
msgstr "Ziņot par mēstuli"

#, python-format
msgid "Return to the record for %(given_name)s %(family_name)s."
msgstr "Atgriezties pie ieraksta par personu %(given_name)s %(family_name)s."

msgid "Reveal note"
msgstr "Atklāt piezīmi"

msgid "Save this record"
msgstr "Saglabāt šo ierakstu"

msgid "Search Results for"
msgstr "Meklēšanas rezultāti vaicājumam"

msgid "Search for this person"
msgstr "Meklēt šo personu"

msgid "Select up to 3 records to mark as duplicate:"
msgstr "Atlasiet ne vairāk kā 3 ierakstus, lai atzīmētu kā dublikātus:"

msgid "Send email"
msgstr "Sūtīt e-pasta ziņojumu"

msgid "Sex"
msgstr "Dzimums"

msgid "Show Map"
msgstr "Parādīt karti"

msgid "Show sensitive information"
msgstr "Parādīt sensitīvu informāciju"

msgid "Someone has received information that this person is alive"
msgstr "Kāds ir saņēmis informāciju, ka šī persona ir dzīva"

msgid "Someone has received information that this person is dead"
msgstr "Kāds ir saņēmis informāciju, ka šī persona ir mirusi"

msgid "Someone has reported that this person is missing"
msgstr "Kāds ir ziņojis, ka šī persona ir pazudusi"

msgid "Someone is seeking information about this person"
msgstr "Kāds meklē informāciju par šo personu"

msgid "Source of this record"
msgstr "Šī ieraksta avots"

msgid "Source of this record (required)"
msgstr "Šī ieraksta avots (nepieciešams)"

msgid "Status"
msgstr "Statuss"

msgid "Status of this person"
msgstr "Šīs personas statuss"

msgid "Street name"
msgstr "Iela"

msgid "Street name only, no number"
msgstr "Tikai ielas nosaukums bez mājas numura"

msgid "Subscribe"
msgstr "Abonēt"

#, python-format
msgid "Subscribe to updates about %(given_name)s %(family_name)s"
msgstr "Abonēt atjauninājumus par personu %(given_name)s %(family_name)s"

msgid "Subscribe to updates about this person"
msgstr "Abonēt atjauninājumus par šo personu"

msgid "Switch to duplicate marking mode"
msgstr "Pārslēgt dublikātu atzīmēšanas režīmu"

msgid "Switch to normal view mode"
msgstr "Pārslēgt normāla skatījuma režīmu"

msgid "Tell us the status of this person"
msgstr "Norādiet šīs personas statusu"

msgid "Terms of Service"
msgstr "Pakalpojuma sniegšanas noteikumi"

# Copyright 2010 Google Inc.
# limitations under the License. #: create.py:53
msgid ""
"The Given name and Family name are both required.  Please go back and try"
" again."
msgstr "Jānorāda gan vārds, gan uzvārds. Lūdzu, atgriezieties un mēģiniet vēlreiz."

msgid "The Original author's name is required.  Please go back and try again."
msgstr ""
"Nepieciešams sākotnējā autora vārds. Lūdzu, atgriezieties un mēģiniet "
"vēlreiz."

msgid "The author has disabled notes on this record."
msgstr "Autors ir atspējojis piezīmes par šo ierakstu."

msgid "The author has disabled status updates on this record."
msgstr "Autors ir atspējojis statusa atjauninājumus par šo ierakstu."

msgid "The provided image is too large.  Please upload a smaller one."
msgstr "Iesniegtais attēls ir pārāk liels. Lūdzu, augšupielādējiet mazāku."

msgid "The reason this note is being marked as spam:"
msgstr "Iemesls, kāpēc šī piezīme ir atzīmēta kā mēstule:"

msgid "The record cannot be extended."
msgstr "Ieraksta derīguma termiņu nevar pagarināt."

msgid "The record has been deleted."
msgstr "Ieraksts ir dzēsts."

#, python-format
msgid "The record has been extended to %(expiry_date)s."
msgstr "Ieraksta derīguma termiņš ir pagarināts līdz %(expiry_date)s."

msgid ""
"The status you selected indicates that you are this person.  If this is "
"true, please also select 'Yes' to indicate that you have contacted this "
"person."
msgstr ""
"Atlasītais statuss norāda, ka jūs esat šī persona. Ja tā ir taisnība, "
"lūdzu, atlasiet vienumu Jā, lai norādītu, ka esat sazinājies ar šo "
"personu."

#, python-format
msgid "The token %(token)s was invalid"
msgstr "Marķieris %(token)s nebija derīgs."

#, python-format
msgid "The token %(token)s was invalid."
msgstr "Marķieris %(token)s nebija derīgs."

#, python-format
msgid "There are %(num_results)s existing records with similar names."
msgstr "Ar līdzīgiem vārdiem atrasto ierakstu skaits ir %(num_results)s."

msgid "There are some existing records with similar names."
msgstr "Ir daži esoši ieraksti ar līdzīgiem vārdiem."

msgid "There is one existing record with a similar name."
msgstr "Ir viens esošs ieraksts ar līdzīgu vārdu."

msgid "There was a problem processing the image.  Please try a different image."
msgstr "Apstrādājot attēlu, radās kļūda. Lūdzu, mēģiniet ar citu attēlu."

msgid ""
"There was an error processing your request.  Sorry for the inconvenience."
"  Our administrators will investigate the source of the problem, but "
"please check that the format of your request is correct."
msgstr ""
"Apstrādājot jūsu pieprasījumu, radās kļūda. Atvainojiet par neērtībām. "
"Mūsu administratori meklēs problēmas cēloni, bet, lūdzu, pārbaudiet, vai "
"jūsu pieprasījuma formāts ir pareizs."

#, python-format
msgid ""
"These gadgets are made available under the %(apache_link_html)sApache 2.0"
" license%(link_end_html)s."
msgstr ""
"Šie sīkrīki ir pieejami saskaņā ar %(apache_link_html)sApache 2.0 "
"licenci%(link_end_html)s."

msgid "This is a new record."
msgstr "Šis ir jauns ieraksts."

msgid "This link is invalid."
msgstr "Šī saite nav derīga."

msgid "This note has been marked as spam."
msgstr "Šī piezīme ir atzīmēta kā mēstule."

msgid "This note is inappropriate."
msgstr "Šī piezīme nav atbilstoša."

msgid "This note is incorrect or untrue."
msgstr "Šī piezīme nav pareiza vai patiesa."

msgid "This note is spam."
msgstr "Šī piezīme ir mēstule."

msgid "This person has been in contact with someone"
msgstr "Šī persona ir sazinājusies ar kādu"

msgid "This person has posted a message"
msgstr "Šī persona ir izlikusi ziņojumu"

msgid "This person's entry does not exist or has been deleted."
msgstr "Ieraksts par šo personu neeksistē, vai arī tas ir dzēsts."

msgid "This record has served its purpose."
msgstr "Šis ieraksts bija noderīgs."

msgid "This record is a duplicate of"
msgstr "Šis ir dublikāts ierakstam"

msgid "This record is copied from another source."
msgstr "Šis ieraksts ir kopēts no cita avota."

msgid "This record is inappropriate."
msgstr "Šis ieraksts nav atbilstošs."

msgid "This record is spam."
msgstr "Šis ieraksts ir mēstule."

msgid ""
"This repository is currently in test mode. While test mode is in effect, "
"records that are over 6 hours old are deleted."
msgstr ""

msgid "To attach a photo to this note, upload it or enter its URL."
msgstr ""

msgid "To unsubscribe, follow this link"
msgstr "Lai anulētu abonementu, izmantojiet šo saiti"

msgid "To view or add information, select a name below."
msgstr "Lai skatītu vai pievienotu informāciju, atlasiet vārdu."

msgid ""
"Type an address or open the map below and indicate the location by moving"
" the pin."
msgstr ""
"Ierakstiet adresi vai atveriet karti un norādiet atrašanās vietu, "
"pārvietojot marķieri."

msgid "Type the two words:"
msgstr "Ievadiet abus vārdus:"

msgid "Type what you hear:"
msgstr "Ievadiet to, ko dzirdat:"

msgid "URL"
msgstr "URL"

msgid "URL of original record"
msgstr "Sākotnējā ieraksta URL"

msgid "Unspecified"
msgstr "Nav norādīts"

msgid "Upload"
msgstr "Augšupielādēt"

msgid "View the record"
msgstr "Skatīt ierakstu"

msgid "We have nothing matching your search."
msgstr "Jūsu meklējumam nav atbilstošu rezultātu."

msgid "What is this person's name?"
msgstr "Kā sauc šo personu?"

msgid "What is your situation?"
msgstr "Kāda ir jūsu situācija?"

msgid "When should this record disappear?"
msgstr "Kad šis ieraksts pazudīs?"

msgid "Where did this information come from?"
msgstr "No kurienes ir šī informācija?"

msgid "Where is this person from?"
msgstr "No kurienes ir šī persona?"

msgid ""
"While test mode is in effect, records that are over 6 hours old are "
"deleted regardless of the expiry date."
msgstr ""

msgid "Yes"
msgstr "Jā"

msgid "Yes, ask the record author to disable notes"
msgstr "Jā, lūdziet ieraksta autoru atspējot piezīmes"

msgid "Yes, ask the record author to enable notes"
msgstr "Jā, lūdziet ieraksta autoru iespējot piezīmes"

msgid "Yes, delete the record"
msgstr "Jā, dzēst ierakstu"

msgid "Yes, disable notes on this record."
msgstr "Jā, atspējot piezīmes par šo ierakstu."

msgid "Yes, extend the record"
msgstr "Jā, pagarināt ieraksta derīguma termiņu"

msgid "Yes, restore this record"
msgstr "Jā, atjaunot šo ierakstu"

msgid "Yes, these are the same person"
msgstr "Jā, tā ir viena un tā pati persona"

msgid "Yes, update the note"
msgstr "Jā, atjaunināt piezīmi"

msgid "You are already subscribed. "
msgstr "Jūs jau esat abonējis. "

msgid "You are already unsubscribed."
msgstr "Jūs jau esat atteicies abonēt."

#, python-format
msgid "You are currently signed in as <span class=\"email\">%(email)s</span>."
msgstr "Jūs šobrīd esat pierakstījies kā <span class=\"email\">%(email)s</span>."

#, python-format
msgid "You are not currently signed in.  <a href=\"%(login_url)s\">Sign in</a>"
msgstr ""
"Jūs pašreiz neesat pierakstījies. <a "
"href=\"%(login_url)s\">Pierakstīties</a>"

#, python-format
msgid ""
"You can <a target=\"_blank\" href=\"%(view_url)s\">view the record</a> "
"before deleting it."
msgstr ""
"Pirms dzēšanas jūs varat <a target=\"_blank\" "
"href=\"%(view_url)s\">apskatīt ierakstu</a>."

#, python-format
msgid "You can view the full record at %(view_url)s"
msgstr "Jūs varat skatīt pilnu ierakstu vietnē %(view_url)s"

msgid "You have successfully subscribed."
msgstr "Abonēšana ir noritējusi veiksmīgi."

msgid "You have successfully unsubscribed."
msgstr "Atteikšanās no abonēšanas ir noritējusi veiksmīgi."

msgid ""
"You received this notification because you have subscribed to updates on "
"the following person:\n"
msgstr ""
"Šis paziņojums jums tika nosūtīts, jo esat abonējis atjauninājumus par "
"šādu personu:\n"

msgid "Your e-mail address"
msgstr "Jūsu e-pasta adrese"

msgid "Your e-mail address:"
msgstr "Jūsu e-pasta adrese:"

msgid "Your email"
msgstr "Jūsu e-pasts"

msgid "Your name"
msgstr "Jūsu vārds"

msgid ""
"Your name is required in the \"About you\" section.  Please go back and "
"try again."
msgstr ""
"Sadaļā „Par jums” ir nepieciešams jūsu vārds. Lūdzu, atgriezieties un "
"mēģiniet vēlreiz."

msgid ""
"Your name is required in the \"Source\" section.  Please go back and try "
"again."
msgstr ""
"Sadaļā „Avots” ir nepieciešams jūsu vārds. Lūdzu, atgriezieties un "
"mēģiniet vēlreiz."

msgid "Your phone number"
msgstr "Jūsu tālruņa numurs"

msgid ""
"Your request has been processed successfully. Please check your inbox and"
" confirm that you want to post your note by following the url embedded."
msgstr ""
"Pieprasījuma apstrāde bija sekmīga. Lūdzu, izmantojiet iesūtnē iegulto "
"URL, lai apstiprinātu, ka vēlaties publicēt savu piezīmi."

#, python-format
msgid ""
"[Person Finder] Confirm %(action)s of notes on \"%(given_name)s "
"%(family_name)s\""
msgstr ""
"[Personu meklēšanas pakalpojums] Apstipriniet %(action)s attiecībā uz "
"piezīmēm par “%(given_name)s %(family_name)s”"

#, python-format
msgid "[Person Finder] Confirm your note on \"%(given_name)s %(family_name)s\""
msgstr ""
"[Personu meklēšanas pakalpojums] Apstipriniet savu piezīmi par "
"“%(given_name)s %(family_name)s”"

#, python-format
msgid "[Person Finder] Deletion notice for \"%(given_name)s %(family_name)s\""
msgstr ""
"[Personu meklētājs] Dzēšanas paziņojums par personu %(given_name)s "
"%(family_name)s"

#, python-format
<<<<<<< HEAD
msgid "[Person Finder] Enabling notes notice for \"%(given_name)s %(family_name)s\""
=======
msgid ""
"[Person Finder] Enabling notes notice for \"%(given_name)s "
"%(family_name)s\""
>>>>>>> 4e8367eb
msgstr ""
"[Personu meklēšanas pakalpojums] Piezīmju iespējošana par “%(given_name)s"
" %(family_name)s”"

#, python-format
msgid ""
"[Person Finder] Notes are now disabled for \"%(given_name)s "
"%(family_name)s\""
msgstr ""
"[Personu meklēšanas pakalpojums] Tagad ir atspējotas piezīmes par "
"“%(given_name)s %(family_name)s”"

#, python-format
<<<<<<< HEAD
msgid "[Person Finder] Notes are now enabled on \"%(given_name)s %(family_name)s\""
=======
msgid ""
"[Person Finder] Notes are now enabled on \"%(given_name)s "
"%(family_name)s\""
>>>>>>> 4e8367eb
msgstr ""
"[Personu meklēšanas pakalpojums] Tagad ir iespējotas piezīmes par "
"“%(given_name)s %(family_name)s”"

#, python-format
msgid ""
"[Person Finder] Record restoration notice for \"%(given_name)s "
"%(family_name)s\""
msgstr ""
"[Personu meklētājs] Ieraksta atjaunošanas paziņojums par personu "
"%(given_name)s %(family_name)s"

#, python-format
msgid "[Person Finder] Status update for %(given_name)s %(family_name)s"
msgstr ""
"[Personu meklētājs] Statusa atjauninājums par personu %(given_name)s "
"%(family_name)s"

#, python-format
msgid ""
"[Person Finder] You are subscribed to status updates for %(given_name)s "
"%(family_name)s"
msgstr ""
"[Personu meklētājs] Jūs abonējat statusa atjauninājumus par personu "
"%(given_name)s %(family_name)s"

msgid "at"
msgstr "-"

msgid "female"
msgstr "sieviete"

msgid "male"
msgstr "vīrietis"

msgid "on"
msgstr "-"

msgid "other"
msgstr "cits"
<|MERGE_RESOLUTION|>--- conflicted
+++ resolved
@@ -298,12 +298,8 @@
 "recorded as the author of a note on this record.\n"
 msgstr ""
 "\n"
-<<<<<<< HEAD
-"Lietotājs ir izdzēsis ierakstu par personu %(given_name)s %(family_name)s\n"
-=======
 "Lietotājs ir izdzēsis ierakstu par personu %(given_name)s %(family_name)s"
 "\n"
->>>>>>> 4e8367eb
 " vietnē %(site_url)s.\n"
 "\n"
 "Mēs ziņojam jums par dzēšanu, jo jūsu e-pasta adrese ir\n"
@@ -372,13 +368,8 @@
 #, python-format
 msgid ""
 "\n"
-<<<<<<< HEAD
-"Notes are now enabled on the record for \"%(given_name)s %(family_name)s\"."
-"  To view the record,\n"
-=======
 "Notes are now enabled on the record for \"%(given_name)s "
 "%(family_name)s\".  To view the record,\n"
->>>>>>> 4e8367eb
 "follow this link:\n"
 "\n"
 "    %(record_url)s\n"
@@ -421,12 +412,8 @@
 #, python-format
 msgid ""
 "\n"
-<<<<<<< HEAD
-"There is a new note on the record for \"%(given_name)s %(family_name)s\".\n"
-=======
 "There is a new note on the record for \"%(given_name)s %(family_name)s\"."
 "\n"
->>>>>>> 4e8367eb
 msgstr ""
 "\n"
 "Ir saņemta jauna piezīme par šīs personas ierakstu: %(given_name)s "
@@ -1395,13 +1382,9 @@
 "%(family_name)s"
 
 #, python-format
-<<<<<<< HEAD
-msgid "[Person Finder] Enabling notes notice for \"%(given_name)s %(family_name)s\""
-=======
 msgid ""
 "[Person Finder] Enabling notes notice for \"%(given_name)s "
 "%(family_name)s\""
->>>>>>> 4e8367eb
 msgstr ""
 "[Personu meklēšanas pakalpojums] Piezīmju iespējošana par “%(given_name)s"
 " %(family_name)s”"
@@ -1415,13 +1398,9 @@
 "“%(given_name)s %(family_name)s”"
 
 #, python-format
-<<<<<<< HEAD
-msgid "[Person Finder] Notes are now enabled on \"%(given_name)s %(family_name)s\""
-=======
 msgid ""
 "[Person Finder] Notes are now enabled on \"%(given_name)s "
 "%(family_name)s\""
->>>>>>> 4e8367eb
 msgstr ""
 "[Personu meklēšanas pakalpojums] Tagad ir iespējotas piezīmes par "
 "“%(given_name)s %(family_name)s”"
