# Copyright 2010 Google Inc.
#
# Licensed under the Apache License, Version 2.0 (the "License"); you may
# not use this file except in compliance with the License.  You may obtain
# a copy of the License at: http://www.apache.org/licenses/LICENSE-2.0
# Unless required by applicable law or agreed to in writing, software
# distributed under the License is distributed on an "AS IS" BASIS,
# WITHOUT WARRANTIES OR CONDITIONS OF ANY KIND, either express or implied.
# See the License for the specific language governing permissions and
# limitations under the License.
msgid ""
msgstr ""
"Project-Id-Version: PACKAGE VERSION\n"
"Report-Msgid-Bugs-To: \n"
"POT-Creation-Date: 2000-01-01 00:00+0000\n"
"PO-Revision-Date: YEAR-MO-DA HO:MI+ZONE\n"
"Last-Translator: FULL NAME <EMAIL@ADDRESS>\n"
"Language-Team: LANGUAGE <LL@li.org>\n"
"MIME-Version: 1.0\n"
"Content-Type: text/plain; charset=utf-8\n"
"Content-Transfer-Encoding: 8bit\n"
"Generated-By: Babel None\n"

msgid ""
"\n"
"\n"
"  To ensure that notes are only disabled or enabled with the record "
"author's\n"
"  permission, a confirmation message will be sent to the record author.\n"
"  If you are the author, check your e-mail after clicking the button "
"below.\n"
"\n"
"  "
msgstr ""
"\n"
"\n"
"  તેની ખાતરી કરવા માટે કે નોટ્સ માત્ર રેકોર્ડ લેખકની પરવાનગી સાથે અક્ષમ "
"અથવા સક્ષમ થાય છે, રેકોર્ડ લેખકને એક પુષ્ટિકરણ સંદેશ મોકલવામાં આવશે. જો "
"તમે લેખક છો, તો નીચેના બટન પર ક્લિક કરીને તમારી ઇ-મેઇલ તપાસો.\n"
"\n"
"  "

#, python-format
msgid ""
"\n"
"\n"
"Dear %(author_name)s,\n"
"\n"
"A user has requested enabling notes on the record for\n"
"\"%(full_name)s\".\n"
"\n"
"Your e-mail address is recorded as the author of this record.  To enable "
"notes\n"
"on this record, follow this link within 3 days:\n"
"\n"
"   %(confirm_url)s\n"
"\n"
msgstr ""
"\n"
"\n"
"પ્રિય %(author_name)s,\n"
"\n"
"એક વપરાશકર્તાએ \n"
"\"%(full_name)s\" માટે રેકોર્ડ પર નોટ્સ સક્ષમ કરવાની વિનંતી કરી છે.\n"
"\n"
"તમારું ઇ-મેઇલ સરનામું આ રેકોર્ડના લેખક તરીકે રેકોર્ડ કરેલું છે. આ રેકોર્ડ"
" પર નોટ્સ સક્ષમ કરવા માટે, 3 દિવસની અંદર આ લિંકને અનુસરો:\n"
"\n"
"   %(confirm_url)s\n"
"\n"

#, python-format
msgid ""
"\n"
"\n"
"Dear %(author_name)s,\n"
"\n"
"A user has requested that you disable notes on the record for\n"
"\"%(full_name)s\".\n"
"\n"
"Your e-mail address is recorded as the author of this record.  To disable"
" notes\n"
"on this record, follow this link within 3 days:\n"
"\n"
"   %(confirm_url)s\n"
"\n"
msgstr ""
"\n"
"\n"
"પ્રિય %(author_name)s,\n"
"\n"
"એક વપરાશકર્તાએ \n"
"\"%(full_name)s\" માટે રેકોર્ડ પર નોટ્સ અક્ષમ કરવાની વિનંતી કરી છે.\n"
"\n"
"તમારું ઇ-મેઇલ સરનામું આ રેકોર્ડના લેખક તરીકે રેકોર્ડ કરેલું છે. આ રેકોર્ડ"
" પર નોટ્સ અક્ષમ કરવા માટે, 3 દિવસની અંદર આ લિંકને અનુસરો:\n"
"\n"
"   %(confirm_url)s\n"
"\n"

#, python-format
msgid ""
"\n"
"\n"
"Dear %(author_name)s,\n"
"You just entered a note on the record for \"%(full_name)s\".  \n"
"To publish your note, follow this link within 3 days:\n"
"\n"
"   %(confirm_url)s\n"
"\n"
msgstr ""
"\n"
"\n"
"પ્રિય %(author_name)s,\n"
"તમે હમણાં જ \"%(full_name)s\" માટે રેકોર્ડ પર એક નોટ દાખલ કરી છે .  \n"
"તમારી નોટ પ્રકાશિત કરવા માટે, 3 દિવસની અંદર આ લિંકને અનુસરો:\n"
"\n"
"   %(confirm_url)s\n"
"\n"

#, python-format
msgid ""
"\n"
"                    Warning: this record will expire in less than "
"%(expiration_days)s days.\n"
"                  "
msgstr ""
"\n"
"                    ચેતવણી: આ રેકોર્ડ %(expiration_days)s કરતા પણ ઓછા "
"દિવસમાં સમાપ્ત થશે.\n"
"                  "

msgid ""
"\n"
"                    Warning: this record will expire in less than a day.\n"
"                  "
msgstr ""
"\n"
"                    ચેતવણી: આ રેકોર્ડ એક કરતા પણ ઓછા દિવસમાં સમાપ્ત થશે.\n"
"                  "

#, python-format
msgid ""
"\n"
<<<<<<< HEAD
=======
"            %(dup_count)s records selected\n"
"          "
msgstr ""
"\n"
"            %(dup_count)s રેકોર્ડ્સ પસંદ કર્યા\n"
"          "

#, python-format
msgid ""
"\n"
"        Records Similar to: %(full_name)s\n"
"      "
msgstr ""
"\n"
"        આની સમાન રેકોર્ડ્સ: %(full_name)s\n"
"      "

#, python-format
msgid ""
"\n"
"        Search Results for: %(query)s\n"
"      "
msgstr ""
"\n"
"        આ માટે શોધ પરિણામો: %(query)s\n"
"      "

#, python-format
msgid ""
"\n"
>>>>>>> 11e03f51
"      Are you sure you want to delete the record for \"%(full_name)s\"?\n"
"    "
msgstr ""
"\n"
"      શું તમે ખરેખર %(full_name)s માટે રેકોર્ડને કાઢી નાખવા માગો છો?\n"
"    "

#, python-format
msgid ""
"\n"
"      Are you sure you want to disable notes on \"%(full_name)s\"?\n"
"    "
msgstr ""
"\n"
"      શું તમે ખરેખર \"%(full_name)s\" પર નોટ્સ અક્ષમ કરવા માગો છો?\n"
"    "

#, python-format
msgid ""
"\n"
"      Are you sure you want to disable notes on the record of "
"\"%(full_name)s\"?\n"
"    "
msgstr ""
"\n"
"      શું તમે ખરેખર \"%(full_name)s\" ના રેકોર્ડ પર નોટ્સ અક્ષમ કરવા માગો"
" છો?\n"
"    "

#, python-format
msgid ""
"\n"
"      Are you sure you want to enable notes on \"%(full_name)s\"?\n"
"    "
msgstr ""
"\n"
"      શું તમે ખરેખર \"%(full_name)s\" પર નોટ્સ સક્ષમ કરવા માગો છો?\n"
"    "

#, python-format
msgid ""
"\n"
"      Are you sure you want to extend the expiration for record "
"\"%(full_name)s\"?\n"
"    "
msgstr ""
"\n"
"      શું તમે ખરેખર %(full_name)s રેકોર્ડ માટેની સમાપ્તિને વધારવા માગો "
"છો?\n"
"    "

msgid ""
"\n"
"      Confirm your note\n"
"    "
msgstr ""
"\n"
"      તમારી નોટની પુષ્ટિ કરો\n"
"    "

msgid ""
"\n"
"      If you proceed with deletion,\n"
"      this record will no longer be searchable or viewable on this site.\n"
"    "
msgstr ""
"\n"
"      જો તમે કાઢી નાંખવા સાથે આગળ વધો છો,\n"
"      તો આ સાઇટ પરનો આ રેકોર્ડ લાંબા સમય સુધી શોધયોગ્ય અથવા દૃશ્યક્ષમ "
"રહેશે નહીં.\n"
"    "

#, python-format
msgid ""
"\n"
"      If you would like it permanently deleted,\n"
"      please contact the original source.\n"
"      You can view the original record at\n"
"      %(begin_tag)s%(source_name)s%(end_tag)s.\n"
"    "
msgstr ""
"\n"
"      જો તમે તેને કાયમી રૂપે કાઢી નાખવા માગતા હોય,\n"
"      તો કૃપા કરીને મૂળ સ્રોતનો સંપર્ક કરો.\n"
"      તમે મૂળ રેકોર્ડને \n"
"      %(begin_tag)s%(source_name)s%(end_tag)s પર જોઈ શકો છો.\n"
"    "

#, python-format
msgid ""
"\n"
<<<<<<< HEAD
=======
"      No results found for: %(query)s\n"
"    "
msgstr ""
"\n"
"      આ માટે કોઈ પરિણામો નથી: %(query)s\n"
"    "

#, python-format
msgid ""
"\n"
>>>>>>> 11e03f51
"      The URL you entered doesn't look like a valid %(website)s profile "
"URL.\n"
"      Please go to this person's profile page on %(website)s, then copy "
"and paste\n"
"      that URL here.\n"
"      "
msgstr ""
"\n"
"      તમે દાખલ કરેલો URL માન્ય %(website)s પ્રોફાઇલ URL હોય તેવું લાગતું "
"નથી.\n"
"      કૃપા કરીને %(website)s પર આ વ્યક્તિના પ્રોફાઇલ પૃષ્ઠ પર જાઓ અને તે"
" \n"
"      URL ને અહીં પેસ્ટ કરો.\n"
"      "

<<<<<<< HEAD
=======
#, python-format
msgid ""
"\n"
"      The record has been extended to %(expiry_date)s.\n"
"    "
msgstr ""
"\n"
"      આ રેકોર્ડ %(expiry_date)s સુધી વિસ્તૃત કરવામાં આવ્યો છે.\n"
"    "

>>>>>>> 11e03f51
msgid ""
"\n"
"      This record is a copy of a record from another source.\n"
"      You can delete the record here,\n"
"      but please be aware that\n"
"      we might later receive another copy of it from the original source."
"\n"
"    "
msgstr ""
"\n"
"      આ રેકોર્ડ બીજા સ્રોત પરના રેકોર્ડની એક કૉપિ છે.\n"
"      તમે રેકોર્ડને અહીંથી કાઢી શકો છો,\n"
"      પરંતુ કૃપા કરીને સાવચેત રહો કે\n"
"     અમે પછીથી મૂળ સ્રોત તરફથી તેની બીજી કૉપિ પ્રાપ્ત કરી શકીએ છીએ.\n"
"    "

msgid ""
"\n"
"    To ensure that notes are only disabled or enabled with the record "
"author's\n"
"    permission, a confirmation message will be sent to the record author."
"\n"
"    If you are the author, check your e-mail after clicking the button "
"below.\n"
"  "
msgstr ""
"\n"
"    તેની ખાતરી કરવા માટે કે નોટ્સ માત્ર રેકોર્ડ લેખકની પરવાનગી સાથે અક્ષમ"
"\n"
"    અથવા સક્ષમ થાય છે, રેકોર્ડ લેખકને એક પુષ્ટિકરણ સંદેશ મોકલવામાં આવશે.\n"
"    જો તમે લેખક છો, તો નીચેના બટન પર ક્લિક કરીને તમારી ઇ-મેઇલ તપાસો.\n"
"  "

msgid ""
"\n"
"  The record will still be visible on this site, but no one will be able "
"to post\n"
"  further notes on it.\n"
"  "
msgstr ""
"\n"
"  રેકોર્ડ હજી પણ આ સાઇટ પર દૃશ્યમાન હશે, પરંતુ તેના પર કોઈ પણ વધુ નોટ્સ\n"
"  પોસ્ટ કરી શકશે નહીં.\n"
"  "

msgid ""
"\n"
"  To post your note, please enter your e-mail address below and follow "
"the\n"
"  confirmation link that you will receive.\n"
"  "
msgstr ""
"\n"
"  તમારી નોટ પોસ્ટ કરવા માટે, કૃપા કરીને નીચે તમારું ઇ-મેઇલ સરનામું દાખલ "
"કરો અને તમે મેળવશો \n"
"  તે પુષ્ટિકરણ લિંકને અનુસરો.\n"
"  "

#, python-format
msgid ""
"\n"
"A user has deleted the record for \"%(full_name)s\"\n"
"at %(site_url)s.\n"
"\n"
"We are notifying you of the deletion because your e-mail address is\n"
"recorded as the author of a note on this record.\n"
msgstr ""
"\n"
"વપરાશકર્તાએ %(site_url)s પરનો \"%(full_name)s\" માટેનો રેકોર્ડ કોઢી "
"નાખ્યો છે.\n"
"\n"
"અમે તમને કાઢી નાખ્યાની સૂચના આપી રહ્યાં છીએ કારણ કે તમારું ઇ-મેઇલ સરનામું"
"\n"
"આ રેકોર્ડ પરની નોટના લેખક તરીકે રેકોર્ડ કરેલું છે.\n"

#, python-format
msgid ""
"\n"
"A user has deleted the record for \"%(full_name)s\"\n"
"at %(site_url)s.\n"
"\n"
"We are notifying you of the deletion because your e-mail address is\n"
"recorded as the author of this record.\n"
msgstr ""
"\n"
"વપરાશકર્તાએ %(full_name)s પરનો \"%(site_url)s\" માટે રેકોર્ડ કોઢી નાખ્યો "
"છે.\n"
"\n"
"અમે તમને કાઢી નાખ્યાની સૂચના આપી રહ્યાં છીએ કારણ કે તમારું ઇ-મેઇલ સરનામું"
"\n"
"આ રેકોર્ડના લેખક તરીકે રેકોર્ડ કરેલું છે.\n"

#, python-format
msgid ""
"\n"
"After %(days_until_deletion)s days, the record will be permanently "
"deleted.\n"
msgstr ""
"\n"
"%(days_until_deletion)s દિવસ પછી, રેકોર્ડ કાયમી રૂપે કાઢી નાખવામાં આવશે.\n"

#, python-format
msgid ""
"\n"
"NOTE: If you believe this record was deleted in error, you can\n"
"restore it by following this link within the next %(days_until_deletion)s"
" days:\n"
"\n"
"    %(restore_url)s\n"
msgstr ""
"\n"
"નોંધ: જો તમને લાગે કે આ રેકોર્ડ ભૂલથી કાઢી નાખવામાં આવ્યો હતો, તો તમે આ "
"લિંકને અનુસરીને\n"
"તેને %(days_until_deletion)s દિવસની અંદર પુનઃસ્થાપિત કરી શકો છો:\n"
"\n"
"    %(restore_url)s\n"

#, python-format
msgid ""
"\n"
"Notes are now disabled on the record for \"%(full_name)s\".  To view the "
"record,\n"
"follow this link:\n"
"\n"
"    %(record_url)s\n"
"\n"
"We are notifying you because your e-mail address is associated with this\n"
"person record or a note on the record.\n"
msgstr ""
"\n"
"હવે નોટ્સને \"%(full_name)s\" માટે રેકોર્ડ પર અક્ષમ કરેલી છે.  રેકોર્ડ "
"જોવા માટે,\n"
"આ લિંકને અનુસરો:\n"
"\n"
"    %(record_url)s\n"
"\n"
"અમે તમને સૂચિત કરી રહ્યાં છીએ કારણ કે તમારું ઇ-મેઇલ સરનામું રેકોર્ડ પર\n"
"આ વ્યક્તિના રેકોર્ડ અથવા નોટ સાથે સંકળાયેલું છે.\n"

#, python-format
msgid ""
"\n"
"Notes are now enabled on the record for \"%(full_name)s\".  To view the "
"record,\n"
"follow this link:\n"
"\n"
"    %(record_url)s\n"
"\n"
"We are notifying you because your e-mail address is associated with this\n"
"person record or a note on the record.\n"
msgstr ""
"\n"
"નોટ્સ હમણાં \"%(full_name)s\" માટે રેકોર્ડ પર સક્ષમ કરેલી છે. રેકોર્ડ "
"જોવા માટે,\n"
"આ લિંકને અનુસરો:\n"
"\n"
"    %(record_url)s\n"
"\n"
"અમે તમને સૂચિત કરી રહ્યાં છીએ કારણ કે તમારું ઇ-મેઇલ સરનામું રેકોર્ડ પર\n"
"આ વ્યક્તિના રેકોર્ડ અથવા નોટ સાથે સંકળાયેલું છે.\n"

#, python-format
msgid ""
"\n"
"The author of the record for \"%(full_name)s\"\n"
"(which was previously deleted) has restored the record.  To view the\n"
"record, follow this link:\n"
"\n"
"    %(record_url)s\n"
"\n"
"We are notifying you because your e-mail address is associated with this\n"
"person record or a note on the record.\n"
msgstr ""
"\n"
"\"%(full_name)s\" માટે રેકોર્ડના લેખકે\n"
"(કે જેને પહેલાં કાઢી નાખવામાં આવ્યાં હતા) રેકોર્ડ પુનઃસ્થાપિત કર્યો છે. "
"રેકોર્ડ\n"
"જોવા માટે, આ લિંકને અનુસરો:\n"
"\n"
"    %(record_url)s\n"
"\n"
"અમે તમને સૂચિત કરી રહ્યાં છીએ કારણ કે તમારું ઇ-મેઇલ સરનામું રેકોર્ડ પર\n"
"આ વ્યક્તિના રેકોર્ડ અથવા નોટ સાથે સંકળાયેલું છે.\n"

#, python-format
msgid ""
"\n"
"There is a new note on the record for \"%(full_name)s\".\n"
msgstr ""
"\n"
"\"%(full_name)s\" માટે રેકોર્ડ પર એક નવી નોટ છે.\n"

#, python-format
msgid ""
"\n"
"You have subscribed to notes on \"%(full_name)s\".\n"
"\n"
"You can view this record at\n"
"\n"
"     %(view_url)s\n"
"\n"
"To unsubscribe, follow this link: %(unsubscribe_link)s\n"
msgstr ""
"\n"
"તમે \"%(full_name)s\" પર નોટ્સમાં સબ્સ્ક્રાઇબ કર્યું છે.\n"
"\n"
"તમે આ રેકોર્ડને\n"
"\n"
"     %(view_url)s પર જોઈ શકો છો\n"
"\n"
"અનસબ્સ્ક્રાઇબ કરવા માટે, આ લિંકને અનુસરો: %(unsubscribe_link)s\n"

msgid "(click to reveal)"
msgstr "(દર્શાવવા માટે ક્લિક કરો)"

msgid "(unknown)"
msgstr "(અજ્ઞાત)"

msgid "A message for this person or others seeking this person"
msgstr "આ વ્યક્તિ માટેનો અથવા આ વ્યક્તિને શોધતા અન્ય લોકો માટેનો સંદેશ"

msgid "A new API key has been created successfully."
msgstr "એક નવી API કી સફળતાપૂર્વક બનાવવામાં આવી છે."

msgid "API Key Management"
msgstr "API કી સંચાલન"

msgid "About 1 month (30 days) from now"
msgstr "હમણાંથી લગભગ 1 મહિનો (30 દિવસ)"

msgid "About 1 year (360 days) from now"
msgstr "હમણાંથી લગભગ 1 વર્ષ (360 દિવસ)"

msgid "About 2 months (60 days) from now"
msgstr "હમણાંથી લગભગ 2 મહિના (60 દિવસ)"

msgid "About 3 months (90 days) from now"
msgstr "હમણાંથી લગભગ 3 મહિના (90 દિવસ)"

msgid "About 6 months (180 days) from now"
msgstr "હમણાંથી લગભગ 6 મહિના (180 દિવસ)"

msgid "About Google Person Finder"
msgstr "Google વ્યક્તિ શોધક વિશે"

msgid "About you (required)"
msgstr "તમારા વિશે (આવશ્યક)"

msgid "Administration"
msgstr "વ્યવસ્થા"

msgid "Age"
msgstr "ઉંમર"

msgid "Alternate family names"
msgstr "વૈકલ્પિક કૌટુંબિક નામો"

msgid "Alternate given names"
msgstr "વૈકલ્પિક આપેલ નામો"

msgid "Alternate names"
msgstr "વૈકલ્પિક નામો"

msgid "Are you sure this note isn't spam?"
msgstr "શું તમને ખાતરી છે કે આ નોટ સ્પામ નથી?"

msgid "Are you sure you want to mark this note as spam?"
msgstr "શું તમે ખરેખર આ નોટને સ્પામ તરીકે માર્ક કરવા માંગો છો?"

msgid "Are you sure you want to restore this record from deletion?"
msgstr "શું તમે આ રેકોર્ડને કાઢી નખાયામાંથી પુનઃસ્થાપિત કરવા માંગો છો?"

msgid "Atom feed of updates about this person"
msgstr "આ વ્યક્તિ વિશેના અપડેટ્સની Atom ફીડ"

msgid "Author's e-mail address"
msgstr "લેખકનું ઇમેઇલ-સરનામું"

msgid "Author's name"
msgstr "લેખકનું નામ"

msgid "Author's phone number"
msgstr "લેખકનો ફોન નંબર"

msgid "Authorization key"
msgstr "અધિકૃત કી"

msgid "Back to results list"
msgstr "પરિણામોની સૂચિ પર પાછા જાઓ"

msgid "Back to start"
msgstr "પ્રારંભ પર પાછા જાઓ"

<<<<<<< HEAD
=======
msgid ""
"By marking this note as spam, you will make it hidden by default. It will"
" still be a part of the record, but will require an extra click to view "
"the contents of the note. Users will also be able to remove the spam mark"
" from this note."
msgstr ""
"આ નોંધને સ્પામ તરીકે ચિહ્નિત કરીને, તમે તેને ડિફોલ્ટ રૂપે છુપાયેલી "
"બનાવશો. તે હજી પણ રેકોર્ડનો ભાગ હશે, પરંતુ નોંધની સામગ્રીઓ જોવા માટે "
"વધારાની ક્લિકની જરૂર પડશે. વપરાશકર્તાઓ આ નોંધમાંથી સ્પામ ચિહ્ન દૂર "
"કરવામાં પણ સમર્થ હશે."

msgid "By unmarking this note as spam, you will make it visible by default."
msgstr ""
"આ નોંધને સ્પામ તરીકે ચિહ્નિત કરીને, તમે તેને ડિફોલ્ટ રૂપે દૃશ્યક્ષમ "
"બનાવશો."

>>>>>>> 11e03f51
msgid "CSV file"
msgstr "CSV ફાઇલ"

#, python-format
msgid "Can not find note with id %(id)s"
msgstr "id %(id)s વાળી નોટ શોધી શકાતી નથી"

msgid "Cancel"
msgstr "રદ કરો"

msgid "City"
msgstr "શહેર"

msgid "Click here to view results."
msgstr "પરિણામો જોવા માટે અહીં ક્લિક કરો."

msgid "Close window"
msgstr "વિન્ડો બંધ કરો"

msgid "Compare these records"
msgstr "આ રેકોર્ડ્સની સરખામણી કરો"

msgid "Copy and paste the following HTML code to put this tool on your site"
msgstr "આ સાધનને તમારી સાઇટ પર મૂકવા માટે નીચેના HTML કોડને કૉપિ કરો અને પેસ્ટ કરો"

msgid "Create a new API key"
msgstr "એક નવી API કી બનાવો"

msgid "Create a new record"
msgstr "એક નવો રેકોર્ડ બનાવો"

msgid "Create a new record for"
msgstr "આના માટે એક નવો રેકોર્ડ બનાવો"

msgid "Create a new record for a missing person"
msgstr "ગુમ થયેલા વ્યક્તિ માટે એક નવો રેકોર્ડ બનાવો"

msgid "Crisis events"
msgstr "કટોકટીની ઇવેન્ટ્સ"

#, python-format
msgid "Currently tracking about %(num_people)s records."
msgstr "હાલમાં %(num_people)s રેકોર્ડ વિશે ટ્રૅક કરી રહ્યાં છે."

msgid "Date cannot be in the future.  Please go back and try again."
msgstr "તારીખ ભવિષ્યની હોઈ શકતી નથી. કૃપા કરીને પાછા જાઓ અને ફરીથી પ્રયાસ કરો."

msgid "Date of birth"
msgstr "જન્મ તારીખ"

msgid "Delete this record"
msgstr "આ રેકોર્ડને કાઢી નાખો"

msgid "Describe how to identify this person."
msgstr "આ વ્યક્તિને કેવી રીતે ઓળખવી તેનું વર્ણન કરો."

msgid "Describe the physical characteristics of this person."
msgstr "આ વ્યક્તિની શારીરિક લાક્ષણિકતાઓનું વર્ણન કરો."

msgid "Description"
msgstr "વર્ણન"

msgid "Desktop version"
msgstr "ડેસ્કટૉપ સંસ્કરણ"

msgid "Developers"
msgstr "વિકાસકર્તાઓ"

msgid "Disable notes on this record"
msgstr "આ રેકોર્ડ પર નોટ્સને અક્ષમ કરો"

msgid "Does this person have profile pages at other websites?"
msgstr "શું આ વ્યક્તિ પાસે અન્ય વેબસાઇટ્સ પર પ્રોફાઇલ પૃષ્ઠો છે?"

#, python-format
msgid "Download %(begin_link)sthis Excel template%(end_link)s and add rows to it"
msgstr ""
"%(begin_link)sઆ Excel નમૂનો%(end_link)s ડાઉનલોડ કરો અને તેમાં પંક્તિઓ "
"ઉમેરો"

msgid "Download the sound as MP3"
msgstr "MP3 તરીકે ધ્વનિને ડાઉનલોડ કરો"

msgid "E-mail"
msgstr "ઇ-મેઇલ"

msgid "E-mail address"
msgstr "ઇ-મેઇલ સરનામું"

msgid "Edit"
msgstr "સંપાદિત કરો"

msgid "Embedding the Application"
msgstr "એપ્લિકેશનને એમ્બેડ કરી રહ્યું છે"

msgid "Enable notes on this record"
msgstr "આ રેકોર્ડ પર નોટ્સ સક્ષમ કરો"

msgid "Enter as YYYY-MM-DD"
msgstr "YYYY-MM-DD રૂપે દાખલ કરો"

msgid "Enter the person's given and family names."
msgstr "વ્યક્તિના આપવામાં આવેલ અને કુટુંબ નામો દાખલ કરો."

msgid "Enter the person's name or parts of the name."
msgstr "વ્યક્તિનું નામ અથવા નામનો ભાગ દાખલ કરો."

msgid "Enter the person's name, parts of the name, or mobile phone number."
msgstr "વ્યક્તિનું નામ, નામનો ભાગ અથવા મોબાઇલ ફોન નંબર દાખલ કરો."

msgid "Enter the person's name."
msgstr "વ્યક્તિનું નામ દાખલ કરો."

msgid "Expiry"
msgstr "સમય સમાપ્તિ"

msgid "Expiry date of this record"
msgstr "આ રેકોર્ડની સમય સમાપ્તિ તારીખ"

#, python-format
msgid "Extend expiration date by %(extension_days)s days"
msgstr "સમાપ્તિ તારીખ %(extension_days)s દિવસ વધારો"

msgid "Family name"
msgstr "અટક"

msgid "Feed of updates about this person"
msgstr "આ વ્યક્તિ વિશેના અપડેટ્સની ફીડ"

msgid "Follow this link to create a new record"
msgstr "એક નવો રેકોર્ડ બનાવવા માટે આ લિંકને અનુસરો"

msgid ""
"For phones other than mobile phones, please use 171 service provided by "
"NTT."
msgstr ""
"મોબાઇલ ફોન્સ સિવાયના અન્ય ફોન્સ માટે, કૃપા કરીને NTT દ્વારા પૂરી પાડવામાં"
" આવેલ 171 સેવાનો ઉપયોગ કરો."

msgid "Full name"
msgstr "પૂરું નામ"

msgid "Get a new challenge"
msgstr "એક નવો પડકાર મેળવો"

msgid "Get a visual challenge"
msgstr "એક દૃશ્યાત્મક પડકાર મેળવો"

msgid "Get an audio challenge"
msgstr "એક ઑડિઓ પડકાર મેળવો"

msgid "Given name"
msgstr "નામ"

msgid "Google Person Finder"
msgstr "Google વ્યક્તિ શોધક"

msgid "Have you personally talked with this person AFTER the disaster? (required)"
msgstr "શું દુર્ઘટના પછી તમે આ વ્યક્તિ સાથે વ્યક્તિગત રૂપે વાત કરી છે? (આવશ્યક)"

msgid "Help"
msgstr "સહાય"

#, python-format
msgid "Here is %(begin_tag)sa sample CSV file%(end_tag)s you can edit and upload"
msgstr ""
"અહીં તમે સંપાદિત અને અપલોડ કરી શકો તેવી %(begin_tag)sએક નમૂનાની CSV "
"ફાઇલ%(end_tag)s છે"

msgid "Hide Map"
msgstr "નકશો છુપાવો"

msgid "Hide note"
msgstr "નોટ છુપાવો"

msgid "Home Address"
msgstr "ઘરનું સરનામું"

msgid "Home address"
msgstr "ઘરનું સરનામું"

msgid "Home country"
msgstr "ગૃહ દેશ"

msgid "How can this person be reached now?"
msgstr "આ વ્યક્તિ પાસે હવે કેવી રીતે પહોંચી શકાશે?"

msgid "How others who are interested in this person can contact you"
msgstr ""
"આ વ્યક્તિમાં રુચિ ધરાવતા હોય તેવા અન્ય લોકો તમારો સંપર્ક કેવી રીતે કરી "
"શકશે"

msgid "I am seeking information"
msgstr "હું માહિતી શોધું છું"

msgid "I am this person"
msgstr "હું આ વ્યક્તિ છું"

msgid "I do not want any more updates on this record."
msgstr "મને આ રેકોર્ડ પર કોઈ વધુ અપડેટ્સ જોઈતા નથી."

msgid "I do not want my information online anymore."
msgstr "મને હવે મારી માહિતી ઓનલાઇન જોઈતી નથી."

msgid "I have information about someone"
msgstr "મારી પાસે કોઈ વ્યક્તિ વિશે માહિતી છે"

msgid "I have reason to think this person is missing"
msgstr "આ વ્યક્તિ ગુમ છે એવુ વિચારવા માટે મારી પાસે કારણ છે"

msgid "I have received information that this person is alive"
msgstr "મને માહિતી પ્રાપ્ત થઈ છે કે આ વ્યક્તિ જીવિત છે"

msgid "I have received information that this person is dead"
msgstr "મને માહિતી પ્રાપ્ત થઈ છે કે આ વ્યક્તિનું મૃત્યું થયુ છે"

msgid "I have received spam due to this note."
msgstr "મને આ નોટને કારણે સ્પામ પ્રાપ્ત થઈ છે."

msgid "I have received spam."
msgstr "મને સ્પામ પ્રાપ્ત થઈ છે."

msgid "I prefer not to specify."
msgstr "હું ઉલ્લેખ ન કરવાનું પસંદ કરું છું."

msgid "I'm looking for someone"
msgstr "હું કોઈ વ્યક્તિને શોઘી રહ્યો/રહી છું"

msgid "Identify who you are looking for"
msgstr "તમે જેને શોધી રહ્યાં છો તેને ઓળખો"

msgid "Identify who you have information about"
msgstr "તમારી પાસે જેના વિશે માહિતી છે તેને ઓળખો"

msgid "Identifying information"
msgstr "ઓળખવાની માહિતી"

msgid ""
"If none of these records match the person you had in mind, you can click "
"below to create a new record."
msgstr ""
"જો આ રેકોર્ડ્સમાંથી કોઈપણ જે તમારા ધ્યાનમાં છે તે વ્યક્તિ સાથે મેળ ખાતો "
"નથી, તો તમે નવો રેકોર્ડ બનાવવા માટે ક્લિક કરી શકો છો."

msgid ""
"If you are the author of this note, please check your e-mail for a link "
"to confirm that you want to disable notes on this record.  Otherwise, "
"please wait for the record author to confirm your request."
msgstr ""
"જો તમે આ નોટના લેખક છો, તો કૃપા કરીને તમે આ રેકોર્ડ પર નોટ્સને અક્ષમ કરવા"
" માગો છો તેની પુષ્ટિ કરવા માટેની લિંક માટે કૃપા કરીને તમારા ઇ-મેઇલને "
"તપાસો. અન્યથા, કૃપા કરીને લેખક તમારી વિનંતીની પુષ્ટિ કરે તે માટે રાહ જુઓ."

msgid ""
"If you are the author of this note, please check your e-mail for a link "
"to confirm that you want to enable notes on this record.  Otherwise, "
"please wait for the record author to confirm your request."
msgstr ""
"જો તમે આ નોટના લેખક છો, તો કૃપા કરીને તમે આ રેકોર્ડ પર નોટ્સને સક્ષમ કરવા"
" માગો છો તેની પુષ્ટિ કરવા માટેની લિંક માટે કૃપા કરીને તમારા ઇ-મેઇલને "
"તપાસો. અન્યથા, કૃપા કરીને લેખક તમારી વિનંતીની પુષ્ટિ કરે તે માટે રાહ જુઓ."

msgid "If you have a photo of this person, upload it or enter its URL address."
msgstr ""
"જો તમારી પાસે આ વ્યક્તિનો કોઈ ફોટો છે, તો તેને અપલોડ કરો અથવા તેનું URL "
"સરનામું દાખલ કરો."

msgid "In Excel, use File &gt; Save as... and save in CSV format (.csv)"
msgstr ""
"Excel માં, ફાઇલ &gt; આ રૂપે સાચવોનો ઉપયોગ કરો... અને CSV ફોર્મેટ (.csv) "
"માં સાચવો"

msgid "Incorrect.  Try again."
msgstr "ખોટું. ફરીથી પ્રયાસ કરો."

msgid "Invalid e-mail address. Please try again."
msgstr "અમાન્ય ઇ- મેઇલ સરનામું. કૃપા કરીને ફરીથી પ્રયાસ કરો."

msgid "Language selection"
msgstr "ભાષા પસંદગી"

msgid "Last known location"
msgstr "વ્યક્તિનું છેલ્લું જ્ઞાત સ્થાન"

msgid "Link"
msgstr "લિંક કરો"

msgid "Link to profile page"
msgstr "પ્રોફાઇલ પૃષ્ઠ પર લિંક કરો"

msgid "List API keys"
msgstr "સૂચિ API કીઝ"

msgid "Mark records as duplicate"
msgstr "રેકોર્ડ્સને ડુપ્લિકેટ તરીકે માર્ક કરો"

msgid "Mark the selected records as duplicate"
msgstr "પસંદ કરેલા રેકોર્ડ્સને ડુપ્લિકેટ તરીકે ચિહ્નિત કરો"

msgid "Message (required)"
msgstr "સંદેશ (આવશ્યક)"

msgid "Message is required. Please go back and try again."
msgstr "સંદેશ આવશ્યક છે. કૃપા કરીને પાછા જાઓ અને ફરીથી પ્રયાસ કરો."

msgid "Missing person's current contact information"
msgstr "ગુમ થયેલા વ્યક્તિની વર્તમાન સંપર્ક માહિતી"

msgid "Missing person's current e-mail address"
msgstr "ગુમ થયેલા વ્યક્તિનું વર્તમાન ઇ-મેઇલ સરનામું"

msgid "Missing person's current phone number"
msgstr "ગુમ થયેલા વ્યક્તિનો વર્તમાન ફોન નંબર"

#, python-format
msgid ""
"More information for developers can now be found "
"%(developers_link_html)shere%(link_end_html)s."
msgstr ""
"વિકાસકર્તાઓ માટેની વધુ માહિતી હવે "
"%(developers_link_html)sઅહીં%(link_end_html)s મળી શકે છે."

msgid ""
"More than 100 results; only showing the first 100.  Try entering more of "
"the name"
msgstr ""
"100 કરતાં વધુ પરિણામો; માત્ર પ્રથમ 100 દર્શાવી રહ્યાં છે. નામથી વધુ દાખલ "
"કરવાનો પ્રયાસ કરો"

msgid "Name"
msgstr "નામ"

msgid "Name (required)"
msgstr "નામ (આવશ્યક)"

msgid "Name is required.  Please go back and try again."
msgstr "નામ આવશ્યક છે. પાછા જાઓ અને ફરીથી પ્રયાસ કરો."

msgid "Neighborhood"
msgstr "પડોશ"

msgid "No"
msgstr "નહીં"

#, python-format
msgid "No author email for record %(id)s."
msgstr "રેકોર્ડ %(id)s માટે કોઈ લેખક ઇમેઇલ નથી."

msgid "No messages are found registered to the carrier's message board service."
msgstr "વાહકની સંદેશ બોર્ડ સેવા પર નોંધાવેલા કોઈ સંદેશા મળ્યાં નથી."

#, python-format
msgid "No note with ID: %(id_str)s."
msgstr "આ ID ધરાવતી કોઈ નોટ નથી: %(id_str)s."

msgid "No notes have been posted"
msgstr "કોઈ નોટ્સ પોસ્ટ કરવામાં આવી નથી"

#, python-format
msgid "No person with ID: %(id_str)s."
msgstr "આ ID ધરાવતી કોઈ વ્યક્તિ નથી: %(id_str)s ."

msgid "No results found for"
msgstr "આ માટે કોઈ પરિણામો મળ્યા નથી"

msgid "No such Authorization entity."
msgstr "આવો કોઈ અધિકૃત અસ્તિત્વ નથી."

<<<<<<< HEAD
=======
msgid ""
"Not authorized to post notes with the status \"I have received "
"information that this person is dead\"."
msgstr ""
"\"મને એવી માહિતી પ્રાપ્ત થઈ છે કે આ વ્યક્તિનું મૃત્યુ થયું છે\" એ સ્થિતિ "
"સાથે નોટ્સ પોસ્ટ કરવા માટે અધિકૃત નથી."

>>>>>>> 11e03f51
msgid "Not authorized to post notes with the status \"believed_dead\"."
msgstr "\"believed_dead\" સ્થિતિવાળી નોટ્સ પોસ્ટ કરવા માટે અધિકૃત નથી."

msgid "Not spam"
msgstr "સ્પામ નથી"

msgid "Note author"
msgstr "નોટના લેખક"

msgid "Note text"
msgstr "નોટનો ટેક્સ્ટ"

msgid "Notes for a possible duplicate"
msgstr "સંભવિત ડુપ્લિકેટ માટે નોટ્સ"

msgid "Notes for this person"
msgstr "આ વ્યક્તિ માટે નોટ્સ"

msgid "Number or range (e.g. 20-30)"
msgstr "નંબર અથવા શ્રેણી (દા.ત. 20-30)"

#, python-format
msgid ""
"Or add to your site as a %(gadget_link_html)sGoogle "
"Gadget%(link_end_html)s."
msgstr ""
"અથવા તમારી સાઇટ પર %(gadget_link_html)sGoogle ગેજેટ%(link_end_html)s "
"તરીકે ઉમેરો."

msgid "Original URL"
msgstr "મૂળ URL"

msgid "Original author's name"
msgstr "મૂળ લેખકનું નામ"

msgid "Original posting date"
msgstr "પોસ્ટ કરવાની મૂળ તારીખ"

msgid ""
"Original posting date is not in YYYY-MM-DD format, or is a nonexistent "
"date.  Please go back and try again."
msgstr ""
"પોસ્ટ કરવાની મૂળ તારીખ YYYY-MM-DD ફોર્મેટમાં નથી અથવા અસ્તિત્વમાં નથી "
"તેવી તારીખ છે. કૃપા કરીને પાછા જાઓ અને ફરી પ્રયાસ કરો."

msgid "Original site name"
msgstr "સાઇટનું મૂળ નામ"

<<<<<<< HEAD
=======
msgid "Other website"
msgstr "અન્ય વેબસાઇટ"

>>>>>>> 11e03f51
#, fuzzy
msgid ""
"PLEASE NOTE: On active Person Finder sites, all data entered is available"
" to the public and usable by anyone.  Google does not review or verify "
"the accuracy of this data."
msgstr ""
"કૃપા કરી નોંધો: સક્રિય વ્યક્તિ શોધક સાઇટ્સ પર, સાર્વજનિક રીતે ઉપલબ્ધ હશે "
"અને કોઈ પણ દ્વારા ઉપયોગમાં લઈ શકાય તેવો હશે. Google આ ડેટાની સચોટતાની "
"સમીક્ષા કરતું નથી કે તેને ચકાસતું નથી."

msgid "Person Finder"
msgstr "વ્યક્તિ શોધક"

msgid "Phone"
msgstr "ફોન"

msgid "Phone number"
msgstr "ફોન નંબર"

msgid "Photo"
msgstr "ફોટો"

msgid ""
"Photo uploaded is in an unrecognized format.  Please go back and try "
"again."
msgstr ""
"અપલોડ કરેલો ફોટો કોઈ વણઓળખાયેલ ફોર્મેટમાં છે. કૃપા કરીને પાછા જાઓ અને "
"ફરીથી પ્રયાસ કરો."

msgid "Physical characteristics"
msgstr "શારીરિક લાક્ષણિકતાઓ"

msgid "Play the sound again"
msgstr "ધ્વનિ ફરીથી ચલાવો"

msgid ""
"Please check that you have been in contact with the person after the "
"earthquake, or change the \"Status of this person\" field."
msgstr ""
"કૃપા કરીને તપાસો કે તમે ભૂકંપ પછી તમે આ વ્યક્તિના સંપર્કમાં રહ્યાં છો "
"અથવા \"આ વ્યક્તિની સ્થિતિ\" ફીલ્ડ બદલો."

msgid "Please check whether it matches the person you were planning to report."
msgstr ""
"કૃપા કરીને તપાસો કે તે એ વ્યક્તિ સાથે મેળ ખાય છે કે જેની તમે જાણ કરવાનો "
"પ્લાન બનાવી રહ્યાં હતાં."

msgid "Please confirm your e-mail address to subscribe to updates"
msgstr ""
"કૃપા કરીને અપડેટ્સ પર સબ્સ્ક્રાઇબ કરવા માટેના તમારા ઇ-મેઇલ સરનામાંની "
"પુષ્ટિ કરો"

msgid "Please enter your e-mail address to subscribe to updates"
msgstr ""
"કૃપા કરીને અપડેટ્સ પર સબ્સ્ક્રાઇબ કરવા માટેનું તમારું ઇ-મેઇલ સરનામું દાખલ"
" કરો."

msgid "Please explain why you think these are the same person"
msgstr "કૃપા કરીને સમજાવો કે શા માટે તમને લાગે છે કે આ તે જ વ્યક્તિ છે"

msgid "Please fill in all the required fields."
msgstr "કૃપા કરીને બધા આવશ્યક ફીલ્ડ્સ ભરો."

msgid "Please fill in your email address."
msgstr "કૃપા કરીને તમારું ઇમેઇલ સરનામું ભરો."

msgid "Please provide an valid email address."
msgstr "કૃપા કરીને એક માન્ય ઇમેઇલ સરનામું પ્રદાન કરો."

msgid "Possible duplicates"
msgstr "સંભવિત ડુપ્લિકેટ્સ"

msgid "Possible duplicates found."
msgstr "સંભવિત ડુપ્લિકેટ્સ મળ્યાં."

msgid "Postal or zip code"
msgstr "પોસ્ટલ અથવા ઝીપ કોડ"

msgid "Posted by"
msgstr "આના દ્વારા પોસ્ટ કરાયેલ"

msgid "Proceed"
msgstr "આગળ વધો"

msgid "Profile Pages"
msgstr "પ્રોફાઇલ પૃષ્ઠો"

msgid "Profile page"
msgstr "પ્રોફાઇલ પૃષ્ઠ"

msgid "Provide information"
msgstr "માહિતી પ્રદાન કરો"

msgid "Provide information about this person"
msgstr "આ વ્યક્તિ વિશે માહિતી પ્રદાન કરો"

msgid "Provided by:"
msgstr "આના દ્વારા પ્રદાન કરાયેલ:"

msgid "Province or state"
msgstr "પ્રાંત અથવા રાજ્ય"

msgid "Reason for deletion:"
msgstr "કાઢી નાંખવાનું માટેનું કારણ:"

msgid "Reason for disabling notes:"
msgstr "નોટ્સને અક્ષમ કરવા માટેનું કારણ:"

<<<<<<< HEAD
msgid "Records Similar to"
msgstr "આના જેવા રેકોર્ડ્સ"

msgid "Records selected"
msgstr "પસંદ કરેલ રેકોર્ડ્સ"

=======
>>>>>>> 11e03f51
#, python-format
msgid "Records with names and addresses matching \"%(query)s\""
msgstr "\"%(query)s\" થી મેળ ખાતા નામો અને સરનામાંઓ ધરાવતા રેકોર્ડ્સ"

msgid "Remove"
msgstr "દૂર કરો"

msgid "Report spam"
msgstr "સ્પામ તરીકે જાણ કરો"

#, python-format
msgid "Return to the record for %(full_name)s."
msgstr "%(full_name)s માટે રેકોર્ડ પર પાછા ફરો."

msgid "Reveal note"
msgstr "નોટ દર્શાવે છે"

msgid "Save this record"
msgstr "આ રેકોર્ડ સાચવો"

msgid "Search Results for"
msgstr "આ માટેના શોધ પરિણામો"

msgid "Search for this person"
msgstr "આ વ્યક્તિ માટે શોધો"

#, python-format
msgid "See %(begin_tag)sthe wiki%(end_tag)s for more instructions"
msgstr "વધુ સૂચનો માટે %(begin_tag)sવિકી%(end_tag)s જુઓ"

msgid "Select a website to add a profile page..."
msgstr "પ્રોફાઇલ પૃષ્ઠ ઉમેરવા માટે એક વેબસાઇટ પસંદ કરો..."

msgid "Select up to 3 records to mark as duplicate:"
msgstr "ડુપ્લિકેટ તરીકે માર્ક કરવા માટે 3 જેટલા રેકોર્ડ પસંદ કરો:"

msgid "Send email"
msgstr "ઇમેઇલ મોકલો"

msgid "Sex"
msgstr "લિંગ"

msgid "Show Map"
msgstr "નકશો બતાવો"

msgid "Show sensitive information"
msgstr "સંવેદનશીલ માહિતી બતાવો"

<<<<<<< HEAD
=======
msgid "Show who marked these duplicates"
msgstr "આ ડુપ્લિકેટ્સ કોણે ચિહ્નિત કર્યા તે બતાવો"

>>>>>>> 11e03f51
msgid "Sign in"
msgstr "સાઇન ઇન કરો"

msgid "Sign out"
msgstr "સાઇન આઉટ કરો"

msgid "Someone has received information that this person is alive"
msgstr "કોઈકને માહિતી પ્રાપ્ત થઈ છે કે આ વ્યક્તિ જીવિત છે"

msgid "Someone has received information that this person is dead"
msgstr "કોઈકને માહિતી પ્રાપ્ત થઈ છે કે આ વ્યક્તિનું મૃત્યુ થયું છે"

msgid "Someone has reported that this person is missing"
msgstr "કોઈકે જાણ કરી છે કે આ વ્યક્તિ ગુમ થઇ છે"

msgid "Someone is seeking information about this person"
msgstr "કોઇક આ વ્યક્તિ વિશે માહિતી શોધી રહ્યાં છે"

msgid "Source of this record"
msgstr "આ રેકોર્ડનો સ્રોત"

msgid "Source of this record (required)"
msgstr "આ રેકોર્ડનો સ્રોત (આવશ્યક)"

msgid "Status"
msgstr "સ્થિતિ"

msgid "Status of this person"
msgstr "આ વ્યક્તિની સ્થિતિ"

msgid "Street name"
msgstr "ગલીનું નામ"

msgid "Street name only, no number"
msgstr "ફક્ત ગલીનું નામ, નંબર નહીં"

msgid "Subscribe"
msgstr "સબ્સ્ક્રાઇબ કરો"

#, python-format
msgid "Subscribe to updates about %(full_name)s"
msgstr "%(full_name)s વિશેના અપડેટ્સ પર સબ્સ્ક્રાઇબ કરો"

msgid "Subscribe to updates about this person"
msgstr "આ વ્યક્તિ વિશેના અપડેટ્સ પર સબ્સ્ક્રાઇબ કરો"

msgid "Switch to address"
msgstr "સરનામા પર સ્વિચ કરો"

msgid "Switch to lat/long"
msgstr "અક્ષાંશ/રેખાંશ પર સ્વિચ કરો"

msgid "Tell us the status of this person"
msgstr "અમને આ વ્યક્તિની સ્થિતિ જણાવો"

msgid "Terms of Service"
msgstr "સેવાની શરતો"

msgid "The API key has been updated successfully."
msgstr "API કી સફળતાપૂર્વક અપડેટ કરવામાં આવી."

msgid ""
"The Given name and Family name are both required.  Please go back and try"
" again."
msgstr "નામ અને અટક બંને જરૂરી છે. કૃપા કરીને પાછા જાઓ અને ફરીથી પ્રયાસ કરો."

msgid "The Original author's name is required.  Please go back and try again."
msgstr "મૂળ લેખકનું નામ જરૂરી છે. કૃપા કરીને પાછા જાઓ અને ફરીથી પ્રયાસ કરો."

msgid "The author has disabled notes on this record."
msgstr "આ લેખકે આ રેકોર્ડ પર નોટ્સ અક્ષમ કરી છે."

msgid "The author has disabled status updates on this record."
msgstr "આ લેખકે આ રેકોર્ડ પર સ્થિતિ અપડેટ્સ અક્ષમ કર્યું છે."

msgid "The provided image is too large.  Please upload a smaller one."
msgstr "પૂરી પાડવામાં આવેલ છબી ખૂબ મોટી છે. કૃપા કરી એક નાની અપલોડ કરો."

msgid "The reason this note is being marked as spam:"
msgstr "આ નોટને સ્પામ તરીકે માર્ક કરવામાં આવી રહી છે તેનું કારણ:"

msgid "The record cannot be extended."
msgstr "આ રેકોર્ડ વિસ્તૃત કરી શકાતો નથી."

msgid "The record has been deleted."
msgstr "આ રેકોર્ડ કાઢી નાખવામાં આવ્યો છે."

#, python-format
msgid "The record has been extended to %(expiry_date)s."
msgstr "આ રેકોર્ડ %(expiry_date)s સુધી વિસ્તૃત કરવામાં આવ્યો છે."

msgid ""
"The status you selected indicates that you are this person.  If this is "
"true, please also select 'Yes' to indicate that you have contacted this "
"person."
msgstr ""
"તમે સૂચવેલી સ્થિતિ સૂચવે છે કે તમે આ વ્યક્તિ છો. જો આ સાચું હોય, તો કૃપા "
"કરીને તમે આ વ્યક્તિનો સંપર્ક કર્યો છે તે દર્શાવવા માટે \"હા\" પણ પસંદ "
"કરો."

#, python-format
msgid "The token %(token)s was invalid"
msgstr "%(token)s ટોકન અમાન્ય હતું"

#, python-format
msgid "The token %(token)s was invalid."
msgstr "ટોકન %(token)s અમાન્ય હતું."

#, python-format
msgid "There are %(num_results)s existing records with similar names."
msgstr "સમાન નામ ધરાવતા %(num_results)s રેકોર્ડ્સ અસ્તિત્વમાં છે."

msgid "There are some existing records with similar names."
msgstr "સમાન નામ ધરાવતા કેટલાક રેકોર્ડ્સ અસ્તિત્વમાં છે."

msgid "There is one existing record with a similar name."
msgstr "સમાન નામ ધરાવતો એક રેકોર્ડ અસ્તિત્વમાં છે."

msgid "There was a problem processing the image.  Please try a different image."
msgstr ""
"આ છબી પ્રક્રિયા કરવામાં એક સમસ્યા આવી હતી. કૃપા કરીને એક અલગ છબી અજમાવી "
"જુઓ."

msgid ""
"There was an error processing your request.  Sorry for the inconvenience."
"  Our administrators will investigate the source of the problem, but "
"please check that the format of your request is correct."
msgstr ""
"તમારી વિનંતીની સમીક્ષા કરવામાં સમસ્યા હતી. અસુવિધા બદલ દિલગીર છીએ. અમારા "
"વ્યવસ્થાપકો સમસ્યાના સ્રોતની તપાસ કરશે, પરંતુ કૃપયા તપાસો કે તમારી "
"વિનંતીનું ફોર્મેટ સાચું છે."

#, python-format
msgid ""
"These gadgets are made available under the %(apache_link_html)sApache 2.0"
" license%(link_end_html)s."
msgstr ""
"આ ગેજેટ્સ %(apache_link_html)sApache 2.0 લાઇસેંસ%(link_end_html)s હેઠળ "
"ઉપલબ્ધ કરવામાં આવેલ છે."

msgid "This is a new record."
msgstr "આ એક નવો રેકોર્ડ છે."

msgid "This link is invalid."
msgstr "આ લિંક અમાન્ય છે."

msgid "This note has been marked as spam."
msgstr "આ નોટ સ્પામ તરીકે માર્ક કરવામાં આવી છે."

msgid "This note is inappropriate."
msgstr "આ નોંધ અયોગ્ય છે."

msgid "This note is incorrect or untrue."
msgstr "આ નોટ ખોટી અથવા અસત્ય છે."

msgid "This note is spam."
msgstr "આ નોટ સ્પામ છે."

msgid "This person has been in contact with someone"
msgstr "આ વ્યક્તિ કોઈક વ્યક્તિ સાથે સંપર્કમા છે"

msgid "This person has posted a message"
msgstr "આ વ્યક્તિએ એક સંદેશ પોસ્ટ કર્યો છે"

msgid "This person's entry does not exist or has been deleted."
msgstr "આ વ્યક્તિની એન્ટ્રી અસ્તિત્વમાં નથી અથવા કાઢી નાખવામાં આવી છે."

msgid "This record has served its purpose."
msgstr "આ રેકોર્ડે તેનો હેતું પૂરો કર્યો."

msgid "This record is a duplicate of"
msgstr "આ રેકોર્ડ આનો ડુપ્લિકેટ છે"

msgid "This record is copied from another source."
msgstr "આ રેકોર્ડને અન્ય સ્રોતથી કોપિ કરેલો છે."

msgid "This record is inappropriate."
msgstr "આ રેકોર્ડ અયોગ્ય છે."

msgid "This record is spam."
msgstr "આ રેકોર્ડ સ્પામ છે."

msgid ""
"This repository is currently in test mode. While test mode is in effect, "
"records that are over 6 hours old are deleted."
msgstr ""
"આ ભંડાર હાલમાં પરીક્ષણ મોડમાં છે. પરીક્ષણ મોડ પ્રભાવમાં હોય, ત્યારે 6 "
"કલાકથી વધુ જુના રેકોર્ડ કાઢી નાખવામાં આવે છે."

msgid "To attach a photo to this note, upload it or enter its URL."
msgstr "આ નોટ સાથે ફોટો જોડવા માટે, તેને અપલોડ કરો અથવા તેનું URL દાખલ કરો."

msgid "To delete your data, access Person Finder from your desktop."
msgstr "તમારો ડેટા કાઢી નાંખવા માટે, તમારા ડેસ્કટોપથી વ્યક્તિ શોધક ઍક્સેસ કરો."

msgid "To unsubscribe, follow this link"
msgstr "દૂર કરવા માટે, આ લિંકને અનુસરો"

msgid "To view or add information, select a name below."
msgstr "માહિતી જોવા અથવા ઉમેરવા માટે, નીચે એક નામ પસંદ કરો."

msgid ""
"Type an address or open the map below and indicate the location by "
"clicking on the map."
msgstr ""
"એક સરનામું લખો અથવા નીચે એક નકશો ખોલો અને નકશા પર ક્લિક કરીને સ્થાન "
"દર્શાવો."

msgid "Type an address."
msgstr "એક સરનામું લખો."

msgid "Type the two words:"
msgstr "બે શબ્દો લખો:"

msgid "Type what you hear:"
msgstr "તમે જે સાંભળો છો તે લખો:"

msgid "URL"
msgstr "URL"

msgid "URL of original record"
msgstr "મૂળ રેકોર્ડનું URL"

msgid "Unspecified"
msgstr "અનિર્દિષ્ટ"

msgid "Update an existing key"
msgstr "અસ્તિત્વમાં છે તે કીને અપડેટ કરો"

msgid "Upload"
msgstr "અપલોડ કરો"

msgid "Upload notes in CSV format"
msgstr "CSV ફોર્મેટમાં નોટ્સને અપલોડ કરો"

msgid "Upload person records in CSV format"
msgstr "CSV ફોર્મેટમાં વ્યક્તિના રેકોર્ડ્સ અપલોડ કરો"

msgid "Upload your CSV file below"
msgstr "તમારી CSV ફાઇલને નીચે અપલોડ કરો"

msgid "View the record"
msgstr "રેકોર્ડ જુઓ"

msgid "We have nothing matching your search."
msgstr "અમારી પાસે તમારી શોધથી મેળ ખાતું કંઈ નથી."

msgid "What is this person's name?"
msgstr "આ વ્યક્તિનું નામ શું છે?"

msgid "When should this record disappear?"
msgstr "આ રેકોર્ડ ક્યારે અદ્રશ્ય થવો જોઈએ?"

msgid "Where did this information come from?"
msgstr "આ માહિતી ક્યાંથી આવી હતી?"

msgid "Where is this person from?"
msgstr "આ વ્યક્તિ ક્યાંની છે?"

msgid ""
"While test mode is in effect, records that are over 6 hours old are "
"deleted regardless of the expiry date."
msgstr ""
"જ્યારે પરીક્ષણ મોડ પ્રભાવમાં હોય, ત્યારે 6 કલાક કરતા જૂના રેકોર્ડ્સને "
"સમાપ્તિ તારીખ પર ધ્યાન આપ્યાં વિના કાઢી નાખવામાં આવે છે."

msgid "Yes"
msgstr "હા"

msgid "Yes, ask the record author to disable notes"
msgstr "હા, નોટ્સ અક્ષમ કરવા માટે રેકોર્ડ લેખકને પૂછો"

msgid "Yes, ask the record author to enable notes"
msgstr "હા, નોટ્સ સક્ષમ કરવા માટે રેકોર્ડ લેખકને પૂછો"

msgid "Yes, delete the record"
msgstr "હા, રેકોર્ડ કાઢી નાખો"

msgid "Yes, disable notes on this record."
msgstr "હા, આ રેકોર્ડ પર નોટ્સ અક્ષમ કરો."

msgid "Yes, extend the record"
msgstr "હા, રેકોર્ડને વધારો"

msgid "Yes, restore this record"
msgstr "હા, આ રેકોર્ડને પુનઃસ્થાપિત કરો"

msgid "Yes, these are the same person"
msgstr "હા, આ એ જ વ્યક્તિ છે"

msgid "Yes, update the note"
msgstr "હા, નોંટ અપડેટ કરો"

msgid "You are already subscribed. "
msgstr "તમે પહેલાંથી સબ્સ્ક્રાઇબ કર્યું છે. "

msgid "You are already unsubscribed."
msgstr "તમે પહેલાંથી અનસબ્સ્ક્રાઇબ કર્યુ છે."

#, python-format
msgid ""
"You are currently signed in as "
"%(begin_span_tag)s%(email)s%(end_span_tag)s."
msgstr "તમે હાલમાં %(begin_span_tag)s%(email)s%(end_span_tag)s તરીકે સાઇન ઇન છો."

#, python-format
msgid "You are currently signed in as %(user_email)s."
msgstr "તમે હાલમાં %(user_email)s તરીકે સાઇન ઇન કર્યું છે."

msgid "You are not currently signed in."
msgstr "તમે હાલમાં સાઇન ઇન કરેલું નથી."

#, python-format
msgid "You can %(begin_tag)sview the record%(end_tag)s before deleting it."
msgstr "તમે કાઢી નાખતા પહેલાં, %(begin_tag)sરેકોર્ડને જોઈ%(end_tag)s શકો છો ."

#, python-format
msgid "You can view the full record at %(view_url)s"
msgstr "તમે %(view_url)s પર સંપૂર્ણ રેકોર્ડને જોઈ શકો છો"

msgid "You have successfully subscribed."
msgstr "તમે સફળતાપૂર્વક સબ્સ્ક્રાઇબ કર્યું છે."

msgid "You have successfully unsubscribed."
msgstr "તમે સફળતાપૂર્વક અનસબ્સ્ક્રાઇબ કર્યું છે."

msgid ""
"You received this notification because you have subscribed to updates on "
"the following person:\n"
msgstr ""
"તમને આ સૂચના પ્રાપ્ત થઈ છે કારણ કે નીચેની વ્યક્તિ પર અપડેટ્સ માટે "
"સબ્સ્ક્રાઇબ કર્યું છે:\n"

msgid "Your e-mail address"
msgstr "તમારું ઇ-મેઇલ સરનામું"

msgid "Your e-mail address:"
msgstr "તમારું ઇ-મેઇલ સરનામું:"

msgid "Your email"
msgstr "તમારું ઇમેઇલ"

msgid "Your name"
msgstr "તમારું નામ"

msgid ""
"Your name is required in the \"About you\" section.  Please go back and "
"try again."
msgstr ""
"\"તમારા વિશે\" વિભાગમાં તમારું નામ આવશ્યક છે. કૃપા કરીને પાછા જાઓ અને "
"ફરીથી પ્રયાસ કરો."

msgid ""
"Your name is required in the \"Source\" section.  Please go back and try "
"again."
msgstr ""
"\"સ્રોત\" વિભાગમાં તમારું નામ આવશ્યક છે. કૃપા કરીને પાછા જાઓ અને ફરીથી "
"પ્રયાસ કરો."

msgid "Your phone number"
msgstr "તમારો ફોન નંબર"

msgid ""
"Your request has been processed successfully. Please check your inbox and"
" confirm that you want to post your note by following the url embedded."
msgstr ""
"તમારી વિનંતીની પ્રક્રિયા સફળતાપૂર્વક કરવામાં આવી છે. કૃપા કરીને તમારું "
"ઇનબૉક્સ તપાસો અને પુષ્ટિ કરો કે તમે એમ્બેડ કરેલા url ને અનુસરીને તમારી "
"નોટને પોસ્ટ કરવા માગો છો."

#, python-format
msgid "[Person Finder] Confirm your note on \"%(full_name)s\""
msgstr "[વ્યક્તિ શોધક] \"%(full_name)s\" પર તમારી નોટની પુષ્ટિ કરો"

#, python-format
msgid "[Person Finder] Deletion notice for \"%(full_name)s\""
msgstr "[વ્યક્તિ શોધક] \"%(full_name)s\" માટે કાઢી નાખવાની સૂચના"

#, python-format
msgid "[Person Finder] Disable notes on \"%(full_name)s\"?"
msgstr "[વ્યક્તિ શોધક] \"%(full_name)s\" પર નોટ્સને અક્ષમ કરીએ?"

#, python-format
msgid "[Person Finder] Enable notes on \"%(full_name)s\"?"
msgstr "[વ્યક્તિ શોધક]  \"%(full_name)s\" પર નોટ્સને સક્ષમ કરીએ?"

#, python-format
msgid "[Person Finder] Enabling notes notice for \"%(full_name)s\""
msgstr "[વ્યક્તિ શોધક] \"%(full_name)s\" માટે નોટ્સને સક્ષમ કરવાની સૂચના"

#, python-format
msgid "[Person Finder] Notes are now disabled for \"%(full_name)s\""
msgstr "[વ્યક્તિ શોધક] હવે \"%(full_name)s\" માટે નોટ્સ અક્ષમ કરેલી છે"

#, python-format
msgid "[Person Finder] Notes are now enabled on \"%(full_name)s\""
msgstr "[વ્યક્તિ શોધક] હવે \"%(full_name)s\" પર નોટ્સ સક્ષમ કરેલી છે"

#, python-format
msgid "[Person Finder] Record restoration notice for \"%(full_name)s\""
msgstr "[વ્યક્તિ શોધક] \"%(full_name)s\" માટે રેકોર્ડ પુનઃસ્થાપનની સૂચના"

#, python-format
msgid "[Person Finder] Status update for %(full_name)s"
msgstr "[વ્યક્તિ શોધક] %(full_name)s માટે સ્થિતિ અપડેટ"

#, python-format
msgid "[Person Finder] You are subscribed to status updates for %(full_name)s"
msgstr ""
"[વ્યક્તિ શોધક] તમે %(full_name)s માટે સ્થિતિ અપડેટ્સ પર સબ્સ્ક્રાઇબ "
"કર્યું છે"

msgid "at"
msgstr "આ પર"

msgid "female"
msgstr "સ્ત્રી"

msgid "in test mode"
msgstr "પરીક્ષણ મોડમાં"

msgid "male"
msgstr "પુરુષ"

msgid "on"
msgstr "ચાલુ"

msgid "other"
msgstr "અન્ય"
<|MERGE_RESOLUTION|>--- conflicted
+++ resolved
@@ -142,8 +142,6 @@
 #, python-format
 msgid ""
 "\n"
-<<<<<<< HEAD
-=======
 "            %(dup_count)s records selected\n"
 "          "
 msgstr ""
@@ -174,7 +172,6 @@
 #, python-format
 msgid ""
 "\n"
->>>>>>> 11e03f51
 "      Are you sure you want to delete the record for \"%(full_name)s\"?\n"
 "    "
 msgstr ""
@@ -266,8 +263,6 @@
 #, python-format
 msgid ""
 "\n"
-<<<<<<< HEAD
-=======
 "      No results found for: %(query)s\n"
 "    "
 msgstr ""
@@ -278,7 +273,6 @@
 #, python-format
 msgid ""
 "\n"
->>>>>>> 11e03f51
 "      The URL you entered doesn't look like a valid %(website)s profile "
 "URL.\n"
 "      Please go to this person's profile page on %(website)s, then copy "
@@ -294,8 +288,6 @@
 "      URL ને અહીં પેસ્ટ કરો.\n"
 "      "
 
-<<<<<<< HEAD
-=======
 #, python-format
 msgid ""
 "\n"
@@ -306,7 +298,6 @@
 "      આ રેકોર્ડ %(expiry_date)s સુધી વિસ્તૃત કરવામાં આવ્યો છે.\n"
 "    "
 
->>>>>>> 11e03f51
 msgid ""
 "\n"
 "      This record is a copy of a record from another source.\n"
@@ -600,8 +591,6 @@
 msgid "Back to start"
 msgstr "પ્રારંભ પર પાછા જાઓ"
 
-<<<<<<< HEAD
-=======
 msgid ""
 "By marking this note as spam, you will make it hidden by default. It will"
 " still be a part of the record, but will require an extra click to view "
@@ -618,7 +607,6 @@
 "આ નોંધને સ્પામ તરીકે ચિહ્નિત કરીને, તમે તેને ડિફોલ્ટ રૂપે દૃશ્યક્ષમ "
 "બનાવશો."
 
->>>>>>> 11e03f51
 msgid "CSV file"
 msgstr "CSV ફાઇલ"
 
@@ -981,14 +969,9 @@
 msgid "No person with ID: %(id_str)s."
 msgstr "આ ID ધરાવતી કોઈ વ્યક્તિ નથી: %(id_str)s ."
 
-msgid "No results found for"
-msgstr "આ માટે કોઈ પરિણામો મળ્યા નથી"
-
 msgid "No such Authorization entity."
 msgstr "આવો કોઈ અધિકૃત અસ્તિત્વ નથી."
 
-<<<<<<< HEAD
-=======
 msgid ""
 "Not authorized to post notes with the status \"I have received "
 "information that this person is dead\"."
@@ -996,7 +979,6 @@
 "\"મને એવી માહિતી પ્રાપ્ત થઈ છે કે આ વ્યક્તિનું મૃત્યુ થયું છે\" એ સ્થિતિ "
 "સાથે નોટ્સ પોસ્ટ કરવા માટે અધિકૃત નથી."
 
->>>>>>> 11e03f51
 msgid "Not authorized to post notes with the status \"believed_dead\"."
 msgstr "\"believed_dead\" સ્થિતિવાળી નોટ્સ પોસ્ટ કરવા માટે અધિકૃત નથી."
 
@@ -1045,12 +1027,9 @@
 msgid "Original site name"
 msgstr "સાઇટનું મૂળ નામ"
 
-<<<<<<< HEAD
-=======
 msgid "Other website"
 msgstr "અન્ય વેબસાઇટ"
 
->>>>>>> 11e03f51
 #, fuzzy
 msgid ""
 "PLEASE NOTE: On active Person Finder sites, all data entered is available"
@@ -1159,15 +1138,9 @@
 msgid "Reason for disabling notes:"
 msgstr "નોટ્સને અક્ષમ કરવા માટેનું કારણ:"
 
-<<<<<<< HEAD
-msgid "Records Similar to"
-msgstr "આના જેવા રેકોર્ડ્સ"
-
 msgid "Records selected"
 msgstr "પસંદ કરેલ રેકોર્ડ્સ"
 
-=======
->>>>>>> 11e03f51
 #, python-format
 msgid "Records with names and addresses matching \"%(query)s\""
 msgstr "\"%(query)s\" થી મેળ ખાતા નામો અને સરનામાંઓ ધરાવતા રેકોર્ડ્સ"
@@ -1188,9 +1161,6 @@
 msgid "Save this record"
 msgstr "આ રેકોર્ડ સાચવો"
 
-msgid "Search Results for"
-msgstr "આ માટેના શોધ પરિણામો"
-
 msgid "Search for this person"
 msgstr "આ વ્યક્તિ માટે શોધો"
 
@@ -1216,12 +1186,9 @@
 msgid "Show sensitive information"
 msgstr "સંવેદનશીલ માહિતી બતાવો"
 
-<<<<<<< HEAD
-=======
 msgid "Show who marked these duplicates"
 msgstr "આ ડુપ્લિકેટ્સ કોણે ચિહ્નિત કર્યા તે બતાવો"
 
->>>>>>> 11e03f51
 msgid "Sign in"
 msgstr "સાઇન ઇન કરો"
 
@@ -1309,10 +1276,6 @@
 msgid "The record has been deleted."
 msgstr "આ રેકોર્ડ કાઢી નાખવામાં આવ્યો છે."
 
-#, python-format
-msgid "The record has been extended to %(expiry_date)s."
-msgstr "આ રેકોર્ડ %(expiry_date)s સુધી વિસ્તૃત કરવામાં આવ્યો છે."
-
 msgid ""
 "The status you selected indicates that you are this person.  If this is "
 "true, please also select 'Yes' to indicate that you have contacted this "
@@ -1634,9 +1597,6 @@
 "[વ્યક્તિ શોધક] તમે %(full_name)s માટે સ્થિતિ અપડેટ્સ પર સબ્સ્ક્રાઇબ "
 "કર્યું છે"
 
-msgid "at"
-msgstr "આ પર"
-
 msgid "female"
 msgstr "સ્ત્રી"
 
