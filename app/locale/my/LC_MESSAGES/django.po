# Copyright 2010 Google Inc.
#
# Licensed under the Apache License, Version 2.0 (the "License"); you may
# not use this file except in compliance with the License.  You may obtain
# a copy of the License at: http://www.apache.org/licenses/LICENSE-2.0
# Unless required by applicable law or agreed to in writing, software
# distributed under the License is distributed on an "AS IS" BASIS,
# WITHOUT WARRANTIES OR CONDITIONS OF ANY KIND, either express or implied.
# See the License for the specific language governing permissions and
# limitations under the License.
msgid ""
msgstr ""
"Project-Id-Version: PACKAGE VERSION\n"
"Report-Msgid-Bugs-To: \n"
"POT-Creation-Date: 2000-01-01 00:00+0000\n"
"PO-Revision-Date: YEAR-MO-DA HO:MI+ZONE\n"
"Last-Translator: FULL NAME <EMAIL@ADDRESS>\n"
"Language-Team: LANGUAGE <LL@li.org>\n"
"MIME-Version: 1.0\n"
"Content-Type: text/plain; charset=utf-8\n"
"Content-Transfer-Encoding: 8bit\n"
"Generated-By: Babel None\n"

msgid ""
"\n"
"\n"
"  To ensure that notes are only disabled or enabled with the record "
"author's\n"
"  permission, a confirmation message will be sent to the record author.\n"
"  If you are the author, check your e-mail after clicking the button "
"below.\n"
"\n"
"  "
msgstr ""
"\n"
"\n"
"  မွတ္တမ္းေရးသားသူ (the record author)၏ခြင့္ျပဳခ်က္ျဖင့္သာ၊ မွတ္စုမ်ားကို"
"\n"
"disable သို ့မဟုတ္ enable လုပ္ႏိုင္ရန္၊ အတည္ျပဳသည့္အီးေမးလ္တစ္\n"
"ေစာင္ကို မွတ္တမ္းေရးသားသူထံ ေပးပို ့မည္ျဖစ္ပါသည္။ သင္သည္မွတ္တမ္း\n"
"ေရးသားသူ(the author) ျဖစ္ပါက၊ ေအာက္ရွိ ေဘာ္တြန္ခလုပ္ ကိုႏိုပ္ၿပီး သင့္\n"
"အီးေမးလ္ကိုစစ္ေဆးပါ။\n"
"\n"
"  "

#, python-format
msgid ""
"\n"
"\n"
"Dear %(author_name)s,\n"
"\n"
"A user has requested enabling notes on the record for\n"
"\"%(full_name)s\".\n"
"\n"
"Your e-mail address is recorded as the author of this record.  To enable "
"notes\n"
"on this record, follow this link within 3 days:\n"
"\n"
"   %(confirm_url)s\n"
"\n"
msgstr ""
"\n"
"\n"
"ခင္မင္ရပါေသာ %(author_name)s,\n"
"\n"
"အသံုးျပဳသူ (user)တစ္ဦးမွ မွတ္တမ္းေပၚရွိ  \"%(full_name)s\" မွတ္စုကို "
"enable ျပဳလုပ္ေပးရန္\n"
"ေတာင္းခံထားပါသည္။\n"
"\n"
"သင့္အီးေမးလ္လိပ္စာအရ သင္သည္ထိုမွတ္တမ္းေရးသားသူအျဖစ္ ေတြ ့ရွိရပါသည္။\n"
"ထိုမွတ္တမ္းေပၚရွိ မွတ္စုမ်ားကို enable လုပ္ရန္ ေအာက္ေဖာ္ျပပါ လင့္ခ္ ကို "
"(၃) ရက္အတြင္း ႏွိပ္ၿပီး ၫႊန္ႀကားခ်က္မ်ားကို လိုက္နာပါ။ \n"
"\n"
"   %(confirm_url)s\n"
"\n"

#, python-format
msgid ""
"\n"
"\n"
"Dear %(author_name)s,\n"
"\n"
"A user has requested that you disable notes on the record for\n"
"\"%(full_name)s\".\n"
"\n"
"Your e-mail address is recorded as the author of this record.  To disable"
" notes\n"
"on this record, follow this link within 3 days:\n"
"\n"
"   %(confirm_url)s\n"
"\n"
msgstr ""
"\n"
"\n"
"ခင္မင္ရပါေသာ %(author_name)s,\n"
"\n"
"အသံုးျပဳသူ (user)တစ္ဦးမွ မွတ္တမ္းေပၚရွိ  \"%(full_name)s\". မွတ္စုကို "
"disable ျပဳလုပ္ေပးရန္\n"
"ေတာင္းခံထားပါသည္။\n"
"\n"
"သင့္အီးေမးလ္လိပ္စာအရ သင္သည္ထိုမွတ္တမ္းေရးသားသူအျဖစ္ ေတြ ့ရွိရပါသည္။\n"
"ထိုမွတ္တမ္းေပၚရွိ မွတ္စုမ်ားကို disable လုပ္ရန္ ေအာက္ေဖာ္ျပပါ လင့္ခ္ ကို "
"(၃) ရက္အတြင္း ႏွိပ္ၿပီး ၫႊန္ႀကားခ်က္မ်ားကို လိုက္နာပါ။ \n"
"\n"
"   %(confirm_url)s\n"
"\n"

#, python-format
msgid ""
"\n"
"\n"
"Dear %(author_name)s,\n"
"You just entered a note on the record for \"%(full_name)s\".  \n"
"To publish your note, follow this link within 3 days:\n"
"\n"
"   %(confirm_url)s\n"
"\n"
msgstr ""
"\n"
"\n"
"ခင္မင္ရပါေသာ %(author_name)s,\n"
" \"%(full_name)s\" မွတ္တမ္းေပၚတြင္သင္သည္ မွတ္စု တစ္ခုကို ေရးသားထားသည္။  \n"
"သင့္၏မွတ္စုကို publish  လုပ္ရန္အတြက္  ေအာက္ေဖာ္ျပပါ လင့္ခ္ ကို (၃) "
"ရက္အတြင္း ႏွိပ္ၿပီး ၫႊန္ႀကားခ်က္မ်ားကို လိုက္နာပါ။ \n"
"\n"
"   %(confirm_url)s\n"
"\n"

#, python-format
msgid ""
"\n"
"                    Warning: this record will expire in less than "
"%(expiration_days)s days.\n"
"                  "
msgstr ""
"\n"
"                    သတိေပးခ်က္: ဤမွတ္တမ္းသည္  သက္တမ္းကုန္ ဆံုးရန္ "
"ရက္ေပါင္း %(expiration_days)s သာက်န္ပါေတာ့သည္။\n"
"                  "

msgid ""
"\n"
"                    Warning: this record will expire in less than a day.\n"
"                  "
msgstr ""
"\n"
"                    သတိေပးခ်က္။ ဤမွတ္တမ္း၏ သက္တမ္းကုန္ဆံုးရန္ "
"တစ္ရက္ေတာင္မက်န္ေတာ့ပါ။\n"
"                  "

#, python-format
msgid ""
"\n"
<<<<<<< HEAD
=======
"            %(dup_count)s records selected\n"
"          "
msgstr ""
"\n"
"            %(dup_count)s မွတ္တမ္းမ်ား ေရြးခ်ယ္ထားသည္။\n"
"          "

#, python-format
msgid ""
"\n"
"        Records Similar to: %(full_name)s\n"
"      "
msgstr ""
"\n"
"        : %(full_name)s ႏွင့္ဆင္တူေသာ မွတ္တမ္းမ်ား။\n"
"      "

#, python-format
msgid ""
"\n"
"        Search Results for: %(query)s\n"
"      "
msgstr ""
"\n"
"        \"%(query)s\" အတြက္ ရွာေဖြျခင္းရလဒ္မ်ား။\n"
"      "

#, python-format
msgid ""
"\n"
>>>>>>> 11e03f51
"      Are you sure you want to delete the record for \"%(full_name)s\"?\n"
"    "
msgstr ""
"\n"
"      \"%(full_name)s\"မွတ္တမ္းအား ဖ်က္ရန္ သင္ေသခ်ာၿပီလား။\n"
"    "

#, python-format
msgid ""
"\n"
"      Are you sure you want to disable notes on \"%(full_name)s\"?\n"
"    "
msgstr ""
"\n"
"      \"%(full_name)s\" ေပၚရွိ မွတ္စုမ်ားကို disable လုပ္ရန္ "
"သင္ေသခ်ာၿပီလား။\n"
"    "

#, python-format
msgid ""
"\n"
"      Are you sure you want to disable notes on the record of "
"\"%(full_name)s\"?\n"
"    "
msgstr ""
"\n"
"      \"%(full_name)s\" မွတ္တမ္းေပၚရွိ မွတ္စုမ်ားကို disable လုပ္ရန္ "
"သင္ေသခ်ာၿပီလား။\n"
"    "

#, python-format
msgid ""
"\n"
"      Are you sure you want to enable notes on \"%(full_name)s\"?\n"
"    "
msgstr ""
"\n"
"      \"%(full_name)s\"  ေပၚရွိ မွတ္စုမ်ားကို enable လုပ္ရန္ "
"သင္ေသခ်ာၿပီလား။\n"
"    "

#, python-format
msgid ""
"\n"
"      Are you sure you want to extend the expiration for record "
"\"%(full_name)s\"?\n"
"    "
msgstr ""
"\n"
"      \"%(full_name)s\" မွတ္တမ္းအား သက္တမ္းတိုးေပးရန္ သင္ေသခ်ာၿပီလား။\n"
"    "

msgid ""
"\n"
"      Confirm your note\n"
"    "
msgstr ""
"\n"
"      သင္၏ မွတ္စုအား အတည္ျပဳပါ။\n"
"    "

msgid ""
"\n"
"      If you proceed with deletion,\n"
"      this record will no longer be searchable or viewable on this site.\n"
"    "
msgstr ""
"\n"
"      သင္ ဖ်က္လိုက္ပါက၊ ဤမွတ္တမ္းအား ယခု၀က္ဗ္ဆိုက္ေပၚတြင္ ရွာေဖြျခင္း၊ "
"ၾကည့္႐ႈျခင္းမ်ား\n"
"မရႏိုင္ေတာ့ပါ။\n"
"    "

#, python-format
msgid ""
"\n"
"      If you would like it permanently deleted,\n"
"      please contact the original source.\n"
"      You can view the original record at\n"
"      %(begin_tag)s%(source_name)s%(end_tag)s.\n"
"    "
msgstr ""
"\n"
"      သင္အၿပီးအပိုင္ဖ်က္လိုပါက၊ မႈရင္း the original source ကိုဆက္သြယ္ပါ။"
" \n"
" %(begin_tag)s%(source_name)s%(end_tag)s. တြင္ "
"မႈရင္းမွတ္တမ္းအားႀကည့္႐ွဳႏိုင္ပါသည္။\n"
"    "

#, python-format
msgid ""
"\n"
<<<<<<< HEAD
=======
"      No results found for: %(query)s\n"
"    "
msgstr ""
"\n"
"      : %(query)s အတြက္ ရလဒ္မရွိပါ။\n"
"    "

#, python-format
msgid ""
"\n"
>>>>>>> 11e03f51
"      The URL you entered doesn't look like a valid %(website)s profile "
"URL.\n"
"      Please go to this person's profile page on %(website)s, then copy "
"and paste\n"
"      that URL here.\n"
"      "
msgstr ""
"\n"
"      သင္႐ိုက္ထည့္လိုက္ေသာ URLသည္ တမွန္တကယ္ အတည္ျပဳထားေသာ %(website)s "
"profile URL ႏွင့္မတူပါ။.\n"
"ေက်းဇူးၿပဳၿပီး %(website)sေပၚရွိ ထိုသူ၏profile စာမ်က္နွာကိုသြား၍ "
"ထိုURLအား ဒီမွာcopyလုပ္ၿပီး၊ paste လုပ္ပါ။\n"
"      "

<<<<<<< HEAD
=======
#, python-format
msgid ""
"\n"
"      The record has been extended to %(expiry_date)s.\n"
"    "
msgstr ""
"\n"
"      %(expiry_date)s. အထိ မွတ္တမ္းအား သက္တမ္းတိုးထားလိုက္သည္။\n"
"    "

>>>>>>> 11e03f51
msgid ""
"\n"
"      This record is a copy of a record from another source.\n"
"      You can delete the record here,\n"
"      but please be aware that\n"
"      we might later receive another copy of it from the original source."
"\n"
"    "
msgstr ""
"\n"
"      ဤမွတ္တမ္းသည္ အျခားေနရာတစ္ခုမွ ကူးယူထားေသာ မွတ္တမ္းျဖစ္သည္။\n"
"ဒီေနတြင္ ထိုမွတ္တမ္းအား  ဖ်က္ႏိုင္ပါသည္။\n"
"သို ့ေသာ္ မူရင္းေနရာမွ ကူးယူထားေသာမွတ္တမ္းတစ္ခုကုိ ကၽြႏ္ုပ္တို ့ထပ္မံရရွိ"
"\n"
"ႏုိင္ေသးသည္ကို ေက်းဇူးၿပဳၿပီး သတိေပးပါရေစ။\n"
"    "

msgid ""
"\n"
"    To ensure that notes are only disabled or enabled with the record "
"author's\n"
"    permission, a confirmation message will be sent to the record author."
"\n"
"    If you are the author, check your e-mail after clicking the button "
"below.\n"
"  "
msgstr ""
"\n"
"    မွတ္တမ္းေရးသားသူ (the record author)၏ခြင့္ျပဳခ်က္ျဖင့္သာ၊ "
"မွတ္စုမ်ားကို\n"
"disable သို ့မဟုတ္ enable လုပ္ႏိုင္ရန္၊ အတည္ျပဳသည့္အီးေမးလ္တစ္\n"
"ေစာင္ကို မွတ္တမ္းေရးသားသူထံ ေပးပို ့မည္ျဖစ္ပါသည္။ သင္သည္မွတ္တမ္း\n"
"ေရးသားသူ(the author) ျဖစ္ပါက၊ ေအာက္ရွိ ေဘာ္တြန္ခလုပ္ကိုႏွိပ္ၿပီးေနာက္ "
"သင့္\n"
"အီးေမးလ္ကိုစစ္ေဆးပါ။\n"
"  "

msgid ""
"\n"
"  The record will still be visible on this site, but no one will be able "
"to post\n"
"  further notes on it.\n"
"  "
msgstr ""
"\n"
"  ဤ၀က္ဗ္ဆုိက္ေပၚတြင္ မွတ္တမ္းအား အျခားသူမ်ားႀကည့္႐ူႏိုင္ေသးသည္။\n"
"သို ့ေသာ္ မည္သူမွ ထိုမွတ္တမ္းအား မွတ္ခ်က္ေပးႏိုင္ေတာ့မည္ မဟုတ္ပါ။\n"
"  "

msgid ""
"\n"
"  To post your note, please enter your e-mail address below and follow "
"the\n"
"  confirmation link that you will receive.\n"
"  "
msgstr ""
"\n"
"  မွတ္ခ်က္ေပးရန္အတြက္ ေအာက္တြင္သင့္အီးေမးလ္လိပ္စာကိုေရးထည့္ၿပီး၊ သင္ရရွိ\n"
"မည့္ အတည္ျပဳေပးသည့္လင့္ခ္ (confirmation link) အား  ႏွိပ္ၿပီး "
"ၫႊန္ႀကားခ်က္မ်ားကို လိုက္နာပါ။\n"
"  "

#, python-format
msgid ""
"\n"
"A user has deleted the record for \"%(full_name)s\"\n"
"at %(site_url)s.\n"
"\n"
"We are notifying you of the deletion because your e-mail address is\n"
"recorded as the author of a note on this record.\n"
msgstr ""
"\n"
"%(site_url)s တြင္ အသံုးျပဳသူ တစ္ေယာက္မွ  \"%(full_name)s\" မွတ္တမ္းအား "
"ဖ်က္လိုက္ပါသည္။\n"
"\n"
"သင္၏ အီးေမးလ္လိပ္စာအရ၊ သင္သည္ ထိုမွတ္တမ္းေရးသားသူအျဖစ္ သိရွိရသ\n"
"ျဖင့္ သင့္အား ထိုသို ့ဖ်က္လိုက္ျခင္းကို အေႀကာင္းႀကားျခင္းျဖစ္သည္။\n"

#, python-format
msgid ""
"\n"
"A user has deleted the record for \"%(full_name)s\"\n"
"at %(site_url)s.\n"
"\n"
"We are notifying you of the deletion because your e-mail address is\n"
"recorded as the author of this record.\n"
msgstr ""
"\n"
"%(site_url)s. တြင္ အသံုးျပဳသူ တစ္ေယာက္မွ \"%(full_name)s\" မွတ္တမ္းအား "
"ဖ်က္လိုက္ပါသည္။\n"
"\n"
"သင္၏ အီးေမးလ္လိပ္စာအရ၊ သင္သည္ ထိုမွတ္တမ္းေရးသားသူအျဖစ္ သိရွိရသ\n"
"ျဖင့္ သင့္အား ထိုသို ့ဖ်က္လိုက္ျခင္းကို အေၾကာင္းၾကားျခင္းျဖစ္သည္။\n"

#, python-format
msgid ""
"\n"
"After %(days_until_deletion)s days, the record will be permanently "
"deleted.\n"
msgstr ""
"\n"
"ရက္ေပါင္း %(days_until_deletion)s အၾကာတြင္ မွတ္တမ္းအား အၿပီးအပိုင္ဖ်က္မည္"
" ျဖစ္ပါသည္။\n"

#, python-format
msgid ""
"\n"
"NOTE: If you believe this record was deleted in error, you can\n"
"restore it by following this link within the next %(days_until_deletion)s"
" days:\n"
"\n"
"    %(restore_url)s\n"
msgstr ""
"\n"
"မွတ္ခ်က္။ ထိုမွတ္တမ္းအား မွားယြင္းစြာ ဖ်က္လိုက္သည္ဟု သင္ယံုၾကည္ပါက "
"ေအာက္ေဖာ္ျပပါ လင့္ခ္အားႏိုပ္၍ ၫႊန္ႀကားခ်က္မ်ားကိုလုိက္နာၿပီး၊ ရက္ေပါင္း"
"   %(days_until_deletion)s အတြင္း၊ ထိုမွတ္တမ္းအား ျပန္လည္ ရယူႏိုင္ပါသည္။"
" \n"
"\n"
"\n"
"    %(restore_url)s\n"

#, python-format
msgid ""
"\n"
"Notes are now disabled on the record for \"%(full_name)s\".  To view the "
"record,\n"
"follow this link:\n"
"\n"
"    %(record_url)s\n"
"\n"
"We are notifying you because your e-mail address is associated with this\n"
"person record or a note on the record.\n"
msgstr ""
"\n"
"\"%(full_name)s\" မွတ္တမ္းေပၚရွိ မွတ္စုမ်ားကို ယခုအခါ disable "
"လုပ္လိုက္ၿပီျဖစ္ပါသည္။   ထိုမွတ္တမ္းအားႀကည့္႐ွဳရန္၊ ေအာက္ေဖာ္ျပပါ လင့္ခ္ "
"အားႏွိပ္ပါ။ \n"
"\n"
"    %(record_url)s\n"
"သင္၏အီးေမးလ္လိပ္စာသည္ ထိုပုဂၢိဳလ္၏မွတ္တမ္း သုိ႔မဟုတ္ "
"မွတ္တမ္းေပၚရွိမွတ္ခ်က္\n"
"တစ္ခုႏွင့္ ဆက္စပ္ေနသျဖင့္ သင့္အား အေၾကာင္းၾကားရျခင္း ျဖစ္ပါသည္။\n"

#, python-format
msgid ""
"\n"
"Notes are now enabled on the record for \"%(full_name)s\".  To view the "
"record,\n"
"follow this link:\n"
"\n"
"    %(record_url)s\n"
"\n"
"We are notifying you because your e-mail address is associated with this\n"
"person record or a note on the record.\n"
msgstr ""
"\n"
"\"%(full_name)s\" မွတ္တမ္းေပၚရွိ မွတ္စုမ်ားကို ယခုအခါ enable "
"လုပ္လိုက္ၿပီျဖစ္ပါသည္။   ထိုမွတ္တမ္းအားႀကည့္႐ွဳရန္၊ ေအာက္ေဖာ္ျပပါ လင့္ခ္ "
"အားႏွိပ္ပါ။ \n"
"\n"
"    %(record_url)s\n"
"\n"
"သင္၏အီးေမးလ္လိပ္စာသည္ ထိုပုဂၢိဳလ္၏ မွတ္တမ္း သို ့မဟုတ္ "
"မွတ္တမ္းေပၚရွိမွတ္ခ်က္\n"
"တစ္ခုႏွင့္ ဆက္စပ္ေနသျဖင့္ သင့္အား အေၾကာင္းၾကားရျခင္း ျဖစ္ပါသည္။\n"

#, python-format
msgid ""
"\n"
"The author of the record for \"%(full_name)s\"\n"
"(which was previously deleted) has restored the record.  To view the\n"
"record, follow this link:\n"
"\n"
"    %(record_url)s\n"
"\n"
"We are notifying you because your e-mail address is associated with this\n"
"person record or a note on the record.\n"
msgstr ""
"\n"
"\"%(full_name)s\"မွတ္တမ္းအား ေရးသားသူသည္၊ယခင္က ဖ်က္သိမ္းထားေသာ "
"မွတ္တမ္းအား (restore) ပံုမွန္အေနအထားသုိ ့ျပန္ထားလိုက္ၿပီ ျဖစ္သည္။\n"
"\n"
"\n"
"    %(record_url)s\n"
"သင္၏အီးေမးလ္လိပ္စာသည္ ထိုပုဂၢိဳလ္၏ မွတ္တမ္း သို ့မဟုတ္ "
"မွတ္တမ္းေပၚရွိမွတ္ခ်က္\n"
"တစ္ခုႏွင့္ ဆက္စပ္ေနသျဖင့္ သင့္အား အေၾကာင္းၾကားရျခင္း ျဖစ္ပါသည္။\n"

#, python-format
msgid ""
"\n"
"There is a new note on the record for \"%(full_name)s\".\n"
msgstr ""
"\n"
"\"%(full_name)s\". မွတ္တမ္းေပၚတြင္ မွတ္စုအသစ္တစ္ခု ရွိေနပါသည္။\n"

#, python-format
msgid ""
"\n"
"You have subscribed to notes on \"%(full_name)s\".\n"
"\n"
"You can view this record at\n"
"\n"
"     %(view_url)s\n"
"\n"
"To unsubscribe, follow this link: %(unsubscribe_link)s\n"
msgstr ""
"\n"
"\"%(full_name)s\". ေပၚရွိ မွတ္စုမ်ားႏွင့္ပတ္သတ္ၿပီး  ျဖစ္ေပၚခ်က္မ်ားအား "
"သင့္ထံ အေၾကာင္းၾကားရန္ (subscribe) ေရြးခ်ယ္ထားသျဖင့္\n"
"\n"
"     %(view_url)s တြင္ ထိုမွတ္တမ္းအား သင္ႀကည့္႐ွဳႏိုင္ပါသည္။\n"
"\n"
"(unsubscribe) ျပဳလုပ္ရန္အတြက္ ဤ %(unsubscribe_link)s လင့္ခ္ကို ႏိွပ္ၿပီး "
"ၫႊန္ႀကားခ်က္မ်ားကိုလိုက္နာပါ။\n"

msgid "(click to reveal)"
msgstr "(ႀကည့္႐ွဳရန္ ႏွိပ္ပါ။)"

msgid "(unknown)"
msgstr "(unknown ေခၚ မသိသည့္အရာ။)"

msgid "A message for this person or others seeking this person"
msgstr "ဒီလူႏွင့္ သူ ့အားရွာေဖြေနသူမ်ားအတြက္ စာတစ္ေဆာင္။"

msgid "A new API key has been created successfully."
msgstr "APIကီးအသစ္ ေအာင္ျမင္စြာ ျပဳလုပ္ၿပီးပါၿပီ။"

msgid "API Key Management"
msgstr "API ကီး စီမံရန္"

msgid "About 1 month (30 days) from now"
msgstr "ယခုမွစ၍ တစ္လ(ရက္ေပါင္း ၃၀) ခန္ ့။"

msgid "About 1 year (360 days) from now"
msgstr "ယခုမွစ၍ တစ္ႏွစ္(ရက္ေပါင္း ၃၆၀) ခန္ ့။"

msgid "About 2 months (60 days) from now"
msgstr "ယခုမွစ၍ ႏွစ္လ (ရက္ေပါင္း ၆၀) ခန္ ့။"

msgid "About 3 months (90 days) from now"
msgstr "ယခုမွစ၍ သံုးလ(ရက္ေပါင္း ၉၀) ခန္ ့။"

msgid "About 6 months (180 days) from now"
msgstr "ယခုမွစ၍ ေျခာက္လ(ရက္ေပါင္း ၁၈၀) ခန္ ့။"

msgid "About Google Person Finder"
msgstr "Google Person Finder အေႀကာင္း။"

msgid "About you (required)"
msgstr "သင့္အေႀကာင္း။ (လုိအပ္သည္။)"

msgid "Administration"
msgstr "စီမံခန္ ့ခြဲေရး။"

msgid "Age"
msgstr "အသက္"

msgid "Alternate family names"
msgstr "အျခားသင့္တြင္ရွိေသာ  family names ေခၚမိသားစုနာမည္။"

msgid "Alternate given names"
msgstr "သင့္တြင္ရွိေသာ အျခားနံမည္မ်ား။"

msgid "Alternate names"
msgstr "အျခား နံမည္မ်ား။"

msgid "Are you sure this note isn't spam?"
msgstr "ဤမွတ္စုသည္ spamမဟုတ္ေၾကာင္း သင္ေသခ်ာပါသလား။"

msgid "Are you sure you want to mark this note as spam?"
msgstr "ဤမွတ္စုအား spamအျဖစ္ သတ္မွတ္ရန္ သင္ေသခ်ာၿပီးလား။"

msgid "Are you sure you want to restore this record from deletion?"
msgstr ""
"ဤမွတ္စုအား ယခင္ဖ်က္ထားရာမွ ပံုမွန္အေနအထားသို ့ျပန္လည္ထားရန္\n"
"(restore လုပ္ရန္) သင္ေသခ်ာၿပီလား။"

msgid "Atom feed of updates about this person"
msgstr "ယခုပုဂၢိဳလ္ႏွင့္ပတ္သတ္ေသာ updates မ်ား၏ Atom feed။"

msgid "Author's e-mail address"
msgstr "ေရးသားသူ၏ အီးေမးလ္လိပ္စာ။"

msgid "Author's name"
msgstr "ေရးသားသူ၏ နာမည္။"

msgid "Author's phone number"
msgstr "ေရးသားသူ၏ ဖုန္းနံပါတ္။"

msgid "Authorization key"
msgstr "Authorization key ေခၚ ခြင့္ ျပဳသည့္ ေသာ့နံပါတ္။"

msgid "Back to results list"
msgstr "results list ေခၚ ရလဒ္စာရင္း သို ့ျပန္သြားရန္။"

msgid "Back to start"
msgstr "အစသို ့ျပန္သြားရန္။"

<<<<<<< HEAD
=======
msgid ""
"By marking this note as spam, you will make it hidden by default. It will"
" still be a part of the record, but will require an extra click to view "
"the contents of the note. Users will also be able to remove the spam mark"
" from this note."
msgstr ""
"သင္သည္ ဤမွတ္စုကုိ spamအျဖစ္ မွတ္သားျခင္းျဖင့္၊ ထိုမွတ္တမ္းသည္ default "
"အေနျဖင့္ ေပ်ာက္ကြယ္သြားမည္ျဖစ္သည္။ ထို မွတ္စုသည္ "
"မွတ္တမ္း၏အပုိင္းတစ္ခုအေနျဖင့္ ဆက္လက္ရွိေနမည္ျဖစ္ေသာ္လည္း  "
"မွတ္စုပါအေၾကာင္းအရာအား ျပန္လည္ၾကည့္လုိပါက ကလစ္အပုိထပ္မံႏွိပ္ရန္ "
"လုိအပ္ပါသည္။  အသံုးျပဳသူက မွတ္စုမွ ဤspam အမွတ္အသားကုိလဲ ဖယ္ရွားႏုိင္သည္။"

msgid "By unmarking this note as spam, you will make it visible by default."
msgstr ""
"သင္သည္ ဤမွတ္စုကုိ spamအေနျဖင့္ မွတ္သားမထားပါက defaultအေနျဖင့္ မွတ္စုအား "
"ျမင္ေတြ႕ရပါလိမ့္မည္။"

>>>>>>> 11e03f51
msgid "CSV file"
msgstr "CSV ဖိုင္။"

#, python-format
msgid "Can not find note with id %(id)s"
msgstr "အိုင္ဒီ %(id)sပါရွိေသာ မွတ္စုကို ရွာေဖြ၍မရပါ။"

msgid "Cancel"
msgstr "ပယ္ဖ်က္ပါ။"

msgid "City"
msgstr "ၿမိဳ  ့။"

msgid "Click here to view results."
msgstr "results ေခၚ ရလဒ္မ်ားကို ႀကည့္ရန္ ဒီမွာႏွိပ္ပါ။"

msgid "Close window"
msgstr "၀င္းဒိုး ကိုပိတ္လိုက္ပါ။"

msgid "Compare these records"
msgstr "ဒီမွတ္တမ္းမ်ားကို ႏွိင္းယွဥ္ႀကည့္ပါ။"

msgid "Copy and paste the following HTML code to put this tool on your site"
msgstr ""
"သင္၏၀က္ဗ္ဆိုက္တြင္ ဤ tool ေခၚပ႐ိုဂရမ္အေသးစား တစ္ခုအား တင္ရန္\n"
"ေအာက္ပါ HTML ကုတ္ကို Copy လုပ္ၿပီး paste လုပ္ပါ။"

msgid "Create a new API key"
msgstr "API ကီးအသစ္ ျပဳလုပ္ရန္။"

msgid "Create a new record"
msgstr "မွတ္တမ္းအသစ္တစ္ခု ဖန္တီးပါ။"

msgid "Create a new record for"
msgstr "----အတြက္မွတ္တမ္း အသစ္တစ္ခု ဖန္တီးပါ။"

msgid "Create a new record for a missing person"
msgstr "ေပ်ာက္ဆံုးေနသာသူတစ္ေယာက္အတြက္ မွတ္တမ္းတစ္ခု ဖန္တီးပါ။"

msgid "Crisis events"
msgstr ""
"သဘာ၀ေဘးအႏၲရာယ္စသည့္ အခက္အခဲကာလအတြင္း ျဖစ္ပြားေသာ အျဖစ္အပ်က္မ်ား။ (Crisis "
"events)"

#, python-format
msgid "Currently tracking about %(num_people)s records."
msgstr "%(num_people)s ၏မွတ္တမ္းမ်ားကို ေလာေလာဆယ္ အျမဲမျပတ္ ေလ့လာေနသည္။"

msgid "Date cannot be in the future.  Please go back and try again."
msgstr ""
"ရက္စြဲသည္ အနာဂါတ္ တြင္ျဖစ္လို ့မရပါ။ ေက်းဇူးၿပဳ၍ ေနာက္ျပန္သြားၿပီး\n"
"ထပ္မံႀကိဳးစားႀကည့္ပါ။"

msgid "Date of birth"
msgstr "ေမြးေန ့"

msgid "Delete this record"
msgstr "ဤမွတ္တမ္းအား ဖ်က္ပါ။"

msgid "Describe how to identify this person."
msgstr "အဲဒီသူအား မည္သူမည္၀ါျဖစ္ေႀကာင္း ဘယ္လို ခြဲျခားရမည္ကို ေဖာ္ျပပါ။"

msgid "Describe the physical characteristics of this person."
msgstr "အဲဒီသူ၏ ရုပ္ပုိင္းဆုိင္ရာပင္ကုိလကၡဏာမ်ားကို ေဖာ္ျပပါ။"

msgid "Description"
msgstr "ေဖၚျပခ်က္"

msgid "Desktop version"
msgstr "Desktop ကြန္ပ်ဳတာအတြက္ version ။"

msgid "Developers"
msgstr "ကြန္ပ်ဳတာပ႐ိုဂရမ္ ေရးသားသူမ်ား။"

msgid "Disable notes on this record"
msgstr "ဤမွတ္တမ္းေပၚရွိ မွတ္စုမ်ားကို Disable လုပ္ပါ။"

msgid "Does this person have profile pages at other websites?"
msgstr "အျခား၀က္ဗ္ဆိုက္မ်ားတြင္ ဤလူ၏ profile စာမ်က္ႏွာမ်ား ရွိပါသလား။"

#, python-format
msgid "Download %(begin_link)sthis Excel template%(end_link)s and add rows to it"
msgstr ""
"%(begin_link)sဤExcelပုံစံပြားကို%(end_link)s ေဒါင္းလုပ္ၿပီး၊ "
"ဇယားကြက္အတန္း(rows)မ်ား ထည့္ပါ။"

msgid "Download the sound as MP3"
msgstr "အသံကို MP3 အေနျဖင့္ ေဒါင္းလုပ္ လုပ္ပါ။"

msgid "E-mail"
msgstr "အီးေမးလ္"

msgid "E-mail address"
msgstr "အီးေမးလ္လိပ္စာ။"

msgid "Edit"
msgstr "တည္းျဖတ္ပါ။"

msgid "Embedding the Application"
msgstr ""
"ကုတ္ကို ကူးယူၿပီး Application ပ႐ိုဂရမ္တစ္ခုကို "
"၀က္ဗ္ဆိုက္ထဲတြင္ထည့္သြင္းျခင္း သို ့မဟုတ္ Embed လုပ္ျခင္း။"

msgid "Enable notes on this record"
msgstr "ဤမွတ္တမ္းေပၚတြင္ မွတ္စုမ်ားကို Enable လုပ္ပါ။"

msgid "Enter as YYYY-MM-DD"
msgstr "ခုႏွစ္-လ-ရက္ (YYYY-MM-DD) ကို႐ိုက္ထည့္ပါ။"

msgid "Enter the person's given and family names."
msgstr "သူ၏ နာမည္ ႏွင့္ family names ေခၚမိသားစုနာမည္ ကို႐ိုက္ထည့္ပါ။"

msgid "Enter the person's name or parts of the name."
msgstr "သူ၏နာမည္ သို ့မဟုတ္ သူ ့နာမည္တစ္စိတ္တပိုင္းကို ႐ိုက္ထည့္ပါ။"

msgid "Enter the person's name, parts of the name, or mobile phone number."
msgstr ""
"သူ၏ နာမည္၊ နာမည္တစ္စိတ္တစ္ပိုင္း သုိ႔မဟုတ္ မိုဘိုင္းဖုန္းနံပါတ္ကို\n"
"႐ိုက္ထည့္ပါ။"

msgid "Enter the person's name."
msgstr "သူ၏ နာမည္ကို႐ိုက္ထည့္ပါ။"

msgid "Expiry"
msgstr "သက္တမ္းကုန္ဆံုးျခင္း။"

msgid "Expiry date of this record"
msgstr "ဤမွတ္တမ္း၏ သက္တမ္းကုန္ဆံုးမည့္ရက္။"

#, python-format
msgid "Extend expiration date by %(extension_days)s days"
msgstr ""
"သက္တမ္းကုန္ဆံုးမည့္ရက္အား ရက္ေပါင္း%(extension_days)s ရက္ ထပ္မံ "
"တိုးထည့္လိုက္ပါ။"

msgid "Family name"
msgstr "Family name ေခၚမိသားစုနာမည္။"

msgid "Feed of updates about this person"
msgstr "ဒီလူ၏အေႀကာင္း အပ္ဒိတ္ updates မ်ားကို အျမဲမျပတ္ ရရွိျခင္း။"

msgid "Follow this link to create a new record"
msgstr ""
"မွတ္တမ္းအသစ္တစ္ခုဖန္တီးရန္ ဒီလင့္ခ္ကို ႏွိပ္ၿပီး ၫႊန္ႀကားခ်က္မ်ားကို\n"
"လိုက္နာပါ။"

msgid ""
"For phones other than mobile phones, please use 171 service provided by "
"NTT."
msgstr ""
"မိုဘိုင္းမဟုတ္ေသာဖုန္းမ်ားအတြက္၊ ေက်းဇူၿပဳ၍ NTT မွ၀န္ေဆာင္မႈေပးေသာ 171 \n"
"ဆားဗစ္အား သံုးပါ။"

msgid "Full name"
msgstr "နာမည္ အျပည့္အစံု။"

msgid "Get a new challenge"
msgstr "စိန္ေခၚမႈ အသစ္တစ္ခု (a new challenge)ကို ရယူပါ။"

msgid "Get a visual challenge"
msgstr "႐ုပ္ပံု စိန္ေခၚမႈ( a visual challenge)ကို ရယူပါ။"

msgid "Get an audio challenge"
msgstr "အသံံစိန္ေခၚမႈတစ္ခု (an audio challenge) ကိုရယူပါ။"

msgid "Given name"
msgstr "ေပးထားေသာ နာမည္။"

msgid "Google Person Finder"
msgstr "Google Person Finder ေခၚ ဂူဂယ္၏ လူရွာေဖြေပးသည့္ ၀န္ေဆာင္မႈ။"

msgid "Have you personally talked with this person AFTER the disaster? (required)"
msgstr ""
"သဘာ၀ေဘးအႏၲာရယ္ျဖစ္ပြားၿပီးေနာက္ အဲဒီသူနဲ ့သင္ကိုယ္တုိင္ စကားေျပာ\n"
"ျဖစ္သလား။ (လိုအပ္သည္။)"

msgid "Help"
msgstr "အကူအညီ။"

#, python-format
msgid "Here is %(begin_tag)sa sample CSV file%(end_tag)s you can edit and upload"
msgstr ""
"ဒီဟာမွာ နမူနာ%(begin_tag)s CSV ဖိုင္ပါ။ %(end_tag)s "
"သင္တည္းျဖတ္လုပ္ႏိုင္ၿပီး၊ အင္တာနက္\n"
"ေပၚသို ့ upload လုပ္ႏိုင္ပါသည္။"

msgid "Hide Map"
msgstr "ေျမပံုကို ျမင္ကြင္းမွ ဖံုးကြယ္ထားပါ။ Hide လုပ္ထားပါ။"

msgid "Hide note"
msgstr "မွတ္စုကို ျမင္ကြင္းမွ ဖံုးကြယ္ထားပါ။ Hide လုပ္ထားပါ။"

msgid "Home Address"
msgstr "အိမ္လိပ္စာ။"

msgid "Home address"
msgstr "အိမ္လိပ္စာ။"

msgid "Home country"
msgstr "ေနရင္း ႏိုင္ငံ။"

msgid "How can this person be reached now?"
msgstr "ဒီလူအား အခု ဘယ္လို ဆက္သြယ္ႏိုင္သလဲ။"

msgid "How others who are interested in this person can contact you"
msgstr ""
"ဒီလူႏွင့္ပတ္သတ္ၿပီး စိတ္၀င္စားေသာသူမ်ားက၊ သင့္ကို ဘယ္လိုဆက္\n"
"သြယ္ႏိုင္သလဲ။"

msgid "I am seeking information"
msgstr "ကၽြန္ေတာ္(ကၽြန္မ) သတင္းအခ်က္အလက္မ်ားကို ရွာေဖြေနပါတယ္။"

msgid "I am this person"
msgstr "ကၽြန္ေတာ္(ကၽြန္မ)က အဲဒီသူပါ။"

msgid "I do not want any more updates on this record."
msgstr "ဒီမွတ္တမ္းႏွင့္ပတ္သတ္သည့္ အပ္ဒိတ္ updates မ်ားကို မလိုခ်င္ေတာ့ပါ။"

msgid "I do not want my information online anymore."
msgstr ""
"ကၽြန္ေတာ္(ကၽြန္မ) ၏ အခ်က္အလက္မ်ားကို အြန္လိုင္းေပၚ တြင္မထား\n"
"ခ်င္ေတာ့ပါ။"

msgid "I have information about someone"
msgstr ""
"လူတစ္ေယာက္ႏွင့္ပတ္သတ္သည့္ သတင္းအခ်က္အလက္မ်ား ကၽြန္ေတာ္(ကၽြန္မ) "
"တြင္ရွိပါသည္။"

msgid "I have reason to think this person is missing"
msgstr "ဒီလူ ေပ်ာက္ဆံုးေနတယ္လုိ ့ကၽြန္ေတာ္(ကၽြန္မ) ယူဆသည္။"

msgid "I have received information that this person is alive"
msgstr "အဲဒီလူ အသက္ရွင္ေနေသးတယ္ဆိုတဲ့အေႀကာင္း ကၽြန္ေတာ္(ကၽြန္မ)  သတင္းရထားတယ္။"

msgid "I have received information that this person is dead"
msgstr "အဲဒီလူ ဆံုးပါးသြားၿပီ ဆိုတဲ့အေႀကာင္း ကၽြန္ေတာ္(ကၽြန္မ) သတင္းရထားတယ္။"

msgid "I have received spam due to this note."
msgstr "အဲဒီ မွတ္တမ္းေႀကာင့္ ကၽြန္ေတာ္(ကၽြန္မ) spam ရပါတယ္။"

msgid "I have received spam."
msgstr "ကၽြန္ေတာ္(ကၽြန္မ) spam ရပါတယ္။"

msgid "I prefer not to specify."
msgstr "ကၽြန္ေတာ္(ကၽြန္မ) အေသးစိတ္ မေျပာလိုဘူး။"

msgid "I'm looking for someone"
msgstr "ကၽြန္ေတာ္(ကၽြန္မ) လူတစ္ေယာက္ကို ရွာေနတယ္။"

msgid "Identify who you are looking for"
msgstr "သင္ရွာေဖြေနတဲ ့သူဟာ ဘယ္လိုပံုစံရွိတယ္ဆိုတာ ေဖာ္ျပပါ။"

msgid "Identify who you have information about"
msgstr "သင္ သတင္းရထားတဲ့ သူက ဘယ္လိုပံုစံရွိတယ္ဆိုတာ ေဖာ္ျပပါ။"

msgid "Identifying information"
msgstr "မည္သူမည္၀ါျဖစ္ေႀကာင္း ခြဲျခားေဖာ္ျပႏိုင္ေသာ အခ်က္အလက္မ်ား။"

msgid ""
"If none of these records match the person you had in mind, you can click "
"below to create a new record."
msgstr ""
"သင္ရွာေဖြေနေသာသူက မွတ္တမ္းမ်ားထဲရွိ သူမ်ားမဟုတ္ပါက၊ ေအာက္တြင္\n"
"ႏွိပ္ၿပီး မွတ္တမ္းအသစ္တစ္ခု သင္ဖန္တီးႏိုင္ပါသည္။"

msgid ""
"If you are the author of this note, please check your e-mail for a link "
"to confirm that you want to disable notes on this record.  Otherwise, "
"please wait for the record author to confirm your request."
msgstr ""
"ဒီမွတ္စုကို သင္ေရးသားပါက၊ မွတ္တမ္းေပၚရွိ မွတ္စုမ်ားကို  သင္ disable "
"လုပ္ရန္၊\n"
"အလုိရွိသလားဆိုတာ အတည္ျပဳေပးရန္အတြက္ လင့္ခ္တစ္ခုပါရွိသည့္   အီးေမးလ္ "
"တစ္ေဆာင္အား သင့္အီးေမးထဲတြင္ စစ္ႀကည့္ပါ။ သင္သည္ ဒီမွတ္စုအား "
"ေရးသားသူမဟုတ္ပါက၊ ေရးသားသူမွ သင္၏ ေတာင္းဆို\n"
"ခ်က္ကို အတည္ျပဳေပးရန္ ေစာင့္ဆိုင္းပါ။"

msgid ""
"If you are the author of this note, please check your e-mail for a link "
"to confirm that you want to enable notes on this record.  Otherwise, "
"please wait for the record author to confirm your request."
msgstr ""
"ဒီမွတ္စုကို သင္ေရးသားပါက၊ မွတ္တမ္းေပၚရွိ မွတ္စုမ်ားကို  သင္ enable "
"လုပ္ရန္၊\n"
"အလုိရွိသလားဆိုတာအတည္ျပဳေပးရန္အတြက္လင့္ခ္တစ္ခုပါရွိသည့္ အီးေမးလ္ "
"တစ္ေဆာင္အား သင့္အီးေမးလ္ထဲတြင္ စစ္ႀကည့္ပါ။ သင္သည္ ဒီမွတ္စုအား \n"
"ေရးသားသူမဟုတ္ပါက၊ ေရးသားသူမွ သင္၏ ေတာင္းဆိုခ်က္ကို အတည္ျပဳေပးရန္ "
"ေစာင့္ဆိုင္းပါ။"

msgid "If you have a photo of this person, upload it or enter its URL address."
msgstr ""
"သင့္တြင္ထိုလူ၏ ဓာတ္ပံုရွိပါက ထိုဓာတ္ပံုအား upload လုပ္ပါ။ သို ့မဟုတ္ "
"ဓာတ္ပံု\n"
"၏ URL လိပ္စာအား ႐ိုက္ထည့္ပါ။"

msgid "In Excel, use File &gt; Save as... and save in CSV format (.csv)"
msgstr ""
"Excelထဲတြင္, File &gt; Save as ......ကိုသုံးကာ... CSV ဖိုင္ပုံစံ(.csv) "
"ျဖင့္သိမ္းထားပါ။"

msgid "Incorrect.  Try again."
msgstr "မမွန္ပါ။ ထပ္ႀကိဳးစားႀကည့္ပါ။"

msgid "Invalid e-mail address. Please try again."
msgstr "အီးေမးလ္လိပ္စာ မမွန္ပါ။ ေက်းဇူးျပဳျပီး ထပ္မံႀကိဳးစားႀကည့္ပါ။"

msgid "Language selection"
msgstr "ဘာသာစကား ေရြးခ်ယ္ျခင္း။"

msgid "Last known location"
msgstr "ေနာက္ဆံုး သိရတဲ ့ေနရာ။"

msgid "Link"
msgstr "လင့္ခ္ (Link)"

msgid "Link to profile page"
msgstr "profile စာမ်က္ႏွာသို ့သြားရန္ လင့္ခ္။"

msgid "List API keys"
msgstr "API ကီးမ်ား စာရင္း"

msgid "Mark records as duplicate"
msgstr "မွတ္တမ္းမ်ားကို မူရင္းမဟုတ္သည့္ အပြားမ်ားျဖစ္ေႀကာင္း မွတ္သားပါ။"

msgid "Mark the selected records as duplicate"
msgstr "ေရြးခ်ယ္ထားေသာ မွတ္တမ္းမ်ားကို မူပြားမ်ားအျဖစ္ သတ္မွတ္ပါ။"

msgid "Message (required)"
msgstr "မက္ေဆ့ Message  (လိုအပ္သည္။)"

msgid "Message is required. Please go back and try again."
msgstr ""
"မက္ေဆ့ Message ေရးရန္လိုအပ္သည္။ ေက်းဇူးၿပဳၿပီး ေနာက္ျပန္သြား၍\n"
"ထပ္ႀကိဳးစားႀကည့္ပါ။ ."

msgid "Missing person's current contact information"
msgstr "ေပ်ာက္ဆံုးေနသူအား လက္ရွိဆက္သြယ္ႏိုင္မည့္ အခ်က္အလက္မ်ား။"

msgid "Missing person's current e-mail address"
msgstr "ေပ်ာက္ဆံုးေနသူ၏ လက္ရွိ အီးေမးလ္လိပ္စာ။"

msgid "Missing person's current phone number"
msgstr "ေပ်ာက္ဆံုးေနသူ၏ လက္ရွိဖုန္း နံပါတ္။"

#, python-format
msgid ""
"More information for developers can now be found "
"%(developers_link_html)shere%(link_end_html)s."
msgstr ""
"ကၽြန္ပ်ဴတာ ပ႐ိုဂရမ္ေရးသားသူမ်ား ႏွင့္ ပတ္သတ္သည့္သတင္းအခ်က္ အလက္မ်ားကို "
"%(developers_link_html)sဒီမွာ%(link_end_html)s.ရွာေဖြနိုင္ပါသည္။"

msgid ""
"More than 100 results; only showing the first 100.  Try entering more of "
"the name"
msgstr ""
"ရလဒ္(results) ၁၀၀ ေက်ာ္ထဲမွ၊ ပထမ ရလဒ္ ၁၀၀ ကိုသာ ျပထားသည္။\n"
"နာမည္ မ်ားကို ထပ္ရိုက္ထည့္ႀကည့္ပါ။"

msgid "Name"
msgstr "နာမည္။"

msgid "Name (required)"
msgstr "နာမည္ (လိုအပ္သည္။)"

msgid "Name is required.  Please go back and try again."
msgstr ""
"နာမည္ လုိပါသည္။ ေက်းဇူးၿပဳၿပီး ေနာက္ျပန္သြား၍ ထပ္ႀကိဳးစားႀကည့္\n"
"ပါ။"

msgid "Neighborhood"
msgstr "အိမ္နီးနားတစ္၀ိုက္ (Neighborhood)"

msgid "No"
msgstr "မဟုတ္ပါ။"

#, python-format
msgid "No author email for record %(id)s."
msgstr "မွတ္တမ္း%(id)s.ေရးသားသူ၏ အီးေမးလ္လိပ္စာ မရွိပါ။"

msgid "No messages are found registered to the carrier's message board service."
msgstr ""
"ဖုန္း၀င္ေဆာင္မႈေပးသူ ကုမၸဏီ၏ message board service တြင္ မည္သည့္ မက္ေဆ့စာ "
"(message) ကိုမွမေတြ ့ပါ။"

#, python-format
msgid "No note with ID: %(id_str)s."
msgstr "%(id_str)s.အိုင္ဒီပါေသာ မွတ္စုမရွိပါ။"

msgid "No notes have been posted"
msgstr "မည္သည့္ မွတ္စုမွ တင္မထားပါ။"

#, python-format
msgid "No person with ID: %(id_str)s."
msgstr "%(id_str)s. အိုင္ဒီႏွင့္ ဘယ္သူ ့ကိုမွ မေတြ ့ပါ။"

msgid "No results found for"
msgstr "----အတြက္ ဘာ ရလဒ္ (results) မွ မရွိပါ။"

msgid "No such Authorization entity."
msgstr "ထုိကဲ့သုိ႔သီးျခား လုပ္ပုိင္ခြင့္မရွိပါ။"

<<<<<<< HEAD
=======
msgid ""
"Not authorized to post notes with the status \"I have received "
"information that this person is dead\"."
msgstr ""
"\"ကြၽႏု္ပ္တြင္ ဤလူေသဆံုးသည့္ သတင္းအခ်က္အလက္ကိုရရွိထားသည္\" ဟုဆုိေသာ "
"မွတ္စုကုိတင္ရန္ လုပ္ပုိင္ခြင့္မရွိပါ။"

>>>>>>> 11e03f51
msgid "Not authorized to post notes with the status \"believed_dead\"."
msgstr ""
".\"ေသၿပီလို ့ယံုၾကည္ရတယ္\" ဆိုတဲ့ေခါင္းစဥ္နဲ ့ မွတ္စုမ်ား ေရးသားရန္ "
"ခြင့္မျပဳပါ။"

msgid "Not spam"
msgstr "spam မဟုတ္ပါ။"

msgid "Note author"
msgstr "မွတ္စုေရးသားသူ။"

msgid "Note text"
msgstr "မွတ္စု စာသား။"

msgid "Notes for a possible duplicate"
msgstr "ျဖစ္ႏိုင္ေျခရွိတဲ ့မူပြားအတြက္ မွတ္စု။"

msgid "Notes for this person"
msgstr "ဒီလူအတြက္ မွတ္စုမ်ား။"

msgid "Number or range (e.g. 20-30)"
msgstr "နံပါတ္ သို ့မဟုတ္ နံပါတ္တစ္ခုမွ ေနာက္တစ္ခုအတြင္း (ဥပမာ။ ၂၀ မွ ၃၀)။"

#, python-format
msgid ""
"Or add to your site as a %(gadget_link_html)sGoogle "
"Gadget%(link_end_html)s."
msgstr ""
"သို ့မဟုတ္ သင့္၀က္ဗ္ဆိုက္တြင္%(gadget_link_html)sGoogle "
"Gadget%(link_end_html)s. အေန ျဖင့္ထည့္ပါ။"

msgid "Original URL"
msgstr "မူရင္း URL"

msgid "Original author's name"
msgstr "မူရင္း ေရးသားသူ၏ နာမည္။"

msgid "Original posting date"
msgstr "မူလ တင္ထားသည့္ ရက္စြဲ။"

msgid ""
"Original posting date is not in YYYY-MM-DD format, or is a nonexistent "
"date.  Please go back and try again."
msgstr ""
"မူလ တင္ထားသည့္ရက္စြဲသည္ ႏွစ္-လ-ရက္ (ဥပမာ ၂၀၁၃-၀၆-၂၈) ပံုစံ မဟုတ္ပါ။ သို "
"့မဟုတ္ ရက္စြဲမပါရွိပါ။  ေက်းဇူးျပဳၿပီး ေနာက္ျပန္သြား၍၊ ျပန္ႀကိဳးစား\n"
"ႀကည့္ပါ။"

msgid "Original site name"
msgstr "မူရင္း ၀က္ဗ္ဆိုက္ နာမည္။"

<<<<<<< HEAD
=======
msgid "Other website"
msgstr "တစ္ျခားဝက္ဘ္ဆုိဒ္"

>>>>>>> 11e03f51
#, fuzzy
msgid ""
"PLEASE NOTE: On active Person Finder sites, all data entered is available"
" to the public and usable by anyone.  Google does not review or verify "
"the accuracy of this data."
msgstr ""
"ေက်းဇူးျပဳၿပီး သတိျပဳပါ။ active Person Finder sites ေခၚ ဂူဂယ္၏ "
"လူရွာေဖြေပးသည့္ ၀န္ေဆာင္မႈတြင္ ထည့္သြင္းလိုက္ေသာ အခ်က္ "
"အလက္မ်ားအားမည္သူမဆို ႀကည့္႐ွဳႏိုင္မည္၊ အသံုးျပဳႏိုင္မည္ ျဖစ္ပါသည္။  "
"Google ဂူဂယ္မွ ဤအခ်က္အလက္မ်ား၏ မွန္ကန္မႈအား စစ္ေဆး အတည္ျပဳမည္ မဟုတ္ပါ။"

msgid "Person Finder"
msgstr "Person Finder ေခၚလူရွာေဖြေပးသည့္ ၀န္ေဆာင္မႈ။"

msgid "Phone"
msgstr "ဖုန္း"

msgid "Phone number"
msgstr "ဖုန္းနံပါတ္။"

msgid "Photo"
msgstr "ဓာတ္ပံု။"

msgid ""
"Photo uploaded is in an unrecognized format.  Please go back and try "
"again."
msgstr ""
"upload ေခၚတင္လိုက္သည့္ ဓာတ္ပံုသည္ ကၽြန္ပ်ဳတာမွ မသိတဲ့ format ပံုစံျဖစ္ေန\n"
"ပါသည္။ ေက်းဇူးၿပဳၿပီးေနာက္ျပန္သြား၍၊ ျပန္ႀကိဳးစားႀကည့္ပါ။"

msgid "Physical characteristics"
msgstr "ခႏၶာကိုယ္ေပၚရွိ အမွတ္အသားမ်ား။"

msgid "Play the sound again"
msgstr "အသံကို ထည့္ဖြင့္ႀကည့္ပါ။"

msgid ""
"Please check that you have been in contact with the person after the "
"earthquake, or change the \"Status of this person\" field."
msgstr ""
"ငလ်င္လႈပ္ၿပီးသည့္ေနာက္ သင္ရွာေနေသာ သူႏွင့္ သင္အဆက္အသြယ္\n"
"ျပန္ရမရ အေပၚမႈတည္ၿပီး၊ ထုိသူ၏ စေတးတပ္အေျခအေနအား \"Status of this person\""
" ေနရာတြင္ေျပာင္းလဲေရးသားပါ။"

msgid "Please check whether it matches the person you were planning to report."
msgstr "သင္ သတင္းပို ့မည့္သူ နွင့္ကိုက္ညီမညီ ေက်းဇူးျပဳၿပီး စစ္ေဆးပါ။"

msgid "Please confirm your e-mail address to subscribe to updates"
msgstr ""
"အပ္ဒိတ္(updates) ေခၚေနာက္ဆံုးအေျခအေနမ်ားကို အျမဲမျပတ္သိရွိရန္၊ \n"
"သင္၏အီးေမးလ္လိပ္စာကို ေက်းဇူးၿပဳၿပီး အတည္ျပဳေပးပါ။"

msgid "Please enter your e-mail address to subscribe to updates"
msgstr ""
"အပ္ဒိတ္(updates) ေခၚေနာက္ဆံုးအေျခအေနမ်ားကို အျမဲမျပတ္သိရွိရန္၊ "
"ေက်းဇူးၿပဳၿပီး\n"
"သင့္၏ အီးေမးလ္လိပ္စာကို ထည့္သြင္းပါ။"

msgid "Please explain why you think these are the same person"
msgstr ""
"ဒီလူေတြက လူတစ္ေယာက္ထဲဘဲ ျဖစ္တယ္ဆို ဘာျဖစ္လို ့သင္ထင္သ\n"
"လဲဆိုတာ ေက်းဇူးၿပဳၿပီးရွင္းျပပါ။"

msgid "Please fill in all the required fields."
msgstr "လုိအပ္သည့္ကြက္လပ္မ်ား အားလံုးကို ေက်းဇူးၿပဳၿပီး ျဖည့္ပါ။"

msgid "Please fill in your email address."
msgstr "သင့္ အီးေမးလ္လိပ္စာကို ေက်းဇူးၿပဳၿပီး ျဖည့္ပါ။"

msgid "Please provide an valid email address."
msgstr "ေက်းဇူးၿပဳၿပီး အီးေမးလ္လိပ္စာ အမွန္တစ္ခုကို ေပးပါ။"

msgid "Possible duplicates"
msgstr "မူရင္းမဟုတ္သည့္ အပြားမ်ားျဖစ္ႏိုင္သည္။"

msgid "Possible duplicates found."
msgstr "ျဖစ္ႏိုင္ေျခရွိတဲ ့မူပြားပံုတူမ်ားကို ေတြ ့ရသည္။"

msgid "Postal or zip code"
msgstr "Postal or zip code ေခၚ စာတိုက္လိပ္စာ နံပါတ္။"

msgid "Posted by"
msgstr "--တြင္တင္ထားသည္။"

msgid "Proceed"
msgstr "ေရွ  ့ဆက္သြားပါ။"

msgid "Profile Pages"
msgstr "Profile စာမ်က္ႏွာမ်ား။"

msgid "Profile page"
msgstr "Profile စာမ်က္ႏွာ။"

msgid "Provide information"
msgstr "သတင္းအခ်က္အလက္မ်ား ေပးပါ။"

msgid "Provide information about this person"
msgstr "ဒီလူအေႀကာင္း သတင္းအခ်က္အလက္မ်ား ေပးပါ။"

msgid "Provided by:"
msgstr "--မွေပးပို ့သည္။"

msgid "Province or state"
msgstr "ခ႐ိုင္ သို ့မဟုတ္ တိုင္း။"

msgid "Reason for deletion:"
msgstr "ဖ်က္ျပစ္ရတဲ ့အေႀကာင္းအရာ။"

msgid "Reason for disabling notes:"
msgstr "မွတ္စုမ်ားကို disable လုပ္ရတဲ့ အေႀကာင္းအရာ။"

<<<<<<< HEAD
msgid "Records Similar to"
msgstr "---ႏွင့္တူေသာ မွတ္တမ္းမ်ား။"

msgid "Records selected"
msgstr "ေရြးထားေသာ မွတ္တမ္းမ်ား။"

=======
>>>>>>> 11e03f51
#, python-format
msgid "Records with names and addresses matching \"%(query)s\""
msgstr ""
"\"%(query)s\" ႏွင့္ ကိုက္ညီေသာ နာမည္ႏွင့္ လိပ္စာမ်ားပါရွိသည့္ "
"မွတ္တမ္းမ်ား။"

msgid "Remove"
msgstr "ဖယ္ပါ။"

msgid "Report spam"
msgstr "spam ကိုသတင္းပို ့ပါ။"

#, python-format
msgid "Return to the record for %(full_name)s."
msgstr "%(full_name)s.အတြက္ မွတ္တမ္းကို ျပန္သြားပါ။"

msgid "Reveal note"
msgstr "မွတ္စုကို ျပပါ။"

msgid "Save this record"
msgstr "ဤမွတ္တမ္းကို သိမ္းထားပါ။"

msgid "Search Results for"
msgstr "---အတြက္ ရွာေဖြရသည့္ ရလဒ္ (Results) မ်ား။"

msgid "Search for this person"
msgstr "ဒီလူကို ရွာေဖြပါ။"

#, python-format
msgid "See %(begin_tag)sthe wiki%(end_tag)s for more instructions"
msgstr ""
"%(begin_tag)s ၀ီကီ(the wiki)%(end_tag)s တြင္ ထပ္မံ ၫႊန္ႀကားခ်က္မ်ားကို "
"ဖတ္႐ွဳႏုိင္ပါ\n"
"သည္။"

msgid "Select a website to add a profile page..."
msgstr ""
"profile စာမ်က္ႏွာတစ္ခုထည့္ရန္အတြက္ ၀က္ဗ္ဆိုက္တစ္ခုအား ေရြးခ်ယ္\n"
"ပါ။"

msgid "Select up to 3 records to mark as duplicate:"
msgstr "မူပြားမ်ားအျဖစ္ သတ္မွတ္ရန္ မွတ္တမ္း ၃ ခုအထိ ေရြးခ်ယ္ပါ။"

msgid "Send email"
msgstr "အီးေမးလ္ ပို ့ပါ။"

msgid "Sex"
msgstr "လိင္"

msgid "Show Map"
msgstr "ေျမပံုကို ျပပါ။"

msgid "Show sensitive information"
msgstr "အေရးႀကီးေသာ အခ်က္အလက္မ်ားကို ျပပါ။"

<<<<<<< HEAD
=======
msgid "Show who marked these duplicates"
msgstr "ဤမိတၱဴမ်ားကုိ မည္သူကမွတ္ထားသည္ကုိ ျပပါ။"

>>>>>>> 11e03f51
msgid "Sign in"
msgstr "ဆိုင္းအင္ Sign in"

msgid "Sign out"
msgstr "ဆိုင္းေအာက္ Sign out"

msgid "Someone has received information that this person is alive"
msgstr ""
"အဲဒီလူ အသက္ရွင္ေနေသးသည့္ အေႀကာင္း လူတစ္ေယာက္ သတင္း\n"
"ရထားပါတယ္။"

msgid "Someone has received information that this person is dead"
msgstr ""
"အဲဒီလူ ဆံုးပါးသြားသည့္ အေႀကာင္း လူတစ္ေယာက္ သတင္း\n"
"ရထားပါတယ္။"

msgid "Someone has reported that this person is missing"
msgstr "အဲဒီလူ ေပ်ာက္ဆံုးေနတဲ့ အေႀကာင္း လူတစ္ေယာက္ သတင္းပို ့ထားပါတယ္။"

msgid "Someone is seeking information about this person"
msgstr ""
"အဲဒီလူ ႏွင့္ပတ္သတ္ၿပီး လူတစ္ေယာက္က သတင္းအခ်က္အလက္ေတြ\n"
"ရွာေဖြေနတယ္။"

msgid "Source of this record"
msgstr "ဤမွတ္တမ္း၏ Source ေခၚ မူရင္းေနရာ။"

msgid "Source of this record (required)"
msgstr "ဤမွတ္တမ္း၏ Source ေခၚ မူရင္းေနရာ။ (လိုအပ္သည္။)"

msgid "Status"
msgstr "စေတးတပ္ ေခၚ လက္ရွိအေျခအေန (Status)"

msgid "Status of this person"
msgstr "ဒီလူ၏ လက္ရွိအေျခအေန (Status)"

msgid "Street name"
msgstr "လမ္းနာမည္။"

msgid "Street name only, no number"
msgstr "လမ္းနာမည္သာ၊ လမ္းနံပါတ္မပါ။"

msgid "Subscribe"
msgstr ""
"Subscribe ေခၚ အျမဲအျပတ္ ေနာက္ဆံုးအေျခအေနကိုသိရွိရန္၊ အီးေမးလ္လိပ္စာေပး "
"ၿပီးစာရင္းသြင္း ထားသည္။"

#, python-format
msgid "Subscribe to updates about %(full_name)s"
msgstr ""
"%(full_name)s အေႀကာင္း ေနာက္ဆံုးအေျခအေနမ်ားကို အျမဲမျပတ္သိရွိႏိုင္ရန္\n"
"အီးေမးလ္လိပ္စာေပးၿပီးစာရင္းသြင္း ထားသည္။ Subscribe လုပ္ထားသည္။"

msgid "Subscribe to updates about this person"
msgstr ""
"ဒီလူအေႀကာင္း ေနာက္ဆံုးအေျခအေနမ်ားကို အျမဲမျပတ္သိရွိႏိုင္ရန္\n"
"အီးေမးလိပ္စာေပးၿပီးစာရင္း သြင္းထားသည္။ Subscribe လုပ္ထားသည္။"

msgid "Switch to address"
msgstr "လိပ္စာသို ့သြားပါ။"

msgid "Switch to lat/long"
msgstr "လတၱီတြဒ္၊ေလာင္ဂ်ီတြဒ္ မ်ည္းမ်ားသို ့ သြားပါ။"

msgid "Tell us the status of this person"
msgstr "ဒီလူ၏ေနာက္ဆံုး စေတးတပ္ အေနအထားကို ကၽြႏ္ုပ္တို ့အားေျပာျပပါ။"

msgid "Terms of Service"
msgstr "၀န္ေဆာင္မႈမ်ား၏ သတ္မွတ္ခ်က္မ်ား။ (Terms of Service)"

msgid "The API key has been updated successfully."
msgstr "APIကီးကုိ ေအာင္ျမင္စြာ updateလုပ္ၿပီးပါၿပီ။"

msgid ""
"The Given name and Family name are both required.  Please go back and try"
" again."
msgstr ""
"ေပးထားသည့္နာမည္ ႏွင့္.Family name ေခၚမိသားစုနာမည္ မ်ား လိုအပ္ပါသည္။ "
"ေက်းဇူးၿပဳၿပီးေနာက္ျပန္သြား၍ ျပန္ႀကိဳးစားႀကည့္ပါ။"

msgid "The Original author's name is required.  Please go back and try again."
msgstr ""
"မူရင္း ေရးသားသူ၏ နာမည္ လိုအပ္ပါသည္။  ေက်းဇူးၿပဳၿပီး\n"
"ေနာက္ျပန္သြား၍ ျပန္ႀကိဳးစားႀကည့္ပါ။"

msgid "The author has disabled notes on this record."
msgstr "ဒီမွတ္တမ္းေပၚရွိ မွတ္စုမ်ားကို ေရးသားသူမွ disable လုပ္ထားပါသည္။"

msgid "The author has disabled status updates on this record."
msgstr ""
"ဒီမွတ္တမ္းေပၚရွိ စေတးတပ္ (status) ေနာက္ဆံုးအေျခအေနကို ေရးသားသူမွ disable "
"လုပ္ထားပါသည္။"

msgid "The provided image is too large.  Please upload a smaller one."
msgstr ""
"သင္ေပးပို ့ေသာဓာတ္ပံုသည္ ဖိုင္အရြယ္အစား အလြန္ႀကီးသည္။ ေက်းဇူးၿပဳ\n"
"ၿပီး ပိုေသးေသာ ဓာတ္ပံု ကိုတင္ပါ။ ."

msgid "The reason this note is being marked as spam:"
msgstr "ဒီမွတ္တမ္းအား spam အျဖစ္သတ္မွတ္ထားရသည့္ အေႀကာင္းအရာ။"

msgid "The record cannot be extended."
msgstr "ဤမွတ္တမ္းအား ထပ္မံသက္တမ္းတိုး၍ မရႏိုင္ေတာ့ပါ။"

msgid "The record has been deleted."
msgstr "မွတ္တမ္းအား ဖ်က္ထားလိုက္ၿပီ။"

#, python-format
msgid "The record has been extended to %(expiry_date)s."
msgstr "%(expiry_date)s. အထိ မွတ္တမ္းအား သက္တမ္းတိုးထားလိုက္သည္။"

msgid ""
"The status you selected indicates that you are this person.  If this is "
"true, please also select 'Yes' to indicate that you have contacted this "
"person."
msgstr ""
"သင္ေရြးခ်ယ္ထားေသာ စေတးတပ္ (status)အရ၊ သင္သည္ ဒီလူျဖစ္သည္။\n"
"အကယ္၍ သင္သည္ အဲဒီလူျဖစ္တယ္ဆိုရင္ 'Yes' ကိုေရြးၿပီး၊ အဲဒီလူကို သင္ "
"ဆက္သြယ္ၿပီးၿပီဆိုတာ ေဖာ္ျပပါ။"

#, python-format
msgid "The token %(token)s was invalid"
msgstr "တိုကင္ token  %(token)s ကမမွန္ပါ။"

#, python-format
msgid "The token %(token)s was invalid."
msgstr "တိုကင္ token  %(token)s ကမမွန္ပါ။"

#, python-format
msgid "There are %(num_results)s existing records with similar names."
msgstr "နာမည္တူေသာ မွတ္တမ္းမ်ား %(num_results)s ေလာက္ရွိပါတယ္။"

msgid "There are some existing records with similar names."
msgstr "နာမည္တူနဲ ့ မွတ္တမ္း အခ်ိဳ  ့ရွိပါတယ္။"

msgid "There is one existing record with a similar name."
msgstr "နာမည္တူနဲ ့ မွတ္တမ္းတစ္ခု ရွိပါတယ္။."

msgid "There was a problem processing the image.  Please try a different image."
msgstr ""
"ဓာတ္ပံုကို တင္ရာမွာ အခက္အခဲတစ္စံုတစ္ရာ ရွိေနပါတယ္။ ေက်းဇူးၿပဳၿပီး ဓာတ္ပံု"
" ေနာက္တစ္ခုနဲ ့ထပ္ႀကိဳးစားႀကည့္ပါ။"

msgid ""
"There was an error processing your request.  Sorry for the inconvenience."
"  Our administrators will investigate the source of the problem, but "
"please check that the format of your request is correct."
msgstr ""
"သင္၏ ေတာင္းခံမႈ(request)ကို ၀န္ေဆာင္မႈေပးရာမွာ အခက္အခဲတစ္စံု\n"
"တစ္ရာ ရွိေနပါတယ္။ အဆင္မေျပျဖစ္ရျခင္းအတြက္ ေတာင္းပန္ပါတယ္။ \n"
"ကၽြႏ္ုပ္တို ့ရဲ  ့စီမံခန္ ့ခြဲသူ မ်ားက ျပႆနာရဲ  ့အရင္းအျမစ္ကုိ "
"စစ္ေဆးပါလိမ့္\n"
"မယ္။ သို ့ေသာ္ သင့္ေတာင္းခံမႈ ရဲ  ့(format) ပံုစံ၊ မွန္မမွန္ "
"ေက်းဇူးျပဳၿပီး စစ္ေဆးပါ။"

#, python-format
msgid ""
"These gadgets are made available under the %(apache_link_html)sApache 2.0"
" license%(link_end_html)s."
msgstr ""
"gadgets မ်ားကို  %(apache_link_html)sApache 2.0 "
"လိုင္စင္%(link_end_html)s.ေအာက္တြင္ အသံုးျပဳႏိုင္ပါသည္။"

msgid "This is a new record."
msgstr "ဒီဟာသည္ မွတ္တမ္းအသစ္ျဖစ္ပါသည္။"

msgid "This link is invalid."
msgstr "ဒီလင့္ခ္သည္ မမွန္ကန္ပါ။"

msgid "This note has been marked as spam."
msgstr "ဒီမွတ္တမ္းကုိ spam အျဖစ္သတ္မွတ္ထားသည္။"

msgid "This note is inappropriate."
msgstr "ဤမွတ္စုသည္ လူအမ်ားအတြက္ မသင့္ေလ်ာ္ပါ။"

msgid "This note is incorrect or untrue."
msgstr "ဤမွတ္စုသည္ မမွန္ကန္ပါ။"

msgid "This note is spam."
msgstr "ဤမွတ္စုသည္ spam ျဖစ္ပါသည္။"

msgid "This person has been in contact with someone"
msgstr "ဒီလူသည္ တစ္စံုတစ္ေယာက္ႏွင့္အဆက္အသြယ္ ရေနၿပီ ျဖစ္သည္။"

msgid "This person has posted a message"
msgstr "ဒီလူက မက္ေဆ့ တစ္ေဆာင္ ပို ့ထားသည္။"

msgid "This person's entry does not exist or has been deleted."
msgstr ""
"ဒီလူႏွင့္ပတ္သတ္သည့္ ထည့္သြင္းထားခ်က္မ်ား မရွိပါ။ သို ့မဟုတ္ "
"ဒီလူ၏ထည့္သြင္းထားခ်က္မ်ားအား ဖ်က္ထားလိုက္ၿပီ ျဖစ္သည္။"

msgid "This record has served its purpose."
msgstr "ဒီမွတ္တမ္းသည္ အသံုး၀င္သည္။"

msgid "This record is a duplicate of"
msgstr "ဤမွတ္တမ္းသည္-----------၏ မႈပြားတစ္ခုျဖစ္ပါသည္။"

msgid "This record is copied from another source."
msgstr "အျခားေနရာတစ္ခုမွ ဤမွတ္တမ္းအား ကူးယူထားျခင္းျဖစ္ပါသည္။"

msgid "This record is inappropriate."
msgstr "ဤမွတ္တမ္းသည္ အမ်ားသူငွာအတြက္ မသင့္ေလ်ာ္ပါ။"

msgid "This record is spam."
msgstr "ဤမွတ္တမ္းသည္ spam ျဖစ္သည္။"

msgid ""
"This repository is currently in test mode. While test mode is in effect, "
"records that are over 6 hours old are deleted."
msgstr ""
"ယခု အခ်က္အလက္မ်ားသိမ္းထားသည့္ ေနရာအား စမ္းသပ္ေနဆဲ\n"
"ျဖစ္သည္။ စမ္းသပ္ေနဆဲကာလတြင္ ၆ နာရီအထက္ သက္တမ္းရွိ\n"
"မွတ္တမ္းမ်ားကို ဖ်က္သြားမည္ ျဖစ္ပါသည္။"

msgid "To attach a photo to this note, upload it or enter its URL."
msgstr ""
"ဤမွတ္စုအား ဓာတ္ပံုတစ္ပံုႏွင့္ တြဲထားရန္၊ ဓာတ္ပံုတစ္ပံုအား upload တင္ပါ "
"သို ့မဟုတ္ ဓာတ္ပံု၏ URL ကို႐ိုက္ထည့္ပါ။"

msgid "To delete your data, access Person Finder from your desktop."
msgstr ""
"သင့္အခ်က္အလက္မ်ားကိုဖ်က္ရန္  Person Finder ေခၚ လူရွာေပးသည့္၀န္ေဆာင္မႈသို "
"့ သင့္ desktop ကၽြန္ပ်ဳတာကိုသံုးၿပီး ၀င္ေရာက္ပါ။"

msgid "To unsubscribe, follow this link"
msgstr ""
"ေနာက္ဆံုးအေျခအေနမ်ားအေႀကာင္းကို အီးေမးလ္ျဖင့္မရရွိလိုေတာ့ပါက(unsubscribe)"
" ေအာက္ပါ\n"
"လင့္ခ္ ကို ႏွိပ္ၿပီး ၫႊန္ႀကားခ်က္မ်ားကို လိုက္နာပါ။"

msgid "To view or add information, select a name below."
msgstr ""
"အခ်က္အလက္မ်ားကိုထည့္ရန္ သို ့မဟုတ္ ႀကည္႐ႈရန္ ေအာက္ရွိ နာမည္\n"
"တစ္ခုကို ေရြးပါ။."

msgid ""
"Type an address or open the map below and indicate the location by "
"clicking on the map."
msgstr ""
"လိပ္စာတစ္ခုကို ႐ိုက္ထည့္ပါ သို ့မဟုတ္ ေအာက္ရွိေျမပံုကိုဖြင့္ၿပီး၊ ေနရာ\n"
"တစ္ခုအားclick ႏွိပ္ၿပီးေဖာ္ျပပါ။"

msgid "Type an address."
msgstr "လိပ္စာတစ္ခုအား ႐ိုက္ထည့္ပါ။"

msgid "Type the two words:"
msgstr "စာလံုးႏွစ္လံုး ႐ိုက္ထည့္ပါ။"

msgid "Type what you hear:"
msgstr "သင္ ဘာၾကားထားရသလဲဆိုတာ ႐ိုက္ထည့္ပါ။"

msgid "URL"
msgstr "URL"

msgid "URL of original record"
msgstr "မူရင္းမွတ္တမ္း၏ URL"

msgid "Unspecified"
msgstr "အေသးစိတ္မဟုတ္သည့္ (ပါ)။"

msgid "Update an existing key"
msgstr "လက္ရွိကီးကုိ Updateလုပ္ရန္။"

msgid "Upload"
msgstr "Upload လုပ္ပါ။"

msgid "Upload notes in CSV format"
msgstr "မွတ္စုမ်ားကို CSV ဖိုင္ပံုစံျဖင့္  Uploadလုပ္ပါ။"

msgid "Upload person records in CSV format"
msgstr "လူပုဂၢိဳလ္ဆိုင္ရာ မွတ္တမ္းမ်ားကို CSV ေဖာ္မက္ပံုစံႏွင့္ တင္ပါ။"

msgid "Upload your CSV file below"
msgstr "သင့္CSV ဖိုင္ကိုေအာက္တြင္Uploadလုပ္ပါ။"

msgid "View the record"
msgstr "မွတ္တမ္းကို ႀကည့္ပါ။"

msgid "We have nothing matching your search."
msgstr "သင္ရွာေဖြသည့္အရာ ႏွင့္ ကိုက္ညီတာ ကၽြႏ္ုပ္တို ့မွာဘာမွမရွိပါ။"

msgid "What is this person's name?"
msgstr "အဲဒီလူရဲ  ့နာမည္ကဘာလဲ။"

msgid "When should this record disappear?"
msgstr "ဒီမွတ္တမ္းက ဘယ္အခ်ိန္မွာ ေပ်ာက္ကြယ္သြား သင့္သလဲ။"

msgid "Where did this information come from?"
msgstr "ဒီသတင္းအခ်က္အလက္က ဘယ္ကေနရတာလဲ။"

msgid "Where is this person from?"
msgstr "ဒီလူက ဘယ္ကလဲ။"

msgid ""
"While test mode is in effect, records that are over 6 hours old are "
"deleted regardless of the expiry date."
msgstr ""
"စမ္းသပ္ေနဆဲကာလတြင္  ၆ နာရီအထက္ သက္တမ္းရွိ\n"
"မွတ္တမ္းမ်ားကို ဖ်က္သြားမည္ ျဖစ္ပါသည္။ သက္တမ္း ရက္စြဲမ်ားပါရွိသည့္တုိင္\n"
"ဖ်က္သြားမည္ျဖစ္သည္။"

msgid "Yes"
msgstr "Yes ဟုတ္ပါသည္။"

msgid "Yes, ask the record author to disable notes"
msgstr "ဟုတ္ပါတယ္။ မွတ္တမ္းေရးသားသူအား မွတ္စုမ်ားကို disable လုပ္ရန္ေျပာပါ။"

msgid "Yes, ask the record author to enable notes"
msgstr "ဟုတ္ပါတယ္။ မွတ္တမ္းေရးသားသူအား မွတ္စုမ်ားကို enable  လုပ္ရန္ေျပာပါ။"

msgid "Yes, delete the record"
msgstr "ဟုတ္ပါတယ္။ ဒီမွတ္တမ္းကို ဖ်က္လိုက္ပါ။"

msgid "Yes, disable notes on this record."
msgstr "ဟုတ္ပါတယ္။ ဒီမွတ္တမ္းကို disable လုပ္လိုက္ပါ။"

msgid "Yes, extend the record"
msgstr "ဟုတ္ပါတယ္။ ဒီမွတ္တမ္းကို သက္တမ္းတိုးလုိက္ပါ။"

msgid "Yes, restore this record"
msgstr "ဟုတ္ပါတယ္။ ဒီမွတ္တမ္းကို မူလအေနအထားသို ့ျပန္ထားပါ။ restore လုပ္ပါ။"

msgid "Yes, these are the same person"
msgstr "ဟုတ္ပါတယ္။ အဲဒီသူေတြဟာ လူတစ္ေယာက္ထဲပါဘဲ။"

msgid "Yes, update the note"
msgstr "ဟုတ္ပါတယ္။ မွတ္စုကို အပ္ဒိတ္ (update) လုပ္ပါ။"

msgid "You are already subscribed. "
msgstr ""
"သင္သည္ ေနာက္ဆံုးအေျခအေနမ်ားကိုသိရွိရန္ အီးေမးလ္လိပ္စာျဖင့္ "
"စာရင္းေပးသြင္းထားၿပီးျဖစ္သည္။ subscribe လုပ္ထားၿပီးျဖစ္သည္။ "

msgid "You are already unsubscribed."
msgstr ""
"သင္သည္ ေနာက္ဆံုးအေျခအေနမ်ားကိုသိရွိရန္ အီးေမးလ္လိပ္စာျဖင့္ "
"စာရင္းေပးသြင္းထားျခင္းကို ပယ္ဖ်က္လိုက္ၿပီးသည္။ unsubscribe "
"လုပ္ထားၿပီးျဖစ္သည္။"

#, python-format
msgid ""
"You are currently signed in as "
"%(begin_span_tag)s%(email)s%(end_span_tag)s."
msgstr ""
"သင္သည္ေလာေလာဆယ္  %(begin_span_tag)s%(email)s%(end_span_tag)s. အေနျဖင့္ "
"ဆိုင္းအင္ လုပ္ထားသည္။"

#, python-format
msgid "You are currently signed in as %(user_email)s."
msgstr "သင္သည္ %(user_email)sအေနျဖင့္ ဆုိင္းအင္လုပ္ထားသည္။"

msgid "You are not currently signed in."
msgstr "သင္သည္ ေလာေလာဆယ္ ဆိုင္းအင္ မလုပ္ထားပါ။"

#, python-format
msgid "You can %(begin_tag)sview the record%(end_tag)s before deleting it."
msgstr "မဖ်က္မွီ၊ သင္ %(begin_tag)sမွတ္တမ္းမ်ား%(end_tag)sကိုႀကည့္ႏိုင္ပါသည္။"

#, python-format
msgid "You can view the full record at %(view_url)s"
msgstr "%(view_url)s တြင္ မွတ္တမ္းအျပည့္အစံုကို ႀကည့္ႏိုင္သည္။"

msgid "You have successfully subscribed."
msgstr ""
"သင္သည္ ေနာက္ဆံုးအေျခအေနမ်ားကိုသိရွိရန္ အီးေမးလ္လိပ္စာျဖင့္ \n"
"ေအာင္ျမင္စြာ စာရင္းေပးသြင္းလိုက္ၿပီျဖစ္သည္။ subscribe \n"
"လုပ္လိုက္ၿပီျဖစ္သည္။"

msgid "You have successfully unsubscribed."
msgstr ""
"သင္သည္ ေနာက္ဆံုးအေျခအေနမ်ားကိုသိရွိရန္ အီးေမးလ္လိပ္စာျဖင့္ \n"
" စာရင္းေပးသြင္းထားျခင္းအား ေအာင္ျမင္စြာ ဖ်က္ပယ္လိုက္ၿပီျဖစ္သည္။ "
"unsubscribe လုပ္လိုက္ၿပီျဖစ္သည္။"

msgid ""
"You received this notification because you have subscribed to updates on "
"the following person:\n"
msgstr ""
"ေအာက္ေဖာ္ျပပါလူႏွင့္ပတ္သတ္ၿပီး ေနာက္ဆံုးျဖစ္ေပၚခ်က္မ်ား ေခၚ "
"အပ္ဒိတ္မ်ားကို သင္သိရွိရန္ အီးေမးလ္လိပ္စာျဖင့္ စာရင္းေပးသြင္းထားသျဖင့္ "
"သင္ယခု အေႀကာင္းႀကားခ်က္ (notification) အား ရရွိျခင္းျဖစ္သည္။\n"

msgid "Your e-mail address"
msgstr "သင္၏ အီးေမးလ္လိပ္စာ။"

msgid "Your e-mail address:"
msgstr "သင္၏ အီးေမးလ္လိပ္စာ။"

msgid "Your email"
msgstr "သင့္အီးေမးလ္"

msgid "Your name"
msgstr "သင့္နာမည္။"

msgid ""
"Your name is required in the \"About you\" section.  Please go back and "
"try again."
msgstr ""
"\"သင့္အေႀကာင္း\" ဆိုသည့္ ေခါင္းစဥ္ေအာက္တြင္ သင့္နာမည္ ကို႐ိုက္\n"
"ထည့္ရန္ လုိအပ္သည္။ ေက်းဇူးၿပဳၿပီးေနာက္ျပန္သြား၍၊ ျပန္ႀကိဳးစားႀကည့္ပါ။"

msgid ""
"Your name is required in the \"Source\" section.  Please go back and try "
"again."
msgstr ""
"\"Source\" ဆိုသည့္ ေခါင္းစဥ္ေအာက္တြင္ သင့္နာမည္ ကို႐ိုက္\n"
"ထည့္ရန္ လုိအပ္သည္။ ေက်းဇူးၿပဳၿပီးေနာက္ျပန္သြား၍၊ ျပန္ႀကိဳးစားႀကည့္ပါ။"

msgid "Your phone number"
msgstr "သင့္ဖုန္းနံပါတ္။"

msgid ""
"Your request has been processed successfully. Please check your inbox and"
" confirm that you want to post your note by following the url embedded."
msgstr ""
"သင္၏ ေတာင္းဆိုခ်က္  request အား အေႀကာင္းျပန္လိုက္ၿပီျဖစ္သည္။ "
"ေက်းဇူးၿပဳၿပီး သင္၏အီးေမးလ္အား စစ္ပါ။ သင္ရရွိသည့္အီးေမးလ္ထဲတြင္ embedded "
"လုပ္ထားေသာ  url ကို ႏွိပ္ၿပီး သင္ပို ့ခ်င္ေသာမွတ္စုကို အတည္ျပဳေပးပါ။"

#, python-format
msgid "[Person Finder] Confirm your note on \"%(full_name)s\""
msgstr "[Person Finder]  \"%(full_name)s\" ေပၚရွိ သင့္မွတ္စုကိုအတည္ျပဳေပးပါ။"

#, python-format
msgid "[Person Finder] Deletion notice for \"%(full_name)s\""
msgstr "[Person Finder]  \"%(full_name)s\" ကို ဖ်က္သည့္ အေႀကာင္းႀကားခ်က္။"

#, python-format
msgid "[Person Finder] Disable notes on \"%(full_name)s\"?"
msgstr ""
"[Person Finder]  \"%(full_name)s\" ေပၚရွိ မွတ္စုမ်ားကို Disable "
"လုပ္မွာလား ?"

#, python-format
msgid "[Person Finder] Enable notes on \"%(full_name)s\"?"
msgstr ""
"[Person Finder]  \"%(full_name)s\" ေပၚရွိ မွတ္စုမ်ားကို Enable လုပ္မွာလား"
" ?"

#, python-format
msgid "[Person Finder] Enabling notes notice for \"%(full_name)s\""
msgstr ""
"[Person Finder] \"%(full_name)s\" ရွိ မွတ္စုမ်ားကို Enable လုပ္သည့္ "
"အေႀကာင္းႀကားခ်က္။"

#, python-format
msgid "[Person Finder] Notes are now disabled for \"%(full_name)s\""
msgstr ""
"[Person Finder] \"%(full_name)s\" ၏ မွတ္စုမ်ားအား  ယခု disable "
"လုပ္လုိက္ၿပီျဖစ္သည္။"

#, python-format
msgid "[Person Finder] Notes are now enabled on \"%(full_name)s\""
msgstr ""
"[Person Finder] \"%(full_name)s\" ၏ မွတ္စုမ်ားအား  ယခု enable "
"လုပ္လုိက္ၿပီျဖစ္သည္။"

#, python-format
msgid "[Person Finder] Record restoration notice for \"%(full_name)s\""
msgstr ""
"[Person Finder]  \"%(full_name)s\" မွတ္တမ္းအား မူရင္းအေနအထားသို "
"့ျပန္ထားလိုက္ၿပီျဖစ္သည္။"

#, python-format
msgid "[Person Finder] Status update for %(full_name)s"
msgstr "[Person Finder]  %(full_name)s ၏ ေနာက္ဆံုးအေနအထား အပ္ဒိတ္ (Status update)"

#, python-format
msgid "[Person Finder] You are subscribed to status updates for %(full_name)s"
msgstr ""
"[Person Finder]  %(full_name)s ၏ ေနာက္ဆံုးအေနအထား အပ္ဒိတ္ (Status update)"
" ကို သိရွိရန္ အီးေမးလ္လိပ္စာျဖင့္ သင္စာရင္းသြင္းထားသည္။ subscribe "
"လုပ္ထားသည္။"

msgid "at"
msgstr "မွာ"

msgid "female"
msgstr "အမ်ိဳးသမီး"

msgid "in test mode"
msgstr "စမ္းသပ္ဆဲ။"

msgid "male"
msgstr "အမ်ိဳးသား။"

msgid "on"
msgstr "မွာ"

msgid "other"
msgstr "အျခား"
<|MERGE_RESOLUTION|>--- conflicted
+++ resolved
@@ -151,8 +151,6 @@
 #, python-format
 msgid ""
 "\n"
-<<<<<<< HEAD
-=======
 "            %(dup_count)s records selected\n"
 "          "
 msgstr ""
@@ -183,7 +181,6 @@
 #, python-format
 msgid ""
 "\n"
->>>>>>> 11e03f51
 "      Are you sure you want to delete the record for \"%(full_name)s\"?\n"
 "    "
 msgstr ""
@@ -276,8 +273,6 @@
 #, python-format
 msgid ""
 "\n"
-<<<<<<< HEAD
-=======
 "      No results found for: %(query)s\n"
 "    "
 msgstr ""
@@ -288,7 +283,6 @@
 #, python-format
 msgid ""
 "\n"
->>>>>>> 11e03f51
 "      The URL you entered doesn't look like a valid %(website)s profile "
 "URL.\n"
 "      Please go to this person's profile page on %(website)s, then copy "
@@ -303,8 +297,6 @@
 "ထိုURLအား ဒီမွာcopyလုပ္ၿပီး၊ paste လုပ္ပါ။\n"
 "      "
 
-<<<<<<< HEAD
-=======
 #, python-format
 msgid ""
 "\n"
@@ -315,7 +307,6 @@
 "      %(expiry_date)s. အထိ မွတ္တမ္းအား သက္တမ္းတိုးထားလိုက္သည္။\n"
 "    "
 
->>>>>>> 11e03f51
 msgid ""
 "\n"
 "      This record is a copy of a record from another source.\n"
@@ -616,8 +607,6 @@
 msgid "Back to start"
 msgstr "အစသို ့ျပန္သြားရန္။"
 
-<<<<<<< HEAD
-=======
 msgid ""
 "By marking this note as spam, you will make it hidden by default. It will"
 " still be a part of the record, but will require an extra click to view "
@@ -635,7 +624,6 @@
 "သင္သည္ ဤမွတ္စုကုိ spamအေနျဖင့္ မွတ္သားမထားပါက defaultအေနျဖင့္ မွတ္စုအား "
 "ျမင္ေတြ႕ရပါလိမ့္မည္။"
 
->>>>>>> 11e03f51
 msgid "CSV file"
 msgstr "CSV ဖိုင္။"
 
@@ -1032,14 +1020,9 @@
 msgid "No person with ID: %(id_str)s."
 msgstr "%(id_str)s. အိုင္ဒီႏွင့္ ဘယ္သူ ့ကိုမွ မေတြ ့ပါ။"
 
-msgid "No results found for"
-msgstr "----အတြက္ ဘာ ရလဒ္ (results) မွ မရွိပါ။"
-
 msgid "No such Authorization entity."
 msgstr "ထုိကဲ့သုိ႔သီးျခား လုပ္ပုိင္ခြင့္မရွိပါ။"
 
-<<<<<<< HEAD
-=======
 msgid ""
 "Not authorized to post notes with the status \"I have received "
 "information that this person is dead\"."
@@ -1047,7 +1030,6 @@
 "\"ကြၽႏု္ပ္တြင္ ဤလူေသဆံုးသည့္ သတင္းအခ်က္အလက္ကိုရရွိထားသည္\" ဟုဆုိေသာ "
 "မွတ္စုကုိတင္ရန္ လုပ္ပုိင္ခြင့္မရွိပါ။"
 
->>>>>>> 11e03f51
 msgid "Not authorized to post notes with the status \"believed_dead\"."
 msgstr ""
 ".\"ေသၿပီလို ့ယံုၾကည္ရတယ္\" ဆိုတဲ့ေခါင္းစဥ္နဲ ့ မွတ္စုမ်ား ေရးသားရန္ "
@@ -1099,12 +1081,9 @@
 msgid "Original site name"
 msgstr "မူရင္း ၀က္ဗ္ဆိုက္ နာမည္။"
 
-<<<<<<< HEAD
-=======
 msgid "Other website"
 msgstr "တစ္ျခားဝက္ဘ္ဆုိဒ္"
 
->>>>>>> 11e03f51
 #, fuzzy
 msgid ""
 "PLEASE NOTE: On active Person Finder sites, all data entered is available"
@@ -1216,15 +1195,9 @@
 msgid "Reason for disabling notes:"
 msgstr "မွတ္စုမ်ားကို disable လုပ္ရတဲ့ အေႀကာင္းအရာ။"
 
-<<<<<<< HEAD
-msgid "Records Similar to"
-msgstr "---ႏွင့္တူေသာ မွတ္တမ္းမ်ား။"
-
 msgid "Records selected"
 msgstr "ေရြးထားေသာ မွတ္တမ္းမ်ား။"
 
-=======
->>>>>>> 11e03f51
 #, python-format
 msgid "Records with names and addresses matching \"%(query)s\""
 msgstr ""
@@ -1246,9 +1219,6 @@
 
 msgid "Save this record"
 msgstr "ဤမွတ္တမ္းကို သိမ္းထားပါ။"
-
-msgid "Search Results for"
-msgstr "---အတြက္ ရွာေဖြရသည့္ ရလဒ္ (Results) မ်ား။"
 
 msgid "Search for this person"
 msgstr "ဒီလူကို ရွာေဖြပါ။"
@@ -1280,12 +1250,9 @@
 msgid "Show sensitive information"
 msgstr "အေရးႀကီးေသာ အခ်က္အလက္မ်ားကို ျပပါ။"
 
-<<<<<<< HEAD
-=======
 msgid "Show who marked these duplicates"
 msgstr "ဤမိတၱဴမ်ားကုိ မည္သူကမွတ္ထားသည္ကုိ ျပပါ။"
 
->>>>>>> 11e03f51
 msgid "Sign in"
 msgstr "ဆိုင္းအင္ Sign in"
 
@@ -1392,10 +1359,6 @@
 
 msgid "The record has been deleted."
 msgstr "မွတ္တမ္းအား ဖ်က္ထားလိုက္ၿပီ။"
-
-#, python-format
-msgid "The record has been extended to %(expiry_date)s."
-msgstr "%(expiry_date)s. အထိ မွတ္တမ္းအား သက္တမ္းတိုးထားလိုက္သည္။"
 
 msgid ""
 "The status you selected indicates that you are this person.  If this is "
@@ -1761,9 +1724,6 @@
 " ကို သိရွိရန္ အီးေမးလ္လိပ္စာျဖင့္ သင္စာရင္းသြင္းထားသည္။ subscribe "
 "လုပ္ထားသည္။"
 
-msgid "at"
-msgstr "မွာ"
-
 msgid "female"
 msgstr "အမ်ိဳးသမီး"
 
