# Copyright 2010 Google Inc.
#
# Licensed under the Apache License, Version 2.0 (the "License"); you may
# not use this file except in compliance with the License.  You may obtain
# a copy of the License at: http://www.apache.org/licenses/LICENSE-2.0
# Unless required by applicable law or agreed to in writing, software
# distributed under the License is distributed on an "AS IS" BASIS,
# WITHOUT WARRANTIES OR CONDITIONS OF ANY KIND, either express or implied.
# See the License for the specific language governing permissions and
# limitations under the License.
msgid ""
msgstr ""
"Project-Id-Version: PACKAGE VERSION\n"
"Report-Msgid-Bugs-To: \n"
"POT-Creation-Date: 2000-01-01 00:00+0000\n"
"PO-Revision-Date: YEAR-MO-DA HO:MI+ZONE\n"
"Last-Translator: FULL NAME <EMAIL@ADDRESS>\n"
"Language-Team: LANGUAGE <LL@li.org>\n"
"MIME-Version: 1.0\n"
"Content-Type: text/plain; charset=utf-8\n"
"Content-Transfer-Encoding: 8bit\n"
"Generated-By: Babel None\n"

msgid ""
"\n"
"\n"
"  To ensure that notes are only disabled or enabled with the record "
"author's\n"
"  permission, a confirmation message will be sent to the record author.\n"
"  If you are the author, check your e-mail after clicking the button "
"below.\n"
"\n"
"  "
msgstr ""
"\n"
"\n"
"  Om te verseker dat notas net gedeaktiveer of geaktiveer word met die "
"rekordouteur se toestemming, sal 'n bevestigingboodskap na die "
"rekordouteur gestuur word. As jy die outeur is, kontroleer jou e-pos "
"nadat jy die knoppie hieronder geklik het.\n"
"\n"
"  "

#, python-format
msgid ""
"\n"
"\n"
"Dear %(author_name)s,\n"
"\n"
"A user has requested enabling notes on the record for\n"
"\"%(full_name)s\".\n"
"\n"
"Your e-mail address is recorded as the author of this record.  To enable "
"notes\n"
"on this record, follow this link within 3 days:\n"
"\n"
"   %(confirm_url)s\n"
"\n"
msgstr ""
"\n"
"\n"
"Geagte %(author_name)s\n"
"\n"
"'n Gebruiker het versoek dat notas oor die rekord vir \"%(full_name)s\" "
"geaktiveer word.\n"
"\n"
"Jou e-posadres is aangeteken as die outeur van hierdie rekord. Om notas "
"oor hierdie rekord te aktiveer, volg hierdie skakel binne 3 dae:\n"
"\n"
"   %(confirm_url)s\n"
"\n"

#, python-format
msgid ""
"\n"
"\n"
"Dear %(author_name)s,\n"
"\n"
"A user has requested that you disable notes on the record for\n"
"\"%(full_name)s\".\n"
"\n"
"Your e-mail address is recorded as the author of this record.  To disable"
" notes\n"
"on this record, follow this link within 3 days:\n"
"\n"
"   %(confirm_url)s\n"
"\n"
msgstr ""
"\n"
"\n"
"Geagte %(author_name)s\n"
"\n"
"'n Gebruiker het versoek dat notas oor die rekord vir \"%(full_name)s\" "
"gedeaktiveer word.\n"
"\n"
"Jou e-posadres is aangeteken as die outeur van hierdie rekord. Om notas "
"oor hierdie rekord te deaktiveer, volg hierdie skakel binne 3 dae:\n"
"\n"
"   %(confirm_url)s\n"
"\n"

#, python-format
msgid ""
"\n"
"\n"
"Dear %(author_name)s,\n"
"You just entered a note on the record for \"%(full_name)s\".  \n"
"To publish your note, follow this link within 3 days:\n"
"\n"
"   %(confirm_url)s\n"
"\n"
msgstr ""
"\n"
"\n"
"Geagte %(author_name)s\n"
"\n"
"Jy het sopas 'n nota ingevoer oor die rekord vir \"%(full_name)s\". Om "
"jou nota te publiseer, volg hierdie skakel binne 3 dae:\n"
"\n"
"   %(confirm_url)s\n"
"\n"

#, python-format
msgid ""
"\n"
"                    Warning: this record will expire in less than "
"%(expiration_days)s days.\n"
"                  "
msgstr ""
"\n"
"                    Let wel: hierdie rekord sal oor minder as "
"%(expiration_days)s dae verval.\n"
"                  "

msgid ""
"\n"
"                    Warning: this record will expire in less than a day.\n"
"                  "
msgstr ""
"\n"
"                    Let wel: hierdie rekord sal oor minder as 'n dag "
"verval.\n"
"                  "

#, python-format
msgid ""
"\n"
<<<<<<< HEAD
=======
"            %(dup_count)s records selected\n"
"          "
msgstr ""
"\n"
"            %(dup_count)s rekords gekies\n"
"          "

#, python-format
msgid ""
"\n"
"        Records Similar to: %(full_name)s\n"
"      "
msgstr ""
"\n"
"        Rekords soortgelyk aan: %(full_name)s\n"
"      "

#, python-format
msgid ""
"\n"
"        Search Results for: %(query)s\n"
"      "
msgstr ""
"\n"
"        Soekresultate vir: %(query)s\n"
"      "

#, python-format
msgid ""
"\n"
>>>>>>> 11e03f51
"      Are you sure you want to delete the record for \"%(full_name)s\"?\n"
"    "
msgstr ""
"\n"
"      Is jy seker jy wil die rekord vir \"%(full_name)s\" uitvee?\n"
"    "

#, python-format
msgid ""
"\n"
"      Are you sure you want to disable notes on \"%(full_name)s\"?\n"
"    "
msgstr ""
"\n"
"      Is jy seker jy wil notas oor \"%(full_name)s\" deaktiveer?\n"
"    "

#, python-format
msgid ""
"\n"
"      Are you sure you want to disable notes on the record of "
"\"%(full_name)s\"?\n"
"    "
msgstr ""
"\n"
"      Is jy seker jy wil notas oor die rekord van \"%(full_name)s\" "
"deaktiveer?\n"
"    "

#, python-format
msgid ""
"\n"
"      Are you sure you want to enable notes on \"%(full_name)s\"?\n"
"    "
msgstr ""
"\n"
"      Is jy seker jy wil notas oor \"%(full_name)s\" aktiveer?\n"
"    "

#, python-format
msgid ""
"\n"
"      Are you sure you want to extend the expiration for record "
"\"%(full_name)s\"?\n"
"    "
msgstr ""
"\n"
"      Is jy seker jy wil die vervaldatum van rekord \"%(full_name)s\" "
"verleng?\n"
"    "

msgid ""
"\n"
"      Confirm your note\n"
"    "
msgstr ""
"\n"
"      Bevestig jou nota\n"
"    "

msgid ""
"\n"
"      If you proceed with deletion,\n"
"      this record will no longer be searchable or viewable on this site.\n"
"    "
msgstr ""
"\n"
"      As jy voortgaan om dit uit te vee, sal hierdie rekord nie meer op "
"hierdie werf soekbaar of kykbaar wees nie.\n"
"    "

#, python-format
msgid ""
"\n"
"      If you would like it permanently deleted,\n"
"      please contact the original source.\n"
"      You can view the original record at\n"
"      %(begin_tag)s%(source_name)s%(end_tag)s.\n"
"    "
msgstr ""
"\n"
"      As jy dit permanent wil uitvee, kontak die oorspronklike bron. Jy "
"kan die oorspronklike rekord bekyk by "
"%(begin_tag)s%(source_name)s%(end_tag)s.\n"
"    "

#, python-format
msgid ""
"\n"
<<<<<<< HEAD
=======
"      No results found for: %(query)s\n"
"    "
msgstr ""
"\n"
"      Geen resultate vir %(query)s nie\n"
"    "

#, python-format
msgid ""
"\n"
>>>>>>> 11e03f51
"      The URL you entered doesn't look like a valid %(website)s profile "
"URL.\n"
"      Please go to this person's profile page on %(website)s, then copy "
"and paste\n"
"      that URL here.\n"
"      "
msgstr ""
"\n"
"      Die URL wat jy ingevoer het, lyk nie soos 'n geldige %(website)s"
"-profiel-URL nie. Gaan na hierdie persoon se profielbladsy op "
"%(website)s, en kopieer en plak daardie URL hier.\n"
"      "

<<<<<<< HEAD
=======
#, python-format
msgid ""
"\n"
"      The record has been extended to %(expiry_date)s.\n"
"    "
msgstr ""
"\n"
"      Die rekord is verleng na %(expiry_date)s.\n"
"    "

>>>>>>> 11e03f51
msgid ""
"\n"
"      This record is a copy of a record from another source.\n"
"      You can delete the record here,\n"
"      but please be aware that\n"
"      we might later receive another copy of it from the original source."
"\n"
"    "
msgstr ""
"\n"
"      Hierdie rekord is 'n kopie van 'n rekord uit 'n ander bron. Jy kan "
"die rekord hier uitvee, maar let daarop dat ons later dalk weer 'n ander "
"kopie daarvan van die oorspronklike bron kan kry.\n"
"    "

msgid ""
"\n"
"    To ensure that notes are only disabled or enabled with the record "
"author's\n"
"    permission, a confirmation message will be sent to the record author."
"\n"
"    If you are the author, check your e-mail after clicking the button "
"below.\n"
"  "
msgstr ""
"\n"
"    Om te verseker dat notas net gedeaktiveer of geaktiveer word met die "
"rekordouteur se toestemming, sal 'n bevestigingboodskap na die "
"rekordouteur gestuur word. As jy die outeur is, kontroleer jou e-pos "
"nadat jy die knoppie hieronder geklik het.\n"
"  "

msgid ""
"\n"
"  The record will still be visible on this site, but no one will be able "
"to post\n"
"  further notes on it.\n"
"  "
msgstr ""
"\n"
"  Die rekord sal nog sigbaar wees op hierdie werf, maar niemand sal "
"verdere notas daaroor kan plaas nie.\n"
"  "

msgid ""
"\n"
"  To post your note, please enter your e-mail address below and follow "
"the\n"
"  confirmation link that you will receive.\n"
"  "
msgstr ""
"\n"
"  Om jou nota te plaas, voer jou e-posadres hieronder in en volg die "
"bevestigingskakel wat jy sal ontvang.\n"
"  "

#, python-format
msgid ""
"\n"
"A user has deleted the record for \"%(full_name)s\"\n"
"at %(site_url)s.\n"
"\n"
"We are notifying you of the deletion because your e-mail address is\n"
"recorded as the author of a note on this record.\n"
msgstr ""
"\n"
"'n Gebruiker het die rekord vir \"%(full_name)s\" by %(site_url)s "
"uitgevee.\n"
"\n"
"Ons stel jou in kennis van die uitvee-handeling, want jou e-posadres is "
"aangeteken as die outeur van 'n nota oor hierdie rekord.\n"

#, python-format
msgid ""
"\n"
"A user has deleted the record for \"%(full_name)s\"\n"
"at %(site_url)s.\n"
"\n"
"We are notifying you of the deletion because your e-mail address is\n"
"recorded as the author of this record.\n"
msgstr ""
"\n"
"'n Gebruiker het die rekord vir \"%(full_name)s\" by %(site_url)s "
"uitgevee.\n"
"\n"
"Ons stel jou in kennis van die uitvee-handeling, want jou e-posadres is "
"aangeteken as die outeur van hierdie rekord.\n"

#, python-format
msgid ""
"\n"
"After %(days_until_deletion)s days, the record will be permanently "
"deleted.\n"
msgstr ""
"\n"
"Na %(days_until_deletion)s dae sal die rekord permanent uitgevee word.\n"

#, python-format
msgid ""
"\n"
"NOTE: If you believe this record was deleted in error, you can\n"
"restore it by following this link within the next %(days_until_deletion)s"
" days:\n"
"\n"
"    %(restore_url)s\n"
msgstr ""
"\n"
"LET WEL: As jy meen dat hierdie rekord verkeerdelik uitvee is, kan jy dit"
" teruglaai deur hierdie skakel binne die volgende %(days_until_deletion)s"
" dae te volg:\n"
"\n"
"    %(restore_url)s\n"

#, python-format
msgid ""
"\n"
"Notes are now disabled on the record for \"%(full_name)s\".  To view the "
"record,\n"
"follow this link:\n"
"\n"
"    %(record_url)s\n"
"\n"
"We are notifying you because your e-mail address is associated with this\n"
"person record or a note on the record.\n"
msgstr ""
"\n"
"Notas is nou gedeaktiveer oor die rekord vir \"%(full_name)s\". Om die "
"rekord te bekyk, volg hierdie skakel:\n"
"\n"
"    %(record_url)s\n"
"\n"
"Ons stel jou in kennis, want jou e-posadres word geassosieer met hierdie "
"persoonrekord of 'n nota oor hierdie rekord.\n"

#, python-format
msgid ""
"\n"
"Notes are now enabled on the record for \"%(full_name)s\".  To view the "
"record,\n"
"follow this link:\n"
"\n"
"    %(record_url)s\n"
"\n"
"We are notifying you because your e-mail address is associated with this\n"
"person record or a note on the record.\n"
msgstr ""
"\n"
"Notas is nou geaktiveer oor die rekord vir \"%(full_name)s\".  Om die "
"rekord te bekyk, volg hierdie skakel:\n"
"\n"
"    %(record_url)s\n"
"\n"
"Ons stel jou in kennis, want jou e-posadres word geassosieer met hierdie "
"persoonrekord of 'n nota oor hierdie rekord.\n"

#, python-format
msgid ""
"\n"
"The author of the record for \"%(full_name)s\"\n"
"(which was previously deleted) has restored the record.  To view the\n"
"record, follow this link:\n"
"\n"
"    %(record_url)s\n"
"\n"
"We are notifying you because your e-mail address is associated with this\n"
"person record or a note on the record.\n"
msgstr ""
"\n"
"Die outeur van die rekord vir \"%(full_name)s\" (wat voorheen uitgevee "
"is) het die rekord teruggelaai.  Om die rekord te bekyk, volg hierdie "
"skakel:\n"
"\n"
"    %(record_url)s\n"
"\n"
"Ons stel jou in kennis, want jou e-posadres word geassosieer met hierdie "
"persoonrekord of 'n nota oor hierdie rekord.\n"

#, python-format
msgid ""
"\n"
"There is a new note on the record for \"%(full_name)s\".\n"
msgstr ""
"\n"
"Daar is 'n nuwe nota oor die rekord vir \"%(full_name)s\".\n"

#, python-format
msgid ""
"\n"
"You have subscribed to notes on \"%(full_name)s\".\n"
"\n"
"You can view this record at\n"
"\n"
"     %(view_url)s\n"
"\n"
"To unsubscribe, follow this link: %(unsubscribe_link)s\n"
msgstr ""
"\n"
"Jy het ingeteken op notas oor \"%(full_name)s\".\n"
"\n"
"Jy kan hierdie rekord bekyk by\n"
"\n"
"     %(view_url)s\n"
"\n"
"Om uit te teken, volg hierdie skakel: %(unsubscribe_link)s\n"

msgid "(click to reveal)"
msgstr "(klik om te wys)"

msgid "(unknown)"
msgstr "(onbekend)"

msgid "A message for this person or others seeking this person"
msgstr "'n Boodskap vir hierdie persoon of ander mense wat na hierdie persoon soek"

msgid "A new API key has been created successfully."
msgstr "'n Nuwe API-sleutel is suksesvol geskep."

msgid "API Key Management"
msgstr "API-sleutelbestuur"

msgid "About 1 month (30 days) from now"
msgstr "Ongeveer 1 maand (30 dae) van nou af"

msgid "About 1 year (360 days) from now"
msgstr "Ongeveer 1 jaar (360 dae) van nou af"

msgid "About 2 months (60 days) from now"
msgstr "Ongeveer 2 maande (60 dae) van nou af"

msgid "About 3 months (90 days) from now"
msgstr "Ongeveer 3 maande (90 dae) van nou af"

msgid "About 6 months (180 days) from now"
msgstr "Ongeveer 6 maande (180 dae) van nou af"

msgid "About Google Person Finder"
msgstr "Meer oor Google Persoonsoeker"

msgid "About you (required)"
msgstr "Meer oor jou (vereis)"

msgid "Administration"
msgstr "Administrasie"

msgid "Age"
msgstr "Ouderdom"

msgid "Alternate family names"
msgstr "Alternatiewe vanne"

msgid "Alternate given names"
msgstr "Alternatiewe voorname"

msgid "Alternate names"
msgstr "Alternatiewe name"

msgid "Are you sure this note isn't spam?"
msgstr "Is jy seker hierdie nota is nie strooipos nie?"

msgid "Are you sure you want to mark this note as spam?"
msgstr "Is jy seker jy wil hierdie nota merk as strooipos?"

msgid "Are you sure you want to restore this record from deletion?"
msgstr "Is jy seker jy wil hierdie rekord ná 'n uitvee-handeling teruglaai?"

msgid "Atom feed of updates about this person"
msgstr "Atom-stroom van opdaterings oor hierdie persoon"

msgid "Author's e-mail address"
msgstr "Outeur se e-posadres"

msgid "Author's name"
msgstr "Outeur se naam"

msgid "Author's phone number"
msgstr "Outeur se foonnommer"

msgid "Authorization key"
msgstr "Magtigingsleutel"

msgid "Back to results list"
msgstr "Terug na lys resultate"

msgid "Back to start"
msgstr "Terug na begin"

<<<<<<< HEAD
=======
msgid ""
"By marking this note as spam, you will make it hidden by default. It will"
" still be a part of the record, but will require an extra click to view "
"the contents of the note. Users will also be able to remove the spam mark"
" from this note."
msgstr ""
"As jy hierdie nota as strooipos merk, sal jy dit by verstek versteek. Dit"
" sal steeds deel van die rekord wees, maar sal 'n ekstra klik vereis om "
"die inhoud van die nota te bekyk. Gebruikers sal ook die strooiposmerk "
"van hierdie nota af kan verwyder."

msgid "By unmarking this note as spam, you will make it visible by default."
msgstr ""
"As jy hierdie nota ontmerk as strooipos, sal jy dit by verstek sigbaar "
"maak."

>>>>>>> 11e03f51
msgid "CSV file"
msgstr "CSV-lêer"

#, python-format
msgid "Can not find note with id %(id)s"
msgstr "Kan nie nota vind met I.D. %(id)s nie"

msgid "Cancel"
msgstr "Kanselleer"

msgid "City"
msgstr "Stad"

msgid "Click here to view results."
msgstr "Klik hier om resultate te bekyk."

msgid "Close window"
msgstr "Sluit venster"

msgid "Compare these records"
msgstr "Vergelyk hierdie rekords"

msgid "Copy and paste the following HTML code to put this tool on your site"
msgstr ""
"Kopieer en plak die volgende HTML-kode om hierdie nutsding op jou werf te"
" plaas:"

msgid "Create a new API key"
msgstr "Skep 'n nuwe API-sleutel"

msgid "Create a new record"
msgstr "Skep 'n nuwe rekord"

msgid "Create a new record for"
msgstr "Skep 'n nuwe rekord vir"

msgid "Create a new record for a missing person"
msgstr "Skep 'n nuwe rekord vir 'n vermiste persoon"

msgid "Crisis events"
msgstr "Krisis-geleenthede"

#, python-format
msgid "Currently tracking about %(num_people)s records."
msgstr "Moniteer tans ongeveer %(num_people)s rekords."

msgid "Date cannot be in the future.  Please go back and try again."
msgstr "Datum moenie in die toekoms wees nie. Gaan terug en probeer weer."

msgid "Date of birth"
msgstr "Geboortedatum"

msgid "Delete this record"
msgstr "Vee hierdie rekord uit"

msgid "Describe how to identify this person."
msgstr "Beskryf hoe om hierdie persoon te identifiseer."

msgid "Describe the physical characteristics of this person."
msgstr "Beskryf die liggaamlike eienskappe van hierdie persoon."

msgid "Description"
msgstr "Beskrywing"

msgid "Desktop version"
msgstr "Werkskerm-weergawe"

msgid "Developers"
msgstr "Ontwikkelaars"

msgid "Disable notes on this record"
msgstr "Deaktiveer notas oor hierdie rekord"

msgid "Does this person have profile pages at other websites?"
msgstr "Het hierdie persoon profielbladsye op ander webwerwe?"

#, python-format
msgid "Download %(begin_link)sthis Excel template%(end_link)s and add rows to it"
msgstr ""
"Laai %(begin_link)shierdie Excel-sjabloon%(end_link)s af en voeg rye "
"daarby"

msgid "Download the sound as MP3"
msgstr "Laai die klank af as MP3"

msgid "E-mail"
msgstr "E-pos"

msgid "E-mail address"
msgstr "E-posadres"

msgid "Edit"
msgstr "Wysig"

msgid "Embedding the Application"
msgstr "Bed die program in"

msgid "Enable notes on this record"
msgstr "Aktiveer notas oor hierdie rekord"

msgid "Enter as YYYY-MM-DD"
msgstr "Voer in as JJJJ-MM-DD"

msgid "Enter the person's given and family names."
msgstr "Voer die persoon se voorname en vanne in."

msgid "Enter the person's name or parts of the name."
msgstr "Voer die persoon se naam of deel van die naam in."

msgid "Enter the person's name, parts of the name, or mobile phone number."
msgstr "Voer die persoon se naam, dele van die naam, of selfoonnommer in."

msgid "Enter the person's name."
msgstr "Voer die persoon se naam in."

msgid "Expiry"
msgstr "Vervaldatum"

msgid "Expiry date of this record"
msgstr "Vervaldatum van hierdie rekord"

#, python-format
msgid "Extend expiration date by %(extension_days)s days"
msgstr "Verleng vervaldatum met %(extension_days)s dae"

msgid "Family name"
msgstr "Van"

msgid "Feed of updates about this person"
msgstr "Opdateringstroom oor hierdie persoon"

msgid "Follow this link to create a new record"
msgstr "Volg hierdie skakel om 'n nuwe rekord te skep"

msgid ""
"For phones other than mobile phones, please use 171 service provided by "
"NTT."
msgstr "Vir fone benewens selfone, gebruik die 171-diens van NTT."

msgid "Full name"
msgstr "Volle naam"

msgid "Get a new challenge"
msgstr "Kry 'n nuwe uitdaging"

msgid "Get a visual challenge"
msgstr "Kry 'n visuele uitdaging"

msgid "Get an audio challenge"
msgstr "Kry 'n oudio-uitdaging"

msgid "Given name"
msgstr "Voornaam"

msgid "Google Person Finder"
msgstr "Google Persoonsoeker"

msgid "Have you personally talked with this person AFTER the disaster? (required)"
msgstr "Het jy persoonlik met hierdie persoon gesels ná die ramp? (vereis)"

msgid "Help"
msgstr "Hulp"

#, python-format
msgid "Here is %(begin_tag)sa sample CSV file%(end_tag)s you can edit and upload"
msgstr ""
"Hier is %(begin_tag)s'n voorbeeld-CSV-lêer%(end_tag)s wat jy kan redigeer"
" en oplaai"

msgid "Hide Map"
msgstr "Versteek kaart"

msgid "Hide note"
msgstr "Versteek nota"

msgid "Home Address"
msgstr "Huisadres"

msgid "Home address"
msgstr "Huisadres"

msgid "Home country"
msgstr "Land van herkoms"

msgid "How can this person be reached now?"
msgstr "Hoe kan hierdie persoon nou bereik word?"

msgid "How others who are interested in this person can contact you"
msgstr "Hoe ander mense wat in hierdie persoon belangstel, jou kan kontak"

msgid "I am seeking information"
msgstr "Ek is op soek na inligting"

msgid "I am this person"
msgstr "Ek is hierdie persoon"

msgid "I do not want any more updates on this record."
msgstr "Ek wil nie enige verdere opdaterings oor hierdie rekord hê nie."

msgid "I do not want my information online anymore."
msgstr "Ek wil nie meer my inligting aanlyn hê nie."

msgid "I have information about someone"
msgstr "Ek het inligting oor iemand"

msgid "I have reason to think this person is missing"
msgstr "Ek het rede om te vermoed hierdie persoon word vermis"

msgid "I have received information that this person is alive"
msgstr "Ek het inligting gekry dat hierdie persoon nog leef"

msgid "I have received information that this person is dead"
msgstr "Ek het inligting gekry dat hierdie persoon dood is"

msgid "I have received spam due to this note."
msgstr "Ek het strooipos gekry weens hierdie nota."

msgid "I have received spam."
msgstr "Ek het strooipos gekry."

msgid "I prefer not to specify."
msgstr "Ek verkies om nie te spesifiseer nie."

msgid "I'm looking for someone"
msgstr "Ek is op soek na iemand"

msgid "Identify who you are looking for"
msgstr "Identifiseer na wie jy op soek is"

msgid "Identify who you have information about"
msgstr "Identifiseer die persoon oor wie jy inligting het"

msgid "Identifying information"
msgstr "Identifiseer inligting"

msgid ""
"If none of these records match the person you had in mind, you can click "
"below to create a new record."
msgstr ""
"Indien geen van hierdie rekords pas by die persoon wat jy in gedagte "
"gehad het nie, kan jy hieronder klik om 'n nuwe rekord te skep."

msgid ""
"If you are the author of this note, please check your e-mail for a link "
"to confirm that you want to disable notes on this record.  Otherwise, "
"please wait for the record author to confirm your request."
msgstr ""
"As jy die outeur van hierdie nota is, kontroleer jou e-pos vir 'n skakel "
"om te bevestig dat jy notas oor hierdie rekord wil deaktiveer. Andersins,"
" wag vir die rekordouteur om jou versoek te bevestig."

msgid ""
"If you are the author of this note, please check your e-mail for a link "
"to confirm that you want to enable notes on this record.  Otherwise, "
"please wait for the record author to confirm your request."
msgstr ""
"As jy die outeur van hierdie nota is, kontroleer jou e-pos vir 'n skakel "
"om te bevestig dat jy notas oor hierdie rekord wil aktiveer. Andersins, "
"wag vir die rekordouteur om jou versoek te bevestig."

msgid "If you have a photo of this person, upload it or enter its URL address."
msgstr "As jy 'n foto van die persoon het, laai dit op of voer die URL daarvan in."

msgid "In Excel, use File &gt; Save as... and save in CSV format (.csv)"
msgstr "In Excel, gebruik File &gt; Save as… en stoor in CSV-formaat (.csv)"

msgid "Incorrect.  Try again."
msgstr "Verkeerd. Probeer weer."

msgid "Invalid e-mail address. Please try again."
msgstr "Ongeldige e-posadres. Probeer asseblief weer."

msgid "Language selection"
msgstr "Taalkeuse"

msgid "Last known location"
msgstr "Mees onlangse bekende ligging"

msgid "Link"
msgstr "Skakel"

msgid "Link to profile page"
msgstr "Skakel na profiel-bladsy"

msgid "List API keys"
msgstr "Lys API-sleutels"

msgid "Mark records as duplicate"
msgstr "Merk rekords as duplikaat"

msgid "Mark the selected records as duplicate"
msgstr "Merk die geselekteerde rekords as duplikate"

msgid "Message (required)"
msgstr "Boodskap (vereis)"

msgid "Message is required. Please go back and try again."
msgstr "Boodskap word vereis. Gaan terug en probeer weer."

msgid "Missing person's current contact information"
msgstr "Vermiste persoon se huidige kontakinligting"

msgid "Missing person's current e-mail address"
msgstr "Vermiste persoon se huidige e-posadres"

msgid "Missing person's current phone number"
msgstr "Vermiste persoon se huidige foonnommer"

#, python-format
msgid ""
"More information for developers can now be found "
"%(developers_link_html)shere%(link_end_html)s."
msgstr ""
"Meer inligting vir ontwikkelaars is nou "
"%(developers_link_html)shier%(link_end_html)s te kry."

msgid ""
"More than 100 results; only showing the first 100.  Try entering more of "
"the name"
msgstr ""
"Meer as 100 resultate. Wys tans net die eerste 100. Probeer meer name "
"invoer."

msgid "Name"
msgstr "Naam"

msgid "Name (required)"
msgstr "Naam (vereis)"

msgid "Name is required.  Please go back and try again."
msgstr "Naam word vereis.  Gaan terug en probeer weer."

msgid "Neighborhood"
msgstr "Buurt"

msgid "No"
msgstr "Nee"

#, python-format
msgid "No author email for record %(id)s."
msgstr "Geen e-pos vir rekord %(id)s se outeur nie."

msgid "No messages are found registered to the carrier's message board service."
msgstr ""
"Geen boodskappe is gevind wat by die diensverskaffer se boodskapbord-"
"diens geregistreer is nie."

#, python-format
msgid "No note with ID: %(id_str)s."
msgstr "Geen nota met ID %(id_str)s nie."

msgid "No notes have been posted"
msgstr "Geen notas is geplaas nie"

#, python-format
msgid "No person with ID: %(id_str)s."
msgstr "Geen persoon met ID %(id_str)s nie."

msgid "No results found for"
msgstr "Geen resultate gevind nie vir"

msgid "No such Authorization entity."
msgstr "Geen sodanige magtigingsentiteit nie."

<<<<<<< HEAD
=======
msgid ""
"Not authorized to post notes with the status \"I have received "
"information that this person is dead\"."
msgstr ""
"Nie gemagtig om notas met die status \"Ek is ingelig dat hierdie persoon "
"dood is\" te plaas nie."

>>>>>>> 11e03f51
msgid "Not authorized to post notes with the status \"believed_dead\"."
msgstr "Nie gemagtig om notas met die status \"believed_dead\" te plaas nie."

msgid "Not spam"
msgstr "Nie strooipos nie"

msgid "Note author"
msgstr "Notaouteur"

msgid "Note text"
msgstr "Notateks"

msgid "Notes for a possible duplicate"
msgstr "Notas vir 'n moontlike duplikaat"

msgid "Notes for this person"
msgstr "Notas vir hierdie persoon"

msgid "Number or range (e.g. 20-30)"
msgstr "Getal of reeks (bv. 20-30)"

#, python-format
msgid ""
"Or add to your site as a %(gadget_link_html)sGoogle "
"Gadget%(link_end_html)s."
msgstr ""
"Of voeg by jou werf as 'n %(gadget_link_html)sGoogle-"
"apparaat%(link_end_html)s."

msgid "Original URL"
msgstr "Oorspronklike URL"

msgid "Original author's name"
msgstr "Oorspronklike outeur se naam"

msgid "Original posting date"
msgstr "Oorspronklike plasingdatum"

msgid ""
"Original posting date is not in YYYY-MM-DD format, or is a nonexistent "
"date.  Please go back and try again."
msgstr ""
"Oorspronklike plasingdatum is nie in JJJJ-MM-DD-formaat nie, of is 'n "
"niebestaande datum. Gaan terug en probeer weer."

msgid "Original site name"
msgstr "Oorspronklike werfnaam"

<<<<<<< HEAD
=======
msgid "Other website"
msgstr "Ander webwerf"

>>>>>>> 11e03f51
#, fuzzy
msgid ""
"PLEASE NOTE: On active Person Finder sites, all data entered is available"
" to the public and usable by anyone.  Google does not review or verify "
"the accuracy of this data."
msgstr ""
"LET WEL: Op aktiewe Persoonsoeker-werwe sal alle data wat ingevoer word, "
"vir die publiek beskikbaar wees, en bruikbaar wees deur enigiemand. "
"Google gaan nie die akkuraatheid van hierdie data na of verifieer dit "
"nie."

msgid "Person Finder"
msgstr "Persoonsoeker"

msgid "Phone"
msgstr "Foon"

msgid "Phone number"
msgstr "Foonnommer"

msgid "Photo"
msgstr "Foto"

msgid ""
"Photo uploaded is in an unrecognized format.  Please go back and try "
"again."
msgstr ""
"Foto wat opgelaai is, is in 'n nieherkende formaat. Gaan terug en probeer"
" weer."

msgid "Physical characteristics"
msgstr "Liggaamlike eienskappe"

msgid "Play the sound again"
msgstr "Speel weer die klank"

msgid ""
"Please check that you have been in contact with the person after the "
"earthquake, or change the \"Status of this person\" field."
msgstr ""
"Merk dat jy met die persoon in kontak was ná die aardbewing, of verander "
"die \"Status van hierdie persoon\"-veld."

msgid "Please check whether it matches the person you were planning to report."
msgstr "Kontroleer of dit by die persoon pas wat jy van plan was om aan te gee."

msgid "Please confirm your e-mail address to subscribe to updates"
msgstr "Bevestig jou e-posadres om in te teken op opdaterings"

msgid "Please enter your e-mail address to subscribe to updates"
msgstr "Voer jou e-posadres in om in te teken op opdaterings"

msgid "Please explain why you think these are the same person"
msgstr "Verduidelik waarom jy dink dit is dieselfde persoon"

msgid "Please fill in all the required fields."
msgstr "Vul al die vereiste velde in."

msgid "Please fill in your email address."
msgstr "Vul jou e-posadres in."

msgid "Please provide an valid email address."
msgstr "Voer 'n geldige e-posadres in."

msgid "Possible duplicates"
msgstr "Moontlike duplikate"

msgid "Possible duplicates found."
msgstr "Moontlike duplikate gekry."

msgid "Postal or zip code"
msgstr "Poskode"

msgid "Posted by"
msgstr "Geplaas deur"

msgid "Proceed"
msgstr "Gaan voort"

msgid "Profile Pages"
msgstr "Profielbladsye"

msgid "Profile page"
msgstr "Profielbladsy"

msgid "Provide information"
msgstr "Verskaf inligting"

msgid "Provide information about this person"
msgstr "Verskaf inligting oor hierdie persoon"

msgid "Provided by:"
msgstr "Verskaf deur:"

msgid "Province or state"
msgstr "Provinsie of deelstaat"

msgid "Reason for deletion:"
msgstr "Rede waarom dit uitgevee word:"

msgid "Reason for disabling notes:"
msgstr "Rede waarom notas gedeaktiveer word:"

<<<<<<< HEAD
msgid "Records Similar to"
msgstr "Rekords soortgelyk aan"

msgid "Records selected"
msgstr "Rekords gekies"

=======
>>>>>>> 11e03f51
#, python-format
msgid "Records with names and addresses matching \"%(query)s\""
msgstr "Rekords met name en adresse wat pas by \"%(query)s\""

msgid "Remove"
msgstr "Verwyder"

msgid "Report spam"
msgstr "Gee strooipos aan"

#, python-format
msgid "Return to the record for %(full_name)s."
msgstr "Keer terug na die rekord vir %(full_name)s."

msgid "Reveal note"
msgstr "Maak nota sigbaar"

msgid "Save this record"
msgstr "Stoor hierdie rekord"

msgid "Search Results for"
msgstr "Soekresultate vir"

msgid "Search for this person"
msgstr "Soek na hierdie persoon"

#, python-format
msgid "See %(begin_tag)sthe wiki%(end_tag)s for more instructions"
msgstr "Sien %(begin_tag)sdie wiki%(end_tag)s vir meer instruksies"

msgid "Select a website to add a profile page..."
msgstr "Kies 'n webwerf om 'n profielbladsy by te voeg..."

msgid "Select up to 3 records to mark as duplicate:"
msgstr "Kies tot 3 rekords om as duplikaat te merk:"

msgid "Send email"
msgstr "Stuur e-pos"

msgid "Sex"
msgstr "Geslag"

msgid "Show Map"
msgstr "Wys kaart"

msgid "Show sensitive information"
msgstr "Wys sensitiewe inligting"

<<<<<<< HEAD
=======
msgid "Show who marked these duplicates"
msgstr "Wys wie hierdie duplikate gemerk het"

>>>>>>> 11e03f51
msgid "Sign in"
msgstr "Meld aan"

msgid "Sign out"
msgstr "Meld af"

msgid "Someone has received information that this person is alive"
msgstr "Iemand het inligting gekry dat hierdie persoon nog leef"

msgid "Someone has received information that this person is dead"
msgstr "Iemand het inligting gekry dat hierdie persoon dood is"

msgid "Someone has reported that this person is missing"
msgstr "Iemand het aangegee dat hierdie persoon vermis word"

msgid "Someone is seeking information about this person"
msgstr "Iemand is op soek na inligting oor hierdie persoon"

msgid "Source of this record"
msgstr "Bron van hierdie rekord"

msgid "Source of this record (required)"
msgstr "Bron van hierdie rekord (vereis)"

msgid "Status"
msgstr "Status"

msgid "Status of this person"
msgstr "Status van hierdie persoon"

msgid "Street name"
msgstr "Straatnaam"

msgid "Street name only, no number"
msgstr "Net straatnaam, nie nommer nie"

msgid "Subscribe"
msgstr "Teken in"

#, python-format
msgid "Subscribe to updates about %(full_name)s"
msgstr "Teken in op opdaterings oor %(full_name)s"

msgid "Subscribe to updates about this person"
msgstr "Teken in op opdaterings oor hierdie persoon"

msgid "Switch to address"
msgstr "Wissel na adres"

msgid "Switch to lat/long"
msgstr "Wissel na lengte/breedte"

msgid "Tell us the status of this person"
msgstr "Vertel ons die status van hierdie persoon"

msgid "Terms of Service"
msgstr "Diensbepalings"

msgid "The API key has been updated successfully."
msgstr "Die API-sleutel is suksesvol opgedateer."

msgid ""
"The Given name and Family name are both required.  Please go back and try"
" again."
msgstr "Die voornaam en van word beide vereis. Gaan terug en probeer weer."

msgid "The Original author's name is required.  Please go back and try again."
msgstr "Die oorspronklike outeur se naam word vereis. Gaan terug en probeer weer."

msgid "The author has disabled notes on this record."
msgstr "Die skrywer het notas oor hierdie rekord gedeaktiveer."

msgid "The author has disabled status updates on this record."
msgstr "Die skrywer het statusopdaterings oor hierdie rekord gedeaktiveer."

msgid "The provided image is too large.  Please upload a smaller one."
msgstr "Die prent wat voorsien is, is te groot. Laai asseblief 'n kleiner een op."

msgid "The reason this note is being marked as spam:"
msgstr "Die rede waarom hierdie nota as strooipos gemerk word:"

msgid "The record cannot be extended."
msgstr "Die rekord kan nie verleng word nie."

msgid "The record has been deleted."
msgstr "Die rekord is uitgevee."

#, python-format
msgid "The record has been extended to %(expiry_date)s."
msgstr "Die rekord is verleng na %(expiry_date)s."

msgid ""
"The status you selected indicates that you are this person.  If this is "
"true, please also select 'Yes' to indicate that you have contacted this "
"person."
msgstr ""
"Die status wat jy gekies het, dui aan dat jy hierdie persoon is. As dit "
"waar is, kies ook \"Ja\" om aan te dui dat jy hierdie persoon gekontak "
"het."

#, python-format
msgid "The token %(token)s was invalid"
msgstr "Die token %(token)s was ongeldig"

#, python-format
msgid "The token %(token)s was invalid."
msgstr "Die token %(token)s was ongeldig."

#, python-format
msgid "There are %(num_results)s existing records with similar names."
msgstr "Daar is %(num_results)s bestaande rekords met soortgelyke name."

msgid "There are some existing records with similar names."
msgstr "Daar is 'n aantal bestaande rekords met soortgelyke name."

msgid "There is one existing record with a similar name."
msgstr "Daar is een bestaande rekord met 'n soortgelyke naam."

msgid "There was a problem processing the image.  Please try a different image."
msgstr "Kon nie die prent verwerk nie. Probeer asseblief 'n ander prent."

msgid ""
"There was an error processing your request.  Sorry for the inconvenience."
"  Our administrators will investigate the source of the problem, but "
"please check that the format of your request is correct."
msgstr ""
"Kon nie jou versoek verwerk nie. Jammer oor die ongerief. Ons "
"administrateurs sal die bron van die probleem ondersoek, maar maak seker "
"dat die formaat van jou versoek korrek is."

#, python-format
msgid ""
"These gadgets are made available under the %(apache_link_html)sApache 2.0"
" license%(link_end_html)s."
msgstr ""
"Hierdie apparate word beskikbaar gestel ingevolge die "
"%(apache_link_html)sApache 2.0-lisensie%(link_end_html)s."

msgid "This is a new record."
msgstr "Dit is 'n nuwe rekord hierdie."

msgid "This link is invalid."
msgstr "Hierdie skakel is ongeldig."

msgid "This note has been marked as spam."
msgstr "Hierdie nota is gemerk as strooipos."

msgid "This note is inappropriate."
msgstr "Hierdie nota is onvanpas."

msgid "This note is incorrect or untrue."
msgstr "Hierdie nota is verkeerd of onwaar."

msgid "This note is spam."
msgstr "Hierdie nota is strooipos."

msgid "This person has been in contact with someone"
msgstr "Hierdie persoon was met iemand in kontak"

msgid "This person has posted a message"
msgstr "Hierdie persoon het 'n boodskap geplaas"

msgid "This person's entry does not exist or has been deleted."
msgstr "Hierdie persoon se inskrywing bestaan nie of is uitgevee."

msgid "This record has served its purpose."
msgstr "Hierdie rekord het sy doel gedien."

msgid "This record is a duplicate of"
msgstr "Hierdie rekord is 'n duplikaat van"

msgid "This record is copied from another source."
msgstr "Hierdie rekord is gekopieer vanuit 'n ander bron."

msgid "This record is inappropriate."
msgstr "Hierdie rekord is onvanpas."

msgid "This record is spam."
msgstr "Hierdie rekord is strooipos."

msgid ""
"This repository is currently in test mode. While test mode is in effect, "
"records that are over 6 hours old are deleted."
msgstr ""
"Hierdie bewaarplek is tans in toetsmodus. Terwyl die toetsmodus in "
"werking is, word rekords wat ouer as 6 uur is, uitgevee."

msgid "To attach a photo to this note, upload it or enter its URL."
msgstr "Om 'n foto by hierdie nota aan te heg, laai dit op of voer die URL in."

msgid "To delete your data, access Person Finder from your desktop."
msgstr "Om jou data uit te vee, gaan by Persoonsoeker in vanaf jou rekenaar."

msgid "To unsubscribe, follow this link"
msgstr "Om uit te teken, volg hierdie skakel"

msgid "To view or add information, select a name below."
msgstr "Om inligting te bekyk of by te voeg, kies 'n naam hieronder."

msgid ""
"Type an address or open the map below and indicate the location by "
"clicking on the map."
msgstr ""
"Tik 'n adres in of maak die kaart hieronder oop en dui die ligging aan "
"deur op die kaart te klik."

msgid "Type an address."
msgstr "Tik 'n adres."

msgid "Type the two words:"
msgstr "Tik die twee woorde in:"

msgid "Type what you hear:"
msgstr "Tik wat jy hoor:"

msgid "URL"
msgstr "URL"

msgid "URL of original record"
msgstr "URL van oorspronklike rekord"

msgid "Unspecified"
msgstr "Ongespesifiseer"

msgid "Update an existing key"
msgstr "Dateer 'n bestaande sleutel op"

msgid "Upload"
msgstr "Laai op"

msgid "Upload notes in CSV format"
msgstr "Laai notas in CSV-formaat op"

msgid "Upload person records in CSV format"
msgstr "Laai menserekords in CSV-formaat op"

msgid "Upload your CSV file below"
msgstr "Laai jou CSV-lêer hieronder op"

msgid "View the record"
msgstr "Bekyk die rekord"

msgid "We have nothing matching your search."
msgstr "Ons het niks wat by jou soektog pas nie."

msgid "What is this person's name?"
msgstr "Wat is die persoon se naam?"

msgid "When should this record disappear?"
msgstr "Wanneer moet hierdie rekord verdwyn?"

msgid "Where did this information come from?"
msgstr "Waar kom hierdie inligting vandaan?"

msgid "Where is this person from?"
msgstr "Waar woon hierdie persoon?"

msgid ""
"While test mode is in effect, records that are over 6 hours old are "
"deleted regardless of the expiry date."
msgstr ""
"Terwyl toetsmodus in werking is, word rekords wat ouer as 6 uur is, "
"uitgevee, ongeag die vervaldatum."

msgid "Yes"
msgstr "Ja"

msgid "Yes, ask the record author to disable notes"
msgstr "Ja, vra die rekordouteur om notas te deaktiveer"

msgid "Yes, ask the record author to enable notes"
msgstr "Ja, vra die rekordouteur om notas te aktiveer"

msgid "Yes, delete the record"
msgstr "Ja, vee die rekord uit"

msgid "Yes, disable notes on this record."
msgstr "Ja, deaktiveer notas oor hierdie rekord."

msgid "Yes, extend the record"
msgstr "Ja, verleng die rekord"

msgid "Yes, restore this record"
msgstr "Ja, laai hierdie rekord terug"

msgid "Yes, these are the same person"
msgstr "Ja, dit is dieselfde persoon"

msgid "Yes, update the note"
msgstr "Ja, dateer die nota op"

msgid "You are already subscribed. "
msgstr "Jy is reeds ingeteken. "

msgid "You are already unsubscribed."
msgstr "Jy is reeds uitgeteken."

#, python-format
msgid ""
"You are currently signed in as "
"%(begin_span_tag)s%(email)s%(end_span_tag)s."
msgstr "Jy is tans aangemeld as %(begin_span_tag)s%(email)s%(end_span_tag)s."

#, python-format
msgid "You are currently signed in as %(user_email)s."
msgstr "Jy is tans aangemeld as %(user_email)s."

msgid "You are not currently signed in."
msgstr "Jy is nie tans aangemeld nie."

#, python-format
msgid "You can %(begin_tag)sview the record%(end_tag)s before deleting it."
msgstr "Jy kan %(begin_tag)sdie rekord bekyk%(end_tag)s voordat jy dit uitvee."

#, python-format
msgid "You can view the full record at %(view_url)s"
msgstr "Jy kan die volle rekord bekyk by %(view_url)s"

msgid "You have successfully subscribed."
msgstr "Jy het suksesvol ingeteken."

msgid "You have successfully unsubscribed."
msgstr "Jy het suksesvol uitgeteken."

msgid ""
"You received this notification because you have subscribed to updates on "
"the following person:\n"
msgstr ""
"Jy kry hierdie kennisgewing omdat jy ingeteken is op opdaterings oor die "
"volgende persoon:\n"

msgid "Your e-mail address"
msgstr "Jou e-posadres"

msgid "Your e-mail address:"
msgstr "Jou e-posadres:"

msgid "Your email"
msgstr "Jou e-pos"

msgid "Your name"
msgstr "Jou naam"

msgid ""
"Your name is required in the \"About you\" section.  Please go back and "
"try again."
msgstr ""
"Jou naam word vereis in die \"Meer oor jou\"-afdeling. Gaan terug en "
"probeer weer."

msgid ""
"Your name is required in the \"Source\" section.  Please go back and try "
"again."
msgstr "Jou naam word vereis in die \"Bron\"-afdeling. Gaan terug en probeer weer."

msgid "Your phone number"
msgstr "Jou foonnommer"

msgid ""
"Your request has been processed successfully. Please check your inbox and"
" confirm that you want to post your note by following the url embedded."
msgstr ""
"Jou versoek is suksesvol verwerk. Kontroleer jou inkassie en bevestig dat"
" jy jou nota wil plaas deur die ingebedde URL te volg."

#, python-format
msgid "[Person Finder] Confirm your note on \"%(full_name)s\""
msgstr "[Persoonsoeker] Bevestig jou nota oor \"%(full_name)s\""

#, python-format
msgid "[Person Finder] Deletion notice for \"%(full_name)s\""
msgstr "[Persoonsoeker] Uitvee-kennisgewing vir \"%(full_name)s\""

#, python-format
msgid "[Person Finder] Disable notes on \"%(full_name)s\"?"
msgstr "[Persoonsoeker] Deaktiveer notas oor \"%(full_name)s\"?"

#, python-format
msgid "[Person Finder] Enable notes on \"%(full_name)s\"?"
msgstr "[Persoonsoeker] Aktiveer notas oor \"%(full_name)s\"?"

#, python-format
msgid "[Person Finder] Enabling notes notice for \"%(full_name)s\""
msgstr "[Persoonsoeker] Kennisgewing oor notas-aktivering vir \"%(full_name)s\""

#, python-format
msgid "[Person Finder] Notes are now disabled for \"%(full_name)s\""
msgstr "[Persoonsoeker] Notas is nou gedeaktiveer vir \"%(full_name)s\""

#, python-format
msgid "[Person Finder] Notes are now enabled on \"%(full_name)s\""
msgstr "[Persoonsoeker] Notas is nou geaktiveer vir \"%(full_name)s\""

#, python-format
msgid "[Person Finder] Record restoration notice for \"%(full_name)s\""
msgstr "[Persoonsoeker] Kennisgewing oor rekordherstel vir \"%(full_name)s\""

#, python-format
msgid "[Person Finder] Status update for %(full_name)s"
msgstr "[Persoonsoeker] Statusopdatering vir %(full_name)s"

#, python-format
msgid "[Person Finder] You are subscribed to status updates for %(full_name)s"
msgstr "[Persoonsoeker] Jy is ingeteken op statusopdaterings vir %(full_name)s"

msgid "at"
msgstr "by"

msgid "female"
msgstr "vroulik"

msgid "in test mode"
msgstr "in toetsmodus"

msgid "male"
msgstr "manlik"

msgid "on"
msgstr "oor"

msgid "other"
msgstr "ander"
<|MERGE_RESOLUTION|>--- conflicted
+++ resolved
@@ -145,8 +145,6 @@
 #, python-format
 msgid ""
 "\n"
-<<<<<<< HEAD
-=======
 "            %(dup_count)s records selected\n"
 "          "
 msgstr ""
@@ -177,7 +175,6 @@
 #, python-format
 msgid ""
 "\n"
->>>>>>> 11e03f51
 "      Are you sure you want to delete the record for \"%(full_name)s\"?\n"
 "    "
 msgstr ""
@@ -267,8 +264,6 @@
 #, python-format
 msgid ""
 "\n"
-<<<<<<< HEAD
-=======
 "      No results found for: %(query)s\n"
 "    "
 msgstr ""
@@ -279,7 +274,6 @@
 #, python-format
 msgid ""
 "\n"
->>>>>>> 11e03f51
 "      The URL you entered doesn't look like a valid %(website)s profile "
 "URL.\n"
 "      Please go to this person's profile page on %(website)s, then copy "
@@ -293,8 +287,6 @@
 "%(website)s, en kopieer en plak daardie URL hier.\n"
 "      "
 
-<<<<<<< HEAD
-=======
 #, python-format
 msgid ""
 "\n"
@@ -305,7 +297,6 @@
 "      Die rekord is verleng na %(expiry_date)s.\n"
 "    "
 
->>>>>>> 11e03f51
 msgid ""
 "\n"
 "      This record is a copy of a record from another source.\n"
@@ -592,8 +583,6 @@
 msgid "Back to start"
 msgstr "Terug na begin"
 
-<<<<<<< HEAD
-=======
 msgid ""
 "By marking this note as spam, you will make it hidden by default. It will"
 " still be a part of the record, but will require an extra click to view "
@@ -610,7 +599,6 @@
 "As jy hierdie nota ontmerk as strooipos, sal jy dit by verstek sigbaar "
 "maak."
 
->>>>>>> 11e03f51
 msgid "CSV file"
 msgstr "CSV-lêer"
 
@@ -969,14 +957,9 @@
 msgid "No person with ID: %(id_str)s."
 msgstr "Geen persoon met ID %(id_str)s nie."
 
-msgid "No results found for"
-msgstr "Geen resultate gevind nie vir"
-
 msgid "No such Authorization entity."
 msgstr "Geen sodanige magtigingsentiteit nie."
 
-<<<<<<< HEAD
-=======
 msgid ""
 "Not authorized to post notes with the status \"I have received "
 "information that this person is dead\"."
@@ -984,7 +967,6 @@
 "Nie gemagtig om notas met die status \"Ek is ingelig dat hierdie persoon "
 "dood is\" te plaas nie."
 
->>>>>>> 11e03f51
 msgid "Not authorized to post notes with the status \"believed_dead\"."
 msgstr "Nie gemagtig om notas met die status \"believed_dead\" te plaas nie."
 
@@ -1033,12 +1015,9 @@
 msgid "Original site name"
 msgstr "Oorspronklike werfnaam"
 
-<<<<<<< HEAD
-=======
 msgid "Other website"
 msgstr "Ander webwerf"
 
->>>>>>> 11e03f51
 #, fuzzy
 msgid ""
 "PLEASE NOTE: On active Person Finder sites, all data entered is available"
@@ -1142,15 +1121,9 @@
 msgid "Reason for disabling notes:"
 msgstr "Rede waarom notas gedeaktiveer word:"
 
-<<<<<<< HEAD
-msgid "Records Similar to"
-msgstr "Rekords soortgelyk aan"
-
 msgid "Records selected"
 msgstr "Rekords gekies"
 
-=======
->>>>>>> 11e03f51
 #, python-format
 msgid "Records with names and addresses matching \"%(query)s\""
 msgstr "Rekords met name en adresse wat pas by \"%(query)s\""
@@ -1171,9 +1144,6 @@
 msgid "Save this record"
 msgstr "Stoor hierdie rekord"
 
-msgid "Search Results for"
-msgstr "Soekresultate vir"
-
 msgid "Search for this person"
 msgstr "Soek na hierdie persoon"
 
@@ -1199,12 +1169,9 @@
 msgid "Show sensitive information"
 msgstr "Wys sensitiewe inligting"
 
-<<<<<<< HEAD
-=======
 msgid "Show who marked these duplicates"
 msgstr "Wys wie hierdie duplikate gemerk het"
 
->>>>>>> 11e03f51
 msgid "Sign in"
 msgstr "Meld aan"
 
@@ -1292,10 +1259,6 @@
 msgid "The record has been deleted."
 msgstr "Die rekord is uitgevee."
 
-#, python-format
-msgid "The record has been extended to %(expiry_date)s."
-msgstr "Die rekord is verleng na %(expiry_date)s."
-
 msgid ""
 "The status you selected indicates that you are this person.  If this is "
 "true, please also select 'Yes' to indicate that you have contacted this "
@@ -1610,9 +1573,6 @@
 msgid "[Person Finder] You are subscribed to status updates for %(full_name)s"
 msgstr "[Persoonsoeker] Jy is ingeteken op statusopdaterings vir %(full_name)s"
 
-msgid "at"
-msgstr "by"
-
 msgid "female"
 msgstr "vroulik"
 
