--- conflicted
+++ resolved
@@ -350,13 +350,8 @@
 #, python-format
 msgid ""
 "\n"
-<<<<<<< HEAD
-"Notes are now enabled on the record for \"%(given_name)s %(family_name)s\"."
-"  To view the record,\n"
-=======
 "Notes are now enabled on the record for \"%(given_name)s "
 "%(family_name)s\".  To view the record,\n"
->>>>>>> 4e8367eb
 "follow this link:\n"
 "\n"
 "    %(record_url)s\n"
@@ -395,12 +390,8 @@
 #, python-format
 msgid ""
 "\n"
-<<<<<<< HEAD
-"There is a new note on the record for \"%(given_name)s %(family_name)s\".\n"
-=======
 "There is a new note on the record for \"%(given_name)s %(family_name)s\"."
 "\n"
->>>>>>> 4e8367eb
 msgstr ""
 "\n"
 "「%(given_name)s %(family_name)s」さんに関する記録に、新しいメモがあります。\n"
@@ -553,11 +544,7 @@
 msgstr "デベロッパー"
 
 msgid "Disable notes on this record"
-<<<<<<< HEAD
-msgstr "この記録のメモを無効にする"
-=======
 msgstr "この記録へのメモの書き込みを禁止する"
->>>>>>> 4e8367eb
 
 msgid "Download the sound as MP3"
 msgstr "MP3 として音声をダウンロード"
@@ -575,11 +562,7 @@
 msgstr "このツールを埋め込む"
 
 msgid "Enable notes on this record"
-<<<<<<< HEAD
-msgstr "この記録のメモを有効にする"
-=======
 msgstr "この記録へのメモの書き込みを許可する"
->>>>>>> 4e8367eb
 
 msgid "Enter as YYYY-MM-DD"
 msgstr "YYYY-MM-DD の形式で入力してください"
@@ -794,11 +777,7 @@
 msgstr "次の ID のメモが見つかりません: %(id)s"
 
 msgid "No notes have been posted"
-<<<<<<< HEAD
-msgstr "メモは投稿されていません"
-=======
 msgstr "メモはまだありません"
->>>>>>> 4e8367eb
 
 #, python-format
 msgid "No person with ID: %(id)s."
@@ -1312,46 +1291,29 @@
 
 #, python-format
 msgid "[Person Finder] Confirm your note on \"%(given_name)s %(family_name)s\""
-<<<<<<< HEAD
 msgstr "[パーソン ファインダー] 「%(given_name)s %(family_name)s」さんに関するメモを確認"
-=======
-msgstr ""
->>>>>>> 4e8367eb
 
 #, python-format
 msgid "[Person Finder] Deletion notice for \"%(given_name)s %(family_name)s\""
 msgstr "[Person Finder(消息情報)] \"%(family_name)s %(given_name)s\"さんの削除の通知"
 
 #, python-format
-<<<<<<< HEAD
-msgid "[Person Finder] Enabling notes notice for \"%(given_name)s %(family_name)s\""
-msgstr "[パーソン ファインダー] 「%(given_name)s %(family_name)s」さんに関するメモの通知を有効にしています"
-=======
 msgid ""
 "[Person Finder] Enabling notes notice for \"%(given_name)s "
 "%(family_name)s\""
-msgstr ""
->>>>>>> 4e8367eb
+msgstr "[パーソン ファインダー] 「%(given_name)s %(family_name)s」さんに関するメモの通知を有効にしています"
 
 #, python-format
 msgid ""
 "[Person Finder] Notes are now disabled for \"%(given_name)s "
 "%(family_name)s\""
-<<<<<<< HEAD
 msgstr "[パーソン ファインダー] 「%(given_name)s %(family_name)s」さんに関するメモが無効になりました"
-
-#, python-format
-msgid "[Person Finder] Notes are now enabled on \"%(given_name)s %(family_name)s\""
-msgstr "[パーソン ファインダー] 「%(given_name)s %(family_name)s」さんに関するメモが有効になりました"
-=======
-msgstr ""
 
 #, python-format
 msgid ""
 "[Person Finder] Notes are now enabled on \"%(given_name)s "
 "%(family_name)s\""
-msgstr ""
->>>>>>> 4e8367eb
+msgstr "[パーソン ファインダー] 「%(given_name)s %(family_name)s」さんに関するメモが有効になりました"
 
 #, python-format
 msgid ""
