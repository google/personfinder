--- conflicted
+++ resolved
@@ -142,8 +142,6 @@
 #, python-format
 msgid ""
 "\n"
-<<<<<<< HEAD
-=======
 "            %(dup_count)s records selected\n"
 "          "
 msgstr ""
@@ -174,7 +172,6 @@
 #, python-format
 msgid ""
 "\n"
->>>>>>> 11e03f51
 "      Are you sure you want to delete the record for \"%(full_name)s\"?\n"
 "    "
 msgstr ""
@@ -265,8 +262,6 @@
 #, python-format
 msgid ""
 "\n"
-<<<<<<< HEAD
-=======
 "      No results found for: %(query)s\n"
 "    "
 msgstr ""
@@ -277,7 +272,6 @@
 #, python-format
 msgid ""
 "\n"
->>>>>>> 11e03f51
 "      The URL you entered doesn't look like a valid %(website)s profile "
 "URL.\n"
 "      Please go to this person's profile page on %(website)s, then copy "
@@ -292,8 +286,6 @@
 "      URL ດັ່ງກ່າວບ່ອນນີ້.\n"
 "      "
 
-<<<<<<< HEAD
-=======
 #, python-format
 msgid ""
 "\n"
@@ -304,7 +296,6 @@
 "      ບັນທຶກດັ່ງກ່າວໄດ້ຖືກຍືດເວລາອອກໄປເປັນ %(expiry_date)s.\n"
 "    "
 
->>>>>>> 11e03f51
 msgid ""
 "\n"
 "      This record is a copy of a record from another source.\n"
@@ -592,8 +583,6 @@
 msgid "Back to start"
 msgstr "ກັບຄືນໄປບ່ອນເລີ່ມຕົ້ນ"
 
-<<<<<<< HEAD
-=======
 msgid ""
 "By marking this note as spam, you will make it hidden by default. It will"
 " still be a part of the record, but will require an extra click to view "
@@ -610,7 +599,6 @@
 "ໂດຍການຖອນການໝາຍວ່າບັນທຶກນີ້ເປັນສະແປມ, "
 "ທ່ານຈະເຮັດໃຫ້ມັນຖືກສະແດງໃນຄັ້ງຕໍ່ໆໄປ."
 
->>>>>>> 11e03f51
 msgid "CSV file"
 msgstr "ໄຟລ໌ CSV"
 
@@ -962,14 +950,9 @@
 msgid "No person with ID: %(id_str)s."
 msgstr "ບໍ່ມີບຸກຄົນທີ່ໃຊ້ໄອດີ: %(id_str)s ."
 
-msgid "No results found for"
-msgstr "ບໍ່ພົບຜົນການຊອກຫາສຳລັບ"
-
 msgid "No such Authorization entity."
 msgstr "ບໍ່ມີ Authorization entity ດັ່ງກ່າວ."
 
-<<<<<<< HEAD
-=======
 msgid ""
 "Not authorized to post notes with the status \"I have received "
 "information that this person is dead\"."
@@ -977,7 +960,6 @@
 "ບໍ່ອະນຸຍາດໃຫ້ໂພສບັນທຶກດ້ວຍສະຖານະ "
 "\"ຂ້າ​ພະ​ເຈົ້າ​ໄດ້​ຮັບ​ຂໍ້​ມູນ​ວ່າ​ບຸກ​ຄົນ​ນີ້​ເສຍຊີວິດ​ແລ້ວ\"."
 
->>>>>>> 11e03f51
 msgid "Not authorized to post notes with the status \"believed_dead\"."
 msgstr "ບໍ່ອະນຸຍາດໃຫ້ໂພສໂນ໋ດທີ່ມີສະຖານະວ່າ \"ຄິດວ່າເສຍຊີວິດແລ້ວ\"."
 
@@ -1026,12 +1008,9 @@
 msgid "Original site name"
 msgstr "ຊື່ເວັບໄຊຕົ້ນສະບັບ"
 
-<<<<<<< HEAD
-=======
 msgid "Other website"
 msgstr "ເວັບໄຊອື່ນໆ"
 
->>>>>>> 11e03f51
 #, fuzzy
 msgid ""
 "PLEASE NOTE: On active Person Finder sites, all data entered is available"
@@ -1132,15 +1111,9 @@
 msgid "Reason for disabling notes:"
 msgstr "ເຫດຜົນເພື່ອປິດການນຳໃຊ້ໂນ໋ດ:"
 
-<<<<<<< HEAD
-msgid "Records Similar to"
-msgstr "ບັນທຶກຄ້າຍຄືກັນກັບ"
-
 msgid "Records selected"
 msgstr "ບັນທຶກທີ່ເລືອກ"
 
-=======
->>>>>>> 11e03f51
 #, python-format
 msgid "Records with names and addresses matching \"%(query)s\""
 msgstr "ບັນທຶກທີ່ມີຊື່ ແລະ ທີ່ຢູ່ກົງກັບ \"%(query)s\""
@@ -1161,9 +1134,6 @@
 msgid "Save this record"
 msgstr "ບັນທຶກການບັນທຶກນີ້"
 
-msgid "Search Results for"
-msgstr "ຜົນການຊອກຫາສໍາລັບ"
-
 msgid "Search for this person"
 msgstr "ຊອກຫາບຸກຄົນນີ້"
 
@@ -1189,12 +1159,9 @@
 msgid "Show sensitive information"
 msgstr "ສະແດງຂໍ້ມູນທີ່ສຳຄັນ"
 
-<<<<<<< HEAD
-=======
 msgid "Show who marked these duplicates"
 msgstr "ສະແດງໃຫ້ເຫັນວ່າໃຜໝາຍສິ່ງເຫຼົ່ານີ້ວ່າຊ້ຳກັນ"
 
->>>>>>> 11e03f51
 msgid "Sign in"
 msgstr "ເຂົ້າສູ່ລະບົບ"
 
@@ -1282,10 +1249,6 @@
 msgid "The record has been deleted."
 msgstr "ບັນທຶກດັ່ງກ່າວໄດ້ຖືກລຶບອອກແລ້ວ."
 
-#, python-format
-msgid "The record has been extended to %(expiry_date)s."
-msgstr "ບັນທຶກດັ່ງກ່າວໄດ້ຖືກຍືດເວລາອອກໄປ %(expiry_date)s."
-
 msgid ""
 "The status you selected indicates that you are this person.  If this is "
 "true, please also select 'Yes' to indicate that you have contacted this "
@@ -1604,9 +1567,6 @@
 msgid "[Person Finder] You are subscribed to status updates for %(full_name)s"
 msgstr "[Person Finder] ທ່ານສະໝັກຮັບການອັບເດດສະຖານະສຳລັບ %(full_name)s"
 
-msgid "at"
-msgstr "ທີ່"
-
 msgid "female"
 msgstr "ຍິງ"
 
