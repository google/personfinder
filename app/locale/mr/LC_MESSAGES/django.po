# Copyright 2010 Google Inc.
#
# Licensed under the Apache License, Version 2.0 (the "License"); you may
# not use this file except in compliance with the License.  You may obtain
# a copy of the License at: http://www.apache.org/licenses/LICENSE-2.0
# Unless required by applicable law or agreed to in writing, software
# distributed under the License is distributed on an "AS IS" BASIS,
# WITHOUT WARRANTIES OR CONDITIONS OF ANY KIND, either express or implied.
# See the License for the specific language governing permissions and
# limitations under the License.
msgid ""
msgstr ""
"Project-Id-Version: PACKAGE VERSION\n"
"Report-Msgid-Bugs-To: \n"
"POT-Creation-Date: 2000-01-01 00:00+0000\n"
"PO-Revision-Date: YEAR-MO-DA HO:MI+ZONE\n"
"Last-Translator: FULL NAME <EMAIL@ADDRESS>\n"
"Language-Team: LANGUAGE <LL@li.org>\n"
"MIME-Version: 1.0\n"
"Content-Type: text/plain; charset=utf-8\n"
"Content-Transfer-Encoding: 8bit\n"
"Generated-By: Babel None\n"

msgid ""
"\n"
"\n"
"  To ensure that notes are only disabled or enabled with the record "
"author's\n"
"  permission, a confirmation message will be sent to the record author.\n"
"  If you are the author, check your e-mail after clicking the button "
"below.\n"
"\n"
"  "
msgstr ""
"\n"
"\n"
"  केवळ रेकॉर्ड लेखकाच्या परवानगीसह टिपा अक्षम किंवा सक्षम केल्या आहेत हे\n"
"  सुनिश्चित करण्यासाठी, रेकॉर्ड लेखकास एक पुष्टीकरण संदेश पाठविला जाईल.\n"
"  आपण लेखक असल्यास, खाली असलेले बटण क्लिक केल्यानंतर आपले ई-मेल तपासा.\n"
"\n"
"  "

#, python-format
msgid ""
"\n"
"\n"
"Dear %(author_name)s,\n"
"\n"
"A user has requested enabling notes on the record for\n"
"\"%(full_name)s\".\n"
"\n"
"Your e-mail address is recorded as the author of this record.  To enable "
"notes\n"
"on this record, follow this link within 3 days:\n"
"\n"
"   %(confirm_url)s\n"
"\n"
msgstr ""
"\n"
"\n"
"प्रिय %(author_name)s,\n"
"\n"
"एका वापरकर्त्याने \"%(full_name)s\" साठी रेकॉर्डवरील टिपा सक्षम करण्याची "
"विनंती केली आहे.\n"
"\n"
"या रेकॉर्डचा लेखक म्हणून आपला ई-मेल पत्ता रेकॉर्ड करण्यात आला आहे.  \n"
"या रेकॉर्डवरील टिपा सक्षम करण्यासाठी, 3 दिवसांमध्ये या दुव्याचे अनुसरण "
"करा:\n"
"\n"
"   %(confirm_url)s\n"
"\n"

#, python-format
msgid ""
"\n"
"\n"
"Dear %(author_name)s,\n"
"\n"
"A user has requested that you disable notes on the record for\n"
"\"%(full_name)s\".\n"
"\n"
"Your e-mail address is recorded as the author of this record.  To disable"
" notes\n"
"on this record, follow this link within 3 days:\n"
"\n"
"   %(confirm_url)s\n"
"\n"
msgstr ""
"\n"
"\n"
"प्रिय %(author_name)s,\n"
"\n"
"एका वापरकर्त्याने आपण \"%(full_name)s\" साठी रेकॉर्डवरील टिपा अक्षम "
"कराव्या अशी विनंती केली आहे.\n"
"\n"
"या रेकॉर्डचा लेखक म्हणून आपला ई-मेल पत्ता रेकॉर्ड करण्यात आला आहे.  या "
"रेकॉर्डवरील टिपा\n"
"अक्षम करण्यासाठी, 3 दिवसांमध्ये या दुव्याचे अनुसरण करा:\n"
"\n"
"   %(confirm_url)s\n"
"\n"

#, python-format
msgid ""
"\n"
"\n"
"Dear %(author_name)s,\n"
"You just entered a note on the record for \"%(full_name)s\".  \n"
"To publish your note, follow this link within 3 days:\n"
"\n"
"   %(confirm_url)s\n"
"\n"
msgstr ""
"\n"
"\n"
"प्रिय %(author_name)s,\n"
"आपण इतक्यातच \"%(full_name)s\" साठी रेकॉर्डवर टिपा प्रविष्ट केल्या.  \n"
"आपली टीप प्रकाशित करण्यासाठी, 3 दिवसांमध्ये या दुव्याचे अनुसरण करा:\n"
"\n"
"   %(confirm_url)s\n"
"\n"

#, python-format
msgid ""
"\n"
"                    Warning: this record will expire in less than "
"%(expiration_days)s days.\n"
"                  "
msgstr ""
"\n"
"                    चेतावणी: हे रेकॉर्ड %(expiration_days)s पेक्षा कमी "
"दिवसांमध्ये कालबाह्य होईल.\n"
"                  "

msgid ""
"\n"
"                    Warning: this record will expire in less than a day.\n"
"                  "
msgstr ""
"\n"
"                    चेतावणी: हे रेकॉर्ड एका दिवसापेक्षा कमी वेळात "
"कालबाह्य होईल.\n"
"                  "

#, python-format
msgid ""
"\n"
<<<<<<< HEAD
=======
"            %(dup_count)s records selected\n"
"          "
msgstr ""
"\n"
"            %(dup_count)s रेकॉर्ड निवडली\n"
"          "

#, python-format
msgid ""
"\n"
"        Records Similar to: %(full_name)s\n"
"      "
msgstr ""
"\n"
"        यासारखी रेकॉर्ड: %(full_name)s\n"
"      "

#, python-format
msgid ""
"\n"
"        Search Results for: %(query)s\n"
"      "
msgstr ""
"\n"
"        यासाठी शोध परिणाम: %(query)s\n"
"      "

#, python-format
msgid ""
"\n"
>>>>>>> 11e03f51
"      Are you sure you want to delete the record for \"%(full_name)s\"?\n"
"    "
msgstr ""
"\n"
"      आपल्याला खात्री आहे की आपण \"%(full_name)s\" साठी रेकॉर्ड हटवू "
"इच्छिता?\n"
"    "

#, python-format
msgid ""
"\n"
"      Are you sure you want to disable notes on \"%(full_name)s\"?\n"
"    "
msgstr ""
"\n"
"      आपल्याला खात्री आहे की आपण \"%(full_name)s\" वरील टिपा अक्षम करू "
"इच्छिता?\n"
"    "

#, python-format
msgid ""
"\n"
"      Are you sure you want to disable notes on the record of "
"\"%(full_name)s\"?\n"
"    "
msgstr ""
"\n"
"      आपल्याला खात्री आहे की आपण \"%(full_name)s\" च्या रेकॉर्डवर टिपा "
"अक्षम करू इच्छिता?\n"
"    "

#, python-format
msgid ""
"\n"
"      Are you sure you want to enable notes on \"%(full_name)s\"?\n"
"    "
msgstr ""
"\n"
"      आपल्याला खात्री आहे की आपण \"%(full_name)s\" वर टिपा सक्षम करू "
"इच्छिता?\n"
"    "

#, python-format
msgid ""
"\n"
"      Are you sure you want to extend the expiration for record "
"\"%(full_name)s\"?\n"
"    "
msgstr ""
"\n"
"      आपल्याला खात्री आहे की आपण \"%(full_name)s\" रेकॉर्डसाठी कालबाह्यता"
" विस्तारित करू इच्छिता?\n"
"    "

msgid ""
"\n"
"      Confirm your note\n"
"    "
msgstr ""
"\n"
"      आपल्या टिपेची पुष्टी करा\n"
"    "

msgid ""
"\n"
"      If you proceed with deletion,\n"
"      this record will no longer be searchable or viewable on this site.\n"
"    "
msgstr ""
"\n"
"      आपण हटविणे सुरू ठेवल्यास,\n"
"      या साइटवर हे रेकॉर्ड यापुढे शोधण्यायोग्य किंवा पाहण्यायोग्य राहणार "
"नाही.\n"
"    "

#, python-format
msgid ""
"\n"
"      If you would like it permanently deleted,\n"
"      please contact the original source.\n"
"      You can view the original record at\n"
"      %(begin_tag)s%(source_name)s%(end_tag)s.\n"
"    "
msgstr ""
"\n"
"      आपण हे कायमचे हटवू इच्छित असल्यास,\n"
"      कृपया मूळ स्त्रोताशी संपर्क साधा.\n"
"      येथे आपण मूळ रेकॉर्ड पाहू शकता\n"
"      %(begin_tag)s%(source_name)s%(end_tag)s.\n"
"    "

#, python-format
msgid ""
"\n"
<<<<<<< HEAD
=======
"      No results found for: %(query)s\n"
"    "
msgstr ""
"\n"
"      यासाठी परिणाम आढळले नाहीत: %(query)s\n"
"    "

#, python-format
msgid ""
"\n"
>>>>>>> 11e03f51
"      The URL you entered doesn't look like a valid %(website)s profile "
"URL.\n"
"      Please go to this person's profile page on %(website)s, then copy "
"and paste\n"
"      that URL here.\n"
"      "
msgstr ""
"\n"
"      आपण प्रविष्ट केलेली URL एका वैध %(website)s प्रोफाईल URL सारखी दिसत"
" नाही.\n"
"      कृपया %(website)s वर या व्यक्तीच्या प्रोफाईल पृष्ठावर जा, त्यानंतर "
"ती URL येथे\n"
"      कॉपी आणि पेस्ट करा.\n"
"      "

<<<<<<< HEAD
=======
#, python-format
msgid ""
"\n"
"      The record has been extended to %(expiry_date)s.\n"
"    "
msgstr ""
"\n"
"      रेकॉर्ड %(expiry_date)s पर्यंत विस्तारित केले गेले आहे.\n"
"    "

>>>>>>> 11e03f51
msgid ""
"\n"
"      This record is a copy of a record from another source.\n"
"      You can delete the record here,\n"
"      but please be aware that\n"
"      we might later receive another copy of it from the original source."
"\n"
"    "
msgstr ""
"\n"
"      हे रेकॉर्ड दुसर्‍या स्त्रोताकडील एका रेकॉर्डची प्रत आहे.\n"
"      आपण रेकॉर्ड येथे हटवू शकता,\n"
"      परंतु मूळ स्त्रोताकडून त्याची दुसरी प्रत आम्ही नंतर प्राप्त करू "
"शकतो याबद्दल\n"
"जाणीव असू द्या.\n"
"    "

msgid ""
"\n"
"    To ensure that notes are only disabled or enabled with the record "
"author's\n"
"    permission, a confirmation message will be sent to the record author."
"\n"
"    If you are the author, check your e-mail after clicking the button "
"below.\n"
"  "
msgstr ""
"\n"
"    रेकॉर्ड लेखकाच्या परवानगीसह टिपा केवळ अक्षम किंवा सक्षम केल्या "
"असल्याचे\n"
"     सुनिश्चित करण्यासाठी, रेकॉर्ड लेखकास एक पुष्टीकरण संदेश पाठविला "
"जाईल.\n"
"    आपण लेखक असल्यास, खाली असलेले बटण क्लिक केल्यानंतर आपले ई-मेल तपासा.\n"
"  "

msgid ""
"\n"
"  The record will still be visible on this site, but no one will be able "
"to post\n"
"  further notes on it.\n"
"  "
msgstr ""
"\n"
"  या साइटवर अद्याप रेकॉर्ड दृश्यमान असेल, परंतु त्यावर त्यापुढे टिपा "
"पोस्ट करण्यात\n"
"  कोणीही सक्षम नसेल.\n"
"  "

msgid ""
"\n"
"  To post your note, please enter your e-mail address below and follow "
"the\n"
"  confirmation link that you will receive.\n"
"  "
msgstr ""
"\n"
"  आपल्या टिपा पोस्ट करण्यासाठी, कृपया खाली आपला ई-मेल पत्ता प्रविष्ट करा "
"आणि\n"
"  आपल्याला प्राप्त होणार्‍या पुष्टीकरण दुव्याचे अनुसरण करा.\n"
"  "

#, python-format
msgid ""
"\n"
"A user has deleted the record for \"%(full_name)s\"\n"
"at %(site_url)s.\n"
"\n"
"We are notifying you of the deletion because your e-mail address is\n"
"recorded as the author of a note on this record.\n"
msgstr ""
"\n"
"एका वापरकर्त्याने %(site_url)s वर \"%(full_name)s\" चे रेकॉर्ड\n"
"हटविले आहे.\n"
"\n"
"या रेकॉर्डवरील एका टिपेचा लेखक म्हणून आपला ई-मेल पत्ता रेकॉर्ड करण्यात "
"आल्यामुळे\n"
"आम्ही आपल्याला हटविण्याबद्दल सूचित करत आहोत.\n"

#, python-format
msgid ""
"\n"
"A user has deleted the record for \"%(full_name)s\"\n"
"at %(site_url)s.\n"
"\n"
"We are notifying you of the deletion because your e-mail address is\n"
"recorded as the author of this record.\n"
msgstr ""
"\n"
"एका वापरकर्त्याने %(site_url)s वर \"%(full_name)s\" चे रेकॉर्ड\n"
"हटविले आहे.\n"
"\n"
"या रेकॉर्डचा लेखक म्हणून आपला ई-मेल पत्ता रेकॉर्ड करण्यात आल्यामुळे\n"
"आम्ही आपल्याला हटविण्याबद्दल सूचित करत आहोत.\n"

#, python-format
msgid ""
"\n"
"After %(days_until_deletion)s days, the record will be permanently "
"deleted.\n"
msgstr ""
"\n"
"%(days_until_deletion)s दिवसांनंतर, रेकॉर्ड कायमचे हटविले जाईल.\n"

#, python-format
msgid ""
"\n"
"NOTE: If you believe this record was deleted in error, you can\n"
"restore it by following this link within the next %(days_until_deletion)s"
" days:\n"
"\n"
"    %(restore_url)s\n"
msgstr ""
"\n"
"टीप: हे रेकॉर्ड त्रुटीने हटविण्यात आले होते असा आपल्याला विश्वास असल्यास,"
" आपण पुढील %(days_until_deletion)s दिवसांमध्ये या दुव्याचे अनुसरण करून ते"
" पुनर्संचयित करू शकता:\n"
"\n"
"    %(restore_url)s\n"

#, python-format
msgid ""
"\n"
"Notes are now disabled on the record for \"%(full_name)s\".  To view the "
"record,\n"
"follow this link:\n"
"\n"
"    %(record_url)s\n"
"\n"
"We are notifying you because your e-mail address is associated with this\n"
"person record or a note on the record.\n"
msgstr ""
"\n"
"टिपा आता \"%(full_name)s\" च्या रेकॉर्डवर अक्षम करण्यात आल्या आहेत.\n"
"रेकॉर्ड पाहण्यासाठी,\n"
"या दुव्याचे अनुसरण करा:\n"
"\n"
"    %(record_url)s\n"
"\n"
"या व्यक्तीच्या रेकॉर्डसह किंवा रेकॉर्डवरील टिपेसह आपला ई-मेल पत्ता\n"
"संबद्ध असल्यामुळे आम्ही आपल्याला सूचित करत आहोत.\n"

#, python-format
msgid ""
"\n"
"Notes are now enabled on the record for \"%(full_name)s\".  To view the "
"record,\n"
"follow this link:\n"
"\n"
"    %(record_url)s\n"
"\n"
"We are notifying you because your e-mail address is associated with this\n"
"person record or a note on the record.\n"
msgstr ""
"\n"
"टिपा आता \"%(full_name)s\" च्या रेकॉर्डवर सक्षम करण्यात आल्या आहेत. "
"रेकॉर्ड पाहण्यासाठी,\n"
"या दुव्याचे अनुसरण करा:\n"
"\n"
"    %(record_url)s\n"
"\n"
"या व्यक्तीच्या रेकॉर्डसह किंवा रेकॉर्डवरील टिपेसह आपला ई-मेल पत्ता\n"
"संबद्ध असल्यामुळे आम्ही आपल्याला सूचित करत आहोत.\n"

#, python-format
msgid ""
"\n"
"The author of the record for \"%(full_name)s\"\n"
"(which was previously deleted) has restored the record.  To view the\n"
"record, follow this link:\n"
"\n"
"    %(record_url)s\n"
"\n"
"We are notifying you because your e-mail address is associated with this\n"
"person record or a note on the record.\n"
msgstr ""
"\n"
"\"%(full_name)s\" च्या रेकॉर्डच्या लेखकाने\n"
"(पूर्वी हटविण्यात आलेले) रेकॉर्ड पुनर्संचयित केले आहे. रेकॉर्ड "
"पाहण्यासाठी\n"
"या दुव्याचे अनुसरण करा:\n"
"\n"
"    %(record_url)s\n"
"\n"
"या व्यक्तीच्या रेकॉर्डसह किंवा रेकॉर्डवरील टिपेसह आपला ई-मेल पत्ता\n"
"संबद्ध असल्यामुळे आम्ही आपल्याला सूचित करत आहोत.\n"

#, python-format
msgid ""
"\n"
"There is a new note on the record for \"%(full_name)s\".\n"
msgstr ""
"\n"
"\"%(full_name)s\" च्या रेकॉर्डवर एक नवीन टीप आहे.\n"

#, python-format
msgid ""
"\n"
"You have subscribed to notes on \"%(full_name)s\".\n"
"\n"
"You can view this record at\n"
"\n"
"     %(view_url)s\n"
"\n"
"To unsubscribe, follow this link: %(unsubscribe_link)s\n"
msgstr ""
"\n"
"आपण \"%(full_name)s\" वरील टिपांसाठी सदस्यता घेतली.\n"
"\n"
"आपण येथे हे रेकॉर्ड पाहू शकता\n"
"\n"
"     %(view_url)s\n"
"\n"
"सदस्यता रद्द करण्यासाठी, या दुव्याचे अनुसरण करा: %(unsubscribe_link)s\n"

msgid "(click to reveal)"
msgstr "(प्रकट करण्यासाठी क्लिक करा)"

msgid "(unknown)"
msgstr "(अज्ञात)"

msgid "A message for this person or others seeking this person"
msgstr "या व्यक्तीसाठी किंवा या व्यक्तीस शोधणाऱ्या इतरांसाठी एक संदेश"

msgid "A new API key has been created successfully."
msgstr "एक नवीन API की यशस्वीपणे तयार केली गेली आहे."

msgid "API Key Management"
msgstr "API की व्यवस्थापन"

msgid "About 1 month (30 days) from now"
msgstr "आतापासून सुमारे 1 महिना (30 दिवस)"

msgid "About 1 year (360 days) from now"
msgstr "आतापासून सुमारे 1 वर्ष (360 दिवस)"

msgid "About 2 months (60 days) from now"
msgstr "आतापासून सुमारे 2 महिने (60 दिवस)"

msgid "About 3 months (90 days) from now"
msgstr "आतापासून सुमारे 3 महिने (90 दिवस)"

msgid "About 6 months (180 days) from now"
msgstr "आतापासून सुमारे 6 महिने (180 दिवस)"

msgid "About Google Person Finder"
msgstr "Google व्यक्ती शोधक विषयी"

msgid "About you (required)"
msgstr "आपल्या विषयी (आवश्यक)"

msgid "Administration"
msgstr "प्रशासन"

msgid "Age"
msgstr "वय"

msgid "Alternate family names"
msgstr "वैकल्पिक आडनावे"

msgid "Alternate given names"
msgstr "वैकल्पिक नावे"

msgid "Alternate names"
msgstr "वैकल्पिक नावे"

msgid "Are you sure this note isn't spam?"
msgstr "आपल्याला खात्री आहे ही टीप स्पॅम नाही?"

msgid "Are you sure you want to mark this note as spam?"
msgstr "आपल्याला खात्री आहे की आपण ही टीप स्पॅम म्हणून चिन्हांकित करू इच्छिता?"

msgid "Are you sure you want to restore this record from deletion?"
msgstr "आपल्याला खात्री आहे की आपण हे रेकॉर्ड पुनर्संचयित करू इच्छिता?"

msgid "Atom feed of updates about this person"
msgstr "या व्यक्ती विषयी अद्यतनांचे Atom फीड"

msgid "Author's e-mail address"
msgstr "लेखकाचा ई-मेल पत्ता"

msgid "Author's name"
msgstr "लेखकाचे नाव"

msgid "Author's phone number"
msgstr "लेखकाचा फोन नंबर"

msgid "Authorization key"
msgstr "प्राधिकृत की"

msgid "Back to results list"
msgstr "परिणामांकडे परत"

msgid "Back to start"
msgstr "प्रारंभाकडे परत"

<<<<<<< HEAD
=======
msgid ""
"By marking this note as spam, you will make it hidden by default. It will"
" still be a part of the record, but will require an extra click to view "
"the contents of the note. Users will also be able to remove the spam mark"
" from this note."
msgstr ""
"ही टीप स्पॅम म्हणून चिन्हांकित करून, आपण ती डीफॉल्टनुसार लपवाल. तरीही ती "
"रेकॉर्डचा एक भाग असेल, परंतु टिपेची सामग्री पाहण्यासाठी अतिरिक्त क्लिकची "
"आवश्यकता असेल. वापरकर्ते या टिपेमधून स्पॅम चिन्ह काढण्यात सक्षम देखील "
"होतील."

msgid "By unmarking this note as spam, you will make it visible by default."
msgstr ""
"स्पॅम म्हणून या टिपेचे चिन्हांकन रद्द करून, आपण ती डीफॉल्टनुसार दृश्यमान "
"कराल."

>>>>>>> 11e03f51
msgid "CSV file"
msgstr "CSV फाईल"

#, python-format
msgid "Can not find note with id %(id)s"
msgstr "%(id)s id सह टीप शोधू शकत नाही"

msgid "Cancel"
msgstr "रद्द करा"

msgid "City"
msgstr "शहर"

msgid "Click here to view results."
msgstr "परिणाम पाहण्यासाठी येथे क्लिक करा."

msgid "Close window"
msgstr "विंडो बंद करा"

msgid "Compare these records"
msgstr "या रेकॉर्डची तुलना करा"

msgid "Copy and paste the following HTML code to put this tool on your site"
msgstr "हे साधन आपल्या साइटवर ठेवण्यासाठी खालील HTML कोड कॉपी आणि पेस्ट करा"

msgid "Create a new API key"
msgstr "एक नवीन API की तयार करा"

msgid "Create a new record"
msgstr "एक नवीन रेकॉर्ड तयार करा"

msgid "Create a new record for"
msgstr "यासाठी एक नवीन रेकॉर्ड तयार करा"

msgid "Create a new record for a missing person"
msgstr "एका हरविलेल्या व्यक्तीसाठी एक नवीन रेकॉर्ड तयार करा"

msgid "Crisis events"
msgstr "संकटकालीन इव्हेंट"

#, python-format
msgid "Currently tracking about %(num_people)s records."
msgstr "सध्या %(num_people)s रेकॉर्डचा मागोवा घेत आहे."

msgid "Date cannot be in the future.  Please go back and try again."
msgstr "तारीख भविष्यातील असू शकत नाही.  कृपया परत जा आणि पुन्हा प्रयत्न करा."

msgid "Date of birth"
msgstr "जन्मतारीख"

msgid "Delete this record"
msgstr "हे रेकॉर्ड हटवा"

msgid "Describe how to identify this person."
msgstr "या व्यक्तीस कसे ओळखावे याचे वर्णन करा."

msgid "Describe the physical characteristics of this person."
msgstr "या व्यक्तीच्या शारीरिक वैशिष्ट्यांचे वर्णन करा."

msgid "Description"
msgstr "वर्णन"

msgid "Desktop version"
msgstr "डेस्कटॉप आवृत्ती"

msgid "Developers"
msgstr "विकासक"

msgid "Disable notes on this record"
msgstr "या रेकॉर्डवरील टिपा अक्षम करा"

msgid "Does this person have profile pages at other websites?"
msgstr "या व्यक्तीचे अन्य वेबसाइटवर प्रोफाईल पृष्ठे आहेत?"

#, python-format
msgid "Download %(begin_link)sthis Excel template%(end_link)s and add rows to it"
msgstr ""
"%(begin_link)sहे Excel टेम्पलेट%(end_link)s डाउनलोड करा आणि त्यामध्ये "
"पंक्ती जोडा"

msgid "Download the sound as MP3"
msgstr "MP3 म्हणून ध्वनी डाउनलोड करा"

msgid "E-mail"
msgstr "ई-मेल"

msgid "E-mail address"
msgstr "ई-मेल पत्ता"

msgid "Edit"
msgstr "संपादित करा"

msgid "Embedding the Application"
msgstr "अनुप्रयोग अंतःस्थापित करत आहे"

msgid "Enable notes on this record"
msgstr "या रेकॉर्डवरील टिपा सक्षम करा"

msgid "Enter as YYYY-MM-DD"
msgstr "YYYY-MM-DD म्हणून प्रविष्ट करा"

msgid "Enter the person's given and family names."
msgstr "व्यक्तीचे नाव आणि आडनावे प्रविष्ट करा."

msgid "Enter the person's name or parts of the name."
msgstr "व्यक्तीचे नाव किंवा नावाचे भाग प्रविष्ट करा."

msgid "Enter the person's name, parts of the name, or mobile phone number."
msgstr "व्यक्तीचे नाव, नावाचे भाग किंवा मोबाईल फोन नंबर प्रविष्ट करा."

msgid "Enter the person's name."
msgstr "व्यक्तीचे नाव प्रविष्ट करा."

msgid "Expiry"
msgstr "कालबाह्यता"

msgid "Expiry date of this record"
msgstr "या रेकॉर्डची कालबाह्यता तारीख"

#, python-format
msgid "Extend expiration date by %(extension_days)s days"
msgstr "कालबाह्यता तारीख %(extension_days)s दिवसांनी विस्तारित करा"

msgid "Family name"
msgstr "आडनाव"

msgid "Feed of updates about this person"
msgstr "या व्यक्तीविषयी अद्यतनांचे फीड"

msgid "Follow this link to create a new record"
msgstr "एक नवीन रेकॉर्ड तयार करण्यासाठी या दुव्याचे अनुसरण करा"

msgid ""
"For phones other than mobile phones, please use 171 service provided by "
"NTT."
msgstr ""
"मोबाईल फोन व्यतिरिक्त फोनसाठी, कृपया NTT द्वारे प्रदान केलेली 171 सेवा "
"वापरा."

msgid "Full name"
msgstr "पूर्ण नाव"

msgid "Get a new challenge"
msgstr "एक नवीन आव्हान मिळवा"

msgid "Get a visual challenge"
msgstr "एक दृश्यमान आव्हान मिळवा"

msgid "Get an audio challenge"
msgstr "ऑडिओ आव्हान मिळवा"

msgid "Given name"
msgstr "नाव"

msgid "Google Person Finder"
msgstr "Google व्यक्ती शोधक"

msgid "Have you personally talked with this person AFTER the disaster? (required)"
msgstr "आपत्ती नंतर आपण स्वतः या व्यक्तीशी बोललात? (आवश्यक)"

msgid "Help"
msgstr "मदत"

#, python-format
msgid "Here is %(begin_tag)sa sample CSV file%(end_tag)s you can edit and upload"
msgstr ""
"आपण संपादित करू आणि अपलोड करू शकता अशी येथे %(begin_tag)sएक नमुना CSV "
"फाईल%(end_tag)s आहे"

msgid "Hide Map"
msgstr "नकाशा लपवा"

msgid "Hide note"
msgstr "टीप लपवा"

msgid "Home Address"
msgstr "निवास पत्ता"

msgid "Home address"
msgstr "निवास पत्ता"

msgid "Home country"
msgstr "मूळ देश"

msgid "How can this person be reached now?"
msgstr "या व्यक्तीकडे कसे पोहोचू शकतो?"

msgid "How others who are interested in this person can contact you"
msgstr "या व्यक्तीमध्ये स्वारस्य असलेले इतर आपल्याशी संपर्क कसे साधू शकतात"

msgid "I am seeking information"
msgstr "मी माहिती शोधत आहे"

msgid "I am this person"
msgstr "मी ही व्यक्ती आहे"

msgid "I do not want any more updates on this record."
msgstr "मला या रेकॉर्डवरील कोणतीही अधिक अद्यतने नको आहेत."

msgid "I do not want my information online anymore."
msgstr "मला माझी माहिती आता ऑनलाइन नको आहे."

msgid "I have information about someone"
msgstr "माझ्याकडे एखाद्याविषयी माहिती आहे"

msgid "I have reason to think this person is missing"
msgstr "ही व्यक्ती हरविली आहे हा विचार करण्यासाठी माझ्याकडे कारण आहे"

msgid "I have received information that this person is alive"
msgstr "मला ही व्यक्ती जिवंत असल्याची माहिती प्राप्त झाली आहे"

msgid "I have received information that this person is dead"
msgstr "मला ही व्यक्ती मृत झाली असल्याची माहिती प्राप्त झाली आहे"

msgid "I have received spam due to this note."
msgstr "या टिपेमुळे मला स्पॅम प्राप्त झाला."

msgid "I have received spam."
msgstr "मला स्पॅम प्राप्त झाला."

msgid "I prefer not to specify."
msgstr "मी निर्दिष्ट न करण्यास प्राधान्य देतो."

msgid "I'm looking for someone"
msgstr "मी कोणालातरी शोधत आहे"

msgid "Identify who you are looking for"
msgstr "आपण ज्यांना शोधत आहात त्यांना ओळखा"

msgid "Identify who you have information about"
msgstr "आपल्याकडे ज्यांच्याविषयी माहिती आहे त्यांना ओळखा"

msgid "Identifying information"
msgstr "ओळख माहिती"

msgid ""
"If none of these records match the person you had in mind, you can click "
"below to create a new record."
msgstr ""
"आपल्या मनात असलेल्या व्यक्तीशी यापैकी कोणतीही रेकॉर्ड न जुळल्यास, आपण एक "
"नवीन रेकॉर्ड तयार करण्यासाठी खाली क्लिक करू शकता."

msgid ""
"If you are the author of this note, please check your e-mail for a link "
"to confirm that you want to disable notes on this record.  Otherwise, "
"please wait for the record author to confirm your request."
msgstr ""
"आपण या टिपेचे लेखक असल्यास, कृपया या रेकॉर्डवरील टिपा आपण अक्षम करू "
"इच्छित असल्याची पुष्टी करण्यासाठी आपले ई-मेल तपासा. अन्यथा, आपल्या "
"विनंतीची पुष्टी करण्यासाठी रेकॉर्ड लेखकाची प्रतीक्षा करा."

msgid ""
"If you are the author of this note, please check your e-mail for a link "
"to confirm that you want to enable notes on this record.  Otherwise, "
"please wait for the record author to confirm your request."
msgstr ""
"आपण या टिपेचे लेखक असल्यास, कृपया या रेकॉर्डवरील टिपा आपण सक्षम करू "
"इच्छित असल्याची पुष्टी करण्यासाठी आपले ई-मेल तपासा. अन्यथा, कृपया आपल्या "
"विनंतीची पुष्टी करण्यासाठी रेकॉर्डच्या लेखकाची प्रतीक्षा करा."

msgid "If you have a photo of this person, upload it or enter its URL address."
msgstr ""
"आपल्याकडे या व्यक्तीचा फोटो असल्यास, तो अपलोड करा किंवा त्याचा URL पत्ता "
"प्रविष्ट करा."

msgid "In Excel, use File &gt; Save as... and save in CSV format (.csv)"
msgstr ""
"Excel मध्ये, फाईल &gt; म्हणून जतन करा... वापरा आणि CSV स्वरूपात (.csv) "
"जतन करा"

msgid "Incorrect.  Try again."
msgstr "अयोग्य. पुन्हा प्रयत्न करा."

msgid "Invalid e-mail address. Please try again."
msgstr "अवैध ई-मेल पत्ता. कृपया पुन्हा प्रयत्न करा."

msgid "Language selection"
msgstr "भाषा निवड"

msgid "Last known location"
msgstr "व्यक्तीचे अखेरचे माहित असलेले स्थान"

msgid "Link"
msgstr "दुवा"

msgid "Link to profile page"
msgstr "प्रोफाईल पृष्ठावर दुवा जोडा"

msgid "List API keys"
msgstr "API की ची सूची करा"

msgid "Mark records as duplicate"
msgstr "डुप्लिकेट म्हणून रेकॉर्ड चिन्हांकित करा"

msgid "Mark the selected records as duplicate"
msgstr "निवडलेली रेकॉर्ड डुप्लिकेट म्हणून चिन्हांकित करा"

msgid "Message (required)"
msgstr "संदेश (आवश्यक)"

msgid "Message is required. Please go back and try again."
msgstr "संदेश आवश्यक आहे. कृपया परत जा आणि पुन्हा प्रयत्न करा."

msgid "Missing person's current contact information"
msgstr "हरविलेल्या व्यक्तीची वर्तमान संपर्क माहिती"

msgid "Missing person's current e-mail address"
msgstr "हरविलेल्या व्यक्तीचा वर्तमान ई-मेल पत्ता"

msgid "Missing person's current phone number"
msgstr "हरविलेल्या व्यक्तीचा वर्तमान फोन नंबर"

#, python-format
msgid ""
"More information for developers can now be found "
"%(developers_link_html)shere%(link_end_html)s."
msgstr ""
"विकासकांची अधिक माहिती आता %(developers_link_html)sयेथे%(link_end_html)s "
"आढळू शकते."

msgid ""
"More than 100 results; only showing the first 100.  Try entering more of "
"the name"
msgstr ""
"100 पेक्षा अधिक परिणाम; फक्त प्रथम 100 दर्शवत आहे. अधिक नावे प्रविष्ट "
"करून पहा"

msgid "Name"
msgstr "नाव"

msgid "Name (required)"
msgstr "नाव (आवश्यक)"

msgid "Name is required.  Please go back and try again."
msgstr "नाव आवश्यक आहे. कृपया परत जा आणि पुन्हा प्रयत्न करा."

msgid "Neighborhood"
msgstr "अतिपरिचित क्षेत्र"

msgid "No"
msgstr "नाही"

#, python-format
msgid "No author email for record %(id)s."
msgstr "%(id)s रेकॉर्डसाठी कोणताही लेखक ईमेल नाही."

msgid "No messages are found registered to the carrier's message board service."
msgstr ""
"वाहकाच्या संदेश बोर्ड सेवेमध्ये कोणत्याही संदेशांची नोंदणी केलेली आढळली "
"नाही."

#, python-format
msgid "No note with ID: %(id_str)s."
msgstr "ID सह कोणतीही टीप नाही: %(id_str)s."

msgid "No notes have been posted"
msgstr "कोणत्याही टिपा पोस्ट करण्यात आल्या नाहीत"

#, python-format
msgid "No person with ID: %(id_str)s."
msgstr "ID सह कोणतीही व्यक्ती नाही: %(id_str)s."

msgid "No results found for"
msgstr "यासाठी कोणतेही परिणाम आढळले नाहीत"

msgid "No such Authorization entity."
msgstr "असे कोणतेही प्राधिकृत अस्तित्व नाही."

<<<<<<< HEAD
=======
msgid ""
"Not authorized to post notes with the status \"I have received "
"information that this person is dead\"."
msgstr ""
"\"ही व्यक्ती मृत झाली असल्याची माहिती मला प्राप्त झाली आहे\" या स्थितीसह "
"टिपा पोस्ट करण्यासाठी अधिकृत नाही."

>>>>>>> 11e03f51
msgid "Not authorized to post notes with the status \"believed_dead\"."
msgstr "\"believed_dead\" स्थितीसह टिपा पोस्ट करण्यासाठी अधिकृत नाही."

msgid "Not spam"
msgstr "स्पॅम नाही"

msgid "Note author"
msgstr "टीप लेखक"

msgid "Note text"
msgstr "टीप मजकूर"

msgid "Notes for a possible duplicate"
msgstr "संभाव्य डुप्लिकेटसाठी टिपा"

msgid "Notes for this person"
msgstr "या व्यक्तीसाठी टिपा"

msgid "Number or range (e.g. 20-30)"
msgstr "संख्या किंवा श्रेणी (उदा. 20-30)"

#, python-format
msgid ""
"Or add to your site as a %(gadget_link_html)sGoogle "
"Gadget%(link_end_html)s."
msgstr ""
"किंवा एक %(gadget_link_html)sGoogle Gadget%(link_end_html)s म्हणून आपल्या"
" साइटवर जोडा."

msgid "Original URL"
msgstr "मूळ URL"

msgid "Original author's name"
msgstr "मूळ लेखकाचे नाव"

msgid "Original posting date"
msgstr "मूळ पोस्टिंग तारीख"

msgid ""
"Original posting date is not in YYYY-MM-DD format, or is a nonexistent "
"date.  Please go back and try again."
msgstr ""
"मूळ पोस्टिंग तारीख YYYY-MM-DD स्वरूपात आहे किंवा ती एक अस्तित्वात नसलेली "
"तारीख आहे.  कृपया परत जा आणि पुन्हा प्रयत्न करा."

msgid "Original site name"
msgstr "मूळ साइट नाव"

<<<<<<< HEAD
=======
msgid "Other website"
msgstr "अन्य वेबसाइट"

>>>>>>> 11e03f51
#, fuzzy
msgid ""
"PLEASE NOTE: On active Person Finder sites, all data entered is available"
" to the public and usable by anyone.  Google does not review or verify "
"the accuracy of this data."
msgstr ""
"कृपया लक्षात ठेवा: सक्रिय व्यक्ती शोधक साइटवर, प्रविष्ट केलेला सर्व डेटा "
"लोकांसाठी उपलब्ध होईल आणि कोणालाही वापरण्यायोग्य असेल. Google या डेटाचे "
"पुनरावलोकन करत नाही किंवा त्याची अचूकता सत्यापित करत नाही."

msgid "Person Finder"
msgstr "व्यक्ती शोधक"

msgid "Phone"
msgstr "फोन"

msgid "Phone number"
msgstr "फोन नंबर"

msgid "Photo"
msgstr "फोटो"

msgid ""
"Photo uploaded is in an unrecognized format.  Please go back and try "
"again."
msgstr ""
"अपलोड केलेला फोटो अपरिचित स्वरूपात आहे. कृपया परत जा आणि पुन्हा प्रयत्न "
"करा."

msgid "Physical characteristics"
msgstr "शारीरिक वैशिष्ट्ये"

msgid "Play the sound again"
msgstr "ध्वनी पुन्हा प्ले करा"

msgid ""
"Please check that you have been in contact with the person after the "
"earthquake, or change the \"Status of this person\" field."
msgstr ""
"कृपया भूकंपानंतर आपण व्यक्तीशी संपर्क केला असल्याचे तपासा किंवा \"या "
"व्यक्तीची स्थिती\" फील्ड बदला."

msgid "Please check whether it matches the person you were planning to report."
msgstr ""
"कृपया आपण अहवाल देण्याची योजना करत असलेल्या व्यक्तीशी हे जुळते किंवा नाही"
" हे तपासा."

msgid "Please confirm your e-mail address to subscribe to updates"
msgstr "कृपया अद्यतनांची सदस्यता घेण्यासाठी आपल्या ई-मेल पत्त्याची पुष्टी करा"

msgid "Please enter your e-mail address to subscribe to updates"
msgstr "कृपया अद्यतनांची सदस्यता घेण्यासाठी आपल्या ई-मेल पत्त्याची पुष्टी करा"

msgid "Please explain why you think these are the same person"
msgstr "कृपया ही एकच व्यक्ती आहेत असे आपल्याला का वाटते हे स्पष्ट करा"

msgid "Please fill in all the required fields."
msgstr "सर्व आवश्यक फील्ड भरा."

msgid "Please fill in your email address."
msgstr "कृपया आपला ईमेल पत्ता भरा."

msgid "Please provide an valid email address."
msgstr "कृपया वैध ईमेल पत्ता प्रदान करा."

msgid "Possible duplicates"
msgstr "संभाव्य डुप्लिकेट"

msgid "Possible duplicates found."
msgstr "संभाव्य डुप्लिकेट आढळली."

msgid "Postal or zip code"
msgstr "पोस्टल किंवा पिन कोड"

msgid "Posted by"
msgstr "द्वारे पोस्ट केले"

msgid "Proceed"
msgstr "पुढे जा"

msgid "Profile Pages"
msgstr "प्रोफाईल पृष्ठे"

msgid "Profile page"
msgstr "प्रोफाईल पृष्ठ"

msgid "Provide information"
msgstr "माहिती प्रदान करा"

msgid "Provide information about this person"
msgstr "या व्यक्तीविषयी माहिती प्रदान करा"

msgid "Provided by:"
msgstr "द्वारे प्रदान:"

msgid "Province or state"
msgstr "प्रांत किंवा राज्य"

msgid "Reason for deletion:"
msgstr "हटविण्याचे कारण:"

msgid "Reason for disabling notes:"
msgstr "टिपा अक्षम करण्याचे कारण:"

<<<<<<< HEAD
msgid "Records Similar to"
msgstr "यासारखी रेकॉर्ड"

msgid "Records selected"
msgstr "निवडलेली रेकॉर्ड"

=======
>>>>>>> 11e03f51
#, python-format
msgid "Records with names and addresses matching \"%(query)s\""
msgstr "नावांसह रेकॉर्ड आणि \"%(query)s\" शी जुळणारे पत्ते"

msgid "Remove"
msgstr "काढा"

msgid "Report spam"
msgstr "स्‍पॅमचा अहवाल द्या"

#, python-format
msgid "Return to the record for %(full_name)s."
msgstr "%(full_name)s साठी रेकॉर्डवर परत जा."

msgid "Reveal note"
msgstr "टीप प्रकट करा"

msgid "Save this record"
msgstr "हे रेकॉर्ड जतन करा"

msgid "Search Results for"
msgstr "यासाठी परिणाम शोधा"

msgid "Search for this person"
msgstr "या व्यक्तीस शोधा"

#, python-format
msgid "See %(begin_tag)sthe wiki%(end_tag)s for more instructions"
msgstr "अधिक सूचनांसाठी %(begin_tag)swiki%(end_tag)s पहा"

msgid "Select a website to add a profile page..."
msgstr "एक प्रोफाईल पृष्ठ जोडण्यासाठी एक वेबसाइट निवडा..."

msgid "Select up to 3 records to mark as duplicate:"
msgstr "डुप्लिकेट म्हणून चिन्हांकित करण्यासाठी सुमारे 3 रेकॉर्ड निवडा:"

msgid "Send email"
msgstr "ईमेल पाठवा"

msgid "Sex"
msgstr "लिंग"

msgid "Show Map"
msgstr "नकाशा दर्शवा"

msgid "Show sensitive information"
msgstr "संवेदनशील माहिती दर्शवा"

<<<<<<< HEAD
=======
msgid "Show who marked these duplicates"
msgstr "हे डुप्लिकेट कोणी चिन्हांकित केले ते दर्शवा"

>>>>>>> 11e03f51
msgid "Sign in"
msgstr "साइन इन करा"

msgid "Sign out"
msgstr "साइन आउट करा"

msgid "Someone has received information that this person is alive"
msgstr "ही व्यक्ती जिवंत असल्याची माहिती कोणालातरी प्राप्त झाली आहे"

msgid "Someone has received information that this person is dead"
msgstr "ही व्यक्ती मृत झाल्याची माहिती कोणालातरी प्राप्त झाली आहे"

msgid "Someone has reported that this person is missing"
msgstr "ही व्यक्ती हरविली असल्याची कोणीतरी तक्रार नोंदविली आहे"

msgid "Someone is seeking information about this person"
msgstr "या व्यक्तीविषयी माहिती कोणीतरी शोधत आहे"

msgid "Source of this record"
msgstr "या रेकॉर्डचा स्त्रोत"

msgid "Source of this record (required)"
msgstr "या रेकॉर्डचा स्त्रोत (आवश्यक)"

msgid "Status"
msgstr "स्थिती"

msgid "Status of this person"
msgstr "या व्यक्तीची स्थिती"

msgid "Street name"
msgstr "मार्ग नाव"

msgid "Street name only, no number"
msgstr "केवळ मार्ग नाव, नंबर नाही"

msgid "Subscribe"
msgstr "सदस्यता घ्या"

#, python-format
msgid "Subscribe to updates about %(full_name)s"
msgstr "%(full_name)s विषयी अद्यतनांची सदस्यता घ्या"

msgid "Subscribe to updates about this person"
msgstr "या व्यक्तीविषयी अद्यतनांची सदस्यता घ्या"

msgid "Switch to address"
msgstr "पत्त्यावर स्विच करा"

msgid "Switch to lat/long"
msgstr "अक्षांश/रेखांश वर स्विच करा"

msgid "Tell us the status of this person"
msgstr "आम्हाला या व्यक्तीची स्थिती सांगा"

msgid "Terms of Service"
msgstr "सेवा अटी"

msgid "The API key has been updated successfully."
msgstr "API की यशस्वीपणे अद्यतनित केली गेली आहे."

msgid ""
"The Given name and Family name are both required.  Please go back and try"
" again."
msgstr "नाव आणि आडनाव दोन्ही आवश्यक आहेत. कृपया परत जा आणि पुन्हा प्रयत्न करा."

msgid "The Original author's name is required.  Please go back and try again."
msgstr "मूळ लेखकाचे नाव आवश्यक आहे. कृपया परत जा आणि पुन्हा प्रयत्न करा."

msgid "The author has disabled notes on this record."
msgstr "लेखकाने या रेकॉर्डवरील टिपा अक्षम केल्या आहेत."

msgid "The author has disabled status updates on this record."
msgstr "लेखकांना या रेकॉर्डवरील स्थिती अद्यतने अक्षम केली आहेत."

msgid "The provided image is too large.  Please upload a smaller one."
msgstr "प्रदान केलेली प्रतिमा खूप मोठी आहे. कृपया एक लहान अपलोड करा."

msgid "The reason this note is being marked as spam:"
msgstr "स्पॅम म्हणून ही टीप चिन्हांकित केल्याचे कारण:"

msgid "The record cannot be extended."
msgstr "रेकॉर्ड विस्तारित केले जाऊ शकत नाही."

msgid "The record has been deleted."
msgstr "रेकॉर्ड हटविले गेले आहे."

#, python-format
msgid "The record has been extended to %(expiry_date)s."
msgstr "रेकॉर्ड %(expiry_date)s पर्यंत विस्तारित केले गेले आहे."

msgid ""
"The status you selected indicates that you are this person.  If this is "
"true, please also select 'Yes' to indicate that you have contacted this "
"person."
msgstr ""
"आपण निवडलेली स्थिती दर्शविते की आपण ही व्यक्ती आहात. हे सत्य असल्यास, "
"कृपया आपण या व्यक्तीशी संपर्क साधला आहे हे दर्शवण्यासाठी 'होय' देखील "
"निवडा."

#, python-format
msgid "The token %(token)s was invalid"
msgstr "%(token)s टोकन अवैध होते"

#, python-format
msgid "The token %(token)s was invalid."
msgstr "%(token)s टोकन अवैध होते."

#, python-format
msgid "There are %(num_results)s existing records with similar names."
msgstr "समान नावांची %(num_results)s रेकॉर्ड विद्यमान आहेत."

msgid "There are some existing records with similar names."
msgstr "समान नावांची काही रेकॉर्ड विद्यमान आहेत."

msgid "There is one existing record with a similar name."
msgstr "समान नावाचे एक रेकॉर्ड विद्यमान आहे."

msgid "There was a problem processing the image.  Please try a different image."
msgstr ""
"प्रतिमेवर प्रक्रिया करताना एक समस्या आली होती. कृपया एक वेगळी प्रतिमा "
"वापरून पहा."

msgid ""
"There was an error processing your request.  Sorry for the inconvenience."
"  Our administrators will investigate the source of the problem, but "
"please check that the format of your request is correct."
msgstr ""
"आपल्या विनंतीवर प्रक्रिया करताना समस्या आली. गैरसोयीबद्दल दिलगीर आहोत.  "
"आमचे प्रशासक समस्येच्या स्त्रोताचे अन्वेषण करतील, परंतु कृपया आपल्या "
"विनंतीचे स्वरूप योग्य असल्याचे तपासा."

#, python-format
msgid ""
"These gadgets are made available under the %(apache_link_html)sApache 2.0"
" license%(link_end_html)s."
msgstr ""
"ही गॅझेट %(apache_link_html)sApache 2.0 परवाना%(link_end_html)s अंतर्गत "
"उपलब्ध केलेली आहेत."

msgid "This is a new record."
msgstr "हे एक नवीन रेकॉर्ड आहे."

msgid "This link is invalid."
msgstr "हा दुवा अवैध आहे."

msgid "This note has been marked as spam."
msgstr "ही टीप स्पॅम म्हणून चिन्हांकित केली गेली आहे."

msgid "This note is inappropriate."
msgstr "ही टीप अयोग्य आहे."

msgid "This note is incorrect or untrue."
msgstr "ही टीप अयोग्य किंवा असत्य आहे."

msgid "This note is spam."
msgstr "ही टीप स्पॅम आहे."

msgid "This person has been in contact with someone"
msgstr "ही व्यक्ती कोणाच्यातरी संपर्कात आहे"

msgid "This person has posted a message"
msgstr "या व्यक्तीने एक संदेश पोस्ट केला आहे"

msgid "This person's entry does not exist or has been deleted."
msgstr "या व्यक्तीची प्रविष्टी विद्यमान नाही किंवा हटविली गेली आहे."

msgid "This record has served its purpose."
msgstr "या रेकॉर्डने त्याचा उद्देश पूर्ण केला आहे."

msgid "This record is a duplicate of"
msgstr "हे रेकॉर्ड याचे डुप्लिकेट आहे"

msgid "This record is copied from another source."
msgstr "हे रेकॉर्ड दुसर्‍या स्त्रोतावरून कॉपी केले आहे."

msgid "This record is inappropriate."
msgstr "हे रेकॉर्ड अयोग्य आहे."

msgid "This record is spam."
msgstr "हे रेकॉर्ड स्पॅम आहे."

msgid ""
"This repository is currently in test mode. While test mode is in effect, "
"records that are over 6 hours old are deleted."
msgstr ""
"हा कोष सध्या चाचणी मोड मध्ये आहे. चाचणी मोड प्रभावात असताना, 6 "
"तासांपेक्षा जुनी असणारी रेकॉर्ड हटविली जातील."

msgid "To attach a photo to this note, upload it or enter its URL."
msgstr ""
"या टिपेवर एक फोटो संलग्न करण्यासाठी, तो अपलोड करा किंवा त्याची URL "
"प्रविष्ट करा."

msgid "To delete your data, access Person Finder from your desktop."
msgstr "आपला डेटा हटविण्यासाठी, आपल्या डेस्कटॉपवरून व्यक्ती शोधक वर प्रवेश करा."

msgid "To unsubscribe, follow this link"
msgstr "सदस्यता रद्द करण्यासाठी, या दुव्याचे अनुसरण करा"

msgid "To view or add information, select a name below."
msgstr "माहिती पाहण्यासाठी किंवा जोडण्यासाठी, खाली एक नाव निवडा."

msgid ""
"Type an address or open the map below and indicate the location by "
"clicking on the map."
msgstr ""
"एक पत्ता टाइप करा किंवा खालील नकाशा उघडा आणि नकाशावर क्लिक करून स्थान "
"दर्शवा."

msgid "Type an address."
msgstr "एक पत्ता टाइप करा."

msgid "Type the two words:"
msgstr "दोन शब्द टाइप करा:"

msgid "Type what you hear:"
msgstr "आपण ऐकता ते टाइप करा:"

msgid "URL"
msgstr "URL"

msgid "URL of original record"
msgstr "मूळ रेकॉर्डची URL"

msgid "Unspecified"
msgstr "अनिर्दिष्ट"

msgid "Update an existing key"
msgstr "विद्यमान की अद्यतनित करा"

msgid "Upload"
msgstr "अपलोड करा"

msgid "Upload notes in CSV format"
msgstr "CSV स्वरूपात टिपा अपलोड करा"

msgid "Upload person records in CSV format"
msgstr "CSV स्वरूपात व्यक्तीचे रेकॉर्ड अपलोड करा"

msgid "Upload your CSV file below"
msgstr "आपली CSV फाईल खाली अपलोड करा"

msgid "View the record"
msgstr "रेकॉर्ड पहा"

msgid "We have nothing matching your search."
msgstr "आमच्याकडे आपल्या शोधाशी जुळणारे काहीही नाही."

msgid "What is this person's name?"
msgstr "या व्यक्तीचे नाव काय आहे?"

msgid "When should this record disappear?"
msgstr "हे रेकॉर्ड अदृश्य केव्हा व्हावे?"

msgid "Where did this information come from?"
msgstr "ही माहिती कुठून आली?"

msgid "Where is this person from?"
msgstr "ही व्यक्ती कुठली आहे?"

msgid ""
"While test mode is in effect, records that are over 6 hours old are "
"deleted regardless of the expiry date."
msgstr ""
"चाचणी मोड प्रभावात असताना, 6 तासांपेक्षा जुनी रेकॉर्ड कालबाह्य तारखेकडे "
"दुर्लक्ष करून हटविली जातील."

msgid "Yes"
msgstr "होय"

msgid "Yes, ask the record author to disable notes"
msgstr "होय, टिपा अक्षम करण्यासाठी रेकॉर्ड लेखकास विचारा"

msgid "Yes, ask the record author to enable notes"
msgstr "होय, टिपा सक्षम करण्यासाठी रेकॉर्ड लेखकास विचारा"

msgid "Yes, delete the record"
msgstr "होय, रेकॉर्ड हटवा"

msgid "Yes, disable notes on this record."
msgstr "होय, या रेकॉर्डवरील टिपा अक्षम करा."

msgid "Yes, extend the record"
msgstr "होय, रेकॉर्ड विस्तारित करा"

msgid "Yes, restore this record"
msgstr "होय, हे रेकॉर्ड पुनर्संचयित करा"

msgid "Yes, these are the same person"
msgstr "होय, ही एकच व्यक्ती आहे"

msgid "Yes, update the note"
msgstr "होय, टीप अद्यतनित करा"

msgid "You are already subscribed. "
msgstr "आपण आधीपासूनच सदस्यता घेतली आहे. "

msgid "You are already unsubscribed."
msgstr "आपण आधीपासूनच सदस्यता रद्द केली आहे."

#, python-format
msgid ""
"You are currently signed in as "
"%(begin_span_tag)s%(email)s%(end_span_tag)s."
msgstr ""
"आपण सध्या %(begin_span_tag)s%(email)s%(end_span_tag)s म्हणून साइन इन केले"
" आहे."

#, python-format
msgid "You are currently signed in as %(user_email)s."
msgstr "आपण सध्या %(user_email)s म्हणून साइन इन केले आहे."

msgid "You are not currently signed in."
msgstr "आपण सध्या साइन इन केलेले नाही."

#, python-format
msgid "You can %(begin_tag)sview the record%(end_tag)s before deleting it."
msgstr "आपण ते हटविण्यापूर्वी %(begin_tag)sरेकॉर्ड पाहू शकता%(end_tag)s."

#, python-format
msgid "You can view the full record at %(view_url)s"
msgstr "आपण %(view_url)s येथे संपूर्ण रेकॉर्ड पाहू शकता"

msgid "You have successfully subscribed."
msgstr "आपण यशस्वीरित्या सदस्यता घेतली."

msgid "You have successfully unsubscribed."
msgstr "आपण यशस्वीरित्या सदस्यता रद्द केली."

msgid ""
"You received this notification because you have subscribed to updates on "
"the following person:\n"
msgstr ""
"आपण खालील व्यक्तीवरील अद्यतनांची सदस्यता घेतल्याने आपल्याला ही सूचना "
"प्राप्त होत आहे:\n"

msgid "Your e-mail address"
msgstr "आपला ई-मेल पत्ता"

msgid "Your e-mail address:"
msgstr "आपला ई-मेल पत्ता:"

msgid "Your email"
msgstr "आपला ईमेल"

msgid "Your name"
msgstr "आपले नाव"

msgid ""
"Your name is required in the \"About you\" section.  Please go back and "
"try again."
msgstr ""
"आपले नाव \"आपल्या विषयी\" विभागामध्ये आवश्यक आहे. कृपया परत जा आणि पुन्हा"
" प्रयत्न करा."

msgid ""
"Your name is required in the \"Source\" section.  Please go back and try "
"again."
msgstr ""
"आपले नाव \"स्त्रोत\" विभागामध्ये आवश्यक आहे. कृपया परत जा आणि पुन्हा "
"प्रयत्न करा."

msgid "Your phone number"
msgstr "आपला फोन नंबर"

msgid ""
"Your request has been processed successfully. Please check your inbox and"
" confirm that you want to post your note by following the url embedded."
msgstr ""
"आपल्या विनंतीवर यशस्वीरित्या प्रक्रिया केली गेली आहे. कृपया आपला इनबॉक्स "
"तपासा आणि अंतःस्थापित केलेल्या url चे अनुसरण करून आपली टीप पोस्ट करू "
"इच्छित असल्याची पुष्टी करा."

#, python-format
msgid "[Person Finder] Confirm your note on \"%(full_name)s\""
msgstr "[व्यक्ती शोधक] \"%(full_name)s\" वरील आपल्या टिपेची पुष्टी करा"

#, python-format
msgid "[Person Finder] Deletion notice for \"%(full_name)s\""
msgstr "[व्यक्ती शोधक] \"%(full_name)s\" साठी हटविण्याची सूचना"

#, python-format
msgid "[Person Finder] Disable notes on \"%(full_name)s\"?"
msgstr "[व्यक्ती शोधक] \"%(full_name)s\" वरील टिपा अक्षम करायच्या?"

#, python-format
msgid "[Person Finder] Enable notes on \"%(full_name)s\"?"
msgstr "[व्यक्ती शोधक] \"%(full_name)s\" वरील टिपा सक्षम करायच्या?"

#, python-format
msgid "[Person Finder] Enabling notes notice for \"%(full_name)s\""
msgstr "[व्यक्ती शोधक] \"%(full_name)s\" साठी टिपा सक्षम करत आहे"

#, python-format
msgid "[Person Finder] Notes are now disabled for \"%(full_name)s\""
msgstr "[व्यक्ती शोधक] \"%(full_name)s\" साठी टिपा आता अक्षम केल्या आहेत"

#, python-format
msgid "[Person Finder] Notes are now enabled on \"%(full_name)s\""
msgstr "[व्यक्ती शोधक] \"%(full_name)s\" वरील टिपा आता सक्षम केल्या आहेत"

#, python-format
msgid "[Person Finder] Record restoration notice for \"%(full_name)s\""
msgstr "[व्यक्ती शोधक] \"%(full_name)s\" साठी पुनर्संचयन सूचना रेकॉर्ड करा"

#, python-format
msgid "[Person Finder] Status update for %(full_name)s"
msgstr "[व्यक्ती शोधक] %(full_name)s साठी स्थिती अद्यतन"

#, python-format
msgid "[Person Finder] You are subscribed to status updates for %(full_name)s"
msgstr "[व्यक्ती शोधक] आपण %(full_name)s साठी स्थिती अद्यतनांची सदस्यता घेतली आहे"

msgid "at"
msgstr "येथे"

msgid "female"
msgstr "स्त्री"

msgid "in test mode"
msgstr "चाचणी मोड मध्ये"

msgid "male"
msgstr "पुरूष"

msgid "on"
msgstr "चालू"

msgid "other"
msgstr "अन्य"
<|MERGE_RESOLUTION|>--- conflicted
+++ resolved
@@ -145,8 +145,6 @@
 #, python-format
 msgid ""
 "\n"
-<<<<<<< HEAD
-=======
 "            %(dup_count)s records selected\n"
 "          "
 msgstr ""
@@ -177,7 +175,6 @@
 #, python-format
 msgid ""
 "\n"
->>>>>>> 11e03f51
 "      Are you sure you want to delete the record for \"%(full_name)s\"?\n"
 "    "
 msgstr ""
@@ -272,8 +269,6 @@
 #, python-format
 msgid ""
 "\n"
-<<<<<<< HEAD
-=======
 "      No results found for: %(query)s\n"
 "    "
 msgstr ""
@@ -284,7 +279,6 @@
 #, python-format
 msgid ""
 "\n"
->>>>>>> 11e03f51
 "      The URL you entered doesn't look like a valid %(website)s profile "
 "URL.\n"
 "      Please go to this person's profile page on %(website)s, then copy "
@@ -300,8 +294,6 @@
 "      कॉपी आणि पेस्ट करा.\n"
 "      "
 
-<<<<<<< HEAD
-=======
 #, python-format
 msgid ""
 "\n"
@@ -312,7 +304,6 @@
 "      रेकॉर्ड %(expiry_date)s पर्यंत विस्तारित केले गेले आहे.\n"
 "    "
 
->>>>>>> 11e03f51
 msgid ""
 "\n"
 "      This record is a copy of a record from another source.\n"
@@ -608,8 +599,6 @@
 msgid "Back to start"
 msgstr "प्रारंभाकडे परत"
 
-<<<<<<< HEAD
-=======
 msgid ""
 "By marking this note as spam, you will make it hidden by default. It will"
 " still be a part of the record, but will require an extra click to view "
@@ -626,7 +615,6 @@
 "स्पॅम म्हणून या टिपेचे चिन्हांकन रद्द करून, आपण ती डीफॉल्टनुसार दृश्यमान "
 "कराल."
 
->>>>>>> 11e03f51
 msgid "CSV file"
 msgstr "CSV फाईल"
 
@@ -989,14 +977,9 @@
 msgid "No person with ID: %(id_str)s."
 msgstr "ID सह कोणतीही व्यक्ती नाही: %(id_str)s."
 
-msgid "No results found for"
-msgstr "यासाठी कोणतेही परिणाम आढळले नाहीत"
-
 msgid "No such Authorization entity."
 msgstr "असे कोणतेही प्राधिकृत अस्तित्व नाही."
 
-<<<<<<< HEAD
-=======
 msgid ""
 "Not authorized to post notes with the status \"I have received "
 "information that this person is dead\"."
@@ -1004,7 +987,6 @@
 "\"ही व्यक्ती मृत झाली असल्याची माहिती मला प्राप्त झाली आहे\" या स्थितीसह "
 "टिपा पोस्ट करण्यासाठी अधिकृत नाही."
 
->>>>>>> 11e03f51
 msgid "Not authorized to post notes with the status \"believed_dead\"."
 msgstr "\"believed_dead\" स्थितीसह टिपा पोस्ट करण्यासाठी अधिकृत नाही."
 
@@ -1053,12 +1035,9 @@
 msgid "Original site name"
 msgstr "मूळ साइट नाव"
 
-<<<<<<< HEAD
-=======
 msgid "Other website"
 msgstr "अन्य वेबसाइट"
 
->>>>>>> 11e03f51
 #, fuzzy
 msgid ""
 "PLEASE NOTE: On active Person Finder sites, all data entered is available"
@@ -1163,15 +1142,9 @@
 msgid "Reason for disabling notes:"
 msgstr "टिपा अक्षम करण्याचे कारण:"
 
-<<<<<<< HEAD
-msgid "Records Similar to"
-msgstr "यासारखी रेकॉर्ड"
-
 msgid "Records selected"
 msgstr "निवडलेली रेकॉर्ड"
 
-=======
->>>>>>> 11e03f51
 #, python-format
 msgid "Records with names and addresses matching \"%(query)s\""
 msgstr "नावांसह रेकॉर्ड आणि \"%(query)s\" शी जुळणारे पत्ते"
@@ -1192,9 +1165,6 @@
 msgid "Save this record"
 msgstr "हे रेकॉर्ड जतन करा"
 
-msgid "Search Results for"
-msgstr "यासाठी परिणाम शोधा"
-
 msgid "Search for this person"
 msgstr "या व्यक्तीस शोधा"
 
@@ -1220,12 +1190,9 @@
 msgid "Show sensitive information"
 msgstr "संवेदनशील माहिती दर्शवा"
 
-<<<<<<< HEAD
-=======
 msgid "Show who marked these duplicates"
 msgstr "हे डुप्लिकेट कोणी चिन्हांकित केले ते दर्शवा"
 
->>>>>>> 11e03f51
 msgid "Sign in"
 msgstr "साइन इन करा"
 
@@ -1313,10 +1280,6 @@
 msgid "The record has been deleted."
 msgstr "रेकॉर्ड हटविले गेले आहे."
 
-#, python-format
-msgid "The record has been extended to %(expiry_date)s."
-msgstr "रेकॉर्ड %(expiry_date)s पर्यंत विस्तारित केले गेले आहे."
-
 msgid ""
 "The status you selected indicates that you are this person.  If this is "
 "true, please also select 'Yes' to indicate that you have contacted this "
@@ -1640,9 +1603,6 @@
 msgid "[Person Finder] You are subscribed to status updates for %(full_name)s"
 msgstr "[व्यक्ती शोधक] आपण %(full_name)s साठी स्थिती अद्यतनांची सदस्यता घेतली आहे"
 
-msgid "at"
-msgstr "येथे"
-
 msgid "female"
 msgstr "स्त्री"
 
