--- conflicted
+++ resolved
@@ -143,8 +143,6 @@
 #, python-format
 msgid ""
 "\n"
-<<<<<<< HEAD
-=======
 "            %(dup_count)s records selected\n"
 "          "
 msgstr ""
@@ -175,7 +173,6 @@
 #, python-format
 msgid ""
 "\n"
->>>>>>> 11e03f51
 "      Are you sure you want to delete the record for \"%(full_name)s\"?\n"
 "    "
 msgstr ""
@@ -266,8 +263,6 @@
 #, python-format
 msgid ""
 "\n"
-<<<<<<< HEAD
-=======
 "      No results found for: %(query)s\n"
 "    "
 msgstr ""
@@ -278,7 +273,6 @@
 #, python-format
 msgid ""
 "\n"
->>>>>>> 11e03f51
 "      The URL you entered doesn't look like a valid %(website)s profile "
 "URL.\n"
 "      Please go to this person's profile page on %(website)s, then copy "
@@ -292,8 +286,6 @@
 "අනතුරුව එම URL එක පිටපත් කර මෙහි අලවන්න.\n"
 "      "
 
-<<<<<<< HEAD
-=======
 #, python-format
 msgid ""
 "\n"
@@ -304,7 +296,6 @@
 "      %(expiry_date)s දක්වා වාර්තාව දිගු කර ඇත.\n"
 "    "
 
->>>>>>> 11e03f51
 msgid ""
 "\n"
 "      This record is a copy of a record from another source.\n"
@@ -592,8 +583,6 @@
 msgid "Back to start"
 msgstr "ඇරඹීම වෙත ආපසු"
 
-<<<<<<< HEAD
-=======
 msgid ""
 "By marking this note as spam, you will make it hidden by default. It will"
 " still be a part of the record, but will require an extra click to view "
@@ -610,7 +599,6 @@
 "මෙම සටහන ආයාචිත තැපෑල ලෙස ලකුණු කිරීම ඉවත් කිරීම මගින්, ඔබ එය සුපුරුදු "
 "දෘශ්‍යමාන කරයි."
 
->>>>>>> 11e03f51
 msgid "CSV file"
 msgstr "CSV ගොනුව"
 
@@ -967,14 +955,9 @@
 msgid "No person with ID: %(id_str)s."
 msgstr "මෙම ID එක සහිත පුද්ගලයකු නැත: %(id_str)s."
 
-msgid "No results found for"
-msgstr "මෙය සඳහා ප්‍රතිඵල හමු වී නැත"
-
 msgid "No such Authorization entity."
 msgstr "එවැනි අනුමත කිරීමේ භුතාර්ථයක් නැත."
 
-<<<<<<< HEAD
-=======
 msgid ""
 "Not authorized to post notes with the status \"I have received "
 "information that this person is dead\"."
@@ -982,7 +965,6 @@
 "\"මෙම පුද්ගලයා මිය ගිය බවට මට තොරතුරු ලැබී ඇත\" තත්වය සහිතව සටහන් පළ "
 "කිරීමට අවසර දී නැත."
 
->>>>>>> 11e03f51
 msgid "Not authorized to post notes with the status \"believed_dead\"."
 msgstr "\"believed_dead\" තත්වය සහිතව සටහන් පළ කිරීමට අනුමැතිය දී නැත."
 
@@ -1031,12 +1013,9 @@
 msgid "Original site name"
 msgstr "මුල් අඩවි නාමය"
 
-<<<<<<< HEAD
-=======
 msgid "Other website"
 msgstr "අනෙක් වෙබ්අඩවිය"
 
->>>>>>> 11e03f51
 #, fuzzy
 msgid ""
 "PLEASE NOTE: On active Person Finder sites, all data entered is available"
@@ -1141,15 +1120,9 @@
 msgid "Reason for disabling notes:"
 msgstr "සටහන් අබල කිරීමට හේතුව:"
 
-<<<<<<< HEAD
-msgid "Records Similar to"
-msgstr "මෙයට සමාන වාර්තා"
-
 msgid "Records selected"
 msgstr "වාර්තා තෝරා ගැනිණි"
 
-=======
->>>>>>> 11e03f51
 #, python-format
 msgid "Records with names and addresses matching \"%(query)s\""
 msgstr "\"%(query)s\" හා ගැළපෙන නම් සහ ලිපින සහිත වාර්තා"
@@ -1170,9 +1143,6 @@
 msgid "Save this record"
 msgstr "මෙම වාර්තාව සුරකින්න"
 
-msgid "Search Results for"
-msgstr "මෙය සඳහා ප්‍රතිඵල සොයන්න"
-
 msgid "Search for this person"
 msgstr "මෙම පුද්ගලයා සොයන්න"
 
@@ -1198,12 +1168,9 @@
 msgid "Show sensitive information"
 msgstr "සංවේදී තොරතුරු පෙන්වන්න"
 
-<<<<<<< HEAD
-=======
 msgid "Show who marked these duplicates"
 msgstr "මෙම අනුපිටපත් ලකුණු කළේ කවුදැයි පෙන්වන්න"
 
->>>>>>> 11e03f51
 msgid "Sign in"
 msgstr "පුරනය වන්න"
 
@@ -1292,10 +1259,6 @@
 
 msgid "The record has been deleted."
 msgstr "වාර්තාව මකා ඇත."
-
-#, python-format
-msgid "The record has been extended to %(expiry_date)s."
-msgstr "%(expiry_date)s දක්වා වාර්තාව දිගු කර ඇත."
 
 msgid ""
 "The status you selected indicates that you are this person.  If this is "
@@ -1616,9 +1579,6 @@
 msgid "[Person Finder] You are subscribed to status updates for %(full_name)s"
 msgstr "[පුද්ගල සෙවුම] %(full_name)s සඳහා තත්ව යාවත්කාලීන වලට ඔබ දායක වී ඇත."
 
-msgid "at"
-msgstr "හිදී"
-
 msgid "female"
 msgstr "ගැහැණු"
 
