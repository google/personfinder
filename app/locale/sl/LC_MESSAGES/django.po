--- conflicted
+++ resolved
@@ -146,8 +146,6 @@
 #, python-format
 msgid ""
 "\n"
-<<<<<<< HEAD
-=======
 "            %(dup_count)s records selected\n"
 "          "
 msgstr ""
@@ -178,7 +176,6 @@
 #, python-format
 msgid ""
 "\n"
->>>>>>> 11e03f51
 "      Are you sure you want to delete the record for \"%(full_name)s\"?\n"
 "    "
 msgstr ""
@@ -267,8 +264,6 @@
 #, python-format
 msgid ""
 "\n"
-<<<<<<< HEAD
-=======
 "      No results found for: %(query)s\n"
 "    "
 msgstr ""
@@ -279,7 +274,6 @@
 #, python-format
 msgid ""
 "\n"
->>>>>>> 11e03f51
 "      The URL you entered doesn't look like a valid %(website)s profile "
 "URL.\n"
 "      Please go to this person's profile page on %(website)s, then copy "
@@ -295,8 +289,6 @@
 "      na to mesto.\n"
 "      "
 
-<<<<<<< HEAD
-=======
 #, python-format
 msgid ""
 "\n"
@@ -307,7 +299,6 @@
 "      Zapis je bil podaljšan do %(expiry_date)s.\n"
 "    "
 
->>>>>>> 11e03f51
 msgid ""
 "\n"
 "      This record is a copy of a record from another source.\n"
@@ -598,8 +589,6 @@
 msgid "Back to start"
 msgstr "Na začetek"
 
-<<<<<<< HEAD
-=======
 msgid ""
 "By marking this note as spam, you will make it hidden by default. It will"
 " still be a part of the record, but will require an extra click to view "
@@ -616,7 +605,6 @@
 "Če odstranite oznako vsiljene vsebine za to opombo, bo spet privzeto "
 "vidna."
 
->>>>>>> 11e03f51
 msgid "CSV file"
 msgstr "Datoteka CSV"
 
@@ -979,14 +967,9 @@
 msgid "No person with ID: %(id_str)s."
 msgstr "Ni osebe z ID-jem: %(id_str)s"
 
-msgid "No results found for"
-msgstr "Ni rezultatov za"
-
 msgid "No such Authorization entity."
 msgstr "Ni nobenega takega subjekta za dodeljevanje dovoljenj."
 
-<<<<<<< HEAD
-=======
 msgid ""
 "Not authorized to post notes with the status \"I have received "
 "information that this person is dead\"."
@@ -994,7 +977,6 @@
 "Niste pooblaščeni za objavo opomb s statusom »Prejel sem informacije, da "
 "je ta oseba mrtva«."
 
->>>>>>> 11e03f51
 msgid "Not authorized to post notes with the status \"believed_dead\"."
 msgstr "Nimate pooblastila za objavljanje opombe s stanjem »believed_dead«."
 
@@ -1043,12 +1025,9 @@
 msgid "Original site name"
 msgstr "Ime izvirnega mesta"
 
-<<<<<<< HEAD
-=======
 msgid "Other website"
 msgstr "Druga spletna mesta"
 
->>>>>>> 11e03f51
 #, fuzzy
 msgid ""
 "PLEASE NOTE: On active Person Finder sites, all data entered is available"
@@ -1151,15 +1130,9 @@
 msgid "Reason for disabling notes:"
 msgstr "Razlog, zaradi katerega ste onemogočili opombe:"
 
-<<<<<<< HEAD
-msgid "Records Similar to"
-msgstr "Zapisi, podobni"
-
 msgid "Records selected"
 msgstr "Izbrani zapisi"
 
-=======
->>>>>>> 11e03f51
 #, python-format
 msgid "Records with names and addresses matching \"%(query)s\""
 msgstr "Zapisi z imeni in naslovi, ki se ujemajo s poizvedbo »%(query)s«"
@@ -1180,9 +1153,6 @@
 msgid "Save this record"
 msgstr "Shrani ta zapis"
 
-msgid "Search Results for"
-msgstr "Rezultati iskanja za"
-
 msgid "Search for this person"
 msgstr "Poišči to osebo"
 
@@ -1208,12 +1178,9 @@
 msgid "Show sensitive information"
 msgstr "Prikaži občutljive podatke"
 
-<<<<<<< HEAD
-=======
 msgid "Show who marked these duplicates"
 msgstr "Pokaži, kdo je označil te dvojnike"
 
->>>>>>> 11e03f51
 msgid "Sign in"
 msgstr "Prijava"
 
@@ -1301,10 +1268,6 @@
 msgid "The record has been deleted."
 msgstr "Zapis je bil izbrisan."
 
-#, python-format
-msgid "The record has been extended to %(expiry_date)s."
-msgstr "Zapis je bil podaljšan do %(expiry_date)s."
-
 msgid ""
 "The status you selected indicates that you are this person.  If this is "
 "true, please also select 'Yes' to indicate that you have contacted this "
@@ -1618,9 +1581,6 @@
 msgid "[Person Finder] You are subscribed to status updates for %(full_name)s"
 msgstr "[Iskalnik oseb] Naročeni ste na posodobitve stanja za osebo %(full_name)s"
 
-msgid "at"
-msgstr "ob"
-
 msgid "female"
 msgstr "ženska"
 
