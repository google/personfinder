# Copyright 2010 Google Inc.
#
# Licensed under the Apache License, Version 2.0 (the "License"); you may
# not use this file except in compliance with the License.  You may obtain
# a copy of the License at: http://www.apache.org/licenses/LICENSE-2.0
# Unless required by applicable law or agreed to in writing, software
# distributed under the License is distributed on an "AS IS" BASIS,
# WITHOUT WARRANTIES OR CONDITIONS OF ANY KIND, either express or implied.
# See the License for the specific language governing permissions and
# limitations under the License.
msgid ""
msgstr ""
"Project-Id-Version: PACKAGE VERSION\n"
"Report-Msgid-Bugs-To: \n"
"POT-Creation-Date: 2000-01-01 00:00+0000\n"
"PO-Revision-Date: YEAR-MO-DA HO:MI+ZONE\n"
"Last-Translator: FULL NAME <EMAIL@ADDRESS>\n"
"Language-Team: LANGUAGE <LL@li.org>\n"
"MIME-Version: 1.0\n"
"Content-Type: text/plain; charset=utf-8\n"
"Content-Transfer-Encoding: 8bit\n"
"Generated-By: Babel None\n"

msgid ""
"\n"
"\n"
"  To ensure that notes are only disabled or enabled with the record "
"author's\n"
"  permission, a confirmation message will be sent to the record author.\n"
"  If you are the author, check your e-mail after clicking the button "
"below.\n"
"\n"
"  "
msgstr ""
"\n"
"\n"
"  Upang tiyakin na hindi pinagana o pinagana lang ang mga tala nang may "
"pahintulot ng may-akda, magpapadala ng mensahe ng pagkumpirma sa may-akda"
" ng record. Kung ikaw ang may-akda, tingnan ang iyong e-mail pagkatapos "
"i-click ang button sa ibaba.\n"
"\n"
"  "

#, python-format
msgid ""
"\n"
"\n"
"Dear %(author_name)s,\n"
"\n"
"A user has requested enabling notes on the record for\n"
"\"%(given_name)s %(family_name)s\".\n"
"\n"
"Your e-mail address is recorded as the author of this record.  To enable "
"notes\n"
"on this record, follow this link within 3 days:\n"
"\n"
"   %(confirm_url)s\n"
"\n"
msgstr ""
"\n"
"\n"
"Minamahal naming %(author_name)s, Hiniling ng isang user ang pagpapagana "
"sa mga tala sa record para sa \"%(given_name)s %(family_name)s\". Ni-record"
" ang iyong e-mail address bilang ang may-akda ng record na ito. Upang "
"paganahin ang mga tala sa record na ito, sundin ang link na ito sa loob "
"ng 3 araw:\n"
"\n"
"   %(confirm_url)s\n"
"\n"
"\n"

#, python-format
msgid ""
"\n"
"\n"
"Dear %(author_name)s,\n"
"\n"
"A user has requested that you disable notes on the record for\n"
"\"%(given_name)s %(family_name)s\".\n"
"\n"
"Your e-mail address is recorded as the author of this record.  To disable"
" notes\n"
"on this record, follow this link within 3 days:\n"
"\n"
"   %(confirm_url)s\n"
"\n"
msgstr ""
"\n"
"\n"
"Minamahal naming %(author_name)s, Hiniling ng user na huwag mong "
"paganahin ang mga tala sa record para sa \"%(given_name)s "
"%(family_name)s\". Ni-record ang iyong e-mail address bilang ang may-akda "
"ng record na ito. Upang huwag paganahin ang mga tala sa record na ito, "
"sundin ang link na ito sa loob ng 3 araw:\n"
"\n"
"   %(confirm_url)s\n"
"\n"

#, python-format
msgid ""
"\n"
"\n"
"Dear %(author_name)s,\n"
"You just entered a note on the record for \"%(given_name)s "
"%(family_name)s\".  \n"
"To publish your note, follow this link within 3 days:\n"
"\n"
"   %(confirm_url)s\n"
"\n"
msgstr ""
"\n"
"\n"
"Minamahal naming %(author_name)s, Naglagay ka ng tala sa record para sa "
"\"%(given_name)s %(family_name)s\". Upang i-publish ang iyong tala, sundin "
"ang link na ito sa loob ng 3 araw:\n"
"\n"
"   %(confirm_url)s\n"
"\n"

#, python-format
msgid ""
"\n"
"                <a href=\"%(extend_url)s\">\n"
"                  <input type=\"button\"\n"
"                         value=\"Extend expiration date by "
"%(extension_days)s days\" \n"
"                         id=\"extend_btn\">\n"
"                </a>\n"
"                "
msgstr ""

#, python-format
msgid ""
"\n"
"                Warning: this record will expire in less than a day.\n"
"                "
msgid_plural ""
"\n"
"                Warning: this record will expire in less than %(days)s "
"days.\n"
"                "
msgstr[0] ""
msgstr[1] ""

#, python-format
msgid ""
"\n"
"      Are you sure you want to delete the record for \"%(given_name)s "
"%(family_name)s\"?\n"
"    "
msgstr ""
"\n"
"      Sigurado ka bang gusto mong tanggalin ang talaan para sa "
"\"%(given_name)s %(family_name)s\"?\n"
"    "

#, python-format
msgid ""
"\n"
"      Are you sure you want to disable notes on \"%(given_name)s "
"%(family_name)s\"?\n"
"    "
msgstr ""
"\n"
"      Sigurado ka bang nais mong huwag paganahin ang mga tala sa "
"\"%(given_name)s %(family_name)s\"?\n"
"    "

#, python-format
msgid ""
"\n"
"      Are you sure you want to disable notes on the record of "
"\"%(given_name)s %(family_name)s\"?\n"
"    "
msgstr ""
"\n"
"      Sigurado ka bang nais mong huwag paganahin ang mga tala sa record "
"ng \"%(given_name)s %(family_name)s\"?\n"
"    "

#, python-format
msgid ""
"\n"
"      Are you sure you want to enable notes on \"%(given_name)s "
"%(family_name)s\"?\n"
"    "
msgstr ""
"\n"
"      Sigurado ka bang nais mong paganahin ang mga tala sa "
"\"%(given_name)s %(family_name)s\"?\n"
"    "

#, python-format
msgid ""
"\n"
"      Are you sure you want to extend the expiration for record "
"\"%(given_name)s %(family_name)s\"?\n"
"    "
msgstr ""
"\n"
"      Nakakatiyak ka bang gusto mong i-extend ang expiration para sa tala"
" \"%(given_name)s %(family_name)s\"?\n"
"    "

msgid ""
"\n"
"      Confirm your note\n"
"    "
msgstr ""
"\n"
"      Kumpirmahin ang iyong tala\n"
"    "

msgid ""
"\n"
"      If you proceed with deletion,\n"
"      this record will no longer be searchable or viewable on this site.\n"
"    "
msgstr ""
"\n"
"      Kung magpatuloy ka sa pagtanggal,\n"
"      hindi na mahahanap o mapapanood ang talaang ito sa site na ito.\n"
"    "

#, python-format
msgid ""
"\n"
"      This record is a copy of a record from another source.\n"
"      You can delete the record here,\n"
"      but please be aware that\n"
"      we might later receive another copy of it from the original source."
"\n"
"\n"
"      <p>\n"
"      If you would like it permanently deleted,\n"
"      please contact the original source.\n"
"      You can view the original record at\n"
"      <a href=\"%(source_url)s\">%(source_name)s</a>.\n"
"    "
msgstr ""
"\n"
"      Ang talaang ito ay isang kopya ng talaan mula sa isa pang "
"pinagmulan.\n"
"      Maaari mong tanggalin ang talaan dito,\n"
"      ngunit mangyaring malaman na\n"
"      maaari kaming tumanggap sa ibang pagkakataon ng isa pang kopya nito"
" mula sa orihinal na pinagmulan.\n"
"\n"
"      <p>\n"
"      Kung gusto mong permanenteng tanggalin ito nang permanente,\n"
"      mangyaring makipag-ugnay sa orihinal na pinagmulan.\n"
"      Maaari mong tingnan ang orihinal na talaan sa\n"
"      <a href=\"%(source_url)s\">%(source_name)s</a>.\n"
"    "

msgid ""
"\n"
"    To ensure that notes are only disabled or enabled with the record "
"author's\n"
"    permission, a confirmation message will be sent to the record author."
"\n"
"    If you are the author, check your e-mail after clicking the button "
"below.\n"
"  "
msgstr ""
"\n"
"    Upang tiyakin na hindi pinagana o pinagana lang ang mga tala nang may"
" pahintulot ng may-akda, magpapadala ng mensahe ng pagkumpirma sa may-"
"akda ng record. Kung ikaw ang may-akda, tingnan ang iyong e-mail "
"pagkatapos i-click ang button sa ibaba.\n"
"  "

msgid ""
"\n"
"  The record will still be visible on this site, but no one will be able "
"to post\n"
"  further notes on it.\n"
"  "
msgstr ""
"\n"
"  Makikita pa rin ang record sa site na ito, ngunit walang sinumang "
"makakapag-post ng dagdag pang mga tala dito.\n"
"  "

msgid ""
"\n"
"  To post your note, please enter your e-mail address below and follow "
"the\n"
"  confirmation link that you will receive.\n"
"  "
msgstr ""
"\n"
"  Upang i-post ang iyong tala, pakilagay ang e-mail address mo sa ibaba "
"at sundin ang link sa pagkumpirma na iyong matatanggap.\n"
"  "

#, python-format
msgid ""
"\n"
"A user has deleted the record for \"%(given_name)s %(family_name)s\"\n"
"at %(site_url)s.\n"
"\n"
"We are notifying you of the deletion because your e-mail address is\n"
"recorded as the author of a note on this record.\n"
msgstr ""
"\n"
"Tinanggal ng user ang talaan para sa\"%(given_name)s %(family_name)s\"\n"
"at %(site_url)s.\n"
"\n"
"Nino-notify ka namin sa pagtanggal na ito dahil ang iyong e-mail address "
"ay\n"
"naitala bilang may-akda ng tala sa talaang ito.\n"

#, python-format
msgid ""
"\n"
"A user has deleted the record for \"%(given_name)s %(family_name)s\"\n"
"at %(site_url)s.\n"
"\n"
"We are notifying you of the deletion because your e-mail address is\n"
"recorded as the author of this record.\n"
msgstr ""
"\n"
<<<<<<< HEAD
"Tinanggal ng isang user ang tala para sa \"%(given_name)s %(family_name)s\""
" sa %(site_url)s. Inaabisuhan ka namin sa pagtatanggal dahil naitala ang "
"iyong e-mail address bilang author ng talang ito.\n"
=======
"Tinanggal ng isang user ang tala para sa \"%(given_name)s "
"%(family_name)s\" sa %(site_url)s. Inaabisuhan ka namin sa pagtatanggal "
"dahil naitala ang iyong e-mail address bilang author ng talang ito.\n"
>>>>>>> 4e8367eb

#, python-format
msgid ""
"\n"
"After %(days_until_deletion)s days, the record will be permanently "
"deleted.\n"
msgstr ""
"\n"
"Matapos ang %(days_until_deletion)s (na) araw, permanenteng matatanggal "
"ang tala.\n"

#, python-format
msgid ""
"\n"
"NOTE: If you believe this record was deleted in error, you can\n"
"restore it by following this link within the next %(days_until_deletion)s"
" days:\n"
"\n"
"    %(restore_url)s\n"
msgstr ""
"\n"
"TANDAAN: Kung naniniwala kang mali ang pagkakatanggal sa tala, maaari mo "
"itong ibalik sa pamamagitan ng pagsunod sa link na ito sa loob ng susunod"
" na %(days_until_deletion)s (na) araw:\n"
"\n"
"    %(restore_url)s\n"

#, python-format
msgid ""
"\n"
"Notes are now disabled on the record for \"%(given_name)s "
"%(family_name)s\".  To view the record,\n"
"follow this link:\n"
"\n"
"    %(record_url)s\n"
"\n"
"We are notifying you because your e-mail address is associated with this\n"
"person record or a note on the record.\n"
msgstr ""
"\n"
"Hindi na pinapagana ang mga tala sa record para sa \"%(given_name)s "
"%(family_name)s\". Upang tingnan ang record, sundin ang link na ito:\n"
"\n"
"    %(record_url)s\n"
"\n"
"Nino-notify ka namin dahil nauugnay ang iyong e-mail address sa record ng"
" taong ito o sa isang tala sa record.\n"

#, python-format
msgid ""
"\n"
<<<<<<< HEAD
"Notes are now enabled on the record for \"%(given_name)s %(family_name)s\"."
"  To view the record,\n"
=======
"Notes are now enabled on the record for \"%(given_name)s "
"%(family_name)s\".  To view the record,\n"
>>>>>>> 4e8367eb
"follow this link:\n"
"\n"
"    %(record_url)s\n"
"\n"
"We are notifying you because your e-mail address is associated with this\n"
"person record or a note on the record.\n"
msgstr ""
"\n"
"Pinapagana na ngayon ang mga tala sa record para sa \"%(given_name)s "
"%(family_name)s\". Upang tingnan ang record, sundin ang link na ito:\n"
"\n"
"    %(record_url)s\n"
"\n"
"Nino-notify ka namin dahil nauugnay ang iyong e-mail address sa record ng"
" taong ito o sa isang tala sa record.\n"

#, python-format
msgid ""
"\n"
"The author of the record for \"%(given_name)s %(family_name)s\"\n"
"(which was previously deleted) has restored the record.  To view the\n"
"record, follow this link:\n"
"\n"
"    %(record_url)s\n"
"\n"
"We are notifying you because your e-mail address is associated with this\n"
"person record or a note on the record.\n"
msgstr ""
"\n"
"Ang may-akda ng talaan para sa \"%(given_name)s %(family_name)s\"\n"
"(na dating natanggal) ay nagbalik sa talaan.  Upang tingnan ang\n"
"talaan, sundin ang link na ito:\n"
"\n"
"    %(record_url)s\n"
"\n"
"Nino-notify ka namin dahil nauugnay ang iyong e-mail address sa\n"
"talaan ng taong ito o tala sa talaan.\n"

#, python-format
msgid ""
"\n"
<<<<<<< HEAD
"There is a new note on the record for \"%(given_name)s %(family_name)s\".\n"
=======
"There is a new note on the record for \"%(given_name)s %(family_name)s\"."
"\n"
>>>>>>> 4e8367eb
msgstr ""
"\n"
"Mayroong bagong tala sa record para sa \"%(given_name)s %(family_name)s\".\n"

#, python-format
msgid ""
"\n"
"You have subscribed to notes on \"%(given_name)s %(family_name)s\".\n"
"\n"
"You can view this record at\n"
"\n"
"     %(view_url)s\n"
"\n"
"To unsubscribe, follow this link: %(unsubscribe_link)s\n"
msgstr ""
"\n"
"Nag-subscribe ka sa mga tala sa \"%(given_name)s %(family_name)s\". "
"Matitingnan mo ang record na ito sa\n"
"\n"
"     %(view_url)s\n"
"\n"
"Upang mag-unsubscribe, sundin ang link na ito: %(unsubscribe_link)s\n"

msgid "(click to reveal)"
msgstr "(i-click upang ipakita)"

msgid "(unknown)"
msgstr "(hindi kilala)"

#, python-format
msgid "<a href=\"%(logout_url)s\">Sign out</a>"
msgstr "<a href=\"%(logout_url)s\">Mag-sign out</a>"

msgid "A message for this person or others seeking this person"
msgstr "Mensahe para sa taong ito o mga iba pang naghahanap sa taong ito"

msgid "About 1 month (30 days) from now"
msgstr "Mga 1 buwan (30 araw) mula ngayon"

msgid "About 1 year (360 days) from now"
msgstr "Mga 1 taon (360 araw) mula ngayon"

msgid "About 2 months (60 days) from now"
msgstr "Mga 2 buwan (60 araw) mula ngayon"

msgid "About 3 months (90 days) from now"
msgstr "Mga 3 buwan (90 araw) mula ngayon"

msgid "About 6 months (180 days) from now"
msgstr "Mga 6 na buwan (180 araw) mula ngayon"

msgid "About you (required)"
msgstr "Tungkol sa iyo (kinakailangan)"

msgid "Administration"
msgstr "Administration"

msgid "Age"
msgstr "Edad"

msgid "Alternate family names"
msgstr "Kahaliling mga apelyido"

msgid "Alternate given names"
msgstr "Kahaliling mga pangalan"

msgid "Alternate names"
msgstr "Kahaliling mga pangalan"

msgid "Are you sure this note isn't spam?"
msgstr "Sigurado ka bang hindi spam ang talang ito?"

msgid "Are you sure you want to mark this note as spam?"
msgstr "Sigurado ka bang gusto mong markahan ang talang ito bilang spam?"

msgid "Are you sure you want to restore this record from deletion?"
msgstr "Sigurado ka bang gusto mong ibalik ang talaang ito mula sa pagkakatanggal?"

msgid "Atom feed of updates about this person"
msgstr "Atom feed ng mga update tungkol sa taong ito"

msgid "Author's e-mail address"
msgstr "E-mail address ng may-akda"

msgid "Author's name"
msgstr "Pangalan ng may-akda"

msgid "Author's phone number"
msgstr "Numero ng telepono ng may-akda"

msgid "Back to results list"
msgstr "Bumalik sa listahan ng mga resulta"

msgid "Back to start"
msgstr "Bumalik sa simula"

#, python-format
msgid "Can not find note with id %(id)s"
msgstr "Hindi mahanap ang tala na may id %(id)s"

msgid "Cancel"
msgstr "Kanselahin"

msgid "City"
msgstr "Lungsod"

msgid "Click here to view results."
msgstr "Mag-click dito upang tingnan ang mga resulta."

msgid "Close window"
msgstr "Isara ang window"

msgid "Compare these records"
msgstr "Ihambing ang mga rekord na ito"

msgid "Copy and paste the following HTML code to put this tool on your site"
msgstr ""
"Kopyahin at i-paste ang sumusunod na HTML code upang ilagay ang tool na "
"ito sa iyong site"

msgid "Create a new record for"
msgstr "Lumikha ng bagong rekord para sa"

msgid "Create a new record for a missing person"
msgstr "Lumikha ng bagong rekord para sa nawawalang tao"

msgid "Crisis events"
msgstr ""

#, python-format
msgid "Currently tracking about %(num_people)s records."
msgstr "Kasalukuyang sinusubaybayan ang tungkol sa %(num_people)s (na) rekord."

msgid "Date cannot be in the future.  Please go back and try again."
msgstr ""
"Hindi maaaring nasa hinaharap ang petsa.  Mangyaring bumalik at subukang "
"muli."

msgid "Date of birth"
msgstr "Petsa ng kapanganakan"

msgid "Delete this record"
msgstr "Tanggalin ang talaang ito"

msgid "Describe how to identify this person."
msgstr "Ilarawan kung paano kikilalanin ang taong ito."

msgid "Describe the physical characteristics of this person."
msgstr "Ilarawan ang pisikal na anyo ng taong ito."

msgid "Description"
msgstr "Paglalarawan"

msgid "Developers"
msgstr "Mga Developer"

msgid "Disable notes on this record"
msgstr "Huwag paganahin ang mga tala sa record na ito"

msgid "Download the sound as MP3"
msgstr "I-download ang tunog bilang MP3"

msgid "E-mail"
msgstr "E-mail"

msgid "E-mail address"
msgstr "E-mail address"

msgid "Embed this tool on your site"
msgstr "I-embed ang tool na ito sa iyong site"

msgid "Embedding the Application"
msgstr "Pag-embed ng Application"

msgid "Enable notes on this record"
msgstr "Paganahin ang mga tala sa record na ito"

msgid "Enter as YYYY-MM-DD"
msgstr "Ipasok bilang YYYY-MM-DD"

msgid "Enter the person's given and family names."
msgstr "Ilagay ang pangalan at apelyido ng tao."

msgid "Enter the person's name or parts of the name."
msgstr "Ipasok ang pangalan o mga bahagi ng pangalan ng tao."

msgid "Enter the person's name, parts of the name, or mobile phone number."
msgstr ""
"Ilagay ang pangalan ng tao, mga bahagi ng pangalan, o numero ng mobile "
"phone."

msgid "Enter the person's name."
msgstr "Ilagay ang pangalan ng tao."

msgid "Expiry"
msgstr "Pag-expire"

msgid "Expiry date of this record"
msgstr "Petsa ng pag-expire ng talaang ito"

msgid "Family name"
msgstr "Apelyido"

msgid "Feed of updates about this person"
msgstr "Feed ng mga update tungkol sa taong ito"

msgid "Follow this link to create a new record"
msgstr "Sundan ang link na ito upang lumikha ng bagong rekord"

msgid ""
"For phones other than mobile phones, please use 171 service provided by "
"NTT."
msgstr ""
"Para sa mga teleponong iba pa sa mga mobile phone, pakigamit ang "
"serbisyong 171 na ihinatid ng NTT."

msgid "Get a new challenge"
msgstr "Makakuha ng bagong hamon"

msgid "Get a visual challenge"
msgstr "Makakuha ng nakikitang hamon"

msgid "Get an audio challenge"
msgstr "Makakuha ng naririnig na hamon"

msgid "Given name"
msgstr "Pangalan"

msgid "Google Person Finder"
msgstr "Google Person Finder"

msgid "Have you personally talked with this person AFTER the disaster? (required)"
msgstr ""
"Personal ka bang nakipag-usap sa taong ito PAGKATAPOS ng sakuna? "
"(kinakailangan)"

msgid "Help"
msgstr "Tulong"

msgid "Hide Map"
msgstr "Itago ang Mapa"

msgid "Hide note"
msgstr "Itago ang tala"

msgid "Home Address"
msgstr "Address ng Tahanan"

msgid "Home address"
msgstr "Address ng tahanan"

msgid "Home country"
msgstr "Bansang pinagmulan"

msgid "How can this person be reached now?"
msgstr "Paano maabot ang taong ito sa ngayon?"

msgid "How others who are interested in this person can contact you"
msgstr "Paano makikipag-ugnay sa iyo ang iba pang mga interesado sa taong ito"

msgid "I am seeking information"
msgstr "Naghahanap ako ng impormasyon"

msgid "I am this person"
msgstr "Ako ang taong ito"

msgid "I do not want any more updates on this record."
msgstr "Hindi ko nais ang anumang higit pang mga update sa record na ito."

msgid "I do not want my information online anymore."
msgstr "Hindi ko na gustong nasa online ang aking impormasyon."

msgid "I have information about someone"
msgstr "Mayroon akong impormasyon tungkol sa isang tao"

msgid "I have reason to think this person is missing"
msgstr "May dahilan akong isiping nawawala ang taong ito"

msgid "I have received information that this person is alive"
msgstr "Nakatanggap ako ng impormasyong buhay ang taong ito"

msgid "I have received information that this person is dead"
msgstr "Nakatanggap ako ng impormasyong patay na ang taong ito"

msgid "I have received spam due to this note."
msgstr "Nakatanggap ako ng spam dahil sa talang ito."

msgid "I have received spam."
msgstr "Nakatanggap ako ng spam."

msgid "I prefer not to specify."
msgstr "Mas gusto kong huwag tukuyin."

msgid "I'm looking for someone"
msgstr "May hinahanap akong isang tao"

msgid "Identify who you are looking for"
msgstr "Kilalanin kung sino ang iyong hinahanap"

msgid "Identify who you have information about"
msgstr "Tukuyin kung kanino ka may impormasyong nalalaman"

msgid "Identifying information"
msgstr "Impormasyon sa pagkilala"

msgid ""
"If none of these records match the person you had in mind, you can click "
"below to create a new record."
msgstr ""
"Kung wala sa mga rekord na ito ang tumutugma sa taong iniisip mo, maaari "
"kang mag-click sa ibaba upang lumikha ng bagong rekord."

msgid ""
"If you are the author of this note, please check your e-mail for a link "
"to confirm that you want to disable notes on this record.  Otherwise, "
"please wait for the record author to confirm your request."
msgstr ""
"Kung ikaw ang may-akda ng talang ito, pakitingnan ang iyong e-mail kung "
"may link upang kumpirmahin na nais mong huwag paganahin ang mga tala sa "
"record na ito. Kung hindi man, mangyaring hintaying kumpirmahin ng may-"
"akda ng record ang iyong kahilingan."

msgid ""
"If you are the author of this note, please check your e-mail for a link "
"to confirm that you want to enable notes on this record.  Otherwise, "
"please wait for the record author to confirm your request."
msgstr ""
"Kung ikaw ang may-akda ng talang ito, pakitingnan ang iyong e-mail kung "
"may link upang kumpirmahin na nais mong paganahin ang mga tala sa record "
"na ito. Kung hindi man, mangyaring hintaying kumpirmahin ng may-akda ng "
"record ang iyong kahilingan."

msgid "If you have a photo of this person, upload it or enter its URL address."
msgstr ""
"Kung mayroon kang larawan ng taong ito, i-upload ito o ipasok ang URL "
"address nito."

msgid "Incorrect.  Try again."
msgstr "Hindi tama.  Subukang muli."

msgid "Invalid e-mail address. Please try again."
msgstr "Di-wastong e-mail address. Pakisubukang muli."

msgid "Language selection"
msgstr ""

msgid "Last known location"
msgstr "Huling alam na lokasyon"

msgid "Link"
msgstr "I-link"

msgid "Mark records as duplicate"
msgstr "Markahan ang mga rekord bilang duplicate"

msgid "Message (required)"
msgstr "Mensahe (kinakailangan)"

msgid "Message is required. Please go back and try again."
msgstr "Kinakailangan ang Mensahe. Mangyaring bumalik at subukang muli."

msgid "Missing person's current contact information"
msgstr "Kasalukuyang impormasyon sa pag-contact ng nawawalang tao"

msgid "Missing person's current e-mail address"
msgstr "Kasalukuyang e-mail address ng nawawalang tao"

msgid "Missing person's current phone number"
msgstr "Kasalukuyang numero ng telepono ng nawawalang tao"

#, python-format
msgid ""
"More information for developers can now be found "
"%(developers_link_html)shere%(link_end_html)s."
msgstr ""
"Maaaring makita ang higit pang impormasyon para sa mga nag-develop "
"%(developers_link_html)sdito%(link_end_html)s."

msgid ""
"More than 100 results; only showing the first 100.  Try entering more of "
"the name"
msgstr ""
"Mahigit sa 100 resulta; ipinapakita lamang ang unang 100.  Subukang "
"magpasok ng higit pang pangalan"

msgid "Name"
msgstr "Pangalan"

msgid "Name (required)"
msgstr "Pangalan (kinakailangan)"

msgid "Name is required.  Please go back and try again."
msgstr "Kailangan ang pangalan.  Mangyaring bumalik at subukang muli."

msgid "Neighborhood"
msgstr "Kapitbahayan"

msgid "No"
msgstr "Hindi"

#, python-format
msgid "No author email for record %(id)s."
msgstr "Walang email ng may-akda para sa record %(id)s."

msgid "No messages are found registered to the carrier's message board service."
msgstr ""
"Walang natagpuang mga mensahe na nakarehistro sa serbisyo ng message "
"board ng carrier."

#, python-format
msgid "No note with ID: %(id)s."
msgstr "Walang tala na may ID: %(id)s."

msgid "No notes have been posted"
msgstr "Walang mga tala ang na-post"

#, python-format
msgid "No person with ID: %(id)s."
msgstr "Walang taong may ID: %(id)s."

msgid "No results found for"
msgstr "Walang resultang natagpuan para sa"

msgid "Not authorized to post notes with the status \"believed_dead\"."
msgstr ""
"Hindi pinapahintulutang mag-post ng mga tala na may katayuang "
"\"pinaniniwalaang_patay\"."

msgid "Not spam"
msgstr "Hindi spam"

msgid "Note author"
msgstr "May-akda ng tala"

msgid "Note text"
msgstr "Teksto ng tala"

msgid "Note: Alternate names may be machine generated and may not be accurate."
msgstr ""
"Tandaan: Ang mga kahaliling pangalan ay maaaring binuo ng makina at "
"maaaring hindi wasto."

msgid "Notes for this person"
msgstr "Mga tala para sa taong ito"

msgid "Number or range (e.g. 20-30)"
msgstr "Bilang o sakop (hal. 20-30)"

#, python-format
msgid ""
"Or add to your site as a %(gadget_link_html)sGoogle "
"Gadget%(link_end_html)s."
msgstr ""
"O kaya, idagdag sa iyong site bilang %(gadget_link_html)sGoogle "
"Gadget%(link_end_html)s."

msgid "Original URL"
msgstr "Orihinal na URL"

msgid "Original author's name"
msgstr "Pangalan ng orihinal na may-akda"

msgid "Original posting date"
msgstr "Orihinal na petsa ng pag-post"

msgid ""
"Original posting date is not in YYYY-MM-DD format, or is a nonexistent "
"date.  Please go back and try again."
msgstr ""
"Ang orihinal na petsa sa pag-post ay wala sa format na YYYY-MM-DD, o "
"hindi umiiral na petsa.  Mangyaring bumalik at subukang muli."

msgid "Original site name"
msgstr "Pangalan ng orihinal na site"

msgid ""
"PLEASE NOTE: All data entered will be available to the public and "
"viewable and usable by anyone.  Google does not review or verify the "
"accuracy of this data."
msgstr ""
"PAKITANDAAN: Ang lahat ng data na ipinasok ay magagamit ng publiko at "
"magagamit ng sinuman.  Hindi sinusuri o bine-verify ng Google ang "
"katumpakan ng data na ito."

msgid "Person Finder"
msgstr "Tagahanap ng Tao"

msgid "Phone"
msgstr "Telepono"

msgid "Phone number"
msgstr "Numero ng telepono"

msgid "Photo"
msgstr "Larawan"

msgid ""
"Photo uploaded is in an unrecognized format.  Please go back and try "
"again."
msgstr ""
"Ang larawang na-upload ay nasa hindi nakikilalang format.  Mangyaring "
"bumalik at subukang muli."

msgid "Physical characteristics"
msgstr "Mga pisikal na katangian"

msgid "Play the sound again"
msgstr "I-play muli ang tunog"

msgid ""
"Please check that you have been in contact with the person after the "
"earthquake, or change the \"Status of this person\" field."
msgstr ""
"Mangyaring suriin na nakikipag-ugnay ka sa tao pagkatapos ng lindol, o "
"baguhin ang field na \"Katayuan ng taong ito\"."

msgid "Please check whether it matches the person you were planning to report."
msgstr "Mangyaring suriin kung tumutugma ito sa taong pinaplano mong iulat."

msgid "Please confirm your e-mail address to subscribe to updates"
msgstr "Pakikumpirma ang iyong e-mail address upang mag-subscribe sa mga update"

msgid "Please enter your e-mail address to subscribe to updates"
msgstr "Pakilagay ang iyong e-mail address upang mag-subscribe sa mga update"

msgid "Please explain why you think these are the same person"
msgstr ""
"Mangyaring ipaliwanag kung bakit sa tingin mo ay iisang tao lamang ang "
"mga ito"

msgid "Please fill in all the required fields."
msgstr "Pakipunan ang lahat ng mga kinakailangang field."

msgid "Please fill in your email address."
msgstr "Pakilagay ang iyong email address."

msgid "Please provide an valid email address."
msgstr "Mangyaring magbigay ng wastong email address."

msgid "Possible duplicates"
msgstr "Mga posibleng duplicate"

msgid "Postal or zip code"
msgstr "Postal o zip code"

msgid "Posted by"
msgstr "Na-post ni"

msgid "Proceed"
msgstr "Magpatuloy"

msgid "Provide information about this person"
msgstr "Magbigay ng impormasyon tungkol sa taong ito"

msgid "Provided by:"
msgstr "Ibinigay ng:"

msgid "Province or state"
msgstr "Lalawigan o estado"

msgid "Reason for deletion:"
msgstr "Dahilan ng pagtanggal:"

msgid "Reason for disabling notes:"
msgstr "Dahilan para sa hindi pagpapagana sa mga tala:"

msgid "Records Similar to"
msgstr "Mga Rekord na Pareho sa"

msgid "Records selected"
msgstr "Mga rekord ang napili"

#, python-format
msgid "Records with names and addresses matching \"%(query)s\""
msgstr "Ang mga talang may mga pangalan at address na tumutugma sa \"%(query)s\""

msgid "Report spam"
msgstr "Mag-ulat ng spam"

#, python-format
msgid "Return to the record for %(given_name)s %(family_name)s."
msgstr "Bumalik sa talaan para sa %(given_name)s %(family_name)s."

msgid "Reveal note"
msgstr "Ibunyag ang tala"

msgid "Save this record"
msgstr "I-save ang rekord na ito"

msgid "Search Results for"
msgstr "Mga Resulta ng Paghahanap para sa"

msgid "Search for this person"
msgstr "Maghanap para sa taong ito"

msgid "Select up to 3 records to mark as duplicate:"
msgstr "Pumili ng hanggang sa 3 rekord upang markahan bilang duplicate:"

msgid "Send email"
msgstr "Ipadala ang email"

msgid "Sex"
msgstr "Kasarian"

msgid "Show Map"
msgstr "Ipakita ang Mapa"

msgid "Show sensitive information"
msgstr "Ipakita ang sensitibong impormasyon"

msgid "Someone has received information that this person is alive"
msgstr "Mayroong nakatanggap ng impormasyong buhay ang taong ito"

msgid "Someone has received information that this person is dead"
msgstr "Mayroong nakatanggap ng impormasyong patay na ang taong ito"

msgid "Someone has reported that this person is missing"
msgstr "Mayroong nag-ulat na nawawala ang taong ito"

msgid "Someone is seeking information about this person"
msgstr "May isang taong naghahanap ng impormasyon tungkol sa taong ito"

msgid "Source of this record"
msgstr "Pinagmulan ng rekord na ito"

msgid "Source of this record (required)"
msgstr "Pinagmulan ng rekord na ito (kinakailangan)"

msgid "Status"
msgstr "Katayuan"

msgid "Status of this person"
msgstr "Katayuan ng taong ito"

msgid "Street name"
msgstr "Pangalan ng kalye"

msgid "Street name only, no number"
msgstr "Pangalan lamang ng kalye, walang numero"

msgid "Subscribe"
msgstr "Mag-subscribe"

#, python-format
msgid "Subscribe to updates about %(given_name)s %(family_name)s"
msgstr "Mag-subscribe sa mga update tungkol sa %(given_name)s %(family_name)s"

msgid "Subscribe to updates about this person"
msgstr "Mag-subscribe sa mga update tungkol sa taong ito"

msgid "Switch to duplicate marking mode"
msgstr "Lumipat sa mode na pagmamarka ng duplicate"

msgid "Switch to normal view mode"
msgstr "Lumipat sa mode na normal na pagtingin"

msgid "Tell us the status of this person"
msgstr "Sabihin sa amin ang katayuan ng taong ito"

msgid "Terms of Service"
msgstr "Mga Tuntunin ng Serbisyo"

# Copyright 2010 Google Inc.
# limitations under the License. #: create.py:53
msgid ""
"The Given name and Family name are both required.  Please go back and try"
" again."
msgstr ""
"Parehong kinakailangan ang Pangalan at Apelyido.  Mangyaring bumalik at "
"subukang muli."

msgid "The Original author's name is required.  Please go back and try again."
msgstr ""
"Kinakailangan ang pangalan ng Orihinal na may-akda.  Mangyaring bumalik "
"at subukang muli."

msgid "The author has disabled notes on this record."
msgstr "Hindi pinagana ng may-akda ang mga tala sa record na ito."

msgid "The author has disabled status updates on this record."
msgstr "Hindi pinagana ng may-akda ang mga update sa katayuan sa record na ito."

msgid "The provided image is too large.  Please upload a smaller one."
msgstr ""
"Masyadong malaki ang ibinigay na larawan.  Mangyaring mag-upload nang mas"
" maliit."

msgid "The reason this note is being marked as spam:"
msgstr "Ang dahilan kung bakit minarkahang spam ang talang ito:"

msgid "The record cannot be extended."
msgstr "Hindi maaaring ma-extend ang tala."

msgid "The record has been deleted."
msgstr "Tinanggal na ang talaan."

#, python-format
msgid "The record has been extended to %(expiry_date)s."
msgstr "In-extend ang tala sa %(expiry_date)s."

msgid ""
"The status you selected indicates that you are this person.  If this is "
"true, please also select 'Yes' to indicate that you have contacted this "
"person."
msgstr ""
"Isinasaad ng katayuang iyong pinili na ikaw ang taong ito.  Kung totoo "
"ito, pakipili din ang 'Oo' upang isaad na nakipag-ugnay ka sa taong ito."

#, python-format
msgid "The token %(token)s was invalid"
msgstr "Ang token %(token)s ay di-wasto"

#, python-format
msgid "The token %(token)s was invalid."
msgstr "Ang token %(token)s ay di-wasto."

#, python-format
msgid "There are %(num_results)s existing records with similar names."
msgstr "Mayroong %(num_results)s (na) umiiral nang tala na may parehong pangalan."

msgid "There are some existing records with similar names."
msgstr "Mayroong ilang umiiral nang mga rekord na may parehong pangalan."

msgid "There is one existing record with a similar name."
msgstr "Mayroong isang umiiral nang rekord na may parehong pangalan."

msgid "There was a problem processing the image.  Please try a different image."
msgstr ""
"Mayroong problema sa pagproseso sa larawan.  Mangyaring sumubok ng ibang "
"larawan."

msgid ""
"There was an error processing your request.  Sorry for the inconvenience."
"  Our administrators will investigate the source of the problem, but "
"please check that the format of your request is correct."
msgstr ""
"Mayroong error sa pagproseso ng iyong hiling.  Paumanhin sa abala.  "
"Sisiyasatin ng aming mga administrator ang pinagmulan ng problema, ngunit"
" mangyaring suriin na tama ang format ng iyong hiling."

#, python-format
msgid ""
"These gadgets are made available under the %(apache_link_html)sApache 2.0"
" license%(link_end_html)s."
msgstr ""
"Ginawang available ang mga gadget na ito sa ilalim ng "
"%(apache_link_html)slisensyang Apache 2.0%(link_end_html)s."

msgid "This is a new record."
msgstr "Ito ay isang bagong rekord."

msgid "This link is invalid."
msgstr "Di-wasto ang link na ito."

msgid "This note has been marked as spam."
msgstr "Minarkahang spam ang talang ito."

msgid "This note is inappropriate."
msgstr "Hindi naaangkop ang talang ito."

msgid "This note is incorrect or untrue."
msgstr "Di-tama o di-totoo ang talang ito."

msgid "This note is spam."
msgstr "Spam ang talang ito."

msgid "This person has been in contact with someone"
msgstr "Nakipag-ugnay ang taong ito sa iba"

msgid "This person has posted a message"
msgstr "Nag-post ng mensahe ang taong ito"

msgid "This person's entry does not exist or has been deleted."
msgstr "Hindi umiiral ang entry ng taong ito o natanggal na."

msgid "This record has served its purpose."
msgstr "Naihatid ng talaang ito ang hangarin nito."

msgid "This record is a duplicate of"
msgstr "Ang rekord na ito ay isang duplicate ng"

msgid "This record is copied from another source."
msgstr "Nakopya ang rekord na ito mula sa isa pang mapagkukunan."

msgid "This record is inappropriate."
msgstr "Hindi naaangkop ang talaang ito."

msgid "This record is spam."
msgstr "Spam ang talaang ito."

msgid ""
"This repository is currently in test mode. While test mode is in effect, "
"records that are over 6 hours old are deleted."
msgstr ""

msgid "To attach a photo to this note, upload it or enter its URL."
msgstr ""

msgid "To unsubscribe, follow this link"
msgstr "Upang mag-unsubscribe, sundin ang link na ito"

msgid "To view or add information, select a name below."
msgstr "Upang tingnan o magdagdag ng impormasyon, pumili ng pangalan sa ibaba."

msgid ""
"Type an address or open the map below and indicate the location by moving"
" the pin."
msgstr ""
"Mag-type ng address o buksan ang mapa sa ibaba at ilagay ang lokasyon sa "
"pamamagitan ng paglipat sa pin."

msgid "Type the two words:"
msgstr "I-type ang dalawang salita:"

msgid "Type what you hear:"
msgstr "I-type kung ano ang iyong naririnig:"

msgid "URL"
msgstr "URL"

msgid "URL of original record"
msgstr "URL ng orihinal na rekord"

msgid "Unspecified"
msgstr "Hindi tinukoy"

msgid "Upload"
msgstr "I-upload"

msgid "View the record"
msgstr "Tingnan ang tala"

msgid "We have nothing matching your search."
msgstr "Walang tumutugma sa iyong hinahanap."

msgid "What is this person's name?"
msgstr "Ano ang pangalan ng taong ito?"

msgid "What is your situation?"
msgstr "Ano ang iyong sitwasyon?"

msgid "When should this record disappear?"
msgstr "Kailan dapat mawala ang talaang ito?"

msgid "Where did this information come from?"
msgstr "Saan nagmula ang impormasyong ito?"

msgid "Where is this person from?"
msgstr "Saan mula ang taong ito?"

msgid ""
"While test mode is in effect, records that are over 6 hours old are "
"deleted regardless of the expiry date."
msgstr ""

msgid "Yes"
msgstr "Oo"

msgid "Yes, ask the record author to disable notes"
msgstr "Oo, hilingin sa may-akda ng record na huwag paganahin ang mga tala"

msgid "Yes, ask the record author to enable notes"
msgstr "Oo, hilingin sa may-akda ng record na paganahin ang mga tala"

msgid "Yes, delete the record"
msgstr "Oo, tanggalin ang talaang ito"

msgid "Yes, disable notes on this record."
msgstr "Oo, huwag paganahin ang mga tala sa record na ito."

msgid "Yes, extend the record"
msgstr "Oo, i-extend ang tala"

msgid "Yes, restore this record"
msgstr "Oo, ibalik ang talaang ito"

msgid "Yes, these are the same person"
msgstr "Oo, iisang tao lamang ang mga ito"

msgid "Yes, update the note"
msgstr "Oo, i-update ang tala"

msgid "You are already subscribed. "
msgstr "Naka-subscribe ka na. "

msgid "You are already unsubscribed."
msgstr "Naka-unsubscribe ka na."

#, python-format
msgid "You are currently signed in as <span class=\"email\">%(email)s</span>."
msgstr ""
"Kasalukuyan kang naka-sign in bilang <span "
"class=\"email\">%(email)s</span>."

#, python-format
msgid "You are not currently signed in.  <a href=\"%(login_url)s\">Sign in</a>"
msgstr ""
"Kasalukuyang hindi ka naka-sign in.  <a href=\"%(login_url)s\">Mag-sign "
"in</a>"

#, python-format
msgid ""
"You can <a target=\"_blank\" href=\"%(view_url)s\">view the record</a> "
"before deleting it."
msgstr ""
"Maaari mong <a target=\"_blank\" href=\"%(view_url)s\">tingnan ang "
"talaan</a> bago ito tanggalin."

#, python-format
msgid "You can view the full record at %(view_url)s"
msgstr "Maaari mong tingnan ang buong talaan sa %(view_url)s"

msgid "You have successfully subscribed."
msgstr "Matagumpay kang nag-subscribe."

msgid "You have successfully unsubscribed."
msgstr "Matagumpay kang nag-unsubscribe."

msgid ""
"You received this notification because you have subscribed to updates on "
"the following person:\n"
msgstr ""
"Natanggap mo ang notification na ito dahil nag-subscribe ka sa mga update"
" sa sumusunod na tao:\n"

msgid "Your e-mail address"
msgstr "Iyong e-mail address"

msgid "Your e-mail address:"
msgstr "Iyong e-mail address:"

msgid "Your email"
msgstr "Ang iyong e-mail"

msgid "Your name"
msgstr "Iyong pangalan"

msgid ""
"Your name is required in the \"About you\" section.  Please go back and "
"try again."
msgstr ""
"Kinakailangan ang iyong pangalan sa seksyong \"Tungkol sa iyo\".  "
"Mangyaring bumalik at subukang muli."

msgid ""
"Your name is required in the \"Source\" section.  Please go back and try "
"again."
msgstr ""
"Kinakailangan ang iyong pangalan sa seksyong \"Source\".  Mangyaring "
"bumalik at subukang muli."

msgid "Your phone number"
msgstr "Iyong numero ng telepono"

msgid ""
"Your request has been processed successfully. Please check your inbox and"
" confirm that you want to post your note by following the url embedded."
msgstr ""
"Matagumpay na naproseso ang iyong kahilingan. Pakitingnan ang iyong inbox"
" at kumpirmahing nais mong i-post ang iyong tala sa pamamagitan ng "
"pagsunod sa url na naka-embed."

#, python-format
msgid ""
"[Person Finder] Confirm %(action)s of notes on \"%(given_name)s "
"%(family_name)s\""
msgstr ""
"[Tagahanap ng Tao] Kumpirmahin %(action)s ng mga tala sa \"%(given_name)s"
" %(family_name)s\""

#, python-format
msgid "[Person Finder] Confirm your note on \"%(given_name)s %(family_name)s\""
msgstr ""
"[Tagahanap ng Tao] Kumpirmahin ang iyong tala sa \"%(given_name)s "
"%(family_name)s\""

#, python-format
msgid "[Person Finder] Deletion notice for \"%(given_name)s %(family_name)s\""
msgstr ""
"[Tagahanap ng Tao] Notice ng pagtanggal para sa \"%(given_name)s "
"%(family_name)s\""

#, python-format
<<<<<<< HEAD
msgid "[Person Finder] Enabling notes notice for \"%(given_name)s %(family_name)s\""
=======
msgid ""
"[Person Finder] Enabling notes notice for \"%(given_name)s "
"%(family_name)s\""
>>>>>>> 4e8367eb
msgstr ""
"[Tagahanap ng Tao] Pinapagana ang notice ng mga tala para sa "
"\"%(given_name)s %(family_name)s\""

#, python-format
msgid ""
"[Person Finder] Notes are now disabled for \"%(given_name)s "
"%(family_name)s\""
msgstr ""
"[Tagahanap ng Tao] Hindi na ngayon pinapagana ang mga tala para sa "
"\"%(given_name)s %(family_name)s\""

#, python-format
<<<<<<< HEAD
msgid "[Person Finder] Notes are now enabled on \"%(given_name)s %(family_name)s\""
=======
msgid ""
"[Person Finder] Notes are now enabled on \"%(given_name)s "
"%(family_name)s\""
>>>>>>> 4e8367eb
msgstr ""
"[Tagahanap ng Tao] Pinapagana na ngayon ang mga tala sa \"%(given_name)s "
"%(family_name)s\""

#, python-format
msgid ""
"[Person Finder] Record restoration notice for \"%(given_name)s "
"%(family_name)s\""
msgstr ""
"[Tagahanap ng Tao] Notice para sa pagbabalik ng talaan para sa "
"\"%(given_name)s %(family_name)s\""

#, python-format
msgid "[Person Finder] Status update for %(given_name)s %(family_name)s"
msgstr ""
"[Tagahanap ng Tao] Update sa katayuan para sa %(given_name)s "
"%(family_name)s"

#, python-format
msgid ""
"[Person Finder] You are subscribed to status updates for %(given_name)s "
"%(family_name)s"
msgstr ""
"[Tagahanap ng Tao] Naka-subscribe ka sa mga update sa katayuan para sa "
"%(given_name)s %(family_name)s"

msgid "at"
msgstr "sa"

msgid "female"
msgstr "babae"

msgid "male"
msgstr "lalaki"

msgid "on"
msgstr "sa"

msgid "other"
msgstr "iba pa"
<|MERGE_RESOLUTION|>--- conflicted
+++ resolved
@@ -321,15 +321,9 @@
 "recorded as the author of this record.\n"
 msgstr ""
 "\n"
-<<<<<<< HEAD
-"Tinanggal ng isang user ang tala para sa \"%(given_name)s %(family_name)s\""
-" sa %(site_url)s. Inaabisuhan ka namin sa pagtatanggal dahil naitala ang "
-"iyong e-mail address bilang author ng talang ito.\n"
-=======
 "Tinanggal ng isang user ang tala para sa \"%(given_name)s "
 "%(family_name)s\" sa %(site_url)s. Inaabisuhan ka namin sa pagtatanggal "
 "dahil naitala ang iyong e-mail address bilang author ng talang ito.\n"
->>>>>>> 4e8367eb
 
 #, python-format
 msgid ""
@@ -381,13 +375,8 @@
 #, python-format
 msgid ""
 "\n"
-<<<<<<< HEAD
-"Notes are now enabled on the record for \"%(given_name)s %(family_name)s\"."
-"  To view the record,\n"
-=======
 "Notes are now enabled on the record for \"%(given_name)s "
 "%(family_name)s\".  To view the record,\n"
->>>>>>> 4e8367eb
 "follow this link:\n"
 "\n"
 "    %(record_url)s\n"
@@ -429,12 +418,8 @@
 #, python-format
 msgid ""
 "\n"
-<<<<<<< HEAD
-"There is a new note on the record for \"%(given_name)s %(family_name)s\".\n"
-=======
 "There is a new note on the record for \"%(given_name)s %(family_name)s\"."
 "\n"
->>>>>>> 4e8367eb
 msgstr ""
 "\n"
 "Mayroong bagong tala sa record para sa \"%(given_name)s %(family_name)s\".\n"
@@ -1418,13 +1403,9 @@
 "%(family_name)s\""
 
 #, python-format
-<<<<<<< HEAD
-msgid "[Person Finder] Enabling notes notice for \"%(given_name)s %(family_name)s\""
-=======
 msgid ""
 "[Person Finder] Enabling notes notice for \"%(given_name)s "
 "%(family_name)s\""
->>>>>>> 4e8367eb
 msgstr ""
 "[Tagahanap ng Tao] Pinapagana ang notice ng mga tala para sa "
 "\"%(given_name)s %(family_name)s\""
@@ -1438,13 +1419,9 @@
 "\"%(given_name)s %(family_name)s\""
 
 #, python-format
-<<<<<<< HEAD
-msgid "[Person Finder] Notes are now enabled on \"%(given_name)s %(family_name)s\""
-=======
 msgid ""
 "[Person Finder] Notes are now enabled on \"%(given_name)s "
 "%(family_name)s\""
->>>>>>> 4e8367eb
 msgstr ""
 "[Tagahanap ng Tao] Pinapagana na ngayon ang mga tala sa \"%(given_name)s "
 "%(family_name)s\""
