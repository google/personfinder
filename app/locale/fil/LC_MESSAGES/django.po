# Copyright 2010 Google Inc.
#
# Licensed under the Apache License, Version 2.0 (the "License"); you may
# not use this file except in compliance with the License.  You may obtain
# a copy of the License at: http://www.apache.org/licenses/LICENSE-2.0
# Unless required by applicable law or agreed to in writing, software
# distributed under the License is distributed on an "AS IS" BASIS,
# WITHOUT WARRANTIES OR CONDITIONS OF ANY KIND, either express or implied.
# See the License for the specific language governing permissions and
# limitations under the License.
msgid ""
msgstr ""
"Project-Id-Version: PACKAGE VERSION\n"
"Report-Msgid-Bugs-To: \n"
"POT-Creation-Date: 2000-01-01 00:00+0000\n"
"PO-Revision-Date: YEAR-MO-DA HO:MI+ZONE\n"
"Last-Translator: FULL NAME <EMAIL@ADDRESS>\n"
"Language-Team: LANGUAGE <LL@li.org>\n"
"MIME-Version: 1.0\n"
"Content-Type: text/plain; charset=utf-8\n"
"Content-Transfer-Encoding: 8bit\n"
"Generated-By: Babel None\n"

msgid ""
"\n"
"\n"
"  To ensure that notes are only disabled or enabled with the record "
"author's\n"
"  permission, a confirmation message will be sent to the record author.\n"
"  If you are the author, check your e-mail after clicking the button "
"below.\n"
"\n"
"  "
msgstr ""
"\n"
"\n"
"Upang tiyaking dini-disable o ine-enable lang ang mga tala nang may\n"
"pahintulot ng may-akda ng record, magpapadala ng mensahe ng pagkumpirma "
"sa may-akda ng record.\n"
"Kung ikaw ang may-akda, tingnan ang iyong email pagkatapos i-click ang "
"button sa ibaba."

#, python-format
msgid ""
"\n"
"\n"
"Dear %(author_name)s,\n"
"\n"
"A user has requested enabling notes on the record for\n"
"\"%(full_name)s\".\n"
"\n"
"Your e-mail address is recorded as the author of this record.  To enable "
"notes\n"
"on this record, follow this link within 3 days:\n"
"\n"
"   %(confirm_url)s\n"
"\n"
msgstr ""
"\n"
"\n"
"Minamahal naming %(author_name)s,\n"
"\n"
"Hiniling ng isang user ang pag-e-enable ng mga tala sa record para kay "
"\"%(full_name)s\".\n"
"\n"
"Nakatala ang iyong email address bilang may-akda ng record. Upang "
"i-enable\n"
"ang tala sa record na ito, sundan ang link na ito sa loob ng 3 araw:\n"
"\n"
"%(confirm_url)s\n"

#, python-format
msgid ""
"\n"
"\n"
"Dear %(author_name)s,\n"
"\n"
"A user has requested that you disable notes on the record for\n"
"\"%(full_name)s\".\n"
"\n"
"Your e-mail address is recorded as the author of this record.  To disable"
" notes\n"
"on this record, follow this link within 3 days:\n"
"\n"
"   %(confirm_url)s\n"
"\n"
msgstr ""
"\n"
"\n"
"Minamahal naming %(author_name)s,\n"
"\n"
"Hiniling ng isang user na i-disable mo ang mga tala sa record para kay "
"\"%(full_name)s\".\n"
"\n"
"Nakatala ang iyong email address bilang may-akda ng record na ito. Upang "
"i-disable ang mga tala sa record na ito, sundan ang link na ito sa loob "
"ng 3 araw:\n"
"\n"
"%(confirm_url)s\n"

#, python-format
msgid ""
"\n"
"\n"
"Dear %(author_name)s,\n"
"You just entered a note on the record for \"%(full_name)s\".  \n"
"To publish your note, follow this link within 3 days:\n"
"\n"
"   %(confirm_url)s\n"
"\n"
msgstr ""
"\n"
"\n"
"Minamahal naming %(author_name)s,\n"
"Kakalagay mo lang ng tala sa record para kay \"%(full_name)s\". \n"
"Upang i-publish ang iyong tala, sundan ang link na ito sa loob ng 3 araw:"
" \n"
"\n"
"%(confirm_url)s\n"

#, python-format
msgid ""
"\n"
"                    Warning: this record will expire in less than "
"%(expiration_days)s days.\n"
"                  "
msgstr ""
"\n"
"                    Babala: mag-e-expire ang talaang ito sa loob ng hindi"
" hihigit sa %(expiration_days)s (na) araw.\n"
"                  "

msgid ""
"\n"
"                    Warning: this record will expire in less than a day.\n"
"                  "
msgstr ""
"\n"
"                    Babala: mag-e-expire ang talaang ito sa loob ng hindi"
" hihigit sa isang araw.\n"
"                  "

#, python-format
msgid ""
"\n"
<<<<<<< HEAD
=======
"            %(dup_count)s records selected\n"
"          "
msgstr ""
"\n"
"            %(dup_count)s (na) talaan ang napili\n"
"          "

#, python-format
msgid ""
"\n"
"        Records Similar to: %(full_name)s\n"
"      "
msgstr ""
"\n"
"        Mga Talaan na Katulad ng: %(full_name)s\n"
"      "

#, python-format
msgid ""
"\n"
"        Search Results for: %(query)s\n"
"      "
msgstr ""
"\n"
"        Mga Resulta ng Paghahanap para sa: %(query)s\n"
"      "

#, python-format
msgid ""
"\n"
>>>>>>> 11e03f51
"      Are you sure you want to delete the record for \"%(full_name)s\"?\n"
"    "
msgstr ""
"\n"
"Sigurado ka bang gusto mong tanggalin ang record para kay "
"\"%(full_name)s\"?"

#, python-format
msgid ""
"\n"
"      Are you sure you want to disable notes on \"%(full_name)s\"?\n"
"    "
msgstr ""
"\n"
"      Sigurado ka bang gusto mong i-disable ang mga tala kay "
"\"%(full_name)s\"?\n"
"    "

#, python-format
msgid ""
"\n"
"      Are you sure you want to disable notes on the record of "
"\"%(full_name)s\"?\n"
"    "
msgstr ""
"\n"
"Sigurado ka bang gusto mong i-disable ang mga tala sa record ni "
"\"%(full_name)s\"?"

#, python-format
msgid ""
"\n"
"      Are you sure you want to enable notes on \"%(full_name)s\"?\n"
"    "
msgstr ""
"\n"
"      Sigurado ka bang gusto mong i-enable ang mga tala kay "
"\"%(full_name)s\"?\n"
"    "

#, python-format
msgid ""
"\n"
"      Are you sure you want to extend the expiration for record "
"\"%(full_name)s\"?\n"
"    "
msgstr ""
"\n"
"Sigurado ka bang gusto mong patagalin ang expiration para sa record kay "
"\"%(full_name)s\"?"

msgid ""
"\n"
"      Confirm your note\n"
"    "
msgstr ""
"\n"
"      Kumpirmahin ang iyong tala\n"
"    "

msgid ""
"\n"
"      If you proceed with deletion,\n"
"      this record will no longer be searchable or viewable on this site.\n"
"    "
msgstr ""
"\n"
"      Kung magpapatuloy ka sa pagtatanggal,\n"
"      hindi na mahahanap o makikita ang talaang ito sa site na ito.\n"
"    "

#, python-format
msgid ""
"\n"
"      If you would like it permanently deleted,\n"
"      please contact the original source.\n"
"      You can view the original record at\n"
"      %(begin_tag)s%(source_name)s%(end_tag)s.\n"
"    "
msgstr ""
"\n"
"Kung gusto mo itong tanggalin nang permanente,\n"
"mangyaring makipag-ugnayan sa orihinal na pinagmulan.\n"
"Maaari mong tingnan ang orihinal na record sa\n"
"%(begin_tag)s%(source_name)s%(end_tag)s."

#, python-format
msgid ""
"\n"
<<<<<<< HEAD
=======
"      No results found for: %(query)s\n"
"    "
msgstr ""
"\n"
"      Walang nakitang mga resulta para sa: %(query)s\n"
"    "

#, python-format
msgid ""
"\n"
>>>>>>> 11e03f51
"      The URL you entered doesn't look like a valid %(website)s profile "
"URL.\n"
"      Please go to this person's profile page on %(website)s, then copy "
"and paste\n"
"      that URL here.\n"
"      "
msgstr ""
"\n"
"      Mukhang hindi wastong %(website)s URL ng profile ang inilagay mong "
"URL.\n"
"      Mangyaring pumunta sa pahina ng profile ng taong ito sa "
"%(website)s, pagkatapos ay\n"
"      kopyahin at i-paste ang URL na iyon dito.\n"
"      "

<<<<<<< HEAD
=======
#, python-format
msgid ""
"\n"
"      The record has been extended to %(expiry_date)s.\n"
"    "
msgstr ""
"\n"
"      Pinatagal hanggang %(expiry_date)s ang talaan.\n"
"    "

>>>>>>> 11e03f51
msgid ""
"\n"
"      This record is a copy of a record from another source.\n"
"      You can delete the record here,\n"
"      but please be aware that\n"
"      we might later receive another copy of it from the original source."
"\n"
"    "
msgstr ""
"\n"
"Ang record na ito ay kopya ng isang record na mula sa ibang source.\n"
"Maaari mong tanggalin ang record dito,\n"
"ngunit mangyaring malaman na\n"
"maaari kaming makatanggap ng isa pang kopya nito mula sa orihinal na "
"source sa ibang pagkakataon."

msgid ""
"\n"
"    To ensure that notes are only disabled or enabled with the record "
"author's\n"
"    permission, a confirmation message will be sent to the record author."
"\n"
"    If you are the author, check your e-mail after clicking the button "
"below.\n"
"  "
msgstr ""
"\n"
"Upang tiyaking dini-disable o ine-enable lang ang mga tala nang may "
"pahintulot ng may-akda ng record,\n"
"magpapadala ng mensahe ng pagkumpirma sa may-akda ng record.\n"
"Kung ikaw ang may-akda, tingnan ang iyong email pagkatapos i-click ang "
"button sa ibaba."

msgid ""
"\n"
"  The record will still be visible on this site, but no one will be able "
"to post\n"
"  further notes on it.\n"
"  "
msgstr ""
"\n"
"Makikita pa rin ang record sa site na ito, ngunit walang sinumang "
"makakapag-post ng\n"
"dagdag pang mga tala dito."

msgid ""
"\n"
"  To post your note, please enter your e-mail address below and follow "
"the\n"
"  confirmation link that you will receive.\n"
"  "
msgstr ""
"\n"
"  Upang i-post ang iyong tala, pakilagay ang email address mo sa ibaba at"
" sundan ang\n"
"  link sa pagkumpirma na iyong matatanggap.\n"
"  "

#, python-format
msgid ""
"\n"
"A user has deleted the record for \"%(full_name)s\"\n"
"at %(site_url)s.\n"
"\n"
"We are notifying you of the deletion because your e-mail address is\n"
"recorded as the author of a note on this record.\n"
msgstr ""
"\n"
"Tinanggal ng user ang record para kay\"%(full_name)s\"\n"
"sa %(site_url)s.\n"
"\n"
"Nino-notify ka namin tungkol sa pagtatanggal dahil naitala ang iyong "
"email address\n"
"bilang may-akda ng record sa talaang ito.\n"

#, python-format
msgid ""
"\n"
"A user has deleted the record for \"%(full_name)s\"\n"
"at %(site_url)s.\n"
"\n"
"We are notifying you of the deletion because your e-mail address is\n"
"recorded as the author of this record.\n"
msgstr ""
"\n"
"Tinanggal ng isang user ang tala para kay \"%(full_name)s\"\n"
"sa %(site_url)s.\n"
"\n"
"Nino-notify ka namin tungkol sa pagtatanggal dahil naitala ang iyong "
"email address\n"
"bilang may-akda ng talaang ito.\n"

#, python-format
msgid ""
"\n"
"After %(days_until_deletion)s days, the record will be permanently "
"deleted.\n"
msgstr ""
"\n"
"Pagkalipas ng %(days_until_deletion)s (na) araw, permanenteng matatanggal"
" ang record.\n"

#, python-format
msgid ""
"\n"
"NOTE: If you believe this record was deleted in error, you can\n"
"restore it by following this link within the next %(days_until_deletion)s"
" days:\n"
"\n"
"    %(restore_url)s\n"
msgstr ""
"\n"
"TANDAAN: Kung naniniwala kang hindi dapat tinanggal ang talaang ito, "
"maaari mo itong ipanumbalik sa pamamagitan ng pagsunod sa link na ito sa "
"loob ng susunod na %(days_until_deletion)s (na) araw: %(restore_url)s\n"

#, python-format
msgid ""
"\n"
"Notes are now disabled on the record for \"%(full_name)s\".  To view the "
"record,\n"
"follow this link:\n"
"\n"
"    %(record_url)s\n"
"\n"
"We are notifying you because your e-mail address is associated with this\n"
"person record or a note on the record.\n"
msgstr ""
"\n"
"Naka-disable na ang mga tala sa record para kay \"%(full_name)s\". Upang "
"tingnan ang record,\n"
"sundan ang link na ito:\n"
"\n"
"%(record_url)s \n"
"\n"
"Nino-notify ka namin dahil nauugnay ang iyong email address sa\n"
"record ng taong ito o sa isang tala sa record.\n"

#, python-format
msgid ""
"\n"
"Notes are now enabled on the record for \"%(full_name)s\".  To view the "
"record,\n"
"follow this link:\n"
"\n"
"    %(record_url)s\n"
"\n"
"We are notifying you because your e-mail address is associated with this\n"
"person record or a note on the record.\n"
msgstr ""
"\n"
"Naka-enable na ngayon ang mga tala sa record para kay \"%(full_name)s\". "
"Upang tingnan ang record,\n"
"sundan ang link na ito:\n"
"\n"
"%(record_url)s\n"
"\n"
"Nino-notify ka namin dahil nauugnay ang iyong email address sa\n"
"record ng taong ito o sa isang tala sa record.\n"

#, python-format
msgid ""
"\n"
"The author of the record for \"%(full_name)s\"\n"
"(which was previously deleted) has restored the record.  To view the\n"
"record, follow this link:\n"
"\n"
"    %(record_url)s\n"
"\n"
"We are notifying you because your e-mail address is associated with this\n"
"person record or a note on the record.\n"
msgstr ""
"\n"
"Ipinanumbalik ng may-akda ng record para kay \"%(full_name)s\"\n"
"(na dating natanggal) ang record. Upang tingnan ang\n"
"record, sundan ang link na ito:\n"
"\n"
"%(record_url)s\n"
"\n"
"Nino-notify ka namin dahil nauugnay ang iyong email address sa record ng "
"taong ito o isang tala sa record.\n"

#, python-format
msgid ""
"\n"
"There is a new note on the record for \"%(full_name)s\".\n"
msgstr ""
"\n"
"May bagong tala sa record para kay \"%(full_name)s\".\n"

#, python-format
msgid ""
"\n"
"You have subscribed to notes on \"%(full_name)s\".\n"
"\n"
"You can view this record at\n"
"\n"
"     %(view_url)s\n"
"\n"
"To unsubscribe, follow this link: %(unsubscribe_link)s\n"
msgstr ""
"\n"
"Nag-subscribe ka sa mga tala tungkol kay \"%(full_name)s\".\n"
"\n"
"Matitingnan mo ang talaang ito sa\n"
"\n"
"     %(view_url)s\n"
"\n"
"Upang mag-unsubscribe, sundan ang link na ito: %(unsubscribe_link)s\n"

msgid "(click to reveal)"
msgstr "(i-click upang ipakita)"

msgid "(unknown)"
msgstr "(hindi kilala)"

msgid "A message for this person or others seeking this person"
msgstr "Mensahe para sa taong ito o mga iba pang naghahanap sa taong ito"

msgid "A new API key has been created successfully."
msgstr "Matagumpay na nakagawa ng bagong API key."

msgid "API Key Management"
msgstr "Pamamahala ng API Key"

msgid "About 1 month (30 days) from now"
msgstr "Humigit-kumulang 1 buwan (30 araw) mula ngayon"

msgid "About 1 year (360 days) from now"
msgstr "Humigit-kumulang 1 taon (360 araw) mula ngayon"

msgid "About 2 months (60 days) from now"
msgstr "Humigit-kumulang 2 buwan (60 araw) mula ngayon"

msgid "About 3 months (90 days) from now"
msgstr "Humigit-kumulang 3 buwan (90 araw) mula ngayon"

msgid "About 6 months (180 days) from now"
msgstr "Humigit-kumulang 6 na buwan (180 araw) mula ngayon"

msgid "About Google Person Finder"
msgstr "Tungkol sa Google Person Finder"

msgid "About you (required)"
msgstr "Tungkol sa iyo (kinakailangan)"

msgid "Administration"
msgstr "Administration"

msgid "Age"
msgstr "Edad"

msgid "Alternate family names"
msgstr "Mga kahaliling apelyido"

msgid "Alternate given names"
msgstr "Mga kahaliling pangalan"

msgid "Alternate names"
msgstr "Mga kahaliling pangalan"

msgid "Are you sure this note isn't spam?"
msgstr "Sigurado ka bang hindi spam ang talang ito?"

msgid "Are you sure you want to mark this note as spam?"
msgstr "Sigurado ka bang gusto mong markahan ang talang ito bilang spam?"

msgid "Are you sure you want to restore this record from deletion?"
msgstr ""
"Sigurado ka bang gusto mong ipanumbalik ang talaang ito mula sa "
"pagkakatanggal?"

msgid "Atom feed of updates about this person"
msgstr "Atom feed ng mga update tungkol sa taong ito"

msgid "Author's e-mail address"
msgstr "Email address ng may-akda"

msgid "Author's name"
msgstr "Pangalan ng may-akda"

msgid "Author's phone number"
msgstr "Numero ng telepono ng may-akda"

msgid "Authorization key"
msgstr "Key ng pahintulot"

msgid "Back to results list"
msgstr "Bumalik sa listahan ng mga resulta"

msgid "Back to start"
msgstr "Bumalik sa simula"

<<<<<<< HEAD
=======
msgid ""
"By marking this note as spam, you will make it hidden by default. It will"
" still be a part of the record, but will require an extra click to view "
"the contents of the note. Users will also be able to remove the spam mark"
" from this note."
msgstr ""
"Sa pamamagitan ng pagmarka sa talang ito bilang spam, gagawin mo itong "
"nakatago bilang default. Magiging bahagi pa rin ito ng talaan, ngunit "
"mangangailangan ng dagdag na pag-click upang tingnan ang mga nilalaman ng"
" tala. Magkakaroon din ng kakayahan ang mga user na alisin ang marka ng "
"spam mula sa talang ito."

msgid "By unmarking this note as spam, you will make it visible by default."
msgstr ""
"Sa pamamagitan ng pag-alis sa marka sa talang ito bilang spam, gagawin mo"
" itong nakikita bilang default."

>>>>>>> 11e03f51
msgid "CSV file"
msgstr "CSV file"

#, python-format
msgid "Can not find note with id %(id)s"
msgstr "Hindi mahanap ang talang may id na %(id)s"

msgid "Cancel"
msgstr "Kanselahin"

msgid "City"
msgstr "Lungsod"

msgid "Click here to view results."
msgstr "Mag-click dito upang tingnan ang mga resulta."

msgid "Close window"
msgstr "Isara ang window"

msgid "Compare these records"
msgstr "Paghambingin ang mga talaang ito"

msgid "Copy and paste the following HTML code to put this tool on your site"
msgstr ""
"Kopyahin at i-paste ang sumusunod na HTML code upang ilagay ang tool na "
"ito sa iyong site"

msgid "Create a new API key"
msgstr "Gumawa ng bagong API key"

msgid "Create a new record"
msgstr "Gumawa ng bagong record"

msgid "Create a new record for"
msgstr "Gumawa ng bagong record para kay"

msgid "Create a new record for a missing person"
msgstr "Gumawa ng bagong record para sa isang nawawalang tao"

msgid "Crisis events"
msgstr "Mga kaganapan ng krisis"

#, python-format
msgid "Currently tracking about %(num_people)s records."
msgstr "Kasalukuyang sinusubaybayan ang tungkol sa %(num_people)s (na) record."

msgid "Date cannot be in the future.  Please go back and try again."
msgstr ""
"Hindi maaaring nasa hinaharap ang petsa. Mangyaring bumalik at subukang "
"muli."

msgid "Date of birth"
msgstr "Petsa ng kapanganakan"

msgid "Delete this record"
msgstr "Tanggalin ang talaang ito"

msgid "Describe how to identify this person."
msgstr "Ilarawan kung paano kikilalanin ang taong ito."

msgid "Describe the physical characteristics of this person."
msgstr "Ilarawan ang pisikal na anyo ng taong ito."

msgid "Description"
msgstr "Paglalarawan"

msgid "Desktop version"
msgstr "Bersyon sa desktop"

msgid "Developers"
msgstr "Mga Developer"

msgid "Disable notes on this record"
msgstr "I-disable ang mga tala sa talaang ito"

msgid "Does this person have profile pages at other websites?"
msgstr "Mayroon bang mga pahina ng profile sa ibang mga website ang taong ito?"

#, python-format
msgid "Download %(begin_link)sthis Excel template%(end_link)s and add rows to it"
msgstr ""
"I-download ang %(begin_link)sExcel template na ito%(end_link)s at "
"dagdagan ito ng mga row"

msgid "Download the sound as MP3"
msgstr "I-download ang tunog bilang MP3"

msgid "E-mail"
msgstr "Email"

msgid "E-mail address"
msgstr "Email address"

msgid "Edit"
msgstr "I-edit"

msgid "Embedding the Application"
msgstr "Pag-e-embed ng Application"

msgid "Enable notes on this record"
msgstr "I-enable ang mga tala sa talaang ito"

msgid "Enter as YYYY-MM-DD"
msgstr "Ilagay bilang YYYY-MM-DD"

msgid "Enter the person's given and family names."
msgstr "Ilagay ang pangalan at apelyido ng tao."

msgid "Enter the person's name or parts of the name."
msgstr "Ipasok ang pangalan o mga bahagi ng pangalan ng tao."

msgid "Enter the person's name, parts of the name, or mobile phone number."
msgstr "Ilagay ang pangalan ng tao, mga bahagi ng pangalan, o numero ng cellphone."

msgid "Enter the person's name."
msgstr "Ilagay ang pangalan ng tao."

msgid "Expiry"
msgstr "Expiration"

msgid "Expiry date of this record"
msgstr "Expiration date ng talaang ito"

#, python-format
msgid "Extend expiration date by %(extension_days)s days"
msgstr "Pahabain ang expiration date nang %(extension_days)s (na) araw"

msgid "Family name"
msgstr "Apelyido"

msgid "Feed of updates about this person"
msgstr "Feed ng mga update tungkol sa taong ito"

msgid "Follow this link to create a new record"
msgstr "Sundan ang link na ito upang gumawa ng bagong record"

msgid ""
"For phones other than mobile phones, please use 171 service provided by "
"NTT."
msgstr ""
"Para sa mga teleponong hindi mobile phone, mangyaring gamitin ang "
"serbisyong 171 na ibinibigay ng NTT."

msgid "Full name"
msgstr "Buong pangalan"

msgid "Get a new challenge"
msgstr "Makakuha ng bagong hamon"

msgid "Get a visual challenge"
msgstr "Makakuha ng nakikitang hamon"

msgid "Get an audio challenge"
msgstr "Makakuha ng naririnig na hamon"

msgid "Given name"
msgstr "Pangalan"

msgid "Google Person Finder"
msgstr "Google Person Finder"

msgid "Have you personally talked with this person AFTER the disaster? (required)"
msgstr ""
"Personal ka bang nakipag-usap sa taong ito PAGKATAPOS ng sakuna? "
"(kinakailangan)"

msgid "Help"
msgstr "Tulong"

#, python-format
msgid "Here is %(begin_tag)sa sample CSV file%(end_tag)s you can edit and upload"
msgstr ""
"Narito ang %(begin_tag)sisang sample na CSV file%(end_tag)s na maaari "
"mong i-edit at i-upload"

msgid "Hide Map"
msgstr "Itago ang Mapa"

msgid "Hide note"
msgstr "Itago ang tala"

msgid "Home Address"
msgstr "Address ng Bahay"

msgid "Home address"
msgstr "Address ng bahay"

msgid "Home country"
msgstr "Bansang pinagmulan"

msgid "How can this person be reached now?"
msgstr "Paano makakaugnayan ang taong ito sa ngayon?"

msgid "How others who are interested in this person can contact you"
msgstr "Paano makikipag-ugnay sa iyo ang iba pang mga interesado sa taong ito"

msgid "I am seeking information"
msgstr "Naghahanap ako ng impormasyon"

msgid "I am this person"
msgstr "Ako ang taong ito"

msgid "I do not want any more updates on this record."
msgstr ""
"Hindi ko gustong makatanggap ng higit pang mga update tungkol sa talaang "
"ito."

msgid "I do not want my information online anymore."
msgstr "Hindi ko na gustong maging online ang aking impormasyon."

msgid "I have information about someone"
msgstr "Mayroon akong impormasyon tungkol sa isang tao"

msgid "I have reason to think this person is missing"
msgstr "May dahilan ako upang maghinala na nawawala ang taong ito"

msgid "I have received information that this person is alive"
msgstr "Nakatanggap ako ng impormasyong buhay ang taong ito"

msgid "I have received information that this person is dead"
msgstr "Nakatanggap ako ng impormasyong patay na ang taong ito"

msgid "I have received spam due to this note."
msgstr "Nakatanggap ako ng spam dahil sa talang ito."

msgid "I have received spam."
msgstr "Nakatanggap ako ng spam."

msgid "I prefer not to specify."
msgstr "Mas gusto kong huwag tukuyin."

msgid "I'm looking for someone"
msgstr "May hinahanap akong isang tao"

msgid "Identify who you are looking for"
msgstr "Kilalanin kung sino ang iyong hinahanap"

msgid "Identify who you have information about"
msgstr "Tukuyin kung tungkol kanino ang nalalaman mong impormasyon"

msgid "Identifying information"
msgstr "Impormasyon sa pagkilala"

msgid ""
"If none of these records match the person you had in mind, you can click "
"below to create a new record."
msgstr ""
"Kung wala sa mga record na ito ang tumutugma sa taong iniisip mo, maaari "
"kang mag-click sa ibaba upang gumawa ng bagong record."

msgid ""
"If you are the author of this note, please check your e-mail for a link "
"to confirm that you want to disable notes on this record.  Otherwise, "
"please wait for the record author to confirm your request."
msgstr ""
"Kung ikaw ang may-akda ng talang ito, pakitingnan ang iyong email kung "
"may link upang kumpirmahing gusto mong i-disable ang mga tala sa record "
"na ito. Kung wala, mangyaring hintaying kumpirmahin ng may-akda ng record"
" ang iyong kahilingan."

msgid ""
"If you are the author of this note, please check your e-mail for a link "
"to confirm that you want to enable notes on this record.  Otherwise, "
"please wait for the record author to confirm your request."
msgstr ""
"Kung ikaw ang may-akda ng talang ito, pakitingnan ang iyong email kung "
"may link upang kumpirmahing gusto mong i-enable ang mga tala sa record na"
" ito. Kung wala, mangyaring hintaying kumpirmahin ng may-akda ng record "
"ang iyong kahilingan."

msgid "If you have a photo of this person, upload it or enter its URL address."
msgstr ""
"Kung mayroon kang larawan ng taong ito, i-upload ito o ilagay ang URL "
"address nito."

msgid "In Excel, use File &gt; Save as... and save in CSV format (.csv)"
msgstr ""
"Sa Excel, gamitin ang File &gt; I-save bilang... at i-save sa CSV format "
"(.csv)"

msgid "Incorrect.  Try again."
msgstr "Mali.  Subukang muli."

msgid "Invalid e-mail address. Please try again."
msgstr "Di-wasto ang email address. Pakisubukang muli."

msgid "Language selection"
msgstr "Pagpipilian ng wika"

msgid "Last known location"
msgstr "Huling alam na lokasyon"

msgid "Link"
msgstr "I-link"

msgid "Link to profile page"
msgstr "I-link sa pahina ng profile"

msgid "List API keys"
msgstr "Ilista ang mga API key"

msgid "Mark records as duplicate"
msgstr "Markahan ang mga record bilang duplicate"

msgid "Mark the selected records as duplicate"
msgstr "Markahan ang mga napiling record bilang duplicate"

msgid "Message (required)"
msgstr "Mensahe (kinakailangan)"

msgid "Message is required. Please go back and try again."
msgstr "Kinakailangan ang Mensahe. Mangyaring bumalik at subukang muli."

msgid "Missing person's current contact information"
msgstr "Kasalukuyang impormasyon sa pakikipag-ugnay ng nawawalang tao"

msgid "Missing person's current e-mail address"
msgstr "Kasalukuyang email address ng nawawalang tao"

msgid "Missing person's current phone number"
msgstr "Kasalukuyang numero ng telepono ng nawawalang tao"

#, python-format
msgid ""
"More information for developers can now be found "
"%(developers_link_html)shere%(link_end_html)s."
msgstr ""
"Maaaring makita ang higit pang impormasyon para sa mga developer "
"%(developers_link_html)sdito%(link_end_html)s."

msgid ""
"More than 100 results; only showing the first 100.  Try entering more of "
"the name"
msgstr ""
"Mahigit sa 100 resulta; ipinapakita lang ang unang 100.  Subukang buuin "
"pa ang pangalan"

msgid "Name"
msgstr "Pangalan"

msgid "Name (required)"
msgstr "Pangalan (kinakailangan)"

msgid "Name is required.  Please go back and try again."
msgstr "Kailangan ang pangalan.  Mangyaring bumalik at subukang muli."

msgid "Neighborhood"
msgstr "Pamilyar na lugar"

msgid "No"
msgstr "Hindi"

#, python-format
msgid "No author email for record %(id)s."
msgstr "Walang email ng may-akda para sa record na %(id)s."

msgid "No messages are found registered to the carrier's message board service."
msgstr ""
"Walang nakitang mga mensahe na nakarehistro sa serbisyo ng message board "
"ng carrier."

#, python-format
msgid "No note with ID: %(id_str)s."
msgstr "Walang tala na may ID: %(id_str)s."

msgid "No notes have been posted"
msgstr "Walang mga talang na-post"

#, python-format
msgid "No person with ID: %(id_str)s."
msgstr "Walang taong may ID: %(id_str)s."

msgid "No results found for"
msgstr "Walang mga nakitang resulta para sa"

msgid "No such Authorization entity."
msgstr "Walang ganoong entity sa Pagpapahintulot."

<<<<<<< HEAD
=======
msgid ""
"Not authorized to post notes with the status \"I have received "
"information that this person is dead\"."
msgstr ""
"Hindi pinapahintulutang mag-post ng mga tala na may status na "
"\"Nakatanggap ako ng impormasyon na patay na ang taong ito.\""

>>>>>>> 11e03f51
msgid "Not authorized to post notes with the status \"believed_dead\"."
msgstr ""
"Hindi pinapahintulutang mag-post ng mga talang may status na "
"\"pinaniniwalaang_patay.\""

msgid "Not spam"
msgstr "Hindi spam"

msgid "Note author"
msgstr "May-akda ng tala"

msgid "Note text"
msgstr "Teksto ng tala"

msgid "Notes for a possible duplicate"
msgstr "Mga paalala para sa isang posibleng duplicate"

msgid "Notes for this person"
msgstr "Mga tala para sa taong ito"

msgid "Number or range (e.g. 20-30)"
msgstr "Bilang o sakop (hal. 20-30)"

#, python-format
msgid ""
"Or add to your site as a %(gadget_link_html)sGoogle "
"Gadget%(link_end_html)s."
msgstr ""
"O kaya, idagdag sa iyong site bilang %(gadget_link_html)sGoogle "
"Gadget%(link_end_html)s."

msgid "Original URL"
msgstr "Orihinal na URL"

msgid "Original author's name"
msgstr "Pangalan ng orihinal na may-akda"

msgid "Original posting date"
msgstr "Orihinal na petsa ng pag-post"

msgid ""
"Original posting date is not in YYYY-MM-DD format, or is a nonexistent "
"date.  Please go back and try again."
msgstr ""
"Ang orihinal na petsa sa pag-post ay wala sa format na YYYY-MM-DD, o "
"hindi umiiral na petsa.  Mangyaring bumalik at subukang muli."

msgid "Original site name"
msgstr "Pangalan ng orihinal na site"

<<<<<<< HEAD
=======
msgid "Other website"
msgstr "Ibang website"

>>>>>>> 11e03f51
#, fuzzy
msgid ""
"PLEASE NOTE: On active Person Finder sites, all data entered is available"
" to the public and usable by anyone.  Google does not review or verify "
"the accuracy of this data."
msgstr ""
"PAKITANDAAN: Sa mga aktibong site sa Person Finder, magagamit ng publiko "
"at magagamit ng sinuman ang lahat ng inilagay na data.  Hindi sinusuri o "
"bine-verify ng Google ang katumpakan ng data na ito."

msgid "Person Finder"
msgstr "Person Finder"

msgid "Phone"
msgstr "Telepono"

msgid "Phone number"
msgstr "Numero ng telepono"

msgid "Photo"
msgstr "Larawan"

msgid ""
"Photo uploaded is in an unrecognized format.  Please go back and try "
"again."
msgstr ""
"Ang larawang na-upload ay may format na hindi nakikilala.  Mangyaring "
"bumalik at subukang muli."

msgid "Physical characteristics"
msgstr "Mga pisikal na katangian"

msgid "Play the sound again"
msgstr "I-play muli ang tunog"

msgid ""
"Please check that you have been in contact with the person after the "
"earthquake, or change the \"Status of this person\" field."
msgstr ""
"Pakitiyak na nakaugnayan mo ang tao pagkatapos ng lindol, o baguhin ang "
"field na \"Status ng taong ito\"."

msgid "Please check whether it matches the person you were planning to report."
msgstr "Mangyaring tingnan kung tumutugma ito sa taong pinaplano mong iulat."

msgid "Please confirm your e-mail address to subscribe to updates"
msgstr "Pakikumpirma ang iyong email address upang mag-subscribe sa mga update"

msgid "Please enter your e-mail address to subscribe to updates"
msgstr "Pakilagay ang iyong email address upang mag-subscribe sa mga update"

msgid "Please explain why you think these are the same person"
msgstr "Mangyaring ipaliwanag kung bakit sa tingin mo ay iisang tao lang sila"

msgid "Please fill in all the required fields."
msgstr "Pakipunan ang lahat ng kinakailangang field."

msgid "Please fill in your email address."
msgstr "Pakilagay ang iyong email address."

msgid "Please provide an valid email address."
msgstr "Mangyaring magbigay ng wastong email address."

msgid "Possible duplicates"
msgstr "Mga posibleng duplicate"

msgid "Possible duplicates found."
msgstr "Nakakita ng mga posibleng duplicate."

msgid "Postal or zip code"
msgstr "Postal o zip code"

msgid "Posted by"
msgstr "Na-post ni"

msgid "Proceed"
msgstr "Magpatuloy"

msgid "Profile Pages"
msgstr "Mga Pahina ng Profile"

msgid "Profile page"
msgstr "Pahina ng profile"

msgid "Provide information"
msgstr "Magbigay ng impormasyon"

msgid "Provide information about this person"
msgstr "Magbigay ng impormasyon tungkol sa taong ito"

msgid "Provided by:"
msgstr "Ibinigay ni:"

msgid "Province or state"
msgstr "Lalawigan o estado"

msgid "Reason for deletion:"
msgstr "Dahilan ng pagtatanggal:"

msgid "Reason for disabling notes:"
msgstr "Dahilan para sa pag-disable sa mga tala:"

<<<<<<< HEAD
msgid "Records Similar to"
msgstr "Mga Talaang Katulad ng"

msgid "Records selected"
msgstr "Mga talaang napili"

=======
>>>>>>> 11e03f51
#, python-format
msgid "Records with names and addresses matching \"%(query)s\""
msgstr "Ang mga talaang may mga pangalan at address na tumutugma sa \"%(query)s\""

msgid "Remove"
msgstr "Alisin"

msgid "Report spam"
msgstr "Mag-ulat ng spam"

#, python-format
msgid "Return to the record for %(full_name)s."
msgstr "Bumalik sa record para sa %(full_name)s."

msgid "Reveal note"
msgstr "Ipakita ang tala"

msgid "Save this record"
msgstr "I-save ang talaang ito"

msgid "Search Results for"
msgstr "Mga Resulta ng Paghahanap para sa"

msgid "Search for this person"
msgstr "Hanapin ang taong ito"

#, python-format
msgid "See %(begin_tag)sthe wiki%(end_tag)s for more instructions"
msgstr "Tingnan %(begin_tag)sang wiki%(end_tag)s para sa higit pang mga tagubilin"

msgid "Select a website to add a profile page..."
msgstr "Pumili ng website kung saan magdaragdag ng pahina ng profile..."

msgid "Select up to 3 records to mark as duplicate:"
msgstr "Pumili ng hanggang sa 3 record na mamarkahan bilang duplicate:"

msgid "Send email"
msgstr "Magpadala ng email"

msgid "Sex"
msgstr "Kasarian"

msgid "Show Map"
msgstr "Ipakita ang Mapa"

msgid "Show sensitive information"
msgstr "Ipakita ang sensitibong impormasyon"

<<<<<<< HEAD
=======
msgid "Show who marked these duplicates"
msgstr "Ipakita kung sino ang naglagay ng marka sa mga duplicate na ito"

>>>>>>> 11e03f51
msgid "Sign in"
msgstr "Mag-sign in"

msgid "Sign out"
msgstr "Mag-sign out"

msgid "Someone has received information that this person is alive"
msgstr "May nakatanggap ng impormasyong buhay ang taong ito"

msgid "Someone has received information that this person is dead"
msgstr "May nakatanggap ng impormasyong patay na ang taong ito"

msgid "Someone has reported that this person is missing"
msgstr "May nag-ulat na nawawala ang taong ito"

msgid "Someone is seeking information about this person"
msgstr "May taong naghahanap ng impormasyon tungkol sa taong ito"

msgid "Source of this record"
msgstr "Pinagmulan ng talaang ito"

msgid "Source of this record (required)"
msgstr "Pinagmulan ng talaang ito (kinakailangan)"

msgid "Status"
msgstr "Status"

msgid "Status of this person"
msgstr "Status ng taong ito"

msgid "Street name"
msgstr "Pangalan ng kalye"

msgid "Street name only, no number"
msgstr "Pangalan lang ng kalye, walang numero"

msgid "Subscribe"
msgstr "Mag-subscribe"

#, python-format
msgid "Subscribe to updates about %(full_name)s"
msgstr "Mag-subscribe sa mga update tungkol kay %(full_name)s"

msgid "Subscribe to updates about this person"
msgstr "Mag-subscribe sa mga update tungkol sa taong ito"

msgid "Switch to address"
msgstr "Lumipat sa address"

msgid "Switch to lat/long"
msgstr "Lumipat sa lat/long"

msgid "Tell us the status of this person"
msgstr "Sabihin sa amin ang status ng taong ito"

msgid "Terms of Service"
msgstr "Mga Tuntunin ng Serbisyo"

msgid "The API key has been updated successfully."
msgstr "Matagumpay na na-update ang API key."

msgid ""
"The Given name and Family name are both required.  Please go back and try"
" again."
msgstr ""
"Parehong kinakailangan ang Pangalan at Apelyido.  Mangyaring bumalik at "
"subukang muli."

msgid "The Original author's name is required.  Please go back and try again."
msgstr ""
"Kinakailangan ang pangalan ng Orihinal na may-akda.  Mangyaring bumalik "
"at subukang muli."

msgid "The author has disabled notes on this record."
msgstr "Na-disable ng may-akda ang mga tala sa talaang ito."

msgid "The author has disabled status updates on this record."
msgstr "Na-disable ng may-akda ang mga update sa status sa talaang ito."

msgid "The provided image is too large.  Please upload a smaller one."
msgstr ""
"Masyadong malaki ang ibinigay na larawan.  Mangyaring mag-upload ng mas "
"maliit."

msgid "The reason this note is being marked as spam:"
msgstr "Ang dahilan kung bakit minarkahang spam ang talang ito:"

msgid "The record cannot be extended."
msgstr "Hindi maaaring pahabain ang record."

msgid "The record has been deleted."
msgstr "Tinanggal na ang record."

#, python-format
msgid "The record has been extended to %(expiry_date)s."
msgstr "Pinatagal hanggang %(expiry_date)s ang talaan."

msgid ""
"The status you selected indicates that you are this person.  If this is "
"true, please also select 'Yes' to indicate that you have contacted this "
"person."
msgstr ""
"Isinasaad ng pinili mong status na ikaw ang taong ito.  Kung totoo ito, "
"pakipili din ang 'Oo' upang isaad na nakipag-ugnay ka sa taong ito."

#, python-format
msgid "The token %(token)s was invalid"
msgstr "Di-wasto ang token na %(token)s"

#, python-format
msgid "The token %(token)s was invalid."
msgstr "Di-wasto ang token na %(token)s."

#, python-format
msgid "There are %(num_results)s existing records with similar names."
msgstr "May %(num_results)s (na) umiiral na talaang may magkakatulad na pangalan."

msgid "There are some existing records with similar names."
msgstr "May ilang umiiral na talaang may magkakatulad na pangalan."

msgid "There is one existing record with a similar name."
msgstr "May umiiral na talaang may katulad na pangalan."

msgid "There was a problem processing the image.  Please try a different image."
msgstr ""
"Nagkaproblema sa pagproseso ng larawan.  Mangyaring sumubok ng ibang "
"larawan."

msgid ""
"There was an error processing your request.  Sorry for the inconvenience."
"  Our administrators will investigate the source of the problem, but "
"please check that the format of your request is correct."
msgstr ""
"Nagkaroon ng error sa pagproseso ng iyong kahilingan.  Paumanhin sa "
"abala.  Sisiyasatin ng aming mga administrator ang pinagmulan ng "
"problema, ngunit pakitiyak na tama ang format ng iyong kahilingan."

#, python-format
msgid ""
"These gadgets are made available under the %(apache_link_html)sApache 2.0"
" license%(link_end_html)s."
msgstr ""
"Ginawang available ang mga gadget na ito sa ilalim ng "
"%(apache_link_html)slisensyang Apache 2.0%(link_end_html)s."

msgid "This is a new record."
msgstr "Isa itong bagong record."

msgid "This link is invalid."
msgstr "Di-wasto ang link na ito."

msgid "This note has been marked as spam."
msgstr "Minarkahan bilang spam ang talang ito."

msgid "This note is inappropriate."
msgstr "Hindi naaangkop ang talang ito."

msgid "This note is incorrect or untrue."
msgstr "Mali o hindi totoo ang talang ito."

msgid "This note is spam."
msgstr "Spam ang talang ito."

msgid "This person has been in contact with someone"
msgstr "Nakipag-ugnayan ang taong ito sa iba"

msgid "This person has posted a message"
msgstr "Nag-post ng mensahe ang taong ito"

msgid "This person's entry does not exist or has been deleted."
msgstr "Hindi umiiral ang entry ng taong ito o natanggal na."

msgid "This record has served its purpose."
msgstr "Napakinabangan na ang talang ito."

msgid "This record is a duplicate of"
msgstr "Ang talaang ito ay isang duplicate ng"

msgid "This record is copied from another source."
msgstr "Kinopya ang talaang ito mula sa isa pang pinagmulan."

msgid "This record is inappropriate."
msgstr "Hindi naaangkop ang talaang ito."

msgid "This record is spam."
msgstr "Spam ang talaang ito."

msgid ""
"This repository is currently in test mode. While test mode is in effect, "
"records that are over 6 hours old are deleted."
msgstr ""
"Kasalukuyang nasa test mode ang imbakan na ito. Habang nasa test mode, "
"matatanggal ang mga talaang lagpas 6 na oras na ang tagal."

msgid "To attach a photo to this note, upload it or enter its URL."
msgstr ""
"Upang mag-attach ng isang photo sa talang ito, i-upload ito o ilagay ang "
"URL nito."

msgid "To delete your data, access Person Finder from your desktop."
msgstr ""
"Upang tanggalin ang iyong data, i-access ang Person Finder mula sa iyong "
"desktop."

msgid "To unsubscribe, follow this link"
msgstr "Upang mag-unsubscribe, sundan ang link na ito"

msgid "To view or add information, select a name below."
msgstr "Upang tumingin o magdagdag ng impormasyon, pumili ng pangalan sa ibaba."

msgid ""
"Type an address or open the map below and indicate the location by "
"clicking on the map."
msgstr ""
"Mag-type ng isang address o buksan ang mapa sa ibaba at tukuyin ang "
"lokasyon sa pamamagitan ng pag-click sa mapa."

msgid "Type an address."
msgstr "Mag-type ng address."

msgid "Type the two words:"
msgstr "I-type ang dalawang salita:"

msgid "Type what you hear:"
msgstr "I-type ang iyong maririnig:"

msgid "URL"
msgstr "URL"

msgid "URL of original record"
msgstr "URL ng orihinal na record"

msgid "Unspecified"
msgstr "Hindi tinukoy"

msgid "Update an existing key"
msgstr "Mag-update ng umiiral nang key"

msgid "Upload"
msgstr "I-upload"

msgid "Upload notes in CSV format"
msgstr "Mag-upload ng mga tala sa CSV format"

msgid "Upload person records in CSV format"
msgstr "Mag-upload ng mga record ng tao sa CSV format"

msgid "Upload your CSV file below"
msgstr "I-upload ang iyong CSV file sa ibaba"

msgid "View the record"
msgstr "Tingnan ang record"

msgid "We have nothing matching your search."
msgstr "Walang kaming nakita na tumutugma sa iyong hinahanap."

msgid "What is this person's name?"
msgstr "Ano ang pangalan ng taong ito?"

msgid "When should this record disappear?"
msgstr "Kailan dapat mawala ang talaang ito?"

msgid "Where did this information come from?"
msgstr "Saan nagmula ang impormasyong ito?"

msgid "Where is this person from?"
msgstr "Saan nagmula ang taong ito?"

msgid ""
"While test mode is in effect, records that are over 6 hours old are "
"deleted regardless of the expiry date."
msgstr ""
"Habang nasa test mode, matatanggal ang mga talaang lagpas 6 na oras na "
"ang tagal, anumang ang expiration date."

msgid "Yes"
msgstr "Oo"

msgid "Yes, ask the record author to disable notes"
msgstr "Oo, hilingin sa may-akda ng record na i-disable ang mga tala"

msgid "Yes, ask the record author to enable notes"
msgstr "Oo, hilingin sa may-akda ng record na i-enable ang mga tala"

msgid "Yes, delete the record"
msgstr "Oo, tanggalin ang talaang ito"

msgid "Yes, disable notes on this record."
msgstr "Oo, i-disable ang mga tala sa talaang ito."

msgid "Yes, extend the record"
msgstr "Oo, pahabain ang record"

msgid "Yes, restore this record"
msgstr "Oo, ipanumbalik ang talaang ito"

msgid "Yes, these are the same person"
msgstr "Oo, iisang tao lang sila"

msgid "Yes, update the note"
msgstr "Oo, i-update ang tala"

msgid "You are already subscribed. "
msgstr "Naka-subscribe ka na. "

msgid "You are already unsubscribed."
msgstr "Naka-unsubscribe ka na."

#, python-format
msgid ""
"You are currently signed in as "
"%(begin_span_tag)s%(email)s%(end_span_tag)s."
msgstr ""
"Kasalukuyan kang naka-sign in bilang si "
"%(begin_span_tag)s%(email)s%(end_span_tag)s."

#, python-format
msgid "You are currently signed in as %(user_email)s."
msgstr "Kasalukuyan kang naka-sign in bilang %(user_email)s."

msgid "You are not currently signed in."
msgstr "Kasalukuyan kang hindi naka-sign in."

#, python-format
msgid "You can %(begin_tag)sview the record%(end_tag)s before deleting it."
msgstr "Maaari mong %(begin_tag)stingnan ang record%(end_tag)s bago ito tanggalin."

#, python-format
msgid "You can view the full record at %(view_url)s"
msgstr "Maaari mong tingnan ang buong record sa %(view_url)s"

msgid "You have successfully subscribed."
msgstr "Matagumpay kang nag-subscribe."

msgid "You have successfully unsubscribed."
msgstr "Matagumpay kang nag-unsubscribe."

msgid ""
"You received this notification because you have subscribed to updates on "
"the following person:\n"
msgstr ""
"Natanggap mo ang notification na ito dahil nag-subscribe ka sa mga update"
" sa sumusunod na tao:\n"

msgid "Your e-mail address"
msgstr "Ang iyong email address"

msgid "Your e-mail address:"
msgstr "Ang iyong email address:"

msgid "Your email"
msgstr "Ang iyong email"

msgid "Your name"
msgstr "Ang iyong pangalan"

msgid ""
"Your name is required in the \"About you\" section.  Please go back and "
"try again."
msgstr ""
"Kinakailangan ang iyong pangalan sa seksyong \"Tungkol sa iyo.\"  "
"Mangyaring bumalik at subukang muli."

msgid ""
"Your name is required in the \"Source\" section.  Please go back and try "
"again."
msgstr ""
"Kinakailangan ang iyong pangalan sa seksyong \"Pinagmulan.\"  Mangyaring "
"bumalik at subukang muli."

msgid "Your phone number"
msgstr "Ang numero ng iyong telepono"

msgid ""
"Your request has been processed successfully. Please check your inbox and"
" confirm that you want to post your note by following the url embedded."
msgstr ""
"Matagumpay na naproseso ang iyong kahilingan. Pakitingnan ang iyong inbox"
" at kumpirmahing gusto mong i-post ang iyong tala sa pamamagitan ng "
"pagsunod sa url na naka-embed."

#, python-format
msgid "[Person Finder] Confirm your note on \"%(full_name)s\""
msgstr "[Person Finder] Kumpirmahin ang iyong tala sa \"%(full_name)s\""

#, python-format
msgid "[Person Finder] Deletion notice for \"%(full_name)s\""
msgstr "[Person Finder] Paunawa sa pagtatanggal para sa \"%(full_name)s\""

#, python-format
msgid "[Person Finder] Disable notes on \"%(full_name)s\"?"
msgstr "[Person Finder] I-disable ang mga tala tungkol kay \"%(full_name)s\"?"

#, python-format
msgid "[Person Finder] Enable notes on \"%(full_name)s\"?"
msgstr "[Person Finder] I-enable ang mga tala tungkol kay \"%(full_name)s\"?"

#, python-format
msgid "[Person Finder] Enabling notes notice for \"%(full_name)s\""
msgstr ""
"[Person Finder] Ine-enable ang paunawa sa mga tala para kay "
"\"%(full_name)s\""

#, python-format
msgid "[Person Finder] Notes are now disabled for \"%(full_name)s\""
msgstr ""
"[Person Finder] Naka-disable na ngayon ang mga tala para kay "
"\"%(full_name)s\""

#, python-format
msgid "[Person Finder] Notes are now enabled on \"%(full_name)s\""
msgstr ""
"[Person Finder] Naka-enable na ngayon ang mga tala tungkol kay "
"\"%(full_name)s\""

#, python-format
msgid "[Person Finder] Record restoration notice for \"%(full_name)s\""
msgstr ""
"[Person Finder] Paunawa para sa pagbabalik ng record para kay "
"\"%(full_name)s\""

#, python-format
msgid "[Person Finder] Status update for %(full_name)s"
msgstr "[Person Finder] Update sa status para kay %(full_name)s"

#, python-format
msgid "[Person Finder] You are subscribed to status updates for %(full_name)s"
msgstr ""
"[Person Finder] Naka-subscribe ka sa mga update sa status para kay "
"%(full_name)s"

msgid "at"
msgstr "sa"

msgid "female"
msgstr "babae"

msgid "in test mode"
msgstr "nasa test mode"

msgid "male"
msgstr "lalaki"

msgid "on"
msgstr "sa"

msgid "other"
msgstr "iba pa"
<|MERGE_RESOLUTION|>--- conflicted
+++ resolved
@@ -143,8 +143,6 @@
 #, python-format
 msgid ""
 "\n"
-<<<<<<< HEAD
-=======
 "            %(dup_count)s records selected\n"
 "          "
 msgstr ""
@@ -175,7 +173,6 @@
 #, python-format
 msgid ""
 "\n"
->>>>>>> 11e03f51
 "      Are you sure you want to delete the record for \"%(full_name)s\"?\n"
 "    "
 msgstr ""
@@ -265,8 +262,6 @@
 #, python-format
 msgid ""
 "\n"
-<<<<<<< HEAD
-=======
 "      No results found for: %(query)s\n"
 "    "
 msgstr ""
@@ -277,7 +272,6 @@
 #, python-format
 msgid ""
 "\n"
->>>>>>> 11e03f51
 "      The URL you entered doesn't look like a valid %(website)s profile "
 "URL.\n"
 "      Please go to this person's profile page on %(website)s, then copy "
@@ -293,8 +287,6 @@
 "      kopyahin at i-paste ang URL na iyon dito.\n"
 "      "
 
-<<<<<<< HEAD
-=======
 #, python-format
 msgid ""
 "\n"
@@ -305,7 +297,6 @@
 "      Pinatagal hanggang %(expiry_date)s ang talaan.\n"
 "    "
 
->>>>>>> 11e03f51
 msgid ""
 "\n"
 "      This record is a copy of a record from another source.\n"
@@ -599,8 +590,6 @@
 msgid "Back to start"
 msgstr "Bumalik sa simula"
 
-<<<<<<< HEAD
-=======
 msgid ""
 "By marking this note as spam, you will make it hidden by default. It will"
 " still be a part of the record, but will require an extra click to view "
@@ -618,7 +607,6 @@
 "Sa pamamagitan ng pag-alis sa marka sa talang ito bilang spam, gagawin mo"
 " itong nakikita bilang default."
 
->>>>>>> 11e03f51
 msgid "CSV file"
 msgstr "CSV file"
 
@@ -991,14 +979,9 @@
 msgid "No person with ID: %(id_str)s."
 msgstr "Walang taong may ID: %(id_str)s."
 
-msgid "No results found for"
-msgstr "Walang mga nakitang resulta para sa"
-
 msgid "No such Authorization entity."
 msgstr "Walang ganoong entity sa Pagpapahintulot."
 
-<<<<<<< HEAD
-=======
 msgid ""
 "Not authorized to post notes with the status \"I have received "
 "information that this person is dead\"."
@@ -1006,7 +989,6 @@
 "Hindi pinapahintulutang mag-post ng mga tala na may status na "
 "\"Nakatanggap ako ng impormasyon na patay na ang taong ito.\""
 
->>>>>>> 11e03f51
 msgid "Not authorized to post notes with the status \"believed_dead\"."
 msgstr ""
 "Hindi pinapahintulutang mag-post ng mga talang may status na "
@@ -1057,12 +1039,9 @@
 msgid "Original site name"
 msgstr "Pangalan ng orihinal na site"
 
-<<<<<<< HEAD
-=======
 msgid "Other website"
 msgstr "Ibang website"
 
->>>>>>> 11e03f51
 #, fuzzy
 msgid ""
 "PLEASE NOTE: On active Person Finder sites, all data entered is available"
@@ -1165,15 +1144,9 @@
 msgid "Reason for disabling notes:"
 msgstr "Dahilan para sa pag-disable sa mga tala:"
 
-<<<<<<< HEAD
-msgid "Records Similar to"
-msgstr "Mga Talaang Katulad ng"
-
 msgid "Records selected"
 msgstr "Mga talaang napili"
 
-=======
->>>>>>> 11e03f51
 #, python-format
 msgid "Records with names and addresses matching \"%(query)s\""
 msgstr "Ang mga talaang may mga pangalan at address na tumutugma sa \"%(query)s\""
@@ -1194,9 +1167,6 @@
 msgid "Save this record"
 msgstr "I-save ang talaang ito"
 
-msgid "Search Results for"
-msgstr "Mga Resulta ng Paghahanap para sa"
-
 msgid "Search for this person"
 msgstr "Hanapin ang taong ito"
 
@@ -1222,12 +1192,9 @@
 msgid "Show sensitive information"
 msgstr "Ipakita ang sensitibong impormasyon"
 
-<<<<<<< HEAD
-=======
 msgid "Show who marked these duplicates"
 msgstr "Ipakita kung sino ang naglagay ng marka sa mga duplicate na ito"
 
->>>>>>> 11e03f51
 msgid "Sign in"
 msgstr "Mag-sign in"
 
@@ -1320,10 +1287,6 @@
 
 msgid "The record has been deleted."
 msgstr "Tinanggal na ang record."
-
-#, python-format
-msgid "The record has been extended to %(expiry_date)s."
-msgstr "Pinatagal hanggang %(expiry_date)s ang talaan."
 
 msgid ""
 "The status you selected indicates that you are this person.  If this is "
@@ -1659,9 +1622,6 @@
 "[Person Finder] Naka-subscribe ka sa mga update sa status para kay "
 "%(full_name)s"
 
-msgid "at"
-msgstr "sa"
-
 msgid "female"
 msgstr "babae"
 
