--- conflicted
+++ resolved
@@ -15,11 +15,7 @@
 msgstr ""
 "Project-Id-Version: PACKAGE VERSION\n"
 "Report-Msgid-Bugs-To: \n"
-<<<<<<< HEAD
-"POT-Creation-Date: 2011-03-29 17:44-0700\n"
-=======
 "POT-Creation-Date: 2000-01-01 00:00-0000\n"
->>>>>>> 019a7f2e
 "PO-Revision-Date: YEAR-MO-DA HO:MI+ZONE\n"
 "Last-Translator: FULL NAME <EMAIL@ADDRESS>\n"
 "Language-Team: LANGUAGE <LL@li.org>\n"
@@ -27,10 +23,6 @@
 "Content-Type: text/plain; charset=UTF-8\n"
 "Content-Transfer-Encoding: 8bit\n"
 
-<<<<<<< HEAD
-#: create.py:53
-=======
->>>>>>> 019a7f2e
 msgid ""
 "The Given name and Family name are both required.  Please go back and try "
 "again."
@@ -38,28 +30,16 @@
 "El nombre y los apellidos son campos obligatorios. Vuelve a la página "
 "anterior e inténtalo de nuevo."
 
-<<<<<<< HEAD
-#: create.py:56
-=======
->>>>>>> 019a7f2e
 msgid "Name is required.  Please go back and try again."
 msgstr ""
 "El campo de nombre es obligatorio. Vuelve a la página anterior e inténtalo "
 "de nuevo."
 
-<<<<<<< HEAD
-#: create.py:59
-=======
->>>>>>> 019a7f2e
 msgid "The Original author's name is required.  Please go back and try again."
 msgstr ""
 "El nombre del autor original es obligatorio. Vuelve al formulario e "
 "inténtalo de nuevo."
 
-<<<<<<< HEAD
-#: create.py:61
-=======
->>>>>>> 019a7f2e
 msgid ""
 "Your name is required in the \"Source\" section.  Please go back and try "
 "again."
@@ -67,19 +47,11 @@
 "Es obligatorio que introduzcas tu nombre en la sección \"Fuente\". Vuelve al "
 "formulario e inténtalo de nuevo."
 
-<<<<<<< HEAD
-#: create.py:65 multiview.py:78 view.py:121
-=======
->>>>>>> 019a7f2e
 msgid "Message is required. Please go back and try again."
 msgstr ""
 "Es obligatorio introducir un mensaje. Vuelve al formulario e inténtalo de "
 "nuevo."
 
-<<<<<<< HEAD
-#: create.py:67 view.py:130
-=======
->>>>>>> 019a7f2e
 msgid ""
 "Please check that you have been in contact with the person after the "
 "earthquake, or change the \"Status of this person\" field."
@@ -87,10 +59,6 @@
 "Asegúrate de haberte puesto en contacto con la persona después del terremoto "
 "o modifica el campo \"Estado de esta persona\"."
 
-<<<<<<< HEAD
-#: create.py:74
-=======
->>>>>>> 019a7f2e
 msgid ""
 "Original posting date is not in YYYY-MM-DD format, or is a nonexistent "
 "date.  Please go back and try again."
@@ -98,64 +66,36 @@
 "La fecha de publicación original no tiene el formato AAAA-MM-DD o no existe. "
 "Vuelve al formulario e inténtalo de nuevo."
 
-<<<<<<< HEAD
-#: create.py:76
-=======
->>>>>>> 019a7f2e
 msgid "Date cannot be in the future.  Please go back and try again."
 msgstr ""
 "La fecha no puede ser una fecha futura. Vuelve al formulario e inténtalo de "
 "nuevo."
 
-<<<<<<< HEAD
-#: create.py:90
-=======
->>>>>>> 019a7f2e
 msgid ""
 "Photo uploaded is in an unrecognized format.  Please go back and try again."
 msgstr ""
 "El formato de la fotografía que has subido es incorrecto. Vuelve al "
 "formulario e inténtalo de nuevo."
 
-<<<<<<< HEAD
-#: create.py:110
-=======
->>>>>>> 019a7f2e
 msgid "The provided image is too large.  Please upload a smaller one."
 msgstr ""
 "La imagen que has subido es demasiado grande. Sube una imagen más pequeña."
 
-<<<<<<< HEAD
-#: create.py:114
-=======
->>>>>>> 019a7f2e
 msgid ""
 "There was a problem processing the image.  Please try a different image."
 msgstr ""
 "Se ha producido un error al procesar la imagen. Prueba con una imagen "
 "diferente."
 
-<<<<<<< HEAD
-#: delete.py:58
 msgid "The record has been deleted."
 msgstr "Se ha eliminado el registro"
 
-#: delete.py:87
-=======
-msgid "The record has been deleted."
-msgstr "Se ha eliminado el registro"
-
->>>>>>> 019a7f2e
 #, python-format
 msgid "[Person Finder] Deletion notice for \"%(first_name)s %(last_name)s\""
 msgstr ""
 "[Buscador de personas] Se ha eliminado el registro de \"%(first_name)s %"
 "(last_name)s\""
 
-<<<<<<< HEAD
-#: multiview.py:82 view.py:125
-=======
->>>>>>> 019a7f2e
 msgid ""
 "Your name is required in the \"About you\" section.  Please go back and try "
 "again."
@@ -163,10 +103,6 @@
 "Es obligatorio que introduzcas tu nombre en la sección \"Información sobre ti"
 "\". Vuelve al formulario e inténtalo de nuevo."
 
-<<<<<<< HEAD
-#: restore.py:80
-=======
->>>>>>> 019a7f2e
 #, python-format
 msgid ""
 "[Person Finder] Record restoration notice for \"%(first_name)s %(last_name)s"
@@ -175,20 +111,12 @@
 "[Buscador de personas] Se ha restaurado el registro de \"%(first_name)s %"
 "(last_name)s\""
 
-<<<<<<< HEAD
-#: subscribe.py:82
-=======
->>>>>>> 019a7f2e
 #, python-format
 msgid "[Person Finder] Status update for %(given_name)s %(family_name)s"
 msgstr ""
 "[Buscador de personas] Actualización del estado de \"%(given_name)s %"
 "(family_name)s\""
 
-<<<<<<< HEAD
-#: subscribe.py:108
-=======
->>>>>>> 019a7f2e
 #, python-format
 msgid ""
 "[Person Finder] You are subscribed to status updates for %(given_name)s %"
@@ -197,247 +125,112 @@
 "[Buscador de personas] Te has suscrito a las actualizaciones de estado de %"
 "(given_name)s %(family_name)s."
 
-<<<<<<< HEAD
-#: subscribe.py:157
 msgid "Invalid e-mail address. Please try again."
 msgstr "La dirección de correo electrónico no es válida. Inténtalo de nuevo."
 
-#: subscribe.py:178 subscribe.py:187
-=======
-msgid "Invalid e-mail address. Please try again."
-msgstr "La dirección de correo electrónico no es válida. Inténtalo de nuevo."
-
->>>>>>> 019a7f2e
 #, python-format
 msgid "Return to the record for %(given_name)s %(family_name)s."
 msgstr "Volver al registro de %(given_name)s %(family_name)s"
 
-<<<<<<< HEAD
-#: subscribe.py:183
 msgid "You are already subscribed. "
 msgstr "Ya te has suscrito. "
 
-#: subscribe.py:192
 msgid "You have successfully subscribed."
 msgstr "Te has suscrito correctamente."
 
-#: unsubscribe.py:29
 msgid "This link is invalid."
 msgstr "Este enlace no es válido"
 
-#: unsubscribe.py:34
 msgid "You have successfully unsubscribed."
 msgstr "Has anulado tu suscripción."
 
-#: unsubscribe.py:36
 msgid "You are already unsubscribed."
 msgstr "Ya has anulado la suscripción."
 
-#: utils.py:187
 msgid "female"
 msgstr "mujer"
 
-#: utils.py:188
 msgid "male"
 msgstr "hombre"
 
-#: utils.py:189
 msgid "other"
 msgstr "otro"
 
-#: utils.py:200 utils.py:211 utils.py:230
 msgid "Unspecified"
 msgstr "No especificado"
 
-#: utils.py:201
 msgid "About 1 month (30 days) from now"
 msgstr ""
 
-#: utils.py:202
 msgid "About 2 months (60 days) from now"
 msgstr ""
 
-#: utils.py:203
 msgid "About 3 months (90 days) from now"
 msgstr ""
 
-#: utils.py:204
 msgid "About 6 months (180 days) from now"
 msgstr ""
 
-#: utils.py:205
 msgid "About 1 year (360 days) from now"
 msgstr ""
 
-#: utils.py:212
 msgid "I am seeking information"
 msgstr "Estoy buscando información."
 
-#: utils.py:213
 msgid "I am this person"
 msgstr "Yo soy esta persona."
 
-#: utils.py:215
 msgid "I have received information that this person is alive"
 msgstr "Tengo información de que esta persona está viva."
 
-#: utils.py:216
 msgid "I have reason to think this person is missing"
 msgstr "Tengo motivos para creer que esta persona está desaparecida."
 
-#: utils.py:217
 msgid "I have received information that this person is dead"
 msgstr "Tengo información de que esta persona está muerta."
 
-#: utils.py:231
 msgid "Someone is seeking information about this person"
 msgstr "Alguien busca información sobre esta persona"
 
-#: utils.py:232
 msgid "This person has posted a message"
 msgstr "Esta persona ha publicado un mensaje."
 
-#: utils.py:234
 msgid "Someone has received information that this person is alive"
 msgstr "Alguien tiene información de que esta persona está viva."
 
-#: utils.py:235
 msgid "Someone has reported that this person is missing"
 msgstr "Alguien ha informado de que esta persona está desaparecida."
 
-#: utils.py:237
 msgid "Someone has received information that this person is dead"
 msgstr "Alguien tiene información de que esta persona está muerta."
 
-#: utils.py:742
 msgid "Type the two words:"
 msgstr "Escribe las dos palabras:"
 
-#: utils.py:743
 msgid "Type what you hear:"
 msgstr "Escribe lo que oigas:"
 
-#: utils.py:744
 msgid "Play the sound again"
 msgstr "Volver a reproducir el sonido"
 
-#: utils.py:745
-=======
-msgid "You are already subscribed. "
-msgstr "Ya te has suscrito. "
-
-msgid "You have successfully subscribed."
-msgstr "Te has suscrito correctamente."
-
-msgid "This link is invalid."
-msgstr "Este enlace no es válido"
-
-msgid "You have successfully unsubscribed."
-msgstr "Has anulado tu suscripción."
-
-msgid "You are already unsubscribed."
-msgstr "Ya has anulado la suscripción."
-
-msgid "female"
-msgstr "mujer"
-
-msgid "male"
-msgstr "hombre"
-
-msgid "other"
-msgstr "otro"
-
-msgid "Unspecified"
-msgstr "No especificado"
-
-msgid "About 1 month (30 days) from now"
-msgstr ""
-
-msgid "About 2 months (60 days) from now"
-msgstr ""
-
-msgid "About 3 months (90 days) from now"
-msgstr ""
-
-msgid "About 6 months (180 days) from now"
-msgstr ""
-
-msgid "About 1 year (360 days) from now"
-msgstr ""
-
-msgid "I am seeking information"
-msgstr "Estoy buscando información."
-
-msgid "I am this person"
-msgstr "Yo soy esta persona."
-
-msgid "I have received information that this person is alive"
-msgstr "Tengo información de que esta persona está viva."
-
-msgid "I have reason to think this person is missing"
-msgstr "Tengo motivos para creer que esta persona está desaparecida."
-
-msgid "I have received information that this person is dead"
-msgstr "Tengo información de que esta persona está muerta."
-
-msgid "Someone is seeking information about this person"
-msgstr "Alguien busca información sobre esta persona"
-
-msgid "This person has posted a message"
-msgstr "Esta persona ha publicado un mensaje."
-
-msgid "Someone has received information that this person is alive"
-msgstr "Alguien tiene información de que esta persona está viva."
-
-msgid "Someone has reported that this person is missing"
-msgstr "Alguien ha informado de que esta persona está desaparecida."
-
-msgid "Someone has received information that this person is dead"
-msgstr "Alguien tiene información de que esta persona está muerta."
-
-msgid "Type the two words:"
-msgstr "Escribe las dos palabras:"
-
-msgid "Type what you hear:"
-msgstr "Escribe lo que oigas:"
-
-msgid "Play the sound again"
-msgstr "Volver a reproducir el sonido"
-
->>>>>>> 019a7f2e
 msgid "Download the sound as MP3"
 msgstr "Descargar el sonido en formato MP3"
 
-#: utils.py:746
 msgid "Get a visual challenge"
 msgstr "Obtener una pista visual"
 
-#: utils.py:747
 msgid "Get an audio challenge"
 msgstr "Obtener una pista sonora"
 
-<<<<<<< HEAD
-#: utils.py:748
-=======
->>>>>>> 019a7f2e
 msgid "Get a new challenge"
 msgstr "Obtener una nueva pista"
 
-#: utils.py:749
 msgid "Help"
 msgstr "Ayuda"
 
-<<<<<<< HEAD
-#: utils.py:750
 msgid "Incorrect.  Try again."
 msgstr "No es correcto. Inténtalo de nuevo."
 
-#: utils.py:766
-=======
-msgid "Incorrect.  Try again."
-msgstr "No es correcto. Inténtalo de nuevo."
-
->>>>>>> 019a7f2e
 msgid ""
 "There was an error processing your request.  Sorry for the inconvenience.  "
 "Our administrators will investigate the source of the problem, but please "
@@ -447,68 +240,31 @@
 "Nuestros administradores investigarán el origen de la incidencia, pero "
 "asegúrate de que el formato de la solicitud sea correcto."
 
-<<<<<<< HEAD
-#: view.py:37 view.py:40
-=======
->>>>>>> 019a7f2e
 #, fuzzy
 msgid "This person's entry does not exist or has been deleted."
 msgstr "Se ha eliminado el registro"
 
-<<<<<<< HEAD
-#: templates/add_note.html:29
 msgid "Tell us the status of this person"
 msgstr "Indícanos el estado de esta persona"
 
-#: templates/add_note.html:31 templates/results.html:143
 msgid "Mark records as duplicate"
 msgstr "Marcar registros como duplicados"
 
-#: templates/add_note.html:39
 msgid "Status of this person"
 msgstr "Estado de esta persona"
 
-#: templates/add_note.html:63
 msgid "Message (required)"
 msgstr "Mensaje (obligatorio)"
 
-#: templates/add_note.html:67
 msgid "A message for this person or others seeking this person"
 msgstr "Un mensaje para esta persona o para los que la estén buscando"
 
-#: templates/add_note.html:69
 msgid "Please explain why you think these are the same person"
 msgstr "Explícanos el motivo por el que crees que es la misma persona."
 
-#: templates/add_note.html:87 templates/note.html:138
-#: templates/person_status_update_email.txt:14
 msgid "Last known location"
 msgstr "Última ubicación conocida"
 
-#: templates/add_note.html:90
-=======
-msgid "Tell us the status of this person"
-msgstr "Indícanos el estado de esta persona"
-
-msgid "Mark records as duplicate"
-msgstr "Marcar registros como duplicados"
-
-msgid "Status of this person"
-msgstr "Estado de esta persona"
-
-msgid "Message (required)"
-msgstr "Mensaje (obligatorio)"
-
-msgid "A message for this person or others seeking this person"
-msgstr "Un mensaje para esta persona o para los que la estén buscando"
-
-msgid "Please explain why you think these are the same person"
-msgstr "Explícanos el motivo por el que crees que es la misma persona."
-
-msgid "Last known location"
-msgstr "Última ubicación conocida"
-
->>>>>>> 019a7f2e
 msgid ""
 "Type an address or open the map below and indicate the location by moving "
 "the pin."
@@ -516,142 +272,65 @@
 "Introduce una dirección o abre el mapa que aparece a continuación y desplaza "
 "el marcador para indicar la ubicación."
 
-<<<<<<< HEAD
-#: templates/add_note.html:107 templates/note.html:148
 msgid "Show Map"
 msgstr "Mostrar mapa"
 
-#: templates/add_note.html:112 templates/note.html:153
 msgid "Hide Map"
 msgstr "Ocultar mapa"
 
-#: templates/add_note.html:129
-=======
-msgid "Show Map"
-msgstr "Mostrar mapa"
-
-msgid "Hide Map"
-msgstr "Ocultar mapa"
-
->>>>>>> 019a7f2e
 msgid ""
 "Have you personally talked with this person AFTER the disaster? (required)"
 msgstr ""
 "¿Has hablado directamente con esta persona DESPUÉS de la catástrofe? "
 "(respuesta obligatoria)"
 
-<<<<<<< HEAD
-#: templates/add_note.html:142
 msgid "Yes"
 msgstr "Sí"
 
-#: templates/add_note.html:153
 msgid "No"
 msgstr "No"
 
-#: templates/add_note.html:164
 msgid "Missing person's current contact information"
 msgstr "Información de contacto actual de la persona desaparecida"
 
-#: templates/add_note.html:167
 msgid "How can this person be reached now?"
 msgstr "¿Cómo se puede localizar a esta persona en este momento?"
 
-#: templates/add_note.html:173
 msgid "Phone number"
 msgstr "Número de teléfono"
 
-#: templates/add_note.html:185
 msgid "E-mail address"
 msgstr "Dirección de correo electrónico"
 
-#: templates/add_note.html:202
 msgid "About you (required)"
 msgstr "Información sobre ti (obligatorio)"
 
-#: templates/add_note.html:205
-=======
-msgid "Yes"
-msgstr "Sí"
-
-msgid "No"
-msgstr "No"
-
-msgid "Missing person's current contact information"
-msgstr "Información de contacto actual de la persona desaparecida"
-
-msgid "How can this person be reached now?"
-msgstr "¿Cómo se puede localizar a esta persona en este momento?"
-
-msgid "Phone number"
-msgstr "Número de teléfono"
-
-msgid "E-mail address"
-msgstr "Dirección de correo electrónico"
-
-msgid "About you (required)"
-msgstr "Información sobre ti (obligatorio)"
-
->>>>>>> 019a7f2e
 msgid "How others who are interested in this person can contact you"
 msgstr ""
 "¿Cómo pueden ponerse en contacto contigo aquellos que estén interesados en "
 "esta persona?"
 
-<<<<<<< HEAD
-#: templates/add_note.html:212 templates/create.html:340
 msgid "Your name"
 msgstr "Tu nombre"
 
-#: templates/add_note.html:223 templates/create.html:355
 msgid "Your phone number"
 msgstr "Tu número de teléfono"
 
-#: templates/add_note.html:234 templates/create.html:370
 msgid "Your e-mail address"
 msgstr "Tu dirección de correo electrónico"
 
-#: templates/add_note.html:252
 msgid "Yes, these are the same person"
 msgstr "Sí, son la misma persona."
 
-#: templates/add_note.html:254 templates/create.html:424
 msgid "Save this record"
 msgstr "Guardar este registro"
 
-#: templates/add_note.html:258 templates/delete.html:70
-#: templates/flag_note.html:62 templates/subscribe_captcha.html:43
 msgid "Cancel"
 msgstr "Cancelar"
 
-#: templates/add_note.html:262 templates/create.html:428
 msgid "Please fill in all the required fields."
 msgstr "Rellena todos los campos obligatorios."
 
-#: templates/add_note.html:266 templates/create.html:432
-=======
-msgid "Your name"
-msgstr "Tu nombre"
-
-msgid "Your phone number"
-msgstr "Tu número de teléfono"
-
-msgid "Your e-mail address"
-msgstr "Tu dirección de correo electrónico"
-
-msgid "Yes, these are the same person"
-msgstr "Sí, son la misma persona."
-
-msgid "Save this record"
-msgstr "Guardar este registro"
-
-msgid "Cancel"
-msgstr "Cancelar"
-
-msgid "Please fill in all the required fields."
-msgstr "Rellena todos los campos obligatorios."
-
->>>>>>> 019a7f2e
 msgid ""
 "The status you selected indicates that you are this person.  If this is "
 "true, please also select 'Yes' to indicate that you have contacted this "
@@ -661,58 +340,28 @@
 "selecciona también \"Sí\" para indicar que te has puesto en contacto con "
 "esta persona."
 
-<<<<<<< HEAD
-#: templates/admin.html:20
 msgid "Administration"
 msgstr "Administración"
 
-#: templates/admin.html:23
-=======
-msgid "Administration"
-msgstr "Administración"
-
->>>>>>> 019a7f2e
 #, python-format
 msgid "You are currently signed in as <span class=\"email\">%(email)s</span>."
 msgstr "Has accedido como <span class=\"email\">%(email)s</span>."
 
-<<<<<<< HEAD
-#: templates/admin.html:24
-=======
->>>>>>> 019a7f2e
 #, python-format
 msgid "<a href=\"%(logout_url)s\">Sign out</a>"
 msgstr "<a href=\"%(logout_url)s\">Salir</a>"
 
-#: templates/admin.html:26
 #, python-format
 msgid "You are not currently signed in.  <a href=\"%(login_url)s\">Sign in</a>"
 msgstr "No has accedido a tu cuenta. <a href=\"%(login_url)s\">Acceder</a>"
 
-<<<<<<< HEAD
-#: templates/admin_dashboard.html:51
 msgid "Dashboard"
 msgstr ""
 
-#: templates/base.html:34
-=======
-msgid "Dashboard"
-msgstr ""
-
->>>>>>> 019a7f2e
 #, fuzzy
 msgid "Atom feed of updates about this person"
 msgstr "Actualizaciones del estado de esta persona"
 
-<<<<<<< HEAD
-#: templates/base.html:39
-msgid "Google Person Finder"
-msgstr "Buscador de personas de Google"
-
-#: templates/base.html:86 templates/base.html.py:105
-msgid "Person Finder"
-msgstr "Buscador de personas"
-=======
 msgid "Google Person Finder"
 msgstr "Buscador de personas de Google"
 
@@ -745,285 +394,70 @@
 
 msgid "Identify who you are looking for"
 msgstr "Identifica a la persona que estás buscando"
->>>>>>> 019a7f2e
-
-#: templates/base.html:117 templates/embed.html:42 templates/view.html:324
-msgid "Back to start"
-msgstr "Volver al principio"
-
-#: templates/base.html:123
-msgid ""
-"PLEASE NOTE: All data entered will be available to the public and viewable "
-"and usable by anyone.  Google does not review or verify the accuracy of this "
-"data."
-msgstr ""
-"NOTA: toda la información introducida será de acceso público y cualquier "
-"persona podrá consultarla y utilizarla. Google no ha comprobado la veracidad "
-"de esta información."
-
-#: templates/base.html:132
-msgid "Embed this tool on your site"
-msgstr "Insertar esta herramienta en tu página web"
-
-#: templates/base.html:137
-msgid "Developers"
-msgstr "Desarrolladores"
-
-#: templates/base.html:140
-msgid "Terms of Service"
-msgstr "Condiciones del servicio"
-
-#: templates/create.html:32
-msgid "Identify who you have information about"
-msgstr "Identifica a la persona de la que tienes información"
-
-#: templates/create.html:34
-msgid "Identify who you are looking for"
-msgstr "Identifica a la persona que estás buscando"
-
-#: templates/create.html:41
+
 msgid "Name (required)"
 msgstr "Nombre (obligatorio)"
 
-<<<<<<< HEAD
-#: templates/create.html:44
 msgid "What is this person's name?"
 msgstr "¿Cuál es el nombre de la persona?"
 
-#: templates/create.html:51 templates/create.html.py:81
-#: templates/multiview.html:47 templates/multiview.html.py:79
-#: templates/query_form.html:30 templates/query_form.html.py:66
-#: templates/view.html:70 templates/view.html.py:86
 msgid "Family name"
 msgstr "Apellido"
 
-#: templates/create.html:65 templates/multiview.html:64
-#: templates/query_form.html:47 templates/view.html:77
 msgid "Given name"
 msgstr "Nombre"
 
-#: templates/create.html:67 templates/multiview.html:42
-#: templates/multiview.html.py:66 templates/query_form.html:49
-#: templates/view.html:66 templates/view.html.py:79
 msgid "Name"
 msgstr "Nombre"
 
-#: templates/create.html:96 templates/create.html.py:128
-#: templates/multiview.html:88 templates/multiview.html.py:112
-#: templates/view.html:93 templates/view.html.py:109
-=======
-msgid "What is this person's name?"
-msgstr "¿Cuál es el nombre de la persona?"
-
-msgid "Family name"
-msgstr "Apellido"
-
-msgid "Given name"
-msgstr "Nombre"
-
-msgid "Name"
-msgstr "Nombre"
-
->>>>>>> 019a7f2e
 #, fuzzy
 msgid "Alternate family names"
 msgstr "Apellido"
 
-<<<<<<< HEAD
-#: templates/create.html:111 templates/multiview.html:101
-#: templates/view.html:100
 msgid "Alternate given names"
 msgstr ""
 
-#: templates/create.html:113 templates/multiview.html:103
-#: templates/view.html:102
-=======
-msgid "Alternate given names"
-msgstr ""
-
->>>>>>> 019a7f2e
 #, fuzzy
 msgid "Alternate names"
 msgstr "Calle"
 
-<<<<<<< HEAD
-#: templates/create.html:146
 msgid "Home Address"
 msgstr "Dirección"
 
-#: templates/create.html:149
 msgid "Where is this person from?"
 msgstr "¿De dónde es esta persona?"
 
-#: templates/create.html:155 templates/multiview.html:148
-#: templates/view.html:149
 msgid "Street name"
 msgstr "Calle"
 
-#: templates/create.html:157
 msgid "Street name only, no number"
 msgstr "Solo el nombre de la calle, sin el número"
 
-#: templates/create.html:173 templates/multiview.html:154
-#: templates/view.html:153
 msgid "Neighborhood"
 msgstr "Barrio"
 
-#: templates/create.html:183 templates/multiview.html:160
-#: templates/view.html:157
 msgid "City"
 msgstr "Ciudad"
 
-#: templates/create.html:194 templates/multiview.html:166
-#: templates/view.html:161
 msgid "Province or state"
 msgstr "Provincia o estado"
 
-#: templates/create.html:207 templates/multiview.html:173
-#: templates/view.html:166
 msgid "Postal or zip code"
 msgstr "Código postal"
 
-#: templates/create.html:223
 msgid "Description"
 msgstr "Descripción"
 
-#: templates/create.html:226
-=======
-msgid "Home Address"
-msgstr "Dirección"
-
-msgid "Where is this person from?"
-msgstr "¿De dónde es esta persona?"
-
-msgid "Street name"
-msgstr "Calle"
-
-msgid "Street name only, no number"
-msgstr "Solo el nombre de la calle, sin el número"
-
-msgid "Neighborhood"
-msgstr "Barrio"
-
-msgid "City"
-msgstr "Ciudad"
-
-msgid "Province or state"
-msgstr "Provincia o estado"
-
-msgid "Postal or zip code"
-msgstr "Código postal"
-
-msgid "Description"
-msgstr "Descripción"
-
->>>>>>> 019a7f2e
 msgid "Describe how to identify this person."
 msgstr "Describe cómo se puede identificar a esta persona."
 
-#: templates/create.html:241 templates/multiview.html:198
-#: templates/view.html:195
 msgid "Photo"
 msgstr "Fotografía"
 
-<<<<<<< HEAD
-#: templates/create.html:244
-=======
->>>>>>> 019a7f2e
 msgid "If you have a photo of this person, upload it or enter its URL address."
 msgstr ""
 "Si tienes una fotografía de esta persona, súbela o introduce su dirección "
 "URL."
-<<<<<<< HEAD
-
-#: templates/create.html:252
-msgid "URL"
-msgstr "URL"
-
-#: templates/create.html:265
-msgid "Upload"
-msgstr "Subir"
-
-#: templates/create.html:279
-msgid "Expiry"
-msgstr ""
-
-#: templates/create.html:282
-msgid "When should this record disappear?"
-msgstr ""
-
-#: templates/create.html:302
-msgid "Source of this record (required)"
-msgstr "Fuente de este registro (obligatorio)"
-
-#: templates/create.html:305
-msgid "Where did this information come from?"
-msgstr "¿De dónde procede esta información?"
-
-#: templates/create.html:319
-msgid "This is a new record."
-msgstr "Este registro es nuevo."
-
-#: templates/create.html:331
-msgid "This record is copied from another source."
-msgstr "Este registro se ha copiado de otra fuente."
-
-#: templates/create.html:344
-msgid "Original author's name"
-msgstr "Nombre del autor original"
-
-#: templates/create.html:359 templates/multiview.html:226
-#: templates/view.html:218
-msgid "Author's phone number"
-msgstr "Número de teléfono del autor"
-
-#: templates/create.html:374 templates/multiview.html:242
-#: templates/view.html:231
-msgid "Author's e-mail address"
-msgstr "Dirección de correo electrónico del autor"
-
-#: templates/create.html:385
-msgid "URL of original record"
-msgstr "URL del registro original"
-
-#: templates/create.html:396 templates/multiview.html:268
-#: templates/view.html:252
-msgid "Original posting date"
-msgstr "Fecha de publicación original"
-
-#: templates/create.html:398
-msgid "Enter as YYYY-MM-DD"
-msgstr "La fecha debe tener el formato AAAA-MM-DD."
-
-#: templates/create.html:408 templates/multiview.html:274
-#: templates/view.html:267
-msgid "Original site name"
-msgstr "Nombre de la página web original"
-
-#: templates/delete.html:23
-#, python-format
-msgid ""
-"\n"
-"      Are you sure you want to delete the record for \"%(first_name)s %"
-"(last_name)s\"?\n"
-"    "
-msgstr ""
-"\n"
-"      ¿Seguro que quieres eliminar el registro de \"%(first_name)s %"
-"(last_name)s\"?\n"
-"    "
-
-#: templates/delete.html:30
-msgid ""
-"\n"
-"      If you proceed with deletion,\n"
-"      this record will no longer be searchable or viewable on this site.\n"
-"    "
-msgstr ""
-"\n"
-"      Si confirmas que quieres eliminar el registro,\n"
-"      ya no se podrá buscar ni ver en este sitio.\n"
-=======
 
 msgid "URL"
 msgstr "URL"
@@ -1120,104 +554,37 @@
 "      ponte en contacto con la fuente original.\n"
 "      Puedes ver el registro original en la página\n"
 "      <a href=\"%(source_url)s\">%(source_name)s</a>.\n"
->>>>>>> 019a7f2e
 "    "
 
-#: templates/delete.html:35
-#, python-format
-msgid ""
-<<<<<<< HEAD
-"\n"
-"      This record is a copy of a record from another source.\n"
-"      You can delete the record here,\n"
-"      but please be aware that\n"
-"      we might later receive another copy of it from the original source.\n"
-"\n"
-"      <p>\n"
-"      If you would like it permanently deleted,\n"
-"      please contact the original source.\n"
-"      You can view the original record at\n"
-"      <a href=\"%(source_url)s\">%(source_name)s</a>.\n"
-"    "
-msgstr ""
-"\n"
-"      Este registro es una copia de un registro de otra fuente.\n"
-"      Puedes eliminar el registro aquí,\n"
-"      pero debes tener en cuenta que\n"
-"      podemos recibir otra copia del registro procedente de la fuente "
-"original en el futuro.\n"
-"\n"
-"      <p>\n"
-"      Si quieres que el registro se elimine de forma permanente,\n"
-"      ponte en contacto con la fuente original.\n"
-"      Puedes ver el registro original en la página\n"
-"      <a href=\"%(source_url)s\">%(source_name)s</a>.\n"
-"    "
-
-#: templates/delete.html:48
-#, python-format
-msgid ""
-=======
->>>>>>> 019a7f2e
+#, python-format
+msgid ""
 "You can <a target=\"_blank\" href=\"%(view_url)s\">view the record</a> "
 "before deleting it."
 msgstr ""
 "Puedes <a target=\"_blank\" href=\"%(view_url)s\">ver el registro</a> antes "
 "de eliminarlo."
 
-<<<<<<< HEAD
-#: templates/delete.html:51
 msgid "Reason for deletion:"
 msgstr "Motivo de la eliminación:"
 
-#: templates/delete.html:54
 msgid "I do not want my information online anymore."
 msgstr "Quiero que mi información deje de estar disponible online."
 
-#: templates/delete.html:56
 msgid "I have received spam."
 msgstr "He recibido spam."
 
-#: templates/delete.html:58
 msgid "This record is inappropriate."
 msgstr "Este registro es inadecuado"
 
-#: templates/delete.html:60
 msgid "This record is spam."
 msgstr "Este registro contiene spam"
 
-#: templates/delete.html:62
 msgid "This record has served its purpose."
 msgstr "Este registro ha cumplido su objetivo"
 
-#: templates/delete.html:69
 msgid "Yes, delete the record"
 msgstr "Sí, eliminar el registro"
 
-#: templates/deletion_email_for_note_author.txt:4
-=======
-msgid "Reason for deletion:"
-msgstr "Motivo de la eliminación:"
-
-msgid "I do not want my information online anymore."
-msgstr "Quiero que mi información deje de estar disponible online."
-
-msgid "I have received spam."
-msgstr "He recibido spam."
-
-msgid "This record is inappropriate."
-msgstr "Este registro es inadecuado"
-
-msgid "This record is spam."
-msgstr "Este registro contiene spam"
-
-msgid "This record has served its purpose."
-msgstr "Este registro ha cumplido su objetivo"
-
-msgid "Yes, delete the record"
-msgstr "Sí, eliminar el registro"
-
->>>>>>> 019a7f2e
 #, python-format
 msgid ""
 "\n"
@@ -1235,9 +602,7 @@
 "electrónico\n"
 "aparece registrada como la dirección del autor de una nota escrita sobre "
 "este registro.\n"
-<<<<<<< HEAD
-
-#: templates/deletion_email_for_person_author.txt:4
+
 #, python-format
 msgid ""
 "\n"
@@ -1272,17 +637,14 @@
 "Una vez que haya transcurrido el plazo de %(days_until_deletion)s días, el "
 "registro se eliminará de forma permanente.\n"
 
-#: templates/embed.html:21
 msgid "Embedding the Application"
 msgstr "Inserción de la aplicación"
 
-#: templates/embed.html:22
 msgid "Copy and paste the following HTML code to put this tool on your site"
 msgstr ""
 "Para insertar esta herramienta en tu sitio, copia y pega el código HTML que "
 "aparece a continuación."
 
-#: templates/embed.html:30
 #, python-format
 msgid ""
 "Or add to your site as a %(gadget_link_html)sGoogle Gadget%(link_end_html)s."
@@ -1290,7 +652,6 @@
 "También puedes añadir la aplicación a tu sitio con un %(gadget_link_html)"
 "sgadget de Google%(link_end_html)s."
 
-#: templates/embed.html:32
 #, python-format
 msgid ""
 "These gadgets are made available under the %(apache_link_html)sApache 2.0 "
@@ -1299,7 +660,6 @@
 "Estos gadgets están disponibles según las condiciones de la %"
 "(apache_link_html)slicencia Apache 2.0%(link_end_html)s."
 
-#: templates/embed.html:35
 #, python-format
 msgid ""
 "More information for developers can now be found %(developers_link_html)shere"
@@ -1308,370 +668,133 @@
 "Puedes obtener más información para desarrolladores en %"
 "(developers_link_html)sesta página%(link_end_html)s."
 
-#: templates/embed.html:39
 msgid "Close window"
 msgstr "Cerrar ventana"
 
-#: templates/flag_note.html:23
 msgid "Are you sure this note isn't spam?"
 msgstr "¿Seguro que esta nota no contiene spam?"
 
-#: templates/flag_note.html:25
 msgid "Are you sure you want to mark this note as spam?"
 msgstr "¿Seguro que quieres marcar esta nota como spam?"
 
-#: templates/flag_note.html:41
 msgid "The reason this note is being marked as spam:"
 msgstr "Motivo por el que esta nota se ha marcado como spam:"
 
-#: templates/flag_note.html:44
 msgid "I prefer not to specify."
 msgstr "Prefiero no proporcionar información específica."
 
-#: templates/flag_note.html:46
 msgid "This note is spam."
 msgstr "Esta nota contiene spam"
 
-#: templates/flag_note.html:48
 msgid "This note is inappropriate."
 msgstr "Esta nota es inadecuada"
 
-#: templates/flag_note.html:50
 msgid "I have received spam due to this note."
 msgstr "He recibido spam a través de esta nota."
 
-#: templates/flag_note.html:52
 msgid "This note is incorrect or untrue."
 msgstr "Esta nota no es correcta o contiene información falsa"
 
-#: templates/flag_note.html:61
 msgid "Yes, update the note"
 msgstr "Sí, actualizar la nota"
 
-#: templates/main.html:22
 msgid "What is your situation?"
 msgstr "¿Cuál es tu situación?"
 
-#: templates/main.html:28 templates/query_form.html:20
 msgid "I'm looking for someone"
 msgstr "Busco a alguien"
 
-#: templates/main.html:33 templates/query_form.html:13
 msgid "I have information about someone"
 msgstr "Tengo información sobre alguien"
 
-#: templates/main.html:40
 #, python-format
 msgid "Currently tracking about %(num_people)s records."
 msgstr "Aproximadamente %(num_people)s personas registradas actualmente"
 
-#: templates/multiview.html:37
 msgid "Compare these records"
 msgstr "Comparar estos registros"
 
-#: templates/multiview.html:121 templates/view.html:124
 msgid "Physical characteristics"
 msgstr "Características físicas"
 
-#: templates/multiview.html:125 templates/view.html:127
 msgid "Sex"
 msgstr "Sexo"
 
-#: templates/multiview.html:131 templates/view.html:133
 msgid "Date of birth"
 msgstr "Fecha de nacimiento"
 
-#: templates/multiview.html:137 templates/view.html:138
 msgid "Age"
 msgstr "Edad"
 
-#: templates/multiview.html:144 templates/results.html:98
-#: templates/view.html:146
 msgid "Home address"
 msgstr "Dirección"
 
-#: templates/multiview.html:182 templates/view.html:180
 msgid "Other information"
 msgstr "Información adicional"
 
-#: templates/multiview.html:216 templates/view.html:211
 msgid "Source of this record"
 msgstr "Fuente de este registro"
 
-#: templates/multiview.html:220 templates/view.html:214
 msgid "Author's name"
 msgstr "Nombre del autor"
 
-#: templates/multiview.html:234 templates/multiview.html.py:250
-#: templates/note.html:59 templates/note.html.py:70 templates/note.html:115
-#: templates/note.html.py:130 templates/view.html:225
-#: templates/view.html.py:238
 msgid "(click to reveal)"
 msgstr "(hacer clic para mostrar la información)"
 
-#: templates/multiview.html:259 templates/view.html:245
 msgid "Original URL"
 msgstr "URL original"
 
-#: templates/multiview.html:263 templates/view.html:248
 msgid "Link"
 msgstr "enlace"
 
-#: templates/note.html:21
 msgid "Posted by"
 msgstr "Publicado por"
 
-#: templates/note.html:25
 msgid "(unknown)"
 msgstr "(desconocido)"
 
-#: templates/note.html:27
 msgid "on"
 msgstr "el"
 
-#: templates/note.html:29
-=======
-
-#, python-format
-msgid ""
-"\n"
-"A user has deleted the record for \"%(first_name)s %(last_name)s\"\n"
-"at %(site_url)s.\n"
-"\n"
-"We are notifying you of the deletion because your e-mail address is\n"
-"recorded as the author of this record.\n"
-"\n"
-"NOTE: If you believe this record was deleted in error, you can\n"
-"restore it by following this link within the next %(days_until_deletion)s "
-"days:\n"
-"\n"
-"    %(restore_url)s\n"
-"\n"
-"After %(days_until_deletion)s days, the record will be permanently deleted.\n"
-msgstr ""
-"\n"
-"Un usuario ha eliminado el registro de \"%(first_name)s %(last_name)s\"\n"
-"en la página %(site_url)s.\n"
-"\n"
-"Te hemos enviado esta notificación porque tu dirección de correo "
-"electrónico\n"
-"aparece registrada como la dirección del autor de este registro.\n"
-"\n"
-"NOTA: Si consideras que este registro se ha eliminado por error, puedes\n"
-"restaurarlo haciendo clic en el siguiente enlace en los próximos %"
-"(days_until_deletion)s días:\n"
-"\n"
-"    %(restore_url)s.\n"
-"\n"
-"Una vez que haya transcurrido el plazo de %(days_until_deletion)s días, el "
-"registro se eliminará de forma permanente.\n"
-
-msgid "Embedding the Application"
-msgstr "Inserción de la aplicación"
-
-msgid "Copy and paste the following HTML code to put this tool on your site"
-msgstr ""
-"Para insertar esta herramienta en tu sitio, copia y pega el código HTML que "
-"aparece a continuación."
-
-#, python-format
-msgid ""
-"Or add to your site as a %(gadget_link_html)sGoogle Gadget%(link_end_html)s."
-msgstr ""
-"También puedes añadir la aplicación a tu sitio con un %(gadget_link_html)"
-"sgadget de Google%(link_end_html)s."
-
-#, python-format
-msgid ""
-"These gadgets are made available under the %(apache_link_html)sApache 2.0 "
-"license%(link_end_html)s."
-msgstr ""
-"Estos gadgets están disponibles según las condiciones de la %"
-"(apache_link_html)slicencia Apache 2.0%(link_end_html)s."
-
-#, python-format
-msgid ""
-"More information for developers can now be found %(developers_link_html)shere"
-"%(link_end_html)s."
-msgstr ""
-"Puedes obtener más información para desarrolladores en %"
-"(developers_link_html)sesta página%(link_end_html)s."
-
-msgid "Close window"
-msgstr "Cerrar ventana"
-
-msgid "Are you sure this note isn't spam?"
-msgstr "¿Seguro que esta nota no contiene spam?"
-
-msgid "Are you sure you want to mark this note as spam?"
-msgstr "¿Seguro que quieres marcar esta nota como spam?"
-
-msgid "The reason this note is being marked as spam:"
-msgstr "Motivo por el que esta nota se ha marcado como spam:"
-
-msgid "I prefer not to specify."
-msgstr "Prefiero no proporcionar información específica."
-
-msgid "This note is spam."
-msgstr "Esta nota contiene spam"
-
-msgid "This note is inappropriate."
-msgstr "Esta nota es inadecuada"
-
-msgid "I have received spam due to this note."
-msgstr "He recibido spam a través de esta nota."
-
-msgid "This note is incorrect or untrue."
-msgstr "Esta nota no es correcta o contiene información falsa"
-
-msgid "Yes, update the note"
-msgstr "Sí, actualizar la nota"
-
-msgid "What is your situation?"
-msgstr "¿Cuál es tu situación?"
-
-msgid "I'm looking for someone"
-msgstr "Busco a alguien"
-
-msgid "I have information about someone"
-msgstr "Tengo información sobre alguien"
-
-#, python-format
-msgid "Currently tracking about %(num_people)s records."
-msgstr "Aproximadamente %(num_people)s personas registradas actualmente"
-
-msgid "Compare these records"
-msgstr "Comparar estos registros"
-
-msgid "Physical characteristics"
-msgstr "Características físicas"
-
-msgid "Sex"
-msgstr "Sexo"
-
-msgid "Date of birth"
-msgstr "Fecha de nacimiento"
-
-msgid "Age"
-msgstr "Edad"
-
-msgid "Home address"
-msgstr "Dirección"
-
-msgid "Other information"
-msgstr "Información adicional"
-
-msgid "Source of this record"
-msgstr "Fuente de este registro"
-
-msgid "Author's name"
-msgstr "Nombre del autor"
-
-msgid "(click to reveal)"
-msgstr "(hacer clic para mostrar la información)"
-
-msgid "Original URL"
-msgstr "URL original"
-
-msgid "Link"
-msgstr "enlace"
-
-msgid "Posted by"
-msgstr "Publicado por"
-
-msgid "(unknown)"
-msgstr "(desconocido)"
-
-msgid "on"
-msgstr "el"
-
->>>>>>> 019a7f2e
 msgid "at"
 msgstr "a las"
 
-#: templates/note.html:35
 msgid "This note has been marked as spam."
 msgstr "Esta nota se ha marcado como spam"
 
-<<<<<<< HEAD
-#: templates/note.html:38
 msgid "Reveal note"
 msgstr "Mostrar nota"
 
-#: templates/note.html:41
 msgid "Hide note"
 msgstr "Ocultar nota"
 
-#: templates/note.html:44
 msgid "Not spam"
 msgstr "No es spam"
 
-#: templates/note.html:49
 msgid "Report spam"
 msgstr "Informar de spam"
 
-#: templates/note.html:54
 msgid "E-mail"
 msgstr "Dirección de correo electrónico"
 
-#: templates/note.html:65
-=======
-msgid "Reveal note"
-msgstr "Mostrar nota"
-
-msgid "Hide note"
-msgstr "Ocultar nota"
-
-msgid "Not spam"
-msgstr "No es spam"
-
-msgid "Report spam"
-msgstr "Informar de spam"
-
-msgid "E-mail"
-msgstr "Dirección de correo electrónico"
-
->>>>>>> 019a7f2e
 msgid "Phone"
 msgstr "Teléfono"
 
-#: templates/note.html:85
 msgid "This record is a duplicate of"
 msgstr "Este registro es un duplicado de"
 
-<<<<<<< HEAD
-#: templates/note.html:93 templates/person_status_update_email.txt:12
-#: templates/results.html:116
 msgid "Status"
 msgstr "Estado"
 
-#: templates/note.html:102 templates/person_status_update_email.txt:13
 msgid "This person has been in contact with someone"
 msgstr "Esta persona ha mantenido el contacto con alguien"
 
-#: templates/note.html:108
 msgid "Missing person's current e-mail address"
 msgstr "Dirección de correo electrónico actual de la persona desaparecida"
 
-#: templates/note.html:123
 msgid "Missing person's current phone number"
 msgstr "Número de teléfono actual de la persona desaparecida"
 
-#: templates/person_status_update_email.txt:4
-=======
-msgid "Status"
-msgstr "Estado"
-
-msgid "This person has been in contact with someone"
-msgstr "Esta persona ha mantenido el contacto con alguien"
-
-msgid "Missing person's current e-mail address"
-msgstr "Dirección de correo electrónico actual de la persona desaparecida"
-
-msgid "Missing person's current phone number"
-msgstr "Número de teléfono actual de la persona desaparecida"
-
->>>>>>> 019a7f2e
 #, python-format
 msgid ""
 "\n"
@@ -1682,26 +805,14 @@
 "Un usuario ha publicado una actualización del estado de \"%(first_name)s %"
 "(last_name)s\" en la página %(site_url)s:"
 
-<<<<<<< HEAD
-#: templates/person_status_update_email.txt:10
-=======
->>>>>>> 019a7f2e
 #, fuzzy
 msgid "This record is a duplicate of another record:"
 msgstr "Este registro es un duplicado de"
 
-<<<<<<< HEAD
-#: templates/person_status_update_email.txt:17
-=======
->>>>>>> 019a7f2e
 #, python-format
 msgid "You can view the full record at %(view_url)s"
 msgstr "Puedes ver el registro completo en la página %(view_url)s."
 
-<<<<<<< HEAD
-#: templates/person_status_update_email.txt:20
-=======
->>>>>>> 019a7f2e
 #, python-format
 msgid ""
 "You received this notification because you have subscribed to updates on "
@@ -1713,31 +824,15 @@
 "Para anular la suscripción, haz clic en el siguiente enlace: %"
 "(unsubscribe_link)s."
 
-<<<<<<< HEAD
-#: templates/query_form.html:15
 msgid "Enter the person's given and family names."
 msgstr "Introduce el nombre y los apellidos de la persona."
 
-#: templates/query_form.html:17
 msgid "Enter the person's name."
 msgstr "Introduce el nombre de la persona."
 
-#: templates/query_form.html:21
 msgid "Enter the person's name or parts of the name."
 msgstr "Introduce el nombre de la persona o parte del mismo."
 
-#: templates/query_form.html:96
-=======
-msgid "Enter the person's given and family names."
-msgstr "Introduce el nombre y los apellidos de la persona."
-
-msgid "Enter the person's name."
-msgstr "Introduce el nombre de la persona."
-
-msgid "Enter the person's name or parts of the name."
-msgstr "Introduce el nombre de la persona o parte del mismo."
-
->>>>>>> 019a7f2e
 msgid ""
 "More than 100 results; only showing the first 100.  Try entering more of the "
 "name"
@@ -1745,16 +840,12 @@
 "Hay más de 100 resultados; solo se muestran los 100 primeros. Prueba a "
 "introducir más parte del nombre."
 
-<<<<<<< HEAD
-#: templates/query_form.html:103
 msgid "Provide information about this person"
 msgstr "Ofrecer información sobre esta persona"
 
-#: templates/query_form.html:107 templates/query_form.html.py:110
 msgid "Search for this person"
 msgstr "Buscar a esta persona"
 
-#: templates/restoration_email.txt:4
 #, python-format
 msgid ""
 "\n"
@@ -1778,143 +869,57 @@
 "está asociada al\n"
 "registro de esta persona o a una nota escrita sobre ella.\n"
 
-#: templates/restore.html:22
-=======
-msgid "Provide information about this person"
-msgstr "Ofrecer información sobre esta persona"
-
-msgid "Search for this person"
-msgstr "Buscar a esta persona"
-
-#, python-format
-msgid ""
-"\n"
-"The author of the record for \"%(first_name)s %(last_name)s\"\n"
-"(which was previously deleted) has restored the record.  To view the\n"
-"record, follow this link:\n"
-"\n"
-"    %(record_url)s\n"
-"\n"
-"We are notifying you because your e-mail address is associated with this\n"
-"person record or a note on the record.\n"
-msgstr ""
-"\n"
-"El autor del registro de \"%(first_name)s %(last_name)s\"\n"
-"(que se había eliminado) lo ha restaurado. Para ver el\n"
-"registro, haz clic en el siguiente enlace:\n"
-"\n"
-"    %(record_url)s.\n"
-"\n"
-"Te hemos enviado esta notificación porque tu dirección de correo electrónico "
-"está asociada al\n"
-"registro de esta persona o a una nota escrita sobre ella.\n"
-
->>>>>>> 019a7f2e
 msgid "Are you sure you want to restore this record from deletion?"
 msgstr "¿Seguro que quieres restaurar este registro eliminado?"
 
-#: templates/restore.html:31
 msgid "Yes, restore this record"
 msgstr "Sí, restaurar este registro"
 
-<<<<<<< HEAD
-#: templates/results.html:23
 msgid "Search Results for"
 msgstr "Buscar resultados para"
 
-#: templates/results.html:28
 msgid "Records Similar to"
 msgstr "Registros parecidos a"
 
-#: templates/results.html:33 templates/results.html.py:43
 msgid "There is one existing record with a similar name."
 msgstr "Ya hay un registro con un nombre parecido."
 
-#: templates/results.html:35
 msgid "There are some existing records with similar names."
 msgstr "Ya hay algunos registros con nombres parecidos."
 
-#: templates/results.html:37
-=======
-msgid "Search Results for"
-msgstr "Buscar resultados para"
-
-msgid "Records Similar to"
-msgstr "Registros parecidos a"
-
-msgid "There is one existing record with a similar name."
-msgstr "Ya hay un registro con un nombre parecido."
-
-msgid "There are some existing records with similar names."
-msgstr "Ya hay algunos registros con nombres parecidos."
-
->>>>>>> 019a7f2e
 msgid "Please check whether it matches the person you were planning to report."
 msgstr ""
 "Comprueba si coincide con la persona sobre la que pensabas ofrecer "
 "información."
 
-#: templates/results.html:45
 #, python-format
 msgid "There are %(num_results)s existing records with similar names."
 msgstr "Ya hay %(num_results)s registros con nombres parecidos."
 
-<<<<<<< HEAD
-#: templates/results.html:49
 msgid "Click here to view results."
 msgstr "Haz clic aquí para mostrar resultados."
 
-#: templates/results.html:53
-=======
-msgid "Click here to view results."
-msgstr "Haz clic aquí para mostrar resultados."
-
->>>>>>> 019a7f2e
 msgid "To view or add information, select a name below."
 msgstr ""
 "Para consultar o añadir información, selecciona un nombre de los que "
 "aparecen a continuación."
 
-<<<<<<< HEAD
-#: templates/results.html:54
 msgid "Switch to duplicate marking mode"
 msgstr "Cambiar al modo de selección de duplicados"
 
-#: templates/results.html:55
 msgid "Switch to normal view mode"
 msgstr "Cambiar al modo de vista normal"
 
-#: templates/results.html:123 templates/view.html:60
-=======
-msgid "Switch to duplicate marking mode"
-msgstr "Cambiar al modo de selección de duplicados"
-
-msgid "Switch to normal view mode"
-msgstr "Cambiar al modo de vista normal"
-
->>>>>>> 019a7f2e
 #, fuzzy
 msgid "Provided by:"
 msgstr "Publicado por"
 
-<<<<<<< HEAD
-#: templates/results.html:136
 msgid "Select up to 3 records to mark as duplicate:"
 msgstr "Selecciona hasta tres registros para marcarlos como duplicados:"
 
-#: templates/results.html:144
 msgid "Records selected"
 msgstr "Registros seleccionados"
 
-#: templates/results.html:154
-=======
-msgid "Select up to 3 records to mark as duplicate:"
-msgstr "Selecciona hasta tres registros para marcarlos como duplicados:"
-
-msgid "Records selected"
-msgstr "Registros seleccionados"
-
->>>>>>> 019a7f2e
 msgid ""
 "If none of these records match the person you had in mind, you can click "
 "below to create a new record."
@@ -1922,101 +927,51 @@
 "Si ninguno de estos registros coincide con la persona que buscas, puedes "
 "hacer clic en el botón que aparece debajo para crear un registro nuevo."
 
-<<<<<<< HEAD
-#: templates/results.html:158
 msgid "No results found for"
 msgstr "No se han encontrado resultados para"
 
-#: templates/results.html:161
 msgid "We have nothing matching your search."
 msgstr "No hay resultados que coincidan con la búsqueda."
 
-#: templates/results.html:165 templates/small-create.html:23
 msgid "Follow this link to create a new record"
 msgstr "Accede a este enlace para crear un registro nuevo."
 
-#: templates/results.html:180 templates/small-create.html:20
 msgid "Create a new record for"
 msgstr "Crear un registro nuevo para"
 
-#: templates/results.html:182
 msgid "Create a new record for a missing person"
 msgstr "Crear un registro nuevo para una persona desaparecida"
 
-#: templates/reveal.html:21
 msgid "Show sensitive information"
 msgstr "Mostrar información confidencial"
 
-#: templates/reveal.html:29
 msgid "Proceed"
 msgstr "Continuar"
 
-#: templates/subscribe.html:21 templates/view.html:312
-=======
-msgid "No results found for"
-msgstr "No se han encontrado resultados para"
-
-msgid "We have nothing matching your search."
-msgstr "No hay resultados que coincidan con la búsqueda."
-
-msgid "Follow this link to create a new record"
-msgstr "Accede a este enlace para crear un registro nuevo."
-
-msgid "Create a new record for"
-msgstr "Crear un registro nuevo para"
-
-msgid "Create a new record for a missing person"
-msgstr "Crear un registro nuevo para una persona desaparecida"
-
-msgid "Show sensitive information"
-msgstr "Mostrar información confidencial"
-
-msgid "Proceed"
-msgstr "Continuar"
-
->>>>>>> 019a7f2e
 msgid "Subscribe to updates about this person"
 msgstr "Suscribirse para recibir actualizaciones sobre esta persona"
 
-#: templates/subscribe_captcha.html:22
 #, python-format
 msgid "Subscribe to updates about %(first_name)s %(last_name)s"
 msgstr ""
 "Suscribirse para recibir actualizaciones sobre %(first_name)s %(last_name)s"
 
-<<<<<<< HEAD
-#: templates/subscribe_captcha.html:24
-=======
->>>>>>> 019a7f2e
 msgid "Please confirm your e-mail address to subscribe to updates"
 msgstr ""
 "Confirma tu dirección de correo electrónico para suscribirte y recibir "
 "actualizaciones."
 
-<<<<<<< HEAD
-#: templates/subscribe_captcha.html:26
-=======
->>>>>>> 019a7f2e
 msgid "Please enter your e-mail address to subscribe to updates"
 msgstr ""
 "Introduce tu dirección de correo electrónico para suscribirte y recibir "
 "actualizaciones."
 
-<<<<<<< HEAD
-#: templates/subscribe_captcha.html:30
 msgid "Your e-mail address:"
 msgstr "Tu dirección de correo electrónico:"
 
-#: templates/subscribe_captcha.html:40
-=======
-msgid "Your e-mail address:"
-msgstr "Tu dirección de correo electrónico:"
-
->>>>>>> 019a7f2e
 msgid "Subscribe"
 msgstr "Suscribirse"
 
-#: templates/subscription_confirmation_email.txt:4
 #, python-format
 msgid ""
 "\n"
@@ -2035,77 +990,35 @@
 "\n"
 "Para anular la suscripción, haz clic en el siguiente enlace: %"
 "(unsubscribe_link)s.\n"
-<<<<<<< HEAD
-
-#: templates/view.html:58
+
 msgid "Identifying information"
 msgstr "Información de identificación"
 
-#: templates/view.html:115
 msgid "Note: Alternate names may be machine generated and may not be accurate."
 msgstr ""
 
-#: templates/view.html:171
 msgid "Home country"
 msgstr "País de origen"
 
-#: templates/view.html:260
 #, fuzzy
 msgid "Expiry date of this record"
 msgstr "Fuente de este registro"
 
-#: templates/view.html:280
 msgid "Possible duplicates"
 msgstr "Duplicados posibles"
 
-#: templates/view.html:320
 msgid "Back to results list"
 msgstr "Volver a la lista de resultados"
 
-#: templates/view.html:331
 msgid "Status updates for this person"
 msgstr "Actualizaciones del estado de esta persona"
 
-#: templates/view.html:333 templates/view.html.py:345
-=======
-
-msgid "Identifying information"
-msgstr "Información de identificación"
-
-msgid "Note: Alternate names may be machine generated and may not be accurate."
-msgstr ""
-
-msgid "Home country"
-msgstr "País de origen"
-
-#, fuzzy
-msgid "Expiry date of this record"
-msgstr "Fuente de este registro"
-
-msgid "Possible duplicates"
-msgstr "Duplicados posibles"
-
-msgid "Back to results list"
-msgstr "Volver a la lista de resultados"
-
-msgid "Status updates for this person"
-msgstr "Actualizaciones del estado de esta persona"
-
->>>>>>> 019a7f2e
 #, fuzzy
 msgid "Feed of updates about this person"
 msgstr "Actualizaciones del estado de esta persona"
 
-<<<<<<< HEAD
-#: templates/view.html:343
 msgid "No status updates have been posted"
 msgstr "No se han publicado actualizaciones de estado."
 
-#: templates/view.html:359
-=======
-msgid "No status updates have been posted"
-msgstr "No se han publicado actualizaciones de estado."
-
->>>>>>> 019a7f2e
 msgid "Delete this record"
 msgstr "Eliminar este registro"