--- conflicted
+++ resolved
@@ -144,8 +144,6 @@
 #, python-format
 msgid ""
 "\n"
-<<<<<<< HEAD
-=======
 "            %(dup_count)s records selected\n"
 "          "
 msgstr ""
@@ -176,7 +174,6 @@
 #, python-format
 msgid ""
 "\n"
->>>>>>> 11e03f51
 "      Are you sure you want to delete the record for \"%(full_name)s\"?\n"
 "    "
 msgstr ""
@@ -264,8 +261,6 @@
 #, python-format
 msgid ""
 "\n"
-<<<<<<< HEAD
-=======
 "      No results found for: %(query)s\n"
 "    "
 msgstr ""
@@ -276,7 +271,6 @@
 #, python-format
 msgid ""
 "\n"
->>>>>>> 11e03f51
 "      The URL you entered doesn't look like a valid %(website)s profile "
 "URL.\n"
 "      Please go to this person's profile page on %(website)s, then copy "
@@ -292,8 +286,6 @@
 "       URL hiyo hapa.\n"
 "      "
 
-<<<<<<< HEAD
-=======
 #, python-format
 msgid ""
 "\n"
@@ -304,7 +296,6 @@
 "      Rekodi imeongezewa muda hadi %(expiry_date)s.\n"
 "    "
 
->>>>>>> 11e03f51
 msgid ""
 "\n"
 "      This record is a copy of a record from another source.\n"
@@ -592,8 +583,6 @@
 msgid "Back to start"
 msgstr "Rudi mwanzo"
 
-<<<<<<< HEAD
-=======
 msgid ""
 "By marking this note as spam, you will make it hidden by default. It will"
 " still be a part of the record, but will require an extra click to view "
@@ -610,7 +599,6 @@
 "Kwa kuondoa alama kuwa daftari hili ni taka, utalifanya lionekane kwa "
 "chaguo-msingi."
 
->>>>>>> 11e03f51
 msgid "CSV file"
 msgstr "Faili ya CSV"
 
@@ -977,14 +965,9 @@
 msgid "No person with ID: %(id_str)s."
 msgstr "Hakuna mtu aliye na kitambulisho: %(id_str)s."
 
-msgid "No results found for"
-msgstr "Hakuna matokeo yaliyopatikana ya"
-
 msgid "No such Authorization entity."
 msgstr "Hakuna huluki la uidhinishaji kama huo."
 
-<<<<<<< HEAD
-=======
 msgid ""
 "Not authorized to post notes with the status \"I have received "
 "information that this person is dead\"."
@@ -992,7 +975,6 @@
 "Hujaidhinishwa kuchapisha daftari lenye hali ya \"Nimepokea habari kwamba"
 " mtu huyu amefariki\"."
 
->>>>>>> 11e03f51
 msgid "Not authorized to post notes with the status \"believed_dead\"."
 msgstr "Huna idhini ya kuchapisha ujumbe unaosoma \"inaaminika_amefariki\"."
 
@@ -1041,12 +1023,9 @@
 msgid "Original site name"
 msgstr "Jina halisi la tovuti"
 
-<<<<<<< HEAD
-=======
 msgid "Other website"
 msgstr "Tovuti nyingine"
 
->>>>>>> 11e03f51
 #, fuzzy
 msgid ""
 "PLEASE NOTE: On active Person Finder sites, all data entered is available"
@@ -1151,17 +1130,10 @@
 msgstr "Sababu ya kufuta:"
 
 msgid "Reason for disabling notes:"
-<<<<<<< HEAD
 msgstr "Sababu ya kuzima daftari:"
-
-msgid "Records Similar to"
-msgstr "Rekodi Zinazofanana na"
 
 msgid "Records selected"
 msgstr "Rekodi zilizochaguliwa"
-=======
-msgstr "Sababu ya kuficha ujumbe ulioachwa:"
->>>>>>> 11e03f51
 
 #, python-format
 msgid "Records with names and addresses matching \"%(query)s\""
@@ -1183,9 +1155,6 @@
 msgid "Save this record"
 msgstr "Hifadhi rekodi hii"
 
-msgid "Search Results for"
-msgstr "Matokeo ya Utafutaji wa"
-
 msgid "Search for this person"
 msgstr "Tafuta mtu huyu"
 
@@ -1211,12 +1180,9 @@
 msgid "Show sensitive information"
 msgstr "Onyesha maelezo nyeti"
 
-<<<<<<< HEAD
-=======
 msgid "Show who marked these duplicates"
 msgstr "Onyesha aliyetia alama nakala hizi"
 
->>>>>>> 11e03f51
 msgid "Sign in"
 msgstr "Ingia katika akaunti"
 
@@ -1306,10 +1272,6 @@
 msgid "The record has been deleted."
 msgstr "Rekodi imefutwa."
 
-#, python-format
-msgid "The record has been extended to %(expiry_date)s."
-msgstr "Rekodi imeongezewa muda hadi %(expiry_date)s."
-
 msgid ""
 "The status you selected indicates that you are this person.  If this is "
 "true, please also select 'Yes' to indicate that you have contacted this "
@@ -1649,9 +1611,6 @@
 "[Tovuti ya Kutafuta Waliopotea] Umejisajili kupokea taarifa za hali ya "
 "%(full_name)s"
 
-msgid "at"
-msgstr "katika"
-
 msgid "female"
 msgstr "mwanamke"
 
