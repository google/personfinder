--- conflicted
+++ resolved
@@ -355,13 +355,8 @@
 #, python-format
 msgid ""
 "\n"
-<<<<<<< HEAD
-"Notes are now enabled on the record for \"%(given_name)s %(family_name)s\"."
-"  To view the record,\n"
-=======
 "Notes are now enabled on the record for \"%(given_name)s "
 "%(family_name)s\".  To view the record,\n"
->>>>>>> 4e8367eb
 "follow this link:\n"
 "\n"
 "    %(record_url)s\n"
@@ -404,12 +399,8 @@
 #, python-format
 msgid ""
 "\n"
-<<<<<<< HEAD
-"There is a new note on the record for \"%(given_name)s %(family_name)s\".\n"
-=======
 "There is a new note on the record for \"%(given_name)s %(family_name)s\"."
 "\n"
->>>>>>> 4e8367eb
 msgstr ""
 "\n"
 "Terdapat nota baharu pada rekod untuk \"%(given_name)s %(family_name)s\".\n"
@@ -1367,24 +1358,16 @@
 
 #, python-format
 msgid "[Person Finder] Confirm your note on \"%(given_name)s %(family_name)s\""
-<<<<<<< HEAD
 msgstr "[Person Finder] Sahkan nota anda pada \"%(given_name)s %(family_name)s\""
-=======
-msgstr ""
->>>>>>> 4e8367eb
 
 #, python-format
 msgid "[Person Finder] Deletion notice for \"%(given_name)s %(family_name)s\""
 msgstr "[Pencari Orang] Notis pemadaman untuk \"%(given_name)s %(family_name)s\""
 
 #, python-format
-<<<<<<< HEAD
-msgid "[Person Finder] Enabling notes notice for \"%(given_name)s %(family_name)s\""
-=======
 msgid ""
 "[Person Finder] Enabling notes notice for \"%(given_name)s "
 "%(family_name)s\""
->>>>>>> 4e8367eb
 msgstr ""
 "[Person Finder] Mendayakan notis nota untuk \"%(given_name)s "
 "%(family_name)s\""
@@ -1398,15 +1381,10 @@
 "%(family_name)s\""
 
 #, python-format
-<<<<<<< HEAD
-msgid "[Person Finder] Notes are now enabled on \"%(given_name)s %(family_name)s\""
-msgstr "[Person Finder] Nota kini didayakan pada \"%(given_name)s %(family_name)s\""
-=======
 msgid ""
 "[Person Finder] Notes are now enabled on \"%(given_name)s "
 "%(family_name)s\""
-msgstr ""
->>>>>>> 4e8367eb
+msgstr "[Person Finder] Nota kini didayakan pada \"%(given_name)s %(family_name)s\""
 
 #, python-format
 msgid ""
