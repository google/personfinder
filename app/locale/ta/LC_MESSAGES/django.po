# Copyright 2010 Google Inc.
#
# Licensed under the Apache License, Version 2.0 (the "License"); you may
# not use this file except in compliance with the License.  You may obtain
# a copy of the License at: http://www.apache.org/licenses/LICENSE-2.0
# Unless required by applicable law or agreed to in writing, software
# distributed under the License is distributed on an "AS IS" BASIS,
# WITHOUT WARRANTIES OR CONDITIONS OF ANY KIND, either express or implied.
# See the License for the specific language governing permissions and
# limitations under the License.
msgid ""
msgstr ""
"Project-Id-Version: PACKAGE VERSION\n"
"Report-Msgid-Bugs-To: \n"
"POT-Creation-Date: 2000-01-01 00:00+0000\n"
"PO-Revision-Date: YEAR-MO-DA HO:MI+ZONE\n"
"Last-Translator: FULL NAME <EMAIL@ADDRESS>\n"
"Language-Team: LANGUAGE <LL@li.org>\n"
"MIME-Version: 1.0\n"
"Content-Type: text/plain; charset=utf-8\n"
"Content-Transfer-Encoding: 8bit\n"
"Generated-By: Babel None\n"

msgid ""
"\n"
"\n"
"  To ensure that notes are only disabled or enabled with the record "
"author's\n"
"  permission, a confirmation message will be sent to the record author.\n"
"  If you are the author, check your e-mail after clicking the button "
"below.\n"
"\n"
"  "
msgstr ""
"\n"
"\n"
"  பதிவு ஆசிரியரின் அனுமதியுடன் மட்டுமே குறிப்புகள் இயக்கப்படுகின்றன "
"அல்லது முடக்கப்படுகின்றன என்பதை உறுதிப்படுத்த,\n"
"  பதிவு ஆசிரியருக்கு உறுதிப்படுத்தல் செய்தி அனுப்பப்படும்.\n"
"  நீங்கள்தான் ஆசிரியர் எனில், கீழே உள்ள பொத்தானைக் கிளிக் செய்த பிறகு "
"உங்கள் மின்னஞ்சலைப் பார்க்கவும்.\n"
"\n"
"  "

#, python-format
msgid ""
"\n"
"\n"
"Dear %(author_name)s,\n"
"\n"
"A user has requested enabling notes on the record for\n"
"\"%(full_name)s\".\n"
"\n"
"Your e-mail address is recorded as the author of this record.  To enable "
"notes\n"
"on this record, follow this link within 3 days:\n"
"\n"
"   %(confirm_url)s\n"
"\n"
msgstr ""
"\n"
"\n"
"அன்புள்ள %(author_name)s,\n"
"\n"
"பயனர் ஒருவர் \"%(full_name)s\" க்கான பதிவில் குறிப்புகளை இயக்குமாறு "
"கோரியுள்ளார்.\n"
"\n"
"இந்தப் பதிவின் ஆசிரியராக உங்கள் மின்னஞ்சல் முகவரி பதிவுசெய்யப்பட்டுள்ளது."
" இந்தப் பதிவில் குறிப்புகளை இயக்க, 3 நாட்களுக்குள் இந்த இணைப்பைப் "
"பின்தொடரவும்:\n"
"\n"
"   %(confirm_url)s\n"
"\n"

#, python-format
msgid ""
"\n"
"\n"
"Dear %(author_name)s,\n"
"\n"
"A user has requested that you disable notes on the record for\n"
"\"%(full_name)s\".\n"
"\n"
"Your e-mail address is recorded as the author of this record.  To disable"
" notes\n"
"on this record, follow this link within 3 days:\n"
"\n"
"   %(confirm_url)s\n"
"\n"
msgstr ""
"\n"
"\n"
"அன்புள்ள %(author_name)s,\n"
"\n"
"பயனர் ஒருவர் \"%(full_name)s\" க்கான பதிவில் குறிப்புகளை முடக்குமாறு "
"உங்களைக் கோரியுள்ளார்.\n"
"\n"
"\n"
"இந்தப் பதிவின் ஆசிரியராக உங்கள் மின்னஞ்சல் முகவரி பதிவுசெய்யப்பட்டுள்ளது."
" இந்தப் பதிவில் குறிப்புகளை முடக்க, 3 நாட்களுக்குள் இந்த இணைப்பைப் "
"பின்தொடரவும்:\n"
"\n"
"   %(confirm_url)s\n"
"\n"

#, python-format
msgid ""
"\n"
"\n"
"Dear %(author_name)s,\n"
"You just entered a note on the record for \"%(full_name)s\".  \n"
"To publish your note, follow this link within 3 days:\n"
"\n"
"   %(confirm_url)s\n"
"\n"
msgstr ""
"\n"
"\n"
"அன்புள்ள %(author_name)s,\n"
"நீங்கள் \"%(full_name)s\" க்கான பதிவில் குறிப்பை உள்ளிட்டுள்ளீர்கள்.  \n"
"உங்கள் குறிப்பை வெளியிட, 3 நாட்களுக்குள் இந்த இணைப்பைப் பின்தொடரவும்:\n"
"\n"
"   %(confirm_url)s\n"
"\n"

#, python-format
msgid ""
"\n"
"                    Warning: this record will expire in less than "
"%(expiration_days)s days.\n"
"                  "
msgstr ""
"\n"
"                    எச்சரிக்கை: இந்தப் பதிவு %(expiration_days)s "
"நாட்களுக்குள் காலாவதியாகிவிடும்.\n"
"                  "

msgid ""
"\n"
"                    Warning: this record will expire in less than a day.\n"
"                  "
msgstr ""
"\n"
"                    எச்சரிக்கை: இந்தப் பதிவு ஒரு நாளுக்குள் "
"காலாவதியாகிவிடும்.\n"
"                  "

#, python-format
msgid ""
"\n"
<<<<<<< HEAD
=======
"            %(dup_count)s records selected\n"
"          "
msgstr ""
"\n"
"            %(dup_count)s பதிவுகள் தேர்ந்தெடுக்கப்பட்டன\n"
"          "

#, python-format
msgid ""
"\n"
"        Records Similar to: %(full_name)s\n"
"      "
msgstr ""
"\n"
"        இதனை ஒத்தப் பதிவுகள்: %(full_name)s\n"
"      "

#, python-format
msgid ""
"\n"
"        Search Results for: %(query)s\n"
"      "
msgstr ""
"\n"
"        இதற்கான தேடல் முடிவுகள்: %(query)s\n"
"      "

#, python-format
msgid ""
"\n"
>>>>>>> 11e03f51
"      Are you sure you want to delete the record for \"%(full_name)s\"?\n"
"    "
msgstr ""
"\n"
"      \"%(full_name)s\" க்கான பதிவை நிச்சயமாக நீக்க வேண்டுமா?\n"
"    "

#, python-format
msgid ""
"\n"
"      Are you sure you want to disable notes on \"%(full_name)s\"?\n"
"    "
msgstr ""
"\n"
"      \"%(full_name)s\" இல் உள்ள குறிப்புகளை நிச்சயமாக முடக்க வேண்டுமா?\n"
"    "

#, python-format
msgid ""
"\n"
"      Are you sure you want to disable notes on the record of "
"\"%(full_name)s\"?\n"
"    "
msgstr ""
"\n"
"      \"%(full_name)s\" இன் பதிவில் உள்ள குறிப்புகளை நிச்சயமாக முடக்க "
"வேண்டுமா?\n"
"    "

#, python-format
msgid ""
"\n"
"      Are you sure you want to enable notes on \"%(full_name)s\"?\n"
"    "
msgstr ""
"\n"
"      \"%(full_name)s\" இல் குறிப்புகளை நிச்சயமாக இயக்க வேண்டுமா?\n"
"    "

#, python-format
msgid ""
"\n"
"      Are you sure you want to extend the expiration for record "
"\"%(full_name)s\"?\n"
"    "
msgstr ""
"\n"
"      \"%(full_name)s\" பதிவுக்கான காலாவதி நேரத்தை நிச்சயமாக நீட்டிக்க "
"வேண்டுமா?\n"
"    "

msgid ""
"\n"
"      Confirm your note\n"
"    "
msgstr ""
"\n"
"      உங்கள் குறிப்பை உறுதிபடுத்துக\n"
"    "

msgid ""
"\n"
"      If you proceed with deletion,\n"
"      this record will no longer be searchable or viewable on this site.\n"
"    "
msgstr ""
"\n"
"      இந்தப் பதிவை நீங்கள் நீக்கினால்,\n"
"      இந்தத் தளத்தில் இனி அது தேடக்கூடியதாகவோ, பார்க்கக்கூடியதாகவோ "
"இருக்காது.\n"
"    "

#, python-format
msgid ""
"\n"
"      If you would like it permanently deleted,\n"
"      please contact the original source.\n"
"      You can view the original record at\n"
"      %(begin_tag)s%(source_name)s%(end_tag)s.\n"
"    "
msgstr ""
"\n"
"      இதை நிரந்தரமாக நீக்க விரும்பினால்,\n"
"      அசல் மூலத்தைத் தொடர்புகொள்ளவும்.\n"
"      அசல் பதிவை\n"
"      %(begin_tag)s%(source_name)s%(end_tag)s இல் பார்க்கலாம்.\n"
"    "

#, python-format
msgid ""
"\n"
<<<<<<< HEAD
=======
"      No results found for: %(query)s\n"
"    "
msgstr ""
"\n"
"      இதற்கு முடிவுகள் கண்டறியப்படவில்லை: %(query)s\n"
"    "

#, python-format
msgid ""
"\n"
>>>>>>> 11e03f51
"      The URL you entered doesn't look like a valid %(website)s profile "
"URL.\n"
"      Please go to this person's profile page on %(website)s, then copy "
"and paste\n"
"      that URL here.\n"
"      "
msgstr ""
"\n"
"      நீங்கள் உள்ளிட்ட URL ஆனது, சரியான %(website)s சுயவிவர URL போல் "
"தெரியவில்லை.\n"
"      %(website)s இல் உள்ள இந்த நபரின் சுயவிவரப் பக்கத்திற்குச் "
"செல்லவும், பிறகு\n"
"      அந்த URL ஐ நகலெடுத்து இங்கே ஒட்டவும்.\n"
"      "

<<<<<<< HEAD
=======
#, python-format
msgid ""
"\n"
"      The record has been extended to %(expiry_date)s.\n"
"    "
msgstr ""
"\n"
"      பதிவு %(expiry_date)s வரை நீட்டிக்கப்பட்டுள்ளது.\n"
"    "

>>>>>>> 11e03f51
msgid ""
"\n"
"      This record is a copy of a record from another source.\n"
"      You can delete the record here,\n"
"      but please be aware that\n"
"      we might later receive another copy of it from the original source."
"\n"
"    "
msgstr ""
"\n"
"      இந்தப் பதிவு மற்றொரு மூலத்தில் உள்ள பதிவின் நகலாகும்.\n"
"      இங்கு பதிவை நீங்கள் நீக்கலாம்,\n"
"      ஆனால், அசல் மூலத்திலிருந்து\n"
"      மற்றொரு நகலை நாங்கள் பிறகு பெறலாம் என்பதைக் கவனத்தில் கொள்ளவும்.\n"
"    "

msgid ""
"\n"
"    To ensure that notes are only disabled or enabled with the record "
"author's\n"
"    permission, a confirmation message will be sent to the record author."
"\n"
"    If you are the author, check your e-mail after clicking the button "
"below.\n"
"  "
msgstr ""
"\n"
"    பதிவு ஆசிரியரின் அனுமதியுடன் மட்டுமே குறிப்புகள் இயக்கப்படுகின்றன "
"அல்லது முடக்கப்படுகின்றன என்பதை உறுதிப்படுத்த,\n"
"    பதிவு ஆசிரியருக்கு உறுதிப்படுத்தல் செய்தி அனுப்பப்படும்.\n"
"    நீங்கள்தான் ஆசிரியர் எனில், கீழே உள்ள பொத்தானைக் கிளிக் செய்த பிறகு "
"உங்கள் மின்னஞ்சலைப் பார்க்கவும்.\n"
"  "

msgid ""
"\n"
"  The record will still be visible on this site, but no one will be able "
"to post\n"
"  further notes on it.\n"
"  "
msgstr ""
"\n"
"  இந்தத் தளத்தில் தொடர்ந்து பதிவு காணப்படும், ஆனால்\n"
"  யாராலும் அதில் மேலும் குறிப்புகளை இடுகையிட முடியாது.\n"
"  "

msgid ""
"\n"
"  To post your note, please enter your e-mail address below and follow "
"the\n"
"  confirmation link that you will receive.\n"
"  "
msgstr ""
"\n"
"  உங்கள் குறிப்பை இடுகையிட, கீழே உங்கள் மின்னஞ்சல் முகவரியை உள்ளிடவும், "
"பிறகு\n"
"  நீங்கள் பெறும் உறுதிப்படுத்தல் இணைப்பைப் பின்தொடரவும்.\n"
"  "

#, python-format
msgid ""
"\n"
"A user has deleted the record for \"%(full_name)s\"\n"
"at %(site_url)s.\n"
"\n"
"We are notifying you of the deletion because your e-mail address is\n"
"recorded as the author of a note on this record.\n"
msgstr ""
"\n"
"பயனர் ஒருவர் %(site_url)s இல் \"%(full_name)s\" க்கான பதிவை\n"
"நீக்கியுள்ளார்.\n"
"\n"
"இந்தப் பதிவில் உள்ள குறிப்பின் ஆசிரியராக உங்கள் மின்னஞ்சல் முகவரி "
"பதிவுசெய்யப்பட்டுள்ளதால்,\n"
"அது நீக்கப்பட்டதை உங்களுக்குத் தெரியப்படுத்துகிறோம்.\n"

#, python-format
msgid ""
"\n"
"A user has deleted the record for \"%(full_name)s\"\n"
"at %(site_url)s.\n"
"\n"
"We are notifying you of the deletion because your e-mail address is\n"
"recorded as the author of this record.\n"
msgstr ""
"\n"
"பயனர் ஒருவர் %(site_url)s இல் \"%(full_name)s\" க்கான பதிவை\n"
"நீக்கியுள்ளார்.\n"
"\n"
"இந்தப் பதிவின் ஆசிரியராக உங்கள் மின்னஞ்சல் முகவரி "
"பதிவுசெய்யப்பட்டுள்ளதால்,\n"
"அது நீக்கப்பட்டதை உங்களுக்குத் தெரியப்படுத்துகிறோம்.\n"

#, python-format
msgid ""
"\n"
"After %(days_until_deletion)s days, the record will be permanently "
"deleted.\n"
msgstr ""
"\n"
"%(days_until_deletion)s நாட்களுக்குப் பிறகு, பதிவு நிரந்தரமாக "
"நீக்கப்படும்.\n"

#, python-format
msgid ""
"\n"
"NOTE: If you believe this record was deleted in error, you can\n"
"restore it by following this link within the next %(days_until_deletion)s"
" days:\n"
"\n"
"    %(restore_url)s\n"
msgstr ""
"\n"
"குறிப்பு: பிழையின் காரணமாக இந்தப் பதிவு நீக்கப்பட்டுள்ளதாக நீங்கள் "
"நினைத்தால், அடுத்த %(days_until_deletion)s நாட்களுக்குள் இந்த இணைப்பைப் "
"பின்தொடர்வதன் மூலம் அதை மீட்டமைக்கலாம்:\n"
"\n"
"    %(restore_url)s\n"

#, python-format
msgid ""
"\n"
"Notes are now disabled on the record for \"%(full_name)s\".  To view the "
"record,\n"
"follow this link:\n"
"\n"
"    %(record_url)s\n"
"\n"
"We are notifying you because your e-mail address is associated with this\n"
"person record or a note on the record.\n"
msgstr ""
"\n"
"\"%(full_name)s\" க்கான பதிவில் உள்ள குறிப்புகள் தற்போது "
"முடக்கப்பட்டுள்ளன. பதிவைக் காண,\n"
"இந்த இணைப்பைப் பின்தொடரவும்:\n"
"\n"
"    %(record_url)s\n"
"\n"
"உங்கள் மின்னஞ்சல் முகவரியானது இந்த நபரின் பதிவுடன் அல்லது பதிவில் உள்ள "
"குறிப்புடன் தொடர்புடையதாக இருப்பதால்,\n"
"உங்களுக்குத் தெரியப்படுத்துகிறோம்.\n"

#, python-format
msgid ""
"\n"
"Notes are now enabled on the record for \"%(full_name)s\".  To view the "
"record,\n"
"follow this link:\n"
"\n"
"    %(record_url)s\n"
"\n"
"We are notifying you because your e-mail address is associated with this\n"
"person record or a note on the record.\n"
msgstr ""
"\n"
"\"%(full_name)s\" க்கான பதிவில் தற்போது குறிப்புகள் இயக்கப்பட்டுள்ளன. "
"பதிவைக் காண,\n"
"இந்த இணைப்பைப் பின்தொடரவும்:\n"
"\n"
"    %(record_url)s\n"
"\n"
"உங்கள் மின்னஞ்சல் முகவரியானது இந்த நபரின் பதிவுடன் அல்லது பதிவில் உள்ள "
"குறிப்புடன் தொடர்புடையதாக இருப்பதால், உங்களுக்குத் தெரியப்படுத்துகிறோம்."
"\n"

#, python-format
msgid ""
"\n"
"The author of the record for \"%(full_name)s\"\n"
"(which was previously deleted) has restored the record.  To view the\n"
"record, follow this link:\n"
"\n"
"    %(record_url)s\n"
"\n"
"We are notifying you because your e-mail address is associated with this\n"
"person record or a note on the record.\n"
msgstr ""
"\n"
"\"%(full_name)s\" க்கான பதிவின் ஆசிரியர் (முன்பு நீக்கப்பட்ட) \n"
"பதிவை மீட்டமைத்துள்ளார். பதிவைக் காண,\n"
"இந்த இணைப்பைப் பின்தொடரவும்:\n"
"\n"
"    %(record_url)s\n"
"\n"
"உங்கள் மின்னஞ்சல் முகவரியானது இந்த நபரின் பதிவுடன் அல்லது பதிவில் உள்ள "
"குறிப்புடன் தொடர்புடையதாக இருப்பதால்,\n"
"உங்களுக்குத் தெரியப்படுத்துகிறோம்.\n"

#, python-format
msgid ""
"\n"
"There is a new note on the record for \"%(full_name)s\".\n"
msgstr ""
"\n"
"\"%(full_name)s\" க்கான பதிவில் புதிய குறிப்பு உள்ளது.\n"

#, python-format
msgid ""
"\n"
"You have subscribed to notes on \"%(full_name)s\".\n"
"\n"
"You can view this record at\n"
"\n"
"     %(view_url)s\n"
"\n"
"To unsubscribe, follow this link: %(unsubscribe_link)s\n"
msgstr ""
"\n"
"\"%(full_name)s\" இல் உள்ள குறிப்புகளில் குழுசேர்ந்துள்ளீர்கள்.\n"
"\n"
"இந்தப் பதிவை பின்வருவதில் காணலாம்\n"
"\n"
"     %(view_url)s\n"
"\n"
"குழுவிலக, இந்த இணைப்பைப் பின்தொடரவும்: %(unsubscribe_link)s\n"

msgid "(click to reveal)"
msgstr "(வெளிப்படுத்த கிளிக் செய்க)"

msgid "(unknown)"
msgstr "(அறியப்படாதது)"

msgid "A message for this person or others seeking this person"
msgstr "இந்த நபருக்கான அல்லது இவரைத் தேடுபவர்களுக்கான செய்தி"

msgid "A new API key has been created successfully."
msgstr "புதிய API விசை வெற்றிகரமாக உருவாக்கப்பட்டது."

msgid "API Key Management"
msgstr "API விசை மேலாண்மை"

msgid "About 1 month (30 days) from now"
msgstr "இன்றிலிருந்து சுமார் 1 மாதம்(30 நாட்கள்)"

msgid "About 1 year (360 days) from now"
msgstr "இன்றிலிருந்து சுமார் 1 ஆண்டு(360 நாட்கள்)"

msgid "About 2 months (60 days) from now"
msgstr "இன்றிலிருந்து சுமார் 2 மாதம்(60 நாட்கள்)"

msgid "About 3 months (90 days) from now"
msgstr "இன்றிலிருந்து சுமார் 3 மாதம்(90 நாட்கள்)"

msgid "About 6 months (180 days) from now"
msgstr "இன்றிலிருந்து சுமார் 6 மாதம்(180 நாட்கள்)"

msgid "About Google Person Finder"
msgstr "Google நபர் கண்டுபிடிப்பான் அறிமுகம்"

msgid "About you (required)"
msgstr "உங்களைப் பற்றி (அவசியம்)"

msgid "Administration"
msgstr "நிர்வாகம்"

msgid "Age"
msgstr "வயது"

msgid "Alternate family names"
msgstr "மாற்று குடும்பப் பெயர்கள்"

msgid "Alternate given names"
msgstr "மாற்று முதல் பெயர்கள்"

msgid "Alternate names"
msgstr "மாற்றுப் பெயர்கள்"

msgid "Are you sure this note isn't spam?"
msgstr "இந்தக் குறிப்பு ஸ்பேம் இல்லை என்பதில் உறுதியாக இருக்கிறீர்களா?"

msgid "Are you sure you want to mark this note as spam?"
msgstr "இந்தக் குறிப்பை ஸ்பேமென நிச்சயமாகக் குறிக்க வேண்டுமா?"

msgid "Are you sure you want to restore this record from deletion?"
msgstr "இந்தப் பதிவை நிச்சயமாக நீக்கியதிலிருந்து மீட்டமைக்க வேண்டுமா?"

msgid "Atom feed of updates about this person"
msgstr "இந்த நபரைப் பற்றிய புதுப்பிப்புகளின் Atom ஊட்டம்"

msgid "Author's e-mail address"
msgstr "ஆசிரியரின் மின்னஞ்சல் முகவரி"

msgid "Author's name"
msgstr "வெளியிட்டவரின் பெயர்"

msgid "Author's phone number"
msgstr "ஆசிரியரின் தொலைபேசி எண்"

msgid "Authorization key"
msgstr "அங்கீகார விசை"

msgid "Back to results list"
msgstr "முடிவுகள் பட்டியலுக்குச் செல்"

msgid "Back to start"
msgstr "தொடக்கத்திற்குச் செல்"

<<<<<<< HEAD
=======
msgid ""
"By marking this note as spam, you will make it hidden by default. It will"
" still be a part of the record, but will require an extra click to view "
"the contents of the note. Users will also be able to remove the spam mark"
" from this note."
msgstr ""
"இந்தக் குறிப்பை ஸ்பேமாகக் குறிப்பதன்மூலம், நீங்கள் இதை இயல்பாகவே "
"மறைப்பீர்கள். இது பதிவின் பகுதியாக இருக்கும், ஆனால் குறிப்பின் "
"உள்ளடக்கத்தைப் பார்க்க கூடுதல் கிளிக் தேவைப்படும். பயனர்களால் இந்தக் "
"குறிப்பிலிருந்து ஸ்பேம் குறியை அகற்றமுடியும்."

msgid "By unmarking this note as spam, you will make it visible by default."
msgstr ""
"இந்தக் குறிப்பை ஸ்பேமிலிருந்து குறிநீக்குவதன்மூலம், இதை இயல்பாகக் "
"காணும்படி செய்கிறீர்கள்."

>>>>>>> 11e03f51
msgid "CSV file"
msgstr "CSV கோப்பு"

#, python-format
msgid "Can not find note with id %(id)s"
msgstr "%(id)s ஐடி உடனான குறிப்பைக் கண்டறிய முடியவில்லை"

msgid "Cancel"
msgstr "ரத்துசெய்"

msgid "City"
msgstr "நகரம்"

msgid "Click here to view results."
msgstr "முடிவுகளைக் காண இங்கே கிளிக் செய்யவும்."

msgid "Close window"
msgstr "சாளரத்தை மூடு"

msgid "Compare these records"
msgstr "இந்தப் பதிவுகளை ஒப்பிடு"

msgid "Copy and paste the following HTML code to put this tool on your site"
msgstr ""
"உங்கள் தளத்தில் இந்தக் கருவியை வைக்க பின்வரும் HTML குறியீட்டை நகலெடுத்து"
" ஒட்டவும்"

msgid "Create a new API key"
msgstr "புதிய API விசையை உருவாக்குக"

msgid "Create a new record"
msgstr "புதிய பதிவை உருவாக்கு"

msgid "Create a new record for"
msgstr "இவருக்கான புதிய பதிவை உருவாக்கு"

msgid "Create a new record for a missing person"
msgstr "தொலைந்த நபருக்கான புதிய பதிவை உருவாக்கு"

msgid "Crisis events"
msgstr "நெருக்கடி நிகழ்வுகள்"

#, python-format
msgid "Currently tracking about %(num_people)s records."
msgstr "தற்போது %(num_people)s பேரின் பதிவுகளைத் தடமறிகிறது."

msgid "Date cannot be in the future.  Please go back and try again."
msgstr ""
"தேதி எதிர்காலத்தில் இருக்கக்கூடாது. திரும்பச் சென்று மீண்டும் "
"முயற்சிக்கவும்."

msgid "Date of birth"
msgstr "பிறந்த தேதி"

msgid "Delete this record"
msgstr "இந்தப் பதிவை நீக்கு"

msgid "Describe how to identify this person."
msgstr "இந்த நபரை எப்படி அடையாளம் காணலாம் என்பதை விவரிக்கவும்."

msgid "Describe the physical characteristics of this person."
msgstr "இந்த நபரின் தோற்ற விவரங்களை விவரிக்கவும்."

msgid "Description"
msgstr "விவரம்"

msgid "Desktop version"
msgstr "டெஸ்க்டாப் பதிப்பு"

msgid "Developers"
msgstr "டெவெலப்பர்கள்"

msgid "Disable notes on this record"
msgstr "இந்தப் பதிவில் உள்ள குறிப்புகளை முடக்கு"

msgid "Does this person have profile pages at other websites?"
msgstr "பிற இணையதளங்களில் இந்த நபருக்குச் சுயவிவரப் பக்கங்கள் உள்ளனவா?"

#, python-format
msgid "Download %(begin_link)sthis Excel template%(end_link)s and add rows to it"
msgstr ""
"%(begin_link)sஇந்த Excel டெம்ப்ளேட்டைப்%(end_link)s பதிவிறக்கம் செய்து, "
"அதில் வரிசைகளைச் சேர்க்கவும்"

msgid "Download the sound as MP3"
msgstr "ஒலியை MP3 ஆகப் பதிவிறக்கு"

msgid "E-mail"
msgstr "மின்னஞ்சல்"

msgid "E-mail address"
msgstr "மின்னஞ்சல் முகவரி"

msgid "Edit"
msgstr "திருத்து"

msgid "Embedding the Application"
msgstr "பயன்பாட்டை உட்பொதித்தல்"

msgid "Enable notes on this record"
msgstr "இந்தப் பதிவில் குறிப்புகளை இயக்கு"

msgid "Enter as YYYY-MM-DD"
msgstr "YYYY-MM-DD என்ற முறையில் உள்ளிடவும்"

msgid "Enter the person's given and family names."
msgstr "நபரின் முதல் பெயர் மற்றும் குடும்பப் பெயர்களை உள்ளிடவும்."

msgid "Enter the person's name or parts of the name."
msgstr "நபரின் பெயர் அல்லது பெயரின் பகுதிகளை உள்ளிடவும்."

msgid "Enter the person's name, parts of the name, or mobile phone number."
msgstr "நபரின் பெயர், பெயரின் பகுதிகள் அல்லது மொபைல் தொலைபேசி எண்ணை உள்ளிடவும்."

msgid "Enter the person's name."
msgstr "நபரின் பெயரை உள்ளிடவும்."

msgid "Expiry"
msgstr "காலாவதி"

msgid "Expiry date of this record"
msgstr "இந்தப் பதிவு காலாவதியாகும் தேதி"

#, python-format
msgid "Extend expiration date by %(extension_days)s days"
msgstr "காலாவதியைகும் தேதியை %(extension_days)s நாட்களுக்கு நீட்டிக்கவும்"

msgid "Family name"
msgstr "குடும்பப் பெயர்"

msgid "Feed of updates about this person"
msgstr "இந்த நபரைப் பற்றிய புதுப்பிப்புகளின் ஊட்டம்"

msgid "Follow this link to create a new record"
msgstr "புதிய பதிவை உருவாக்க இந்த இணைப்பைப் பின்தொடரவும்"

msgid ""
"For phones other than mobile phones, please use 171 service provided by "
"NTT."
msgstr "மொபைல் அல்லாத தொலைபேசிகளுக்கு, NTT வழங்கும் 171 சேவையைப் பயன்படுத்தவும்."

msgid "Full name"
msgstr "முழுப் பெயர்"

msgid "Get a new challenge"
msgstr "புதிய சவாலைப் பெறுக"

msgid "Get a visual challenge"
msgstr "விஷுவல் சவாலைப் பெறுக"

msgid "Get an audio challenge"
msgstr "ஆடியோ சவாலைப் பெறுக"

msgid "Given name"
msgstr "முதல் பெயர்"

msgid "Google Person Finder"
msgstr "Google நபர் கண்டுபிடிப்பான்"

msgid "Have you personally talked with this person AFTER the disaster? (required)"
msgstr ""
"இந்தப் பேரழிவுக்குப் பின் இந்த நபருடன் தனிப்பட்ட முறையில் பேசினீர்களா? "
"(அவசியம்)"

msgid "Help"
msgstr "உதவி"

#, python-format
msgid "Here is %(begin_tag)sa sample CSV file%(end_tag)s you can edit and upload"
msgstr ""
"நீங்கள் திருத்திப் பதிவேற்றக்கூடிய %(begin_tag)sமாதிரி CSV "
"கோப்பு%(end_tag)s இங்கு உள்ளது"

msgid "Hide Map"
msgstr "வரைபடத்தை மறை"

msgid "Hide note"
msgstr "குறிப்பை மறை"

msgid "Home Address"
msgstr "வீட்டு முகவரி"

msgid "Home address"
msgstr "வீட்டு முகவரி"

msgid "Home country"
msgstr "சொந்த நாடு"

msgid "How can this person be reached now?"
msgstr "இந்த நபரை இப்போது எப்படித் தொடர்புகொள்ளலாம்?"

msgid "How others who are interested in this person can contact you"
msgstr "இந்த நபரைப் பற்றி அறிய விரும்பும் பிறர் உங்களை எப்படித் தொடர்புகொள்ளலாம்"

msgid "I am seeking information"
msgstr "நான் தகவலைத் தேடுகிறேன்"

msgid "I am this person"
msgstr "இது நான்தான்"

msgid "I do not want any more updates on this record."
msgstr "இந்தப் பதிவைப் பற்றிய மேலும் புதுப்பிப்புகள் எதுவும் எனக்கு வேண்டாம்."

msgid "I do not want my information online anymore."
msgstr "எனது தகவல் இதற்குமேல் ஆன்லைனில் இருப்பதை நான் விரும்பவில்லை."

msgid "I have information about someone"
msgstr "ஒருவரைப் பற்றிய தகவல் என்னிடம் உள்ளது"

msgid "I have reason to think this person is missing"
msgstr "இவர் தொலைந்திருக்கலாம் என நினைக்கிறேன்"

msgid "I have received information that this person is alive"
msgstr "இவர் உயிருடன் இருப்பதாக தகவல் கிடைத்துள்ளது"

msgid "I have received information that this person is dead"
msgstr "இவர் இறந்துவிட்டதாக தகவல் கிடைத்துள்ளது"

msgid "I have received spam due to this note."
msgstr "இந்தக் குறிப்பினால் ஸ்பேமைப் பெற்றுள்ளேன்."

msgid "I have received spam."
msgstr "ஸ்பேமைப் பெற்றுள்ளேன்."

msgid "I prefer not to specify."
msgstr "நான் எதையும் குறிப்பிட விரும்பவில்லை."

msgid "I'm looking for someone"
msgstr "ஒருவரைத் தேடிக்கொண்டிருக்கிறேன்"

msgid "Identify who you are looking for"
msgstr "நீங்கள் தேடுபவரை அடையாளம் காணவும்"

msgid "Identify who you have information about"
msgstr "உங்களிடம் யாரைப் பற்றிய தகவல் உள்ளது என்பதை அடையாளம் காணவும்"

msgid "Identifying information"
msgstr "அடையாளத் தகவல்"

msgid ""
"If none of these records match the person you had in mind, you can click "
"below to create a new record."
msgstr ""
"இந்தப் பதிவுகள் எதுவும் நீங்கள் தேடும் நபருடன் பொருந்தவில்லை எனில், புதிய"
" பதிவை உருவாக்க கீழே நீங்கள் கிளிக் செய்யலாம்."

msgid ""
"If you are the author of this note, please check your e-mail for a link "
"to confirm that you want to disable notes on this record.  Otherwise, "
"please wait for the record author to confirm your request."
msgstr ""
"நீங்கள் இந்தக் குறிப்பின் ஆசிரியர் எனில், இந்தப் பதிவில் உள்ள குறிப்புகளை"
" நீங்கள் முடக்க விரும்புவதை உறுதிசெய்ய இணைப்பு உள்ள மின்னஞ்சலைப் "
"பார்க்கவும். இல்லையெனில், உங்கள் கோரிக்கையை உறுதிப்படுத்த பதிவு "
"ஆசிரியருக்காகக் காத்திருக்கவும்."

msgid ""
"If you are the author of this note, please check your e-mail for a link "
"to confirm that you want to enable notes on this record.  Otherwise, "
"please wait for the record author to confirm your request."
msgstr ""
"நீங்கள் இந்தக் குறிப்பின் ஆசிரியர் எனில், இந்தப் பதிவில்  குறிப்புகளை "
"நீங்கள் இயக்க விரும்புவதை உறுதிசெய்ய இணைப்பு உள்ள மின்னஞ்சலைப் "
"பார்க்கவும். இல்லையெனில், உங்கள் கோரிக்கையை உறுதிப்படுத்த பதிவு "
"ஆசிரியருக்காகக் காத்திருக்கவும்."

msgid "If you have a photo of this person, upload it or enter its URL address."
msgstr ""
"உங்களிடம் இந்த நபரின் படம் இருந்தால், அதைப் பதிவேற்றவும் அல்லது அதன் URL "
"முகவரியை உள்ளிடவும்."

msgid "In Excel, use File &gt; Save as... and save in CSV format (.csv)"
msgstr ""
"Excel இல், கோப்பு &gt; இதுபோல் சேமி... என்பதைப் பயன்படுத்தி CSV "
"வடிவமைப்பில் (.csv) சேமிக்கவும்"

msgid "Incorrect.  Try again."
msgstr "தவறானது. மீண்டும் முயற்சிக்கவும்."

msgid "Invalid e-mail address. Please try again."
msgstr "தவறான மின்னஞ்சல் முகவரி. மீண்டும் முயற்சிக்கவும்."

msgid "Language selection"
msgstr "மொழித் தேர்வு"

msgid "Last known location"
msgstr "கடைசியாகப் பார்த்த இடம்"

msgid "Link"
msgstr "இணை"

msgid "Link to profile page"
msgstr "சுயவிவரப் பக்கத்தை இணை"

msgid "List API keys"
msgstr "API விசைகளைப் பட்டியலிடுக"

msgid "Mark records as duplicate"
msgstr "பதிவுகளைப் நகலாகக் குறி"

msgid "Mark the selected records as duplicate"
msgstr "தேர்ந்தெடுத்தப் பதிவுகளைப் பிரதியாகக் குறி"

msgid "Message (required)"
msgstr "செய்தி (தேவை)"

msgid "Message is required. Please go back and try again."
msgstr "செய்தி தேவைப்படுகிறது. திரும்பச் சென்று மீண்டும் முயற்சிக்கவும்."

msgid "Missing person's current contact information"
msgstr "தொலைந்தவரைப் பற்றிய நடப்பு தொடர்புத் தகவல்"

msgid "Missing person's current e-mail address"
msgstr "தொலைந்தவரின் நடப்பு மின்னஞ்சல் முகவரி"

msgid "Missing person's current phone number"
msgstr "தொலைந்தவரின் நடப்பு தொலைபேசி எண்"

#, python-format
msgid ""
"More information for developers can now be found "
"%(developers_link_html)shere%(link_end_html)s."
msgstr ""
"டெவெலப்பர்களுக்கான கூடுதல் தகவலை இப்போது "
"%(developers_link_html)sஇங்கு%(link_end_html)s கண்டறியலாம்."

msgid ""
"More than 100 results; only showing the first 100.  Try entering more of "
"the name"
msgstr ""
"100 க்கும் மேற்பட்ட முடிவுகள்; முதல் 100 முடிவுகள் மட்டுமே "
"காட்டப்படுகின்றன. பெயரின் பல பகுதிகளை உள்ளிட்டு முயற்சிக்கவும்"

msgid "Name"
msgstr "பெயர்"

msgid "Name (required)"
msgstr "பெயர் (தேவை)"

msgid "Name is required.  Please go back and try again."
msgstr "பெயர் தேவைப்படுகிறது. திரும்பச் சென்று மீண்டும் முயற்சிக்கவும்"

msgid "Neighborhood"
msgstr "சுற்றுப்புறங்கள்"

msgid "No"
msgstr "இல்லை"

#, python-format
msgid "No author email for record %(id)s."
msgstr "பதிவு %(id)s க்கான ஆசிரியர் மின்னஞ்சல் இல்லை."

msgid "No messages are found registered to the carrier's message board service."
msgstr ""
"கேரியரின் செய்தி அமைப்புச் சேவையில் எந்தச் செய்திகளும் "
"பதிவுசெய்யப்படவில்லை."

#, python-format
msgid "No note with ID: %(id_str)s."
msgstr "இந்த ஐடியில் எந்தக் குறிப்பும் இல்லை: %(id_str)s."

msgid "No notes have been posted"
msgstr "எந்தக் குறிப்புகளும் இடுகையிடப்படவில்லை"

#, python-format
msgid "No person with ID: %(id_str)s."
msgstr "இந்த ஐடியில் எந்த நபரும் இல்லை: %(id_str)s."

msgid "No results found for"
msgstr "இதற்கான முடிவுகள் இல்லை"

msgid "No such Authorization entity."
msgstr "அதுபோன்ற அங்கீகார உட்கூறு இல்லை."

<<<<<<< HEAD
=======
msgid ""
"Not authorized to post notes with the status \"I have received "
"information that this person is dead\"."
msgstr ""
"\"இந்த நபர் இறந்துவிட்டார் என்னும் தகவலைப் பெற்றேன்\" என்னும் நிலை மூலம் "
"குறிப்புகளை இடுகையிட அங்கீகரிக்கப்படவில்லை."

>>>>>>> 11e03f51
msgid "Not authorized to post notes with the status \"believed_dead\"."
msgstr ""
"\"இறந்துவிட்டார் என நம்பப்படுகிறது\" என்ற நிலை உள்ள குறிப்புகளை இடுகையிட "
"அங்கீகாரமில்லை."

msgid "Not spam"
msgstr "ஸ்பேம் இல்லை"

msgid "Note author"
msgstr "குறிப்பின் ஆசிரியர்"

msgid "Note text"
msgstr "குறிப்பு உரை"

msgid "Notes for a possible duplicate"
msgstr "சாத்தியமான பிரதியின் குறிப்புகள்"

msgid "Notes for this person"
msgstr "இந்த நபருக்கான குறிப்புகள்"

msgid "Number or range (e.g. 20-30)"
msgstr "எண் அல்லது வரம்பு (எ.கா. 20-30)"

#, python-format
msgid ""
"Or add to your site as a %(gadget_link_html)sGoogle "
"Gadget%(link_end_html)s."
msgstr ""
"அல்லது %(gadget_link_html)sGoogle Gadget%(link_end_html)s ஆக உங்கள் "
"தளத்தில் சேர்க்கவும்."

msgid "Original URL"
msgstr "அசல் URL"

msgid "Original author's name"
msgstr "முதலில் வெளியிட்டவரின் பெயர்"

msgid "Original posting date"
msgstr "இடுகையிட்ட அசல் தேதி"

msgid ""
"Original posting date is not in YYYY-MM-DD format, or is a nonexistent "
"date.  Please go back and try again."
msgstr ""
"இடுகையிட்ட அசல் தேதி YYYY-MM-DD என்ற வடிவமைப்பில் இல்லை அல்லது நடப்பில் "
"இல்லாத தேதியாக உள்ளது. திரும்பச் சென்று மீண்டும் முயற்சிக்கவும்."

msgid "Original site name"
msgstr "அசல் தளத்தின் பெயர்"

<<<<<<< HEAD
=======
msgid "Other website"
msgstr "பிற இணையதளம்"

>>>>>>> 11e03f51
#, fuzzy
msgid ""
"PLEASE NOTE: On active Person Finder sites, all data entered is available"
" to the public and usable by anyone.  Google does not review or verify "
"the accuracy of this data."
msgstr ""
"கவனத்தில் கொள்ளவும்: செயலிலுள்ள நபர் கண்டுபிடிப்பான் தளங்களில் "
"உள்ளிடப்பட்ட எல்லா தரவும் பொதுவில் கிடைக்கும், மேலும் அனைவராலும் "
"பயன்படுத்தக்கூடியதாக இருக்கும். Google இந்தத் தரவின் துல்லியத்தை "
"மதிப்பாய்வு செய்யாது அல்லது சரிபார்க்காது."

msgid "Person Finder"
msgstr "நபர் கண்டுபிடிப்பான்"

msgid "Phone"
msgstr "தொலைபேசி"

msgid "Phone number"
msgstr "தொலைபேசி எண்"

msgid "Photo"
msgstr "படம்"

msgid ""
"Photo uploaded is in an unrecognized format.  Please go back and try "
"again."
msgstr ""
"படிவேற்றிய படம் அங்கீகரிக்கப்படாத வடிவமைப்பில் உள்ளது. திரும்பச் சென்று, "
"மீண்டும் முயற்சிக்கவும்."

msgid "Physical characteristics"
msgstr "தோற்ற விவரங்கள்"

msgid "Play the sound again"
msgstr "மீண்டும் ஒலியை இயக்கு"

msgid ""
"Please check that you have been in contact with the person after the "
"earthquake, or change the \"Status of this person\" field."
msgstr ""
"நிலநடுக்கத்திற்கு பிறகு நபருடன் நீங்கள் தொடர்பில் இருந்தீர்களா என்பதைச் "
"சரிபார்க்கவும் அல்லது \"இந்த நபரின் நிலை\" என்ற புலத்தை மாற்றவும்."

msgid "Please check whether it matches the person you were planning to report."
msgstr ""
"நீங்கள் அறிக்கையிடத் திட்டமிட்டிருந்த நபருடன் இது பொருந்துகிறதா என்பதைச் "
"சரிபார்க்கவும்."

msgid "Please confirm your e-mail address to subscribe to updates"
msgstr "புதுப்பிப்புகளில் குழுசேர உங்கள் மின்னஞ்சல் முகவரியை உறுதிப்படுத்தவும்"

msgid "Please enter your e-mail address to subscribe to updates"
msgstr "புதுப்பிப்புகளில் குழுசேர உங்கள் மின்னஞ்சல் முகவரியை உள்ளிடவும்"

msgid "Please explain why you think these are the same person"
msgstr "இவர்கள் ஒரே நபர் என்று ஏன் நினைக்கிறீர்கள் என்பதை விளக்கவும்"

msgid "Please fill in all the required fields."
msgstr "அவசியமான எல்லா புலங்களையும் நிரப்பவும்."

msgid "Please fill in your email address."
msgstr "உங்கள் மின்னஞ்சல் முகவரியை உள்ளிடவும்."

msgid "Please provide an valid email address."
msgstr "சரியான மின்னஞ்சல் முகவரியை வழங்கவும்."

msgid "Possible duplicates"
msgstr "சாத்தியமுள்ள நகல்கள்"

msgid "Possible duplicates found."
msgstr "சாத்தியமான பிரதிகள் கண்டறியப்பட்டன."

msgid "Postal or zip code"
msgstr "தபால் குறியீடு அல்லது அஞ்சல் குறியீடு"

msgid "Posted by"
msgstr "இடுகையிட்டவர்"

msgid "Proceed"
msgstr "தொடர்க"

msgid "Profile Pages"
msgstr "சுயவிவரப் பக்கங்கள்"

msgid "Profile page"
msgstr "சுயவிவரப் பக்கம்"

msgid "Provide information"
msgstr "தகவலை வழங்குக"

msgid "Provide information about this person"
msgstr "இந்த நபரைப் பற்றிய தகவலை வழங்குக"

msgid "Provided by:"
msgstr "வழங்கியவர்:"

msgid "Province or state"
msgstr "பிராந்தியம் அல்லது மாநிலம்"

msgid "Reason for deletion:"
msgstr "நீக்கத்திற்கான காரணம்:"

msgid "Reason for disabling notes:"
msgstr "குறிப்புகளை முடக்குவதற்கான காரணம்:"

<<<<<<< HEAD
msgid "Records Similar to"
msgstr "இதைப்போன்ற பதிவுகள்"

msgid "Records selected"
msgstr "பதிவுகள் தேர்ந்தெடுக்கப்பட்டன"

=======
>>>>>>> 11e03f51
#, python-format
msgid "Records with names and addresses matching \"%(query)s\""
msgstr ""
"\"%(query)s\" உடன் பொருந்துகின்ற பெயர்கள் மற்றும் முகவரிகளைக் கொண்ட "
"பதிவுகள்"

msgid "Remove"
msgstr "அகற்று"

msgid "Report spam"
msgstr "ஸ்பேமைப் புகாரளி"

#, python-format
msgid "Return to the record for %(full_name)s."
msgstr "%(full_name)s க்கான பதிவிற்குச் செல்லவும்."

msgid "Reveal note"
msgstr "குறிப்பை வெளிப்படுத்து"

msgid "Save this record"
msgstr "இந்தப் பதிவைச் சேமி"

msgid "Search Results for"
msgstr "இதற்கான தேடல் முடிவுகள்"

msgid "Search for this person"
msgstr "இந்த நபரைத் தேடு"

#, python-format
msgid "See %(begin_tag)sthe wiki%(end_tag)s for more instructions"
msgstr "மேலும் வழிமுறைகளுக்கு %(begin_tag)sவிக்கியைப்%(end_tag)s பார்க்கவும்"

msgid "Select a website to add a profile page..."
msgstr "சுயவிவரப் பக்கத்தைச் சேர்க்க இணையதளத்தைத் தேர்ந்தெடுக்கவும்..."

msgid "Select up to 3 records to mark as duplicate:"
msgstr "நகல் எனக் குறிக்க 3 பதிவுகள் வரை தேர்ந்தெடுக்கலாம்:"

msgid "Send email"
msgstr "மின்னஞ்சல் அனுப்பு"

msgid "Sex"
msgstr "பாலினம்"

msgid "Show Map"
msgstr "வரைபடத்தைக் காட்டு"

msgid "Show sensitive information"
msgstr "முக்கியமான தகவலைக் காட்டு"

<<<<<<< HEAD
=======
msgid "Show who marked these duplicates"
msgstr "இந்த நகல்களைக் குறித்தவர்களைக் காட்டு"

>>>>>>> 11e03f51
msgid "Sign in"
msgstr "உள்நுழை"

msgid "Sign out"
msgstr "வெளியேறு"

msgid "Someone has received information that this person is alive"
msgstr "இவர் உயிரோடு இருப்பதாக ஒருவருக்குத் தகவல் கிடைத்துள்ளது"

msgid "Someone has received information that this person is dead"
msgstr "இவர் இறந்துவிட்டதாக ஒருவருக்குத் தகவல் கிடைத்துள்ளது"

msgid "Someone has reported that this person is missing"
msgstr "இவர் தொலைந்துவிட்டதாக ஒருவர் புகாரளித்துள்ளார்"

msgid "Someone is seeking information about this person"
msgstr "இந்த நபரைப் பற்றிய தகவலை ஒருவர் தேடிக்கொண்டிருக்கிறார்"

msgid "Source of this record"
msgstr "இந்தப் பதிவின் மூலம்"

msgid "Source of this record (required)"
msgstr "இந்தப் பதிவின் மூலம் (அவசியம்)"

msgid "Status"
msgstr "நிலை"

msgid "Status of this person"
msgstr "இந்த நபரின் நிலை"

msgid "Street name"
msgstr "தெருப் பெயர்"

msgid "Street name only, no number"
msgstr "தெருப் பெயர் மட்டும், எண் வேண்டாம்"

msgid "Subscribe"
msgstr "குழுசேர்"

#, python-format
msgid "Subscribe to updates about %(full_name)s"
msgstr "%(full_name)s பற்றிய புதுப்பிப்புகளில் குழுசேரவும்"

msgid "Subscribe to updates about this person"
msgstr "இந்த நபரைப் பற்றிய புதுப்பிப்புகளைத் தெரிவி"

msgid "Switch to address"
msgstr "முகவரிக்கு மாறு"

msgid "Switch to lat/long"
msgstr "அட்சரேகை/தீர்க்கரேகைக்கு மாறு"

msgid "Tell us the status of this person"
msgstr "இந்தப் பயனரின் நிலை குறித்து எங்களிடம் கூறவும்"

msgid "Terms of Service"
msgstr "சேவை விதிமுறைகள்"

msgid "The API key has been updated successfully."
msgstr "API விசை வெற்றிகரமாகப் புதுப்பிக்கப்பட்டது."

msgid ""
"The Given name and Family name are both required.  Please go back and try"
" again."
msgstr ""
"முதல் பெயர் மற்றும் குடும்பப் பெயர் ஆகிய இரண்டும் தேவை. திரும்பச் சென்று "
"மீண்டும் முயற்சிக்கவும்."

msgid "The Original author's name is required.  Please go back and try again."
msgstr "முதலில் வெளியிட்டவரின் பெயர் தேவை. மீண்டும் முயற்சிக்கவும்."

msgid "The author has disabled notes on this record."
msgstr "இந்தப் பதிவில் உள்ள குறிப்புகளை ஆசிரியர் முடக்கியுள்ளார்."

msgid "The author has disabled status updates on this record."
msgstr "இந்தப் பதிவில் நிலை குறித்த புதுப்பிப்புகளை ஆசிரியர் முடக்கியுள்ளார்."

msgid "The provided image is too large.  Please upload a smaller one."
msgstr "வழங்கியுள்ள படம் மிகவும் பெரிதாக உள்ளது. சிறிய ஒன்றைப் பதிவேற்றவும்."

msgid "The reason this note is being marked as spam:"
msgstr "இந்தக் குறிப்பை ஸ்பேமாக குறிக்கப்படுவதன் காரணம்:"

msgid "The record cannot be extended."
msgstr "பதிவை நீட்டிக்க முடியாது."

msgid "The record has been deleted."
msgstr "பதிவு நீக்கப்பட்டது."

#, python-format
msgid "The record has been extended to %(expiry_date)s."
msgstr "பதிவு %(expiry_date)s வரை நீட்டிக்கப்பட்டுள்ளது."

msgid ""
"The status you selected indicates that you are this person.  If this is "
"true, please also select 'Yes' to indicate that you have contacted this "
"person."
msgstr ""
"நீங்கள் தேர்ந்தெடுத்த நிலையானது, இவரை நீங்கள் தொடர்புகொண்டதைக் "
"குறிக்கிறது. இது உண்மையெனில், அதைக் குறிக்க 'ஆம்' என்பதைத் "
"தேர்ந்தெடுக்கவும்."

#, python-format
msgid "The token %(token)s was invalid"
msgstr "டோக்கன் %(token)s செல்லாதது"

#, python-format
msgid "The token %(token)s was invalid."
msgstr "டோக்கன் %(token)s செல்லாதது."

#, python-format
msgid "There are %(num_results)s existing records with similar names."
msgstr "இதேபோன்ற பெயர்களில் ஏற்கனவே %(num_results)s பதிவுகள் உள்ளன."

msgid "There are some existing records with similar names."
msgstr "இதேபோன்ற பெயர்களில் ஏற்கனவே சில பதிவுகள் உள்ளன."

msgid "There is one existing record with a similar name."
msgstr "இதே பெயரில் ஏற்கனவே ஒரு பதிவு உள்ளது."

msgid "There was a problem processing the image.  Please try a different image."
msgstr ""
"படத்தைச் செயல்படுத்துவதில் சிக்கல் ஏற்பட்டது. வேறொரு படத்தை "
"முயற்சிக்கவும்."

msgid ""
"There was an error processing your request.  Sorry for the inconvenience."
"  Our administrators will investigate the source of the problem, but "
"please check that the format of your request is correct."
msgstr ""
"உங்கள் கோரிக்கையைச் செயல்படுத்துவதில் பிழை ஏற்பட்டது. சிரமத்திற்கு "
"வருந்துகிறோம். சிக்கலுக்கான காரணத்தை எங்களுடைய நிர்வாகிகள் விசாரணை "
"செய்வார்கள், எனினும் உங்கள் கோரிக்கையின் வடிவமைப்பு சரியானதா என்பதைச் "
"சரிபார்க்கவும்."

#, python-format
msgid ""
"These gadgets are made available under the %(apache_link_html)sApache 2.0"
" license%(link_end_html)s."
msgstr ""
"இந்தக் கேஜெட்கள் %(apache_link_html)sApache 2.0 "
"உரிமத்தின்%(link_end_html)s கீழ் கிடைக்கும்படி உருவாக்கப்பட்டவை."

msgid "This is a new record."
msgstr "இது புதிய பதிவாகும்."

msgid "This link is invalid."
msgstr "இந்த இணைப்பு தவறானது."

msgid "This note has been marked as spam."
msgstr "இந்தக் குறிப்பு ஸ்பேம் என குறிக்கப்பட்டுள்ளது."

msgid "This note is inappropriate."
msgstr "இந்தக் குறிப்பு பொருத்தமற்றது."

msgid "This note is incorrect or untrue."
msgstr "இந்தக் குறிப்பு தவறானது அல்லது பொய்யானது."

msgid "This note is spam."
msgstr "இந்தக் குறிப்பு ஸ்பேமாகும்."

msgid "This person has been in contact with someone"
msgstr "இவர் வேறொருவருடன் தொடர்பில் இருந்துள்ளார்"

msgid "This person has posted a message"
msgstr "இவர் ஒரு செய்தியை வெளியிட்டுள்ளார்"

msgid "This person's entry does not exist or has been deleted."
msgstr "இந்த நபரின் உள்ளீடு இல்லை அல்லது நீக்கப்பட்டுள்ளது."

msgid "This record has served its purpose."
msgstr "இந்தப் பதிவின் நோக்கம் முடிந்தது."

msgid "This record is a duplicate of"
msgstr "இந்தப் பதிவானது இதனுடைய நகலாகும்"

msgid "This record is copied from another source."
msgstr "இந்தப் பதிவானது வேறொரு மூலத்திலிருந்து நகலெடுக்கப்பட்டது."

msgid "This record is inappropriate."
msgstr "இந்தப் பதிவு பொருத்தமற்றது."

msgid "This record is spam."
msgstr "இந்தப் பதிவு ஸ்பேமாகும்."

msgid ""
"This repository is currently in test mode. While test mode is in effect, "
"records that are over 6 hours old are deleted."
msgstr ""
"இந்தக் களஞ்சியம் தற்போது சோதனைப் பயன்முறையில் உள்ளது. சோதனைப் பயன்முறைச் "
"செயலில் இருக்கும்போது, 6 மணிநேரத்திற்கு மேல் இருக்கும் பதிவுகள் "
"நீக்கப்படும்."

msgid "To attach a photo to this note, upload it or enter its URL."
msgstr ""
"இந்தக் குறிப்பில் படத்தைச் சேர்க்க, அதைப் பதிவேற்றவும் அல்லது அதன் URL ஐ "
"உள்ளிடவும்."

msgid "To delete your data, access Person Finder from your desktop."
msgstr ""
"உங்கள் தரவை நீக்க, உங்கள் டெஸ்க்டாப்பிலிருந்து நபர் கண்டுபிடிப்பான் ஐ "
"அணுகவும்."

msgid "To unsubscribe, follow this link"
msgstr "குழுவிலக, இந்த இணைப்பைப் பின்பற்றவும்"

msgid "To view or add information, select a name below."
msgstr "தகவலைப் பார்க்க அல்லது சேர்க்க, கீழே பெயரைத் தேர்ந்தெடுக்கவும்."

msgid ""
"Type an address or open the map below and indicate the location by "
"clicking on the map."
msgstr ""
"முகவரியைத் தட்டச்சு செய்யவும் அல்லது கீழேயுள்ள வரைபடத்தைத் திறந்து, அதில்"
" கிளிக் செய்து இருப்பிடத்தைக் குறிப்பிடவும்."

msgid "Type an address."
msgstr "முகவரியைத் தட்டச்சு செய்யவும்."

msgid "Type the two words:"
msgstr "இரண்டு சொற்களைத் தட்டச்சு செய்யவும்:"

msgid "Type what you hear:"
msgstr "நீங்கள் கேட்பதைத் தட்டச்சு செய்யவும்:"

msgid "URL"
msgstr "URL"

msgid "URL of original record"
msgstr "அசல் பதிவின் URL"

msgid "Unspecified"
msgstr "குறிப்பிடப்படவில்லை"

msgid "Update an existing key"
msgstr "ஏற்கனவே உள்ள விசையைப் புதுப்பிக்கவும்"

msgid "Upload"
msgstr "பதிவேற்று"

msgid "Upload notes in CSV format"
msgstr "CSV வடிவமைப்பில் குறிப்புகளைப் பதிவேற்றவும்"

msgid "Upload person records in CSV format"
msgstr "CSV வடிவமைப்பில் நபரின் பதிவுகளைப் பதிவேற்றுக"

msgid "Upload your CSV file below"
msgstr "கீழே உங்கள் CSV கோப்பைப் பதிவேற்றவும்"

msgid "View the record"
msgstr "பதிவைக் காட்டு"

msgid "We have nothing matching your search."
msgstr "உங்கள் தேடலுடன் பொருந்தும் எதுவும் எங்களிடம் இல்லை."

msgid "What is this person's name?"
msgstr "இந்த நபரின் பெயர் என்ன?"

msgid "When should this record disappear?"
msgstr "இந்த விவரத்தை எத்தனை நாள் வைத்திருக்க வேண்டும்?"

msgid "Where did this information come from?"
msgstr "இந்தத் தகவல் எங்கிருந்து வந்தது?"

msgid "Where is this person from?"
msgstr "இவர் எந்த ஊரைச் சேர்ந்தவர்?"

msgid ""
"While test mode is in effect, records that are over 6 hours old are "
"deleted regardless of the expiry date."
msgstr ""
"சோதனைப் பயன்முறை செயலில் இருக்கும்போது, 6 மணிநேரத்திற்கு மேல் இருக்கும் "
"பதிவுகள் அதன் காலாவதியாகும் நேரத்தைப் பொருட்படுத்தாமல் நீக்கப்படும்."

msgid "Yes"
msgstr "ஆம்"

msgid "Yes, ask the record author to disable notes"
msgstr "ஆம், குறிப்புகளை முடக்குமாறு பதிவு ஆசிரியரைக் கேட்கவும்"

msgid "Yes, ask the record author to enable notes"
msgstr "ஆம், குறிப்புகளை இயக்குமாறு பதிவு ஆசிரியரைக் கேட்கவும்"

msgid "Yes, delete the record"
msgstr "ஆம், பதிவை நீக்கவும்"

msgid "Yes, disable notes on this record."
msgstr "ஆம், இந்தப் பதிவில் உள்ள குறிப்புகளை முடக்கவும்"

msgid "Yes, extend the record"
msgstr "ஆம், பதிவை நீட்டிக்கவும்"

msgid "Yes, restore this record"
msgstr "ஆம், இந்தப் பதிவை மீட்டமைக்கவும்"

msgid "Yes, these are the same person"
msgstr "ஆம், இவர்கள் அனைவரும் ஒரே நபர்தான்"

msgid "Yes, update the note"
msgstr "ஆம், குறிப்பைப் புதுப்பிக்கவும்"

msgid "You are already subscribed. "
msgstr "ஏற்கனவே குழுசேந்துள்ளீர்கள். "

msgid "You are already unsubscribed."
msgstr "ஏற்கனவே குழுவிலகியுள்ளீர்கள்."

#, python-format
msgid ""
"You are currently signed in as "
"%(begin_span_tag)s%(email)s%(end_span_tag)s."
msgstr ""
"நீங்கள் தற்போது %(begin_span_tag)s%(email)s%(end_span_tag)s ஆக "
"உள்நுழைந்துள்ளீர்கள்."

#, python-format
msgid "You are currently signed in as %(user_email)s."
msgstr "நீங்கள் தற்போது %(user_email)s ஆக உள்நுழைந்துள்ளீர்கள்."

msgid "You are not currently signed in."
msgstr "நீங்கள் தற்போது உள்நுழைந்திருக்கவில்லை."

#, python-format
msgid "You can %(begin_tag)sview the record%(end_tag)s before deleting it."
msgstr ""
"நீங்கள் பதிவை நீக்குவதற்கு முன் %(begin_tag)sபதிவைப் "
"பார்க்கலாம்%(end_tag)s."

#, python-format
msgid "You can view the full record at %(view_url)s"
msgstr "நீங்கள் முழுப் பதிவையும் %(view_url)s இல் காணலாம்"

msgid "You have successfully subscribed."
msgstr "வெற்றிகரமாகக் குழுசேர்ந்துள்ளீர்கள்."

msgid "You have successfully unsubscribed."
msgstr "வெற்றிகரமாகக் குழுவிலகியுள்ளீர்கள்."

msgid ""
"You received this notification because you have subscribed to updates on "
"the following person:\n"
msgstr ""
"பின்வருபவர் குறித்த அறிவிப்பைத் தெரிவிக்கும்படி கேட்டதால் இந்த "
"அறிவிப்பைப் பெற்றுள்ளீர்கள்:\n"

msgid "Your e-mail address"
msgstr "உங்கள் மின்னஞ்சல் முகவரி"

msgid "Your e-mail address:"
msgstr "உங்கள் மின்னஞ்சல் முகவரி:"

msgid "Your email"
msgstr "உங்கள் மின்னஞ்சல்"

msgid "Your name"
msgstr "உங்கள் பெயர்"

msgid ""
"Your name is required in the \"About you\" section.  Please go back and "
"try again."
msgstr ""
"\"உங்களைப் பற்றி\" என்ற பிரிவில் உங்கள் பெயர் தேவைப்படுகிறது. திரும்பச் "
"சென்று மீண்டும் முயற்சிக்கவும்."

msgid ""
"Your name is required in the \"Source\" section.  Please go back and try "
"again."
msgstr ""
"\"மூலம்\" என்ற பிரிவில் உங்கள் பெயர் தேவைப்படுகிறது. திரும்பச் சென்று "
"மீண்டும் முயற்சிக்கவும்."

msgid "Your phone number"
msgstr "உங்கள் தொலைபேசி எண்"

msgid ""
"Your request has been processed successfully. Please check your inbox and"
" confirm that you want to post your note by following the url embedded."
msgstr ""
"உங்கள் கோரிக்கை வெற்றிகரமாக செயல்படுத்தப்பட்டது. உங்கள் இன்பாக்ஸைப் "
"பார்த்து, பின்வரும் உட்பொதிக்கப்பட்ட url மூலம் உங்கள் குறிப்பை வெளியிட "
"விரும்புகிறீர்கள் என்பதை உறுதிப்படுத்தவும்."

#, python-format
msgid "[Person Finder] Confirm your note on \"%(full_name)s\""
msgstr ""
"[நபர் கண்டுபிடிப்பான்] \"%(full_name)s\" இல் உங்கள் குறிப்பை "
"உறுதிப்படுத்துக"

#, python-format
msgid "[Person Finder] Deletion notice for \"%(full_name)s\""
msgstr "[நபர் கண்டுபிடிப்பான்] \"%(full_name)s\" க்கான நீக்குதல் அறிக்கை"

#, python-format
msgid "[Person Finder] Disable notes on \"%(full_name)s\"?"
msgstr "[நபர் கண்டுபிடிப்பான்] \"%(full_name)s\" இல் குறிப்புகளை முடக்கவா?"

#, python-format
msgid "[Person Finder] Enable notes on \"%(full_name)s\"?"
msgstr "[நபர் கண்டுபிடிப்பான்] \"%(full_name)s\" இல் குறிப்புகளை இயக்கவா?"

#, python-format
msgid "[Person Finder] Enabling notes notice for \"%(full_name)s\""
msgstr ""
"[நபர் கண்டுபிடிப்பான்] \"%(full_name)s\" க்கான குறிப்புகளின் அறிவிப்பை "
"இயக்குகிறது"

#, python-format
msgid "[Person Finder] Notes are now disabled for \"%(full_name)s\""
msgstr ""
"[நபர் கண்டுபிடிப்பான்] \"%(full_name)s\" க்கான குறிப்புகள் இப்போது "
"முடக்கப்பட்டுள்ளன"

#, python-format
msgid "[Person Finder] Notes are now enabled on \"%(full_name)s\""
msgstr ""
"[நபர் கண்டுபிடிப்பான்] இப்போது \"%(full_name)s\" இல் குறிப்புகள் "
"இயக்கப்பட்டுள்ளன"

#, python-format
msgid "[Person Finder] Record restoration notice for \"%(full_name)s\""
msgstr ""
"[நபர் கண்டுபிடிப்பான்] \"%(full_name)s\" க்கான புதுப்பித்தல் அறிவிப்பைப் "
"பதிவுசெய்க"

#, python-format
msgid "[Person Finder] Status update for %(full_name)s"
msgstr "[நபர் கண்டுபிடிப்பான்] %(full_name)s இன் நிலை குறித்த புதுப்பிப்பு"

#, python-format
msgid "[Person Finder] You are subscribed to status updates for %(full_name)s"
msgstr ""
"[நபர் கண்டுபிடிப்பான்] நீங்கள் %(full_name)s இன் நிலை குறித்த "
"புதுப்பிப்புகளில் குழுசேர்ந்துள்ளீர்கள்"

msgid "at"
msgstr "இங்கே"

msgid "female"
msgstr "பெண்"

msgid "in test mode"
msgstr "சோதனைப் பயன்முறையில்"

msgid "male"
msgstr "ஆண்"

msgid "on"
msgstr "இதில்"

msgid "other"
msgstr "பிற"
<|MERGE_RESOLUTION|>--- conflicted
+++ resolved
@@ -148,8 +148,6 @@
 #, python-format
 msgid ""
 "\n"
-<<<<<<< HEAD
-=======
 "            %(dup_count)s records selected\n"
 "          "
 msgstr ""
@@ -180,7 +178,6 @@
 #, python-format
 msgid ""
 "\n"
->>>>>>> 11e03f51
 "      Are you sure you want to delete the record for \"%(full_name)s\"?\n"
 "    "
 msgstr ""
@@ -272,8 +269,6 @@
 #, python-format
 msgid ""
 "\n"
-<<<<<<< HEAD
-=======
 "      No results found for: %(query)s\n"
 "    "
 msgstr ""
@@ -284,7 +279,6 @@
 #, python-format
 msgid ""
 "\n"
->>>>>>> 11e03f51
 "      The URL you entered doesn't look like a valid %(website)s profile "
 "URL.\n"
 "      Please go to this person's profile page on %(website)s, then copy "
@@ -300,8 +294,6 @@
 "      அந்த URL ஐ நகலெடுத்து இங்கே ஒட்டவும்.\n"
 "      "
 
-<<<<<<< HEAD
-=======
 #, python-format
 msgid ""
 "\n"
@@ -312,7 +304,6 @@
 "      பதிவு %(expiry_date)s வரை நீட்டிக்கப்பட்டுள்ளது.\n"
 "    "
 
->>>>>>> 11e03f51
 msgid ""
 "\n"
 "      This record is a copy of a record from another source.\n"
@@ -610,8 +601,6 @@
 msgid "Back to start"
 msgstr "தொடக்கத்திற்குச் செல்"
 
-<<<<<<< HEAD
-=======
 msgid ""
 "By marking this note as spam, you will make it hidden by default. It will"
 " still be a part of the record, but will require an extra click to view "
@@ -628,7 +617,6 @@
 "இந்தக் குறிப்பை ஸ்பேமிலிருந்து குறிநீக்குவதன்மூலம், இதை இயல்பாகக் "
 "காணும்படி செய்கிறீர்கள்."
 
->>>>>>> 11e03f51
 msgid "CSV file"
 msgstr "CSV கோப்பு"
 
@@ -997,14 +985,9 @@
 msgid "No person with ID: %(id_str)s."
 msgstr "இந்த ஐடியில் எந்த நபரும் இல்லை: %(id_str)s."
 
-msgid "No results found for"
-msgstr "இதற்கான முடிவுகள் இல்லை"
-
 msgid "No such Authorization entity."
 msgstr "அதுபோன்ற அங்கீகார உட்கூறு இல்லை."
 
-<<<<<<< HEAD
-=======
 msgid ""
 "Not authorized to post notes with the status \"I have received "
 "information that this person is dead\"."
@@ -1012,7 +995,6 @@
 "\"இந்த நபர் இறந்துவிட்டார் என்னும் தகவலைப் பெற்றேன்\" என்னும் நிலை மூலம் "
 "குறிப்புகளை இடுகையிட அங்கீகரிக்கப்படவில்லை."
 
->>>>>>> 11e03f51
 msgid "Not authorized to post notes with the status \"believed_dead\"."
 msgstr ""
 "\"இறந்துவிட்டார் என நம்பப்படுகிறது\" என்ற நிலை உள்ள குறிப்புகளை இடுகையிட "
@@ -1063,12 +1045,9 @@
 msgid "Original site name"
 msgstr "அசல் தளத்தின் பெயர்"
 
-<<<<<<< HEAD
-=======
 msgid "Other website"
 msgstr "பிற இணையதளம்"
 
->>>>>>> 11e03f51
 #, fuzzy
 msgid ""
 "PLEASE NOTE: On active Person Finder sites, all data entered is available"
@@ -1174,15 +1153,9 @@
 msgid "Reason for disabling notes:"
 msgstr "குறிப்புகளை முடக்குவதற்கான காரணம்:"
 
-<<<<<<< HEAD
-msgid "Records Similar to"
-msgstr "இதைப்போன்ற பதிவுகள்"
-
 msgid "Records selected"
 msgstr "பதிவுகள் தேர்ந்தெடுக்கப்பட்டன"
 
-=======
->>>>>>> 11e03f51
 #, python-format
 msgid "Records with names and addresses matching \"%(query)s\""
 msgstr ""
@@ -1205,9 +1178,6 @@
 msgid "Save this record"
 msgstr "இந்தப் பதிவைச் சேமி"
 
-msgid "Search Results for"
-msgstr "இதற்கான தேடல் முடிவுகள்"
-
 msgid "Search for this person"
 msgstr "இந்த நபரைத் தேடு"
 
@@ -1233,12 +1203,9 @@
 msgid "Show sensitive information"
 msgstr "முக்கியமான தகவலைக் காட்டு"
 
-<<<<<<< HEAD
-=======
 msgid "Show who marked these duplicates"
 msgstr "இந்த நகல்களைக் குறித்தவர்களைக் காட்டு"
 
->>>>>>> 11e03f51
 msgid "Sign in"
 msgstr "உள்நுழை"
 
@@ -1327,10 +1294,6 @@
 
 msgid "The record has been deleted."
 msgstr "பதிவு நீக்கப்பட்டது."
-
-#, python-format
-msgid "The record has been extended to %(expiry_date)s."
-msgstr "பதிவு %(expiry_date)s வரை நீட்டிக்கப்பட்டுள்ளது."
 
 msgid ""
 "The status you selected indicates that you are this person.  If this is "
@@ -1673,9 +1636,6 @@
 "[நபர் கண்டுபிடிப்பான்] நீங்கள் %(full_name)s இன் நிலை குறித்த "
 "புதுப்பிப்புகளில் குழுசேர்ந்துள்ளீர்கள்"
 
-msgid "at"
-msgstr "இங்கே"
-
 msgid "female"
 msgstr "பெண்"
 
