--- conflicted
+++ resolved
@@ -357,13 +357,8 @@
 #, python-format
 msgid ""
 "\n"
-<<<<<<< HEAD
-"Notes are now enabled on the record for \"%(given_name)s %(family_name)s\"."
-"  To view the record,\n"
-=======
 "Notes are now enabled on the record for \"%(given_name)s "
 "%(family_name)s\".  To view the record,\n"
->>>>>>> 4e8367eb
 "follow this link:\n"
 "\n"
 "    %(record_url)s\n"
@@ -406,12 +401,8 @@
 #, python-format
 msgid ""
 "\n"
-<<<<<<< HEAD
-"There is a new note on the record for \"%(given_name)s %(family_name)s\".\n"
-=======
 "There is a new note on the record for \"%(given_name)s %(family_name)s\"."
 "\n"
->>>>>>> 4e8367eb
 msgstr ""
 "\n"
 "Une nouvelle note a été ajoutée à la fiche de « %(given_name)s "
@@ -1407,13 +1398,9 @@
 "%(family_name)s\""
 
 #, python-format
-<<<<<<< HEAD
-msgid "[Person Finder] Enabling notes notice for \"%(given_name)s %(family_name)s\""
-=======
 msgid ""
 "[Person Finder] Enabling notes notice for \"%(given_name)s "
 "%(family_name)s\""
->>>>>>> 4e8367eb
 msgstr ""
 "[Recherche de personnes] Avis d'activation des notes pour "
 "« %(given_name)s %(family_name)s »"
@@ -1427,13 +1414,9 @@
 "« %(given_name)s %(family_name)s »"
 
 #, python-format
-<<<<<<< HEAD
-msgid "[Person Finder] Notes are now enabled on \"%(given_name)s %(family_name)s\""
-=======
 msgid ""
 "[Person Finder] Notes are now enabled on \"%(given_name)s "
 "%(family_name)s\""
->>>>>>> 4e8367eb
 msgstr ""
 "[Recherche de personnes] Les notes sont maintenant activées pour "
 "« %(given_name)s %(family_name)s »"
