--- conflicted
+++ resolved
@@ -147,8 +147,6 @@
 #, python-format
 msgid ""
 "\n"
-<<<<<<< HEAD
-=======
 "            %(dup_count)s records selected\n"
 "          "
 msgstr ""
@@ -179,7 +177,6 @@
 #, python-format
 msgid ""
 "\n"
->>>>>>> 11e03f51
 "      Are you sure you want to delete the record for \"%(full_name)s\"?\n"
 "    "
 msgstr ""
@@ -273,8 +270,6 @@
 #, python-format
 msgid ""
 "\n"
-<<<<<<< HEAD
-=======
 "      No results found for: %(query)s\n"
 "    "
 msgstr ""
@@ -285,7 +280,6 @@
 #, python-format
 msgid ""
 "\n"
->>>>>>> 11e03f51
 "      The URL you entered doesn't look like a valid %(website)s profile "
 "URL.\n"
 "      Please go to this person's profile page on %(website)s, then copy "
@@ -299,8 +293,6 @@
 " de cette personne sur %(website)s pour y copier-coller cette URL.\n"
 "      "
 
-<<<<<<< HEAD
-=======
 #, python-format
 msgid ""
 "\n"
@@ -312,7 +304,6 @@
 "%(expiry_date)s.\n"
 "    "
 
->>>>>>> 11e03f51
 msgid ""
 "\n"
 "      This record is a copy of a record from another source.\n"
@@ -610,8 +601,6 @@
 msgid "Back to start"
 msgstr "Revenir à l'accueil"
 
-<<<<<<< HEAD
-=======
 msgid ""
 "By marking this note as spam, you will make it hidden by default. It will"
 " still be a part of the record, but will require an extra click to view "
@@ -628,7 +617,6 @@
 "Si vous supprimez l'indication de pourriel associée à cette note, elle "
 "sera visible par défaut."
 
->>>>>>> 11e03f51
 msgid "CSV file"
 msgstr "Fichier CSV"
 
@@ -1009,14 +997,9 @@
 msgid "No person with ID: %(id_str)s."
 msgstr "Personne ne correspond à l'identifiant %(id_str)s."
 
-msgid "No results found for"
-msgstr "Aucun résultat pour"
-
 msgid "No such Authorization entity."
 msgstr "Aucune entité d'autorisation de ce type."
 
-<<<<<<< HEAD
-=======
 msgid ""
 "Not authorized to post notes with the status \"I have received "
 "information that this person is dead\"."
@@ -1024,7 +1007,6 @@
 "Non autorisé à publier des notes avec l'état « J'ai reçu des "
 "renseignements indiquant que cette personne est décédée »."
 
->>>>>>> 11e03f51
 msgid "Not authorized to post notes with the status \"believed_dead\"."
 msgstr ""
 "Vous n'êtes pas autorisé à publier de commentaires si l'état est "
@@ -1075,12 +1057,9 @@
 msgid "Original site name"
 msgstr "Nom du site original"
 
-<<<<<<< HEAD
-=======
 msgid "Other website"
 msgstr "Autre site Web"
 
->>>>>>> 11e03f51
 #, fuzzy
 msgid ""
 "PLEASE NOTE: On active Person Finder sites, all data entered is available"
@@ -1189,15 +1168,9 @@
 msgid "Reason for disabling notes:"
 msgstr "Raison pour la désactivation des commentaires :"
 
-<<<<<<< HEAD
-msgid "Records Similar to"
-msgstr "Résultats similaires à"
-
 msgid "Records selected"
 msgstr "Entrées sélectionnées"
 
-=======
->>>>>>> 11e03f51
 #, python-format
 msgid "Records with names and addresses matching \"%(query)s\""
 msgstr ""
@@ -1220,9 +1193,6 @@
 msgid "Save this record"
 msgstr "Enregistrer l'avis de recherche"
 
-msgid "Search Results for"
-msgstr "Rechercher des résultats concernant"
-
 msgid "Search for this person"
 msgstr "Rechercher cette personne"
 
@@ -1252,12 +1222,9 @@
 msgid "Show sensitive information"
 msgstr "Afficher les données sensibles"
 
-<<<<<<< HEAD
-=======
 msgid "Show who marked these duplicates"
 msgstr "Afficher la personne ayant signalé ces avis en double"
 
->>>>>>> 11e03f51
 msgid "Sign in"
 msgstr "Connexion"
 
@@ -1348,12 +1315,6 @@
 
 msgid "The record has been deleted."
 msgstr "L'avis de recherche a été supprimé."
-
-#, python-format
-msgid "The record has been extended to %(expiry_date)s."
-msgstr ""
-"La date d'expiration de l'avis de recherche a été repoussée au "
-"%(expiry_date)s."
 
 msgid ""
 "The status you selected indicates that you are this person.  If this is "
@@ -1709,9 +1670,6 @@
 "[Service Recherche de personnes de Google] Vous êtes abonné aux mises à "
 "jour d'état concernant « %(full_name)s »"
 
-msgid "at"
-msgstr "à"
-
 msgid "female"
 msgstr "femme"
 
