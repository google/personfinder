--- conflicted
+++ resolved
@@ -352,13 +352,8 @@
 #, python-format
 msgid ""
 "\n"
-<<<<<<< HEAD
-"Notes are now enabled on the record for \"%(given_name)s %(family_name)s\"."
-"  To view the record,\n"
-=======
 "Notes are now enabled on the record for \"%(given_name)s "
 "%(family_name)s\".  To view the record,\n"
->>>>>>> 4e8367eb
 "follow this link:\n"
 "\n"
 "    %(record_url)s\n"
@@ -398,12 +393,8 @@
 #, python-format
 msgid ""
 "\n"
-<<<<<<< HEAD
-"There is a new note on the record for \"%(given_name)s %(family_name)s\".\n"
-=======
 "There is a new note on the record for \"%(given_name)s %(family_name)s\"."
 "\n"
->>>>>>> 4e8367eb
 msgstr ""
 "\n"
 "“%(given_name)s %(family_name)s”的记录有一条新注释。\n"
@@ -1301,54 +1292,33 @@
 msgid ""
 "[Person Finder] Confirm %(action)s of notes on \"%(given_name)s "
 "%(family_name)s\""
-<<<<<<< HEAD
 msgstr "[网上寻人] 确认 %(action)s 对“%(given_name)s %(family_name)s”发表注释"
 
 #, python-format
 msgid "[Person Finder] Confirm your note on \"%(given_name)s %(family_name)s\""
 msgstr "[网上寻人] 确认对“%(given_name)s %(family_name)s”发表注释"
-=======
-msgstr ""
-
-#, python-format
-msgid "[Person Finder] Confirm your note on \"%(given_name)s %(family_name)s\""
-msgstr ""
->>>>>>> 4e8367eb
 
 #, python-format
 msgid "[Person Finder] Deletion notice for \"%(given_name)s %(family_name)s\""
 msgstr "[网上寻人]关于“%(given_name)s %(family_name)s”的删除通知"
 
 #, python-format
-<<<<<<< HEAD
-msgid "[Person Finder] Enabling notes notice for \"%(given_name)s %(family_name)s\""
-msgstr "[网上寻人] 为“%(given_name)s %(family_name)s”启用注释通知"
-=======
 msgid ""
 "[Person Finder] Enabling notes notice for \"%(given_name)s "
 "%(family_name)s\""
-msgstr ""
->>>>>>> 4e8367eb
+msgstr "[网上寻人] 为“%(given_name)s %(family_name)s”启用注释通知"
 
 #, python-format
 msgid ""
 "[Person Finder] Notes are now disabled for \"%(given_name)s "
 "%(family_name)s\""
-<<<<<<< HEAD
 msgstr "[网上寻人] 现已禁止对“%(given_name)s %(family_name)s”发表注释"
-
-#, python-format
-msgid "[Person Finder] Notes are now enabled on \"%(given_name)s %(family_name)s\""
-msgstr "[网上寻人] 现已允许对“%(given_name)s %(family_name)s”发表注释"
-=======
-msgstr ""
 
 #, python-format
 msgid ""
 "[Person Finder] Notes are now enabled on \"%(given_name)s "
 "%(family_name)s\""
-msgstr ""
->>>>>>> 4e8367eb
+msgstr "[网上寻人] 现已允许对“%(given_name)s %(family_name)s”发表注释"
 
 #, python-format
 msgid ""
