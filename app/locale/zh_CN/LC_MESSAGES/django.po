--- conflicted
+++ resolved
@@ -136,8 +136,6 @@
 #, python-format
 msgid ""
 "\n"
-<<<<<<< HEAD
-=======
 "            %(dup_count)s records selected\n"
 "          "
 msgstr ""
@@ -168,7 +166,6 @@
 #, python-format
 msgid ""
 "\n"
->>>>>>> 11e03f51
 "      Are you sure you want to delete the record for \"%(full_name)s\"?\n"
 "    "
 msgstr ""
@@ -255,8 +252,6 @@
 #, python-format
 msgid ""
 "\n"
-<<<<<<< HEAD
-=======
 "      No results found for: %(query)s\n"
 "    "
 msgstr ""
@@ -267,7 +262,6 @@
 #, python-format
 msgid ""
 "\n"
->>>>>>> 11e03f51
 "      The URL you entered doesn't look like a valid %(website)s profile "
 "URL.\n"
 "      Please go to this person's profile page on %(website)s, then copy "
@@ -280,8 +274,6 @@
 "      请访问此人在 %(website)s 上的个人资料页面，然后将该网页的网址复制并粘贴到此处。\n"
 "      "
 
-<<<<<<< HEAD
-=======
 #, python-format
 msgid ""
 "\n"
@@ -292,7 +284,6 @@
 "      该记录的有效期已延长到%(expiry_date)s。\n"
 "    "
 
->>>>>>> 11e03f51
 msgid ""
 "\n"
 "      This record is a copy of a record from another source.\n"
@@ -561,8 +552,6 @@
 msgid "Back to start"
 msgstr "返回首页"
 
-<<<<<<< HEAD
-=======
 msgid ""
 "By marking this note as spam, you will make it hidden by default. It will"
 " still be a part of the record, but will require an extra click to view "
@@ -573,7 +562,6 @@
 msgid "By unmarking this note as spam, you will make it visible by default."
 msgstr "去掉此注释的垃圾内容标记，即表示该注释在默认情况下公开显示。"
 
->>>>>>> 11e03f51
 msgid "CSV file"
 msgstr "CSV 文件"
 
@@ -912,20 +900,14 @@
 msgid "No person with ID: %(id_str)s."
 msgstr "没有 ID 为 %(id_str)s 的个人。"
 
-msgid "No results found for"
-msgstr "未找到有关此人的任何结果"
-
 msgid "No such Authorization entity."
 msgstr "没有这样的授权实体。"
 
-<<<<<<< HEAD
-=======
 msgid ""
 "Not authorized to post notes with the status \"I have received "
 "information that this person is dead\"."
 msgstr "未经授权，无法发布状况内容为“我收到这个人不幸遇难的消息”的注释。"
 
->>>>>>> 11e03f51
 msgid "Not authorized to post notes with the status \"believed_dead\"."
 msgstr "未经授权，无法发布状态为“believed_dead”的注释。"
 
@@ -970,12 +952,9 @@
 msgid "Original site name"
 msgstr "原始发布网站的名称"
 
-<<<<<<< HEAD
-=======
 msgid "Other website"
 msgstr "其他网站"
 
->>>>>>> 11e03f51
 #, fuzzy
 msgid ""
 "PLEASE NOTE: On active Person Finder sites, all data entered is available"
@@ -1073,15 +1052,9 @@
 msgid "Reason for disabling notes:"
 msgstr "停用注释功能的原因："
 
-<<<<<<< HEAD
-msgid "Records Similar to"
-msgstr "与此人相似的记录"
-
 msgid "Records selected"
 msgstr "选定记录"
 
-=======
->>>>>>> 11e03f51
 #, python-format
 msgid "Records with names and addresses matching \"%(query)s\""
 msgstr "姓名和地址与“%(query)s”匹配的记录"
@@ -1102,9 +1075,6 @@
 msgid "Save this record"
 msgstr "保存此记录"
 
-msgid "Search Results for"
-msgstr "有关此人的搜索结果"
-
 msgid "Search for this person"
 msgstr "搜索此人"
 
@@ -1130,12 +1100,9 @@
 msgid "Show sensitive information"
 msgstr "显示敏感信息"
 
-<<<<<<< HEAD
-=======
 msgid "Show who marked these duplicates"
 msgstr "显示将这些注释标为重复的用户"
 
->>>>>>> 11e03f51
 msgid "Sign in"
 msgstr "登录"
 
@@ -1222,10 +1189,6 @@
 
 msgid "The record has been deleted."
 msgstr "此记录已删除。"
-
-#, python-format
-msgid "The record has been extended to %(expiry_date)s."
-msgstr "该记录的有效期已延长到 %(expiry_date)s。"
 
 msgid ""
 "The status you selected indicates that you are this person.  If this is "
@@ -1521,9 +1484,6 @@
 msgid "[Person Finder] You are subscribed to status updates for %(full_name)s"
 msgstr "[网上寻人] 您已订阅关于“%(full_name)s”的状况更新"
 
-msgid "at"
-msgstr "时间："
-
 msgid "female"
 msgstr "女"
 
