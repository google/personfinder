--- conflicted
+++ resolved
@@ -14,11 +14,7 @@
 msgstr ""
 "Project-Id-Version: PACKAGE VERSION\n"
 "Report-Msgid-Bugs-To: \n"
-<<<<<<< HEAD
-"POT-Creation-Date: 2011-03-29 17:43-0700\n"
-=======
 "POT-Creation-Date: 2000-01-01 00:00-0000\n"
->>>>>>> 019a7f2e
 "PO-Revision-Date: 2010-03-24 10:09-0800\n"
 "Last-Translator: weloc <info@welocalize.com>\n"
 "Language-Team: LANGUAGE <LL@li.org>\n"
@@ -26,10 +22,6 @@
 "Content-Type: text/plain; charset=UTF-8\n"
 "Content-Transfer-Encoding: 8bit\n"
 
-<<<<<<< HEAD
-#: create.py:53
-=======
->>>>>>> 019a7f2e
 msgid ""
 "The Given name and Family name are both required.  Please go back and try "
 "again."
@@ -37,26 +29,14 @@
 "Собственото и фамилното име са задължителни.  Моля, върнете се и опитайте "
 "отново."
 
-<<<<<<< HEAD
-#: create.py:56
 msgid "Name is required.  Please go back and try again."
 msgstr "Името е задължително.  Моля, върнете се и опитайте отново."
 
-#: create.py:59
-=======
-msgid "Name is required.  Please go back and try again."
-msgstr "Името е задължително.  Моля, върнете се и опитайте отново."
-
->>>>>>> 019a7f2e
 msgid "The Original author's name is required.  Please go back and try again."
 msgstr ""
 "Името на оригиналния автор е задължително.  Моля, върнете сe и опитайте "
 "отново."
 
-<<<<<<< HEAD
-#: create.py:61
-=======
->>>>>>> 019a7f2e
 msgid ""
 "Your name is required in the \"Source\" section.  Please go back and try "
 "again."
@@ -64,17 +44,9 @@
 "Името ви в секцията „Източник“ е задължително.  Моля, върнете се и опитайте "
 "отново."
 
-<<<<<<< HEAD
-#: create.py:65 multiview.py:78 view.py:121
 msgid "Message is required. Please go back and try again."
 msgstr "Задължително е да има съобщение. Моля, върнете се и опитайте отново."
 
-#: create.py:67 view.py:130
-=======
-msgid "Message is required. Please go back and try again."
-msgstr "Задължително е да има съобщение. Моля, върнете се и опитайте отново."
-
->>>>>>> 019a7f2e
 msgid ""
 "Please check that you have been in contact with the person after the "
 "earthquake, or change the \"Status of this person\" field."
@@ -82,10 +54,6 @@
 "Моля, потвърдете, че сте били във връзка с този човек след земетресението "
 "или променете полето „Състояние на този човек“."
 
-<<<<<<< HEAD
-#: create.py:74
-=======
->>>>>>> 019a7f2e
 msgid ""
 "Original posting date is not in YYYY-MM-DD format, or is a nonexistent "
 "date.  Please go back and try again."
@@ -93,57 +61,29 @@
 "Първоначалната дата на публикуване не е във формат ГГГГ.ММ.ДД или не "
 "съществува.  Моля, върнете сe и опитайте отново."
 
-<<<<<<< HEAD
-#: create.py:76
 msgid "Date cannot be in the future.  Please go back and try again."
 msgstr "Не може да бъде бъдеща дата.  Моля, върнете се и опитайте отново."
 
-#: create.py:90
-=======
-msgid "Date cannot be in the future.  Please go back and try again."
-msgstr "Не може да бъде бъдеща дата.  Моля, върнете се и опитайте отново."
-
->>>>>>> 019a7f2e
 msgid ""
 "Photo uploaded is in an unrecognized format.  Please go back and try again."
 msgstr ""
 "Качената снимка е в непознат формат.  Моля, върнете сe и опитайте отново."
 
-<<<<<<< HEAD
-#: create.py:110
 msgid "The provided image is too large.  Please upload a smaller one."
 msgstr "Предоставеното изображение е твърде голямо.  Моля, качете по-малко."
 
-#: create.py:114
-=======
-msgid "The provided image is too large.  Please upload a smaller one."
-msgstr "Предоставеното изображение е твърде голямо.  Моля, качете по-малко."
-
->>>>>>> 019a7f2e
 msgid ""
 "There was a problem processing the image.  Please try a different image."
 msgstr ""
 "Имаше проблем при обработването на изображението.  Моля, опитайте с друго."
 
-<<<<<<< HEAD
-#: delete.py:58
 msgid "The record has been deleted."
 msgstr "Записът е изтрит."
 
-#: delete.py:87
-=======
-msgid "The record has been deleted."
-msgstr "Записът е изтрит."
-
->>>>>>> 019a7f2e
 #, python-format
 msgid "[Person Finder] Deletion notice for \"%(first_name)s %(last_name)s\""
 msgstr "[Търсач на хора] Известие за изтриване на %(first_name)s %(last_name)s"
 
-<<<<<<< HEAD
-#: multiview.py:82 view.py:125
-=======
->>>>>>> 019a7f2e
 msgid ""
 "Your name is required in the \"About you\" section.  Please go back and try "
 "again."
@@ -151,10 +91,6 @@
 "Името ви в секцията „За вас“ е задължително.  Моля, върнете се и опитайте "
 "отново."
 
-<<<<<<< HEAD
-#: restore.py:80
-=======
->>>>>>> 019a7f2e
 #, python-format
 msgid ""
 "[Person Finder] Record restoration notice for \"%(first_name)s %(last_name)s"
@@ -163,20 +99,12 @@
 "[Търсач на хора] Известие за възстановяване на запис за %(first_name)s %"
 "(last_name)s"
 
-<<<<<<< HEAD
-#: subscribe.py:82
-=======
->>>>>>> 019a7f2e
 #, python-format
 msgid "[Person Finder] Status update for %(given_name)s %(family_name)s"
 msgstr ""
 "[Търсач на хора] Актуализация на състоянието за %(given_name)s %(family_name)"
 "s"
 
-<<<<<<< HEAD
-#: subscribe.py:108
-=======
->>>>>>> 019a7f2e
 #, python-format
 msgid ""
 "[Person Finder] You are subscribed to status updates for %(given_name)s %"
@@ -185,247 +113,112 @@
 "[Търсач на хора] Абонирани сте за актуализации на състоянието за %"
 "(given_name)s %(family_name)s"
 
-<<<<<<< HEAD
-#: subscribe.py:157
 msgid "Invalid e-mail address. Please try again."
 msgstr "Невалиден имейл адрес. Моля, опитайте отново."
 
-#: subscribe.py:178 subscribe.py:187
-=======
-msgid "Invalid e-mail address. Please try again."
-msgstr "Невалиден имейл адрес. Моля, опитайте отново."
-
->>>>>>> 019a7f2e
 #, python-format
 msgid "Return to the record for %(given_name)s %(family_name)s."
 msgstr "Върнете се към записа за %(given_name)s %(family_name)s."
 
-<<<<<<< HEAD
-#: subscribe.py:183
 msgid "You are already subscribed. "
 msgstr "Вече сте абонирани. "
 
-#: subscribe.py:192
 msgid "You have successfully subscribed."
 msgstr "Абонирахте се успешно."
 
-#: unsubscribe.py:29
 msgid "This link is invalid."
 msgstr "Тази връзка е невалидна."
 
-#: unsubscribe.py:34
 msgid "You have successfully unsubscribed."
 msgstr "Отписахте се успешно."
 
-#: unsubscribe.py:36
 msgid "You are already unsubscribed."
 msgstr "Вече сте отписани."
 
-#: utils.py:187
 msgid "female"
 msgstr "жена"
 
-#: utils.py:188
 msgid "male"
 msgstr "мъж"
 
-#: utils.py:189
 msgid "other"
 msgstr "друго"
 
-#: utils.py:200 utils.py:211 utils.py:230
 msgid "Unspecified"
 msgstr "Не е посочено"
 
-#: utils.py:201
 msgid "About 1 month (30 days) from now"
 msgstr ""
 
-#: utils.py:202
 msgid "About 2 months (60 days) from now"
 msgstr ""
 
-#: utils.py:203
 msgid "About 3 months (90 days) from now"
 msgstr ""
 
-#: utils.py:204
 msgid "About 6 months (180 days) from now"
 msgstr ""
 
-#: utils.py:205
 msgid "About 1 year (360 days) from now"
 msgstr ""
 
-#: utils.py:212
 msgid "I am seeking information"
 msgstr "Търся информация"
 
-#: utils.py:213
 msgid "I am this person"
 msgstr "Аз съм този човек"
 
-#: utils.py:215
 msgid "I have received information that this person is alive"
 msgstr "Получих информация, че този човек е жив"
 
-#: utils.py:216
 msgid "I have reason to think this person is missing"
 msgstr "Имам причина да мисля, че този човек е изчезнал"
 
-#: utils.py:217
 msgid "I have received information that this person is dead"
 msgstr "Получих информация, че този човек е починал"
 
-#: utils.py:231
 msgid "Someone is seeking information about this person"
 msgstr "Някой търси информация за този човек"
 
-#: utils.py:232
 msgid "This person has posted a message"
 msgstr "Този човек е публикувал съобщение"
 
-#: utils.py:234
 msgid "Someone has received information that this person is alive"
 msgstr "Някой е получил информация, че този човек е жив"
 
-#: utils.py:235
 msgid "Someone has reported that this person is missing"
 msgstr "Някой е подал сигнал, че този човек е изчезнал"
 
-#: utils.py:237
 msgid "Someone has received information that this person is dead"
 msgstr "Някой е получил информация, че този човек е починал"
 
-#: utils.py:742
 msgid "Type the two words:"
 msgstr "Въведете двете думи:"
 
-#: utils.py:743
 msgid "Type what you hear:"
 msgstr "Въведете каквото чувате:"
 
-#: utils.py:744
 msgid "Play the sound again"
 msgstr "Пускане на звука отново"
 
-#: utils.py:745
-=======
-msgid "You are already subscribed. "
-msgstr "Вече сте абонирани. "
-
-msgid "You have successfully subscribed."
-msgstr "Абонирахте се успешно."
-
-msgid "This link is invalid."
-msgstr "Тази връзка е невалидна."
-
-msgid "You have successfully unsubscribed."
-msgstr "Отписахте се успешно."
-
-msgid "You are already unsubscribed."
-msgstr "Вече сте отписани."
-
-msgid "female"
-msgstr "жена"
-
-msgid "male"
-msgstr "мъж"
-
-msgid "other"
-msgstr "друго"
-
-msgid "Unspecified"
-msgstr "Не е посочено"
-
-msgid "About 1 month (30 days) from now"
-msgstr ""
-
-msgid "About 2 months (60 days) from now"
-msgstr ""
-
-msgid "About 3 months (90 days) from now"
-msgstr ""
-
-msgid "About 6 months (180 days) from now"
-msgstr ""
-
-msgid "About 1 year (360 days) from now"
-msgstr ""
-
-msgid "I am seeking information"
-msgstr "Търся информация"
-
-msgid "I am this person"
-msgstr "Аз съм този човек"
-
-msgid "I have received information that this person is alive"
-msgstr "Получих информация, че този човек е жив"
-
-msgid "I have reason to think this person is missing"
-msgstr "Имам причина да мисля, че този човек е изчезнал"
-
-msgid "I have received information that this person is dead"
-msgstr "Получих информация, че този човек е починал"
-
-msgid "Someone is seeking information about this person"
-msgstr "Някой търси информация за този човек"
-
-msgid "This person has posted a message"
-msgstr "Този човек е публикувал съобщение"
-
-msgid "Someone has received information that this person is alive"
-msgstr "Някой е получил информация, че този човек е жив"
-
-msgid "Someone has reported that this person is missing"
-msgstr "Някой е подал сигнал, че този човек е изчезнал"
-
-msgid "Someone has received information that this person is dead"
-msgstr "Някой е получил информация, че този човек е починал"
-
-msgid "Type the two words:"
-msgstr "Въведете двете думи:"
-
-msgid "Type what you hear:"
-msgstr "Въведете каквото чувате:"
-
-msgid "Play the sound again"
-msgstr "Пускане на звука отново"
-
->>>>>>> 019a7f2e
 msgid "Download the sound as MP3"
 msgstr "Изтегляне на звука като MP3"
 
-#: utils.py:746
 msgid "Get a visual challenge"
 msgstr "Получете визуално предизвикателство"
 
-#: utils.py:747
 msgid "Get an audio challenge"
 msgstr "Получете аудиопредизвикателство"
 
-<<<<<<< HEAD
-#: utils.py:748
-=======
->>>>>>> 019a7f2e
 msgid "Get a new challenge"
 msgstr "Получете ново предизвикателство"
 
-#: utils.py:749
 msgid "Help"
 msgstr "Помощ"
 
-<<<<<<< HEAD
-#: utils.py:750
 msgid "Incorrect.  Try again."
 msgstr "Неправилно.  Опитайте отново."
 
-#: utils.py:766
-=======
-msgid "Incorrect.  Try again."
-msgstr "Неправилно.  Опитайте отново."
-
->>>>>>> 019a7f2e
 msgid ""
 "There was an error processing your request.  Sorry for the inconvenience.  "
 "Our administrators will investigate the source of the problem, but please "
@@ -435,68 +228,31 @@
 "евентуалното неудобство.  Администраторите ни ще проучат източника на "
 "проблема, но, моля, проверете дали молбата ви е в правилния формат."
 
-<<<<<<< HEAD
-#: view.py:37 view.py:40
-=======
->>>>>>> 019a7f2e
 #, fuzzy
 msgid "This person's entry does not exist or has been deleted."
 msgstr "Записът е изтрит."
 
-<<<<<<< HEAD
-#: templates/add_note.html:29
 msgid "Tell us the status of this person"
 msgstr "Съобщете ни състоянието на този човек"
 
-#: templates/add_note.html:31 templates/results.html:143
 msgid "Mark records as duplicate"
 msgstr "Маркиране на записите като дублирани"
 
-#: templates/add_note.html:39
 msgid "Status of this person"
 msgstr "Състояние на този човек"
 
-#: templates/add_note.html:63
 msgid "Message (required)"
 msgstr "Съобщение (задължително)"
 
-#: templates/add_note.html:67
 msgid "A message for this person or others seeking this person"
 msgstr "Съобщение за този човек или за други, които го търсят"
 
-#: templates/add_note.html:69
 msgid "Please explain why you think these are the same person"
 msgstr "Моля, обяснете защо мислите, че това е един същ човек"
 
-#: templates/add_note.html:87 templates/note.html:138
-#: templates/person_status_update_email.txt:14
 msgid "Last known location"
 msgstr "Последно известно местоположение"
 
-#: templates/add_note.html:90
-=======
-msgid "Tell us the status of this person"
-msgstr "Съобщете ни състоянието на този човек"
-
-msgid "Mark records as duplicate"
-msgstr "Маркиране на записите като дублирани"
-
-msgid "Status of this person"
-msgstr "Състояние на този човек"
-
-msgid "Message (required)"
-msgstr "Съобщение (задължително)"
-
-msgid "A message for this person or others seeking this person"
-msgstr "Съобщение за този човек или за други, които го търсят"
-
-msgid "Please explain why you think these are the same person"
-msgstr "Моля, обяснете защо мислите, че това е един същ човек"
-
-msgid "Last known location"
-msgstr "Последно известно местоположение"
-
->>>>>>> 019a7f2e
 msgid ""
 "Type an address or open the map below and indicate the location by moving "
 "the pin."
@@ -504,139 +260,62 @@
 "Въведете адрес или отворете картата по-долу и укажете мястото, като "
 "преместите кабърчето."
 
-<<<<<<< HEAD
-#: templates/add_note.html:107 templates/note.html:148
 msgid "Show Map"
 msgstr "Показване на картата"
 
-#: templates/add_note.html:112 templates/note.html:153
 msgid "Hide Map"
 msgstr "Скриване на картата"
 
-#: templates/add_note.html:129
-=======
-msgid "Show Map"
-msgstr "Показване на картата"
-
-msgid "Hide Map"
-msgstr "Скриване на картата"
-
->>>>>>> 019a7f2e
 msgid ""
 "Have you personally talked with this person AFTER the disaster? (required)"
 msgstr "Говорихте ли лично с този човек СЛЕД бедствието? (задължително)"
 
-<<<<<<< HEAD
-#: templates/add_note.html:142
 msgid "Yes"
 msgstr "Да"
 
-#: templates/add_note.html:153
 msgid "No"
 msgstr "Не"
 
-#: templates/add_note.html:164
 msgid "Missing person's current contact information"
 msgstr "Текуща информация за връзка с изчезнал човек"
 
-#: templates/add_note.html:167
 msgid "How can this person be reached now?"
 msgstr "Как може да се осъществи връзка с този човек сега?"
 
-#: templates/add_note.html:173
 msgid "Phone number"
 msgstr "Телефонен номер"
 
-#: templates/add_note.html:185
 msgid "E-mail address"
 msgstr "Имейл адрес"
 
-#: templates/add_note.html:202
 msgid "About you (required)"
 msgstr "За вас (задължително)"
 
-#: templates/add_note.html:205
-=======
-msgid "Yes"
-msgstr "Да"
-
-msgid "No"
-msgstr "Не"
-
-msgid "Missing person's current contact information"
-msgstr "Текуща информация за връзка с изчезнал човек"
-
-msgid "How can this person be reached now?"
-msgstr "Как може да се осъществи връзка с този човек сега?"
-
-msgid "Phone number"
-msgstr "Телефонен номер"
-
-msgid "E-mail address"
-msgstr "Имейл адрес"
-
-msgid "About you (required)"
-msgstr "За вас (задължително)"
-
->>>>>>> 019a7f2e
 msgid "How others who are interested in this person can contact you"
 msgstr ""
 "Как могат други, които се интересуват от този човек, да се свържат с вас?"
 
-<<<<<<< HEAD
-#: templates/add_note.html:212 templates/create.html:340
 msgid "Your name"
 msgstr "Вашето име"
 
-#: templates/add_note.html:223 templates/create.html:355
 msgid "Your phone number"
 msgstr "Вашият телефон"
 
-#: templates/add_note.html:234 templates/create.html:370
 msgid "Your e-mail address"
 msgstr "Вашият имейл адрес"
 
-#: templates/add_note.html:252
 msgid "Yes, these are the same person"
 msgstr "Да, това е същият човек"
 
-#: templates/add_note.html:254 templates/create.html:424
 msgid "Save this record"
 msgstr "Запазване на този запис"
 
-#: templates/add_note.html:258 templates/delete.html:70
-#: templates/flag_note.html:62 templates/subscribe_captcha.html:43
 msgid "Cancel"
 msgstr "Отказ"
 
-#: templates/add_note.html:262 templates/create.html:428
 msgid "Please fill in all the required fields."
 msgstr "Моля, попълнете всички задължителни полета"
 
-#: templates/add_note.html:266 templates/create.html:432
-=======
-msgid "Your name"
-msgstr "Вашето име"
-
-msgid "Your phone number"
-msgstr "Вашият телефон"
-
-msgid "Your e-mail address"
-msgstr "Вашият имейл адрес"
-
-msgid "Yes, these are the same person"
-msgstr "Да, това е същият човек"
-
-msgid "Save this record"
-msgstr "Запазване на този запис"
-
-msgid "Cancel"
-msgstr "Отказ"
-
-msgid "Please fill in all the required fields."
-msgstr "Моля, попълнете всички задължителни полета"
-
->>>>>>> 019a7f2e
 msgid ""
 "The status you selected indicates that you are this person.  If this is "
 "true, please also select 'Yes' to indicate that you have contacted this "
@@ -645,58 +324,29 @@
 "Избраното от вас състояние указва, че сте този човек.  Ако това е така, "
 "моля, изберете също „Да“, за да посочите, че сте се свързали с него."
 
-<<<<<<< HEAD
-#: templates/admin.html:20
 msgid "Administration"
 msgstr "Администриране"
 
-#: templates/admin.html:23
-=======
-msgid "Administration"
-msgstr "Администриране"
-
->>>>>>> 019a7f2e
 #, python-format
 msgid "You are currently signed in as <span class=\"email\">%(email)s</span>."
 msgstr "Понастоящем сте влезли като <span class=\"email\">%(email)s</span>."
 
-<<<<<<< HEAD
-#: templates/admin.html:24
-=======
->>>>>>> 019a7f2e
 #, fuzzy, python-format
 msgid "<a href=\"%(logout_url)s\">Sign out</a>"
 msgstr "<a href=\"%(logout_url)s\">Изход</a>"
 
-<<<<<<< HEAD
-#: templates/admin.html:26
-=======
->>>>>>> 019a7f2e
 #, fuzzy, python-format
 msgid "You are not currently signed in.  <a href=\"%(login_url)s\">Sign in</a>"
 msgstr ""
 "Понастоящем не сте влезли в профила си.  <a href=\"%(login_url)s\">Вход</a>"
 
-<<<<<<< HEAD
-#: templates/admin_dashboard.html:51
 msgid "Dashboard"
 msgstr ""
 
-#: templates/base.html:34
-=======
-msgid "Dashboard"
-msgstr ""
-
->>>>>>> 019a7f2e
 #, fuzzy
 msgid "Atom feed of updates about this person"
 msgstr "Актуализации за състоянието на този човек"
 
-<<<<<<< HEAD
-#: templates/base.html:39
-msgid "Google Person Finder"
-msgstr "Google Търсач на хора"
-=======
 msgid "Google Person Finder"
 msgstr "Google Търсач на хора"
 
@@ -729,260 +379,66 @@
 
 msgid "Identify who you are looking for"
 msgstr "Идентифицирайте човека, когото търсите"
->>>>>>> 019a7f2e
-
-#: templates/base.html:86 templates/base.html.py:105
-msgid "Person Finder"
-msgstr "Търсач на хора"
-
-#: templates/base.html:117 templates/embed.html:42 templates/view.html:324
-msgid "Back to start"
-msgstr "Назад към началото"
-
-#: templates/base.html:123
-msgid ""
-"PLEASE NOTE: All data entered will be available to the public and viewable "
-"and usable by anyone.  Google does not review or verify the accuracy of this "
-"data."
-msgstr ""
-"МОЛЯ, ОБЪРНЕТЕ ВНИМАНИЕ: Всички въведени данни са общодостъпни и могат да се "
-"видят и използват от всекиго.  Google не преглежда и не удостоверява "
-"точността на информацията."
-
-#: templates/base.html:132
-msgid "Embed this tool on your site"
-msgstr "Вграждане на този инструмент в сайта ви"
-
-#: templates/base.html:137
-msgid "Developers"
-msgstr "Програмисти"
-
-#: templates/base.html:140
-msgid "Terms of Service"
-msgstr "Общи условия"
-
-#: templates/create.html:32
-msgid "Identify who you have information about"
-msgstr "Идентифицирайте човека, за когото имате информация"
-
-#: templates/create.html:34
-msgid "Identify who you are looking for"
-msgstr "Идентифицирайте човека, когото търсите"
-
-#: templates/create.html:41
+
 msgid "Name (required)"
 msgstr "Име (задължително)"
 
-<<<<<<< HEAD
-#: templates/create.html:44
 msgid "What is this person's name?"
 msgstr "Какво е името на този човек?"
 
-#: templates/create.html:51 templates/create.html.py:81
-#: templates/multiview.html:47 templates/multiview.html.py:79
-#: templates/query_form.html:30 templates/query_form.html.py:66
-#: templates/view.html:70 templates/view.html.py:86
 msgid "Family name"
 msgstr "Фамилно име"
 
-#: templates/create.html:65 templates/multiview.html:64
-#: templates/query_form.html:47 templates/view.html:77
 msgid "Given name"
 msgstr "Собствено име"
 
-#: templates/create.html:67 templates/multiview.html:42
-#: templates/multiview.html.py:66 templates/query_form.html:49
-#: templates/view.html:66 templates/view.html.py:79
 msgid "Name"
 msgstr "Име"
 
-#: templates/create.html:96 templates/create.html.py:128
-#: templates/multiview.html:88 templates/multiview.html.py:112
-#: templates/view.html:93 templates/view.html.py:109
-=======
-msgid "What is this person's name?"
-msgstr "Какво е името на този човек?"
-
-msgid "Family name"
-msgstr "Фамилно име"
-
-msgid "Given name"
-msgstr "Собствено име"
-
-msgid "Name"
-msgstr "Име"
-
->>>>>>> 019a7f2e
 #, fuzzy
 msgid "Alternate family names"
 msgstr "Фамилно име"
 
-<<<<<<< HEAD
-#: templates/create.html:111 templates/multiview.html:101
-#: templates/view.html:100
 msgid "Alternate given names"
 msgstr ""
 
-#: templates/create.html:113 templates/multiview.html:103
-#: templates/view.html:102
-=======
-msgid "Alternate given names"
-msgstr ""
-
->>>>>>> 019a7f2e
 #, fuzzy
 msgid "Alternate names"
 msgstr "Улица"
 
-<<<<<<< HEAD
-#: templates/create.html:146
 msgid "Home Address"
 msgstr "Домашен адрес"
 
-#: templates/create.html:149
 msgid "Where is this person from?"
 msgstr "Откъде е този човек?"
 
-#: templates/create.html:155 templates/multiview.html:148
-#: templates/view.html:149
 msgid "Street name"
 msgstr "Улица"
 
-#: templates/create.html:157
 msgid "Street name only, no number"
 msgstr "Само име на улицата, без номер"
 
-#: templates/create.html:173 templates/multiview.html:154
-#: templates/view.html:153
 msgid "Neighborhood"
 msgstr "Квартал"
 
-#: templates/create.html:183 templates/multiview.html:160
-#: templates/view.html:157
 msgid "City"
 msgstr "Град"
 
-#: templates/create.html:194 templates/multiview.html:166
-#: templates/view.html:161
 msgid "Province or state"
 msgstr "Област, провинция или щат"
 
-#: templates/create.html:207 templates/multiview.html:173
-#: templates/view.html:166
 msgid "Postal or zip code"
 msgstr "Пощенски код"
 
-#: templates/create.html:223
 msgid "Description"
 msgstr "Описание"
 
-#: templates/create.html:226
-=======
-msgid "Home Address"
-msgstr "Домашен адрес"
-
-msgid "Where is this person from?"
-msgstr "Откъде е този човек?"
-
-msgid "Street name"
-msgstr "Улица"
-
-msgid "Street name only, no number"
-msgstr "Само име на улицата, без номер"
-
-msgid "Neighborhood"
-msgstr "Квартал"
-
-msgid "City"
-msgstr "Град"
-
-msgid "Province or state"
-msgstr "Област, провинция или щат"
-
-msgid "Postal or zip code"
-msgstr "Пощенски код"
-
-msgid "Description"
-msgstr "Описание"
-
->>>>>>> 019a7f2e
 msgid "Describe how to identify this person."
 msgstr "Опишете как може да се идентифицира този човек."
 
-#: templates/create.html:241 templates/multiview.html:198
-#: templates/view.html:195
 msgid "Photo"
 msgstr "Снимка"
 
-<<<<<<< HEAD
-#: templates/create.html:244
-msgid "If you have a photo of this person, upload it or enter its URL address."
-msgstr "Ако имате снимка на този човек, качете я или въведете URL адреса й."
-
-#: templates/create.html:252
-msgid "URL"
-msgstr "URL адрес"
-
-#: templates/create.html:265
-msgid "Upload"
-msgstr "Качване"
-
-#: templates/create.html:279
-msgid "Expiry"
-msgstr ""
-
-#: templates/create.html:282
-msgid "When should this record disappear?"
-msgstr ""
-
-#: templates/create.html:302
-msgid "Source of this record (required)"
-msgstr "Източник на този запис (задължително)"
-
-#: templates/create.html:305
-msgid "Where did this information come from?"
-msgstr "Откъде идва тази информация?"
-
-#: templates/create.html:319
-msgid "This is a new record."
-msgstr "Това е нов запис."
-
-#: templates/create.html:331
-msgid "This record is copied from another source."
-msgstr "Този запис е копиран от друг източник."
-
-#: templates/create.html:344
-msgid "Original author's name"
-msgstr "Име на оригиналния автор"
-
-#: templates/create.html:359 templates/multiview.html:226
-#: templates/view.html:218
-msgid "Author's phone number"
-msgstr "Телефон на автора"
-
-#: templates/create.html:374 templates/multiview.html:242
-#: templates/view.html:231
-msgid "Author's e-mail address"
-msgstr "Имейл адрес на автора"
-
-#: templates/create.html:385
-msgid "URL of original record"
-msgstr "URL адрес на оригиналния запис"
-
-#: templates/create.html:396 templates/multiview.html:268
-#: templates/view.html:252
-msgid "Original posting date"
-msgstr "Първоначална дата на публикуване"
-
-#: templates/create.html:398
-msgid "Enter as YYYY-MM-DD"
-msgstr "Въведете във формат ГГГГ.ММ.ДД"
-
-#: templates/create.html:408 templates/multiview.html:274
-#: templates/view.html:267
-msgid "Original site name"
-msgstr "Име на оригиналния сайт"
-=======
 msgid "If you have a photo of this person, upload it or enter its URL address."
 msgstr "Ако имате снимка на този човек, качете я или въведете URL адреса й."
 
@@ -1089,101 +545,28 @@
 msgstr ""
 "Можете да <a target=\"_blank\" href=\"%(view_url)s\">прегледате записа</a>, "
 "преди да го изтриете."
->>>>>>> 019a7f2e
-
-#: templates/delete.html:23
-#, python-format
-msgid ""
-"\n"
-"      Are you sure you want to delete the record for \"%(first_name)s %"
-"(last_name)s\"?\n"
-"    "
-msgstr ""
-"\n"
-"      Наистина ли искате да изтриете записа за „%(first_name)s %(last_name)"
-"s“?\n"
-"    "
-
-<<<<<<< HEAD
-#: templates/delete.html:30
-msgid ""
-"\n"
-"      If you proceed with deletion,\n"
-"      this record will no longer be searchable or viewable on this site.\n"
-"    "
-msgstr ""
-"\n"
-"      Ако продължите с изтриването,\n"
-"      записът вече няма да може да се търси или разглежда на този сайт.\n"
-"    "
-
-#: templates/delete.html:35
-#, python-format
-msgid ""
-"\n"
-"      This record is a copy of a record from another source.\n"
-"      You can delete the record here,\n"
-"      but please be aware that\n"
-"      we might later receive another copy of it from the original source.\n"
-"\n"
-"      <p>\n"
-"      If you would like it permanently deleted,\n"
-"      please contact the original source.\n"
-"      You can view the original record at\n"
-"      <a href=\"%(source_url)s\">%(source_name)s</a>.\n"
-"    "
-msgstr ""
-"\n"
-"      Записът е копие на запис от друг източник.\n"
-"     Можете да го изтриете тук,\n"
-"      но имайте предвид, че\n"
-"      е възможно по-късно да получим друго негово копие от първоизточника.\n"
-"\n"
-"      <p>\n"
-"      Ако искате да бъде изтрит завинаги,\n"
-"      моля, свържете се с първоизточника.\n"
-"      Можете да прегледате оригиналния запис на адрес\n"
-"      <a href=\"%(source_url)s\">%(source_name)s</a>.\n"
-"    "
-
-#: templates/delete.html:48
-#, python-format
-msgid ""
-"You can <a target=\"_blank\" href=\"%(view_url)s\">view the record</a> "
-"before deleting it."
-msgstr ""
-"Можете да <a target=\"_blank\" href=\"%(view_url)s\">прегледате записа</a>, "
-"преди да го изтриете."
-
-#: templates/delete.html:51
+
 msgid "Reason for deletion:"
 msgstr "Причина за изтриването:"
 
-#: templates/delete.html:54
 msgid "I do not want my information online anymore."
 msgstr "Вече не искам информацията ми да е онлайн."
 
-#: templates/delete.html:56
 msgid "I have received spam."
 msgstr "Получавам спам."
 
-#: templates/delete.html:58
 msgid "This record is inappropriate."
 msgstr "Този запис е неподходящ."
 
-#: templates/delete.html:60
 msgid "This record is spam."
 msgstr "Този запис е спам."
 
-#: templates/delete.html:62
 msgid "This record has served its purpose."
 msgstr "Този запис изпълни предназначението си."
 
-#: templates/delete.html:69
 msgid "Yes, delete the record"
 msgstr "Да, записът да се изтрие"
 
-#: templates/deletion_email_for_note_author.txt:4
 #, python-format
 msgid ""
 "\n"
@@ -1200,7 +583,6 @@
 "Уведомяваме Ви за изтриването, защото Вашият имейл адрес е \n"
 "отбелязан като автора на бележка към този запис.\n"
 
-#: templates/deletion_email_for_person_author.txt:4
 #, python-format
 msgid ""
 "\n"
@@ -1233,91 +615,14 @@
 "\n"
 "След %(days_until_deletion)s дни той ще бъде изтрит завинаги.\n"
 
-#: templates/embed.html:21
 msgid "Embedding the Application"
 msgstr "Вграждане на приложението"
 
-#: templates/embed.html:22
-=======
-msgid "I do not want my information online anymore."
-msgstr "Вече не искам информацията ми да е онлайн."
-
-msgid "I have received spam."
-msgstr "Получавам спам."
-
-msgid "This record is inappropriate."
-msgstr "Този запис е неподходящ."
-
-msgid "This record is spam."
-msgstr "Този запис е спам."
-
-msgid "This record has served its purpose."
-msgstr "Този запис изпълни предназначението си."
-
-msgid "Yes, delete the record"
-msgstr "Да, записът да се изтрие"
-
-#, python-format
-msgid ""
-"\n"
-"A user has deleted the record for \"%(first_name)s %(last_name)s\"\n"
-"at %(site_url)s.\n"
-"\n"
-"We are notifying you of the deletion because your e-mail address is\n"
-"recorded as the author of a note on this record.\n"
-msgstr ""
-"\n"
-"Потребител изтри записа за %(first_name)s %(last_name)s\n"
-"на адрес %(site_url)s.\n"
-"\n"
-"Уведомяваме Ви за изтриването, защото Вашият имейл адрес е \n"
-"отбелязан като автора на бележка към този запис.\n"
-
-#, python-format
-msgid ""
-"\n"
-"A user has deleted the record for \"%(first_name)s %(last_name)s\"\n"
-"at %(site_url)s.\n"
-"\n"
-"We are notifying you of the deletion because your e-mail address is\n"
-"recorded as the author of this record.\n"
-"\n"
-"NOTE: If you believe this record was deleted in error, you can\n"
-"restore it by following this link within the next %(days_until_deletion)s "
-"days:\n"
-"\n"
-"    %(restore_url)s\n"
-"\n"
-"After %(days_until_deletion)s days, the record will be permanently deleted.\n"
-msgstr ""
-"\n"
-"Потребител изтри записа за %(first_name)s %(last_name)s\n"
-"на адрес %(site_url)s.\n"
-"\n"
-"Уведомяваме Ви за изтриването, защото Вашият имейл адрес е\n"
-"отбелязан като автора на този запис.\n"
-"\n"
-"ЗАБЕЛЕЖКА: Ако смятате, че записът е изтрит по погрешка, можете да го\n"
-"възстановите, като отворите тази връзка в следващите %(days_until_deletion)s "
-"дни:\n"
-"\n"
-"    %(restore_url)s\n"
-"\n"
-"След %(days_until_deletion)s дни той ще бъде изтрит завинаги.\n"
-
-msgid "Embedding the Application"
-msgstr "Вграждане на приложението"
-
->>>>>>> 019a7f2e
 msgid "Copy and paste the following HTML code to put this tool on your site"
 msgstr ""
 "Копирайте следния HTML код и го поставете в сайта си, за да сложите този "
 "инструмент в него"
 
-<<<<<<< HEAD
-#: templates/embed.html:30
-=======
->>>>>>> 019a7f2e
 #, python-format
 msgid ""
 "Or add to your site as a %(gadget_link_html)sGoogle Gadget%(link_end_html)s."
@@ -1325,10 +630,6 @@
 "Или добавете към сайта си като %(gadget_link_html)sпритурка на Google%"
 "(link_end_html)s."
 
-<<<<<<< HEAD
-#: templates/embed.html:32
-=======
->>>>>>> 019a7f2e
 #, python-format
 msgid ""
 "These gadgets are made available under the %(apache_link_html)sApache 2.0 "
@@ -1337,10 +638,6 @@
 "Тези притурки се предоставят съгласно %(apache_link_html)sлиценз „Apache "
 "2.0“%(link_end_html)s."
 
-<<<<<<< HEAD
-#: templates/embed.html:35
-=======
->>>>>>> 019a7f2e
 #, python-format
 msgid ""
 "More information for developers can now be found %(developers_link_html)shere"
@@ -1349,304 +646,133 @@
 "Още информация за програмисти сега може да бъде намерена %"
 "(developers_link_html)sтук%(link_end_html)s."
 
-<<<<<<< HEAD
-#: templates/embed.html:39
 msgid "Close window"
 msgstr "Затваряне на прозореца"
 
-#: templates/flag_note.html:23
 msgid "Are you sure this note isn't spam?"
 msgstr "Сигурни ли сте, че тази бележка не е спам?"
 
-#: templates/flag_note.html:25
 msgid "Are you sure you want to mark this note as spam?"
 msgstr "Наистина ли искате да означите тази бележка като спам?"
 
-#: templates/flag_note.html:41
 msgid "The reason this note is being marked as spam:"
 msgstr "Причина за означаване на тази бележка като спам:"
 
-#: templates/flag_note.html:44
 msgid "I prefer not to specify."
 msgstr "Предпочитам да не уточнявам."
 
-#: templates/flag_note.html:46
 msgid "This note is spam."
 msgstr "Тази бележка е спам."
 
-#: templates/flag_note.html:48
 msgid "This note is inappropriate."
 msgstr "Тази бележка е неподходяща."
 
-#: templates/flag_note.html:50
 msgid "I have received spam due to this note."
 msgstr "Заради тази бележка получавам спам."
 
-#: templates/flag_note.html:52
 msgid "This note is incorrect or untrue."
 msgstr "Тази бележка е неправилна или невярна."
 
-#: templates/flag_note.html:61
 msgid "Yes, update the note"
 msgstr "Да, бележката да се актуализира"
 
-#: templates/main.html:22
 msgid "What is your situation?"
 msgstr "Кое се отнася за вас?"
 
-#: templates/main.html:28 templates/query_form.html:20
 msgid "I'm looking for someone"
 msgstr "Търся някого"
 
-#: templates/main.html:33 templates/query_form.html:13
 msgid "I have information about someone"
 msgstr "Имам информация за някого"
 
-#: templates/main.html:40
-=======
-msgid "Close window"
-msgstr "Затваряне на прозореца"
-
-msgid "Are you sure this note isn't spam?"
-msgstr "Сигурни ли сте, че тази бележка не е спам?"
-
-msgid "Are you sure you want to mark this note as spam?"
-msgstr "Наистина ли искате да означите тази бележка като спам?"
-
-msgid "The reason this note is being marked as spam:"
-msgstr "Причина за означаване на тази бележка като спам:"
-
-msgid "I prefer not to specify."
-msgstr "Предпочитам да не уточнявам."
-
-msgid "This note is spam."
-msgstr "Тази бележка е спам."
-
-msgid "This note is inappropriate."
-msgstr "Тази бележка е неподходяща."
-
-msgid "I have received spam due to this note."
-msgstr "Заради тази бележка получавам спам."
-
-msgid "This note is incorrect or untrue."
-msgstr "Тази бележка е неправилна или невярна."
-
-msgid "Yes, update the note"
-msgstr "Да, бележката да се актуализира"
-
-msgid "What is your situation?"
-msgstr "Кое се отнася за вас?"
-
-msgid "I'm looking for someone"
-msgstr "Търся някого"
-
-msgid "I have information about someone"
-msgstr "Имам информация за някого"
-
->>>>>>> 019a7f2e
 #, python-format
 msgid "Currently tracking about %(num_people)s records."
 msgstr "Понастоящем се проследяват около %(num_people)s записа."
 
-<<<<<<< HEAD
-#: templates/multiview.html:37
 msgid "Compare these records"
 msgstr "Сравнете тези записи"
 
-#: templates/multiview.html:121 templates/view.html:124
 msgid "Physical characteristics"
 msgstr "Физически особености"
 
-#: templates/multiview.html:125 templates/view.html:127
 msgid "Sex"
 msgstr "Пол"
 
-#: templates/multiview.html:131 templates/view.html:133
 msgid "Date of birth"
 msgstr "Дата на раждане"
 
-#: templates/multiview.html:137 templates/view.html:138
 msgid "Age"
 msgstr "Възраст"
 
-#: templates/multiview.html:144 templates/results.html:98
-#: templates/view.html:146
 msgid "Home address"
 msgstr "Домашен адрес"
 
-#: templates/multiview.html:182 templates/view.html:180
 msgid "Other information"
 msgstr "Друга информация"
 
-#: templates/multiview.html:216 templates/view.html:211
 msgid "Source of this record"
 msgstr "Източник на този запис"
 
-#: templates/multiview.html:220 templates/view.html:214
 msgid "Author's name"
 msgstr "Име на автора"
 
-#: templates/multiview.html:234 templates/multiview.html.py:250
-#: templates/note.html:59 templates/note.html.py:70 templates/note.html:115
-#: templates/note.html.py:130 templates/view.html:225
-#: templates/view.html.py:238
 msgid "(click to reveal)"
 msgstr "(кликнете, за да се покаже)"
 
-#: templates/multiview.html:259 templates/view.html:245
 msgid "Original URL"
 msgstr "Оригинален URL адрес"
 
-#: templates/multiview.html:263 templates/view.html:248
 msgid "Link"
 msgstr "Връзка"
 
-#: templates/note.html:21
 msgid "Posted by"
 msgstr "Публикувано от"
 
-#: templates/note.html:25
 msgid "(unknown)"
 msgstr "(неизвестен)"
 
-#: templates/note.html:27
 msgid "on"
 msgstr "на"
 
-#: templates/note.html:29
-=======
-msgid "Compare these records"
-msgstr "Сравнете тези записи"
-
-msgid "Physical characteristics"
-msgstr "Физически особености"
-
-msgid "Sex"
-msgstr "Пол"
-
-msgid "Date of birth"
-msgstr "Дата на раждане"
-
-msgid "Age"
-msgstr "Възраст"
-
-msgid "Home address"
-msgstr "Домашен адрес"
-
-msgid "Other information"
-msgstr "Друга информация"
-
-msgid "Source of this record"
-msgstr "Източник на този запис"
-
-msgid "Author's name"
-msgstr "Име на автора"
-
-msgid "(click to reveal)"
-msgstr "(кликнете, за да се покаже)"
-
-msgid "Original URL"
-msgstr "Оригинален URL адрес"
-
-msgid "Link"
-msgstr "Връзка"
-
-msgid "Posted by"
-msgstr "Публикувано от"
-
-msgid "(unknown)"
-msgstr "(неизвестен)"
-
-msgid "on"
-msgstr "на"
-
->>>>>>> 019a7f2e
 msgid "at"
 msgstr "на адрес"
 
-#: templates/note.html:35
 msgid "This note has been marked as spam."
 msgstr "Тази бележка е означена като спам."
 
-<<<<<<< HEAD
-#: templates/note.html:38
 msgid "Reveal note"
 msgstr "Показване на бележката"
 
-#: templates/note.html:41
 msgid "Hide note"
 msgstr "Скриване на бележката"
 
-#: templates/note.html:44
 msgid "Not spam"
 msgstr "Не е спам"
 
-#: templates/note.html:49
 msgid "Report spam"
 msgstr "Подаване на сигнал за спам"
 
-#: templates/note.html:54
 msgid "E-mail"
 msgstr "Имейл"
 
-#: templates/note.html:65
-=======
-msgid "Reveal note"
-msgstr "Показване на бележката"
-
-msgid "Hide note"
-msgstr "Скриване на бележката"
-
-msgid "Not spam"
-msgstr "Не е спам"
-
-msgid "Report spam"
-msgstr "Подаване на сигнал за спам"
-
-msgid "E-mail"
-msgstr "Имейл"
-
->>>>>>> 019a7f2e
 msgid "Phone"
 msgstr "Телефон"
 
-#: templates/note.html:85
 msgid "This record is a duplicate of"
 msgstr "Този запис се дублира с/ъс"
 
-<<<<<<< HEAD
-#: templates/note.html:93 templates/person_status_update_email.txt:12
-#: templates/results.html:116
 msgid "Status"
 msgstr "Състояние"
 
-#: templates/note.html:102 templates/person_status_update_email.txt:13
 msgid "This person has been in contact with someone"
 msgstr "Този човек се е свързал с някого"
 
-#: templates/note.html:108
 msgid "Missing person's current e-mail address"
 msgstr "Текущ имейл адрес на изчезналия човек"
 
-#: templates/note.html:123
 msgid "Missing person's current phone number"
 msgstr "Текущ телефонен номер на изчезналия човек"
 
-#: templates/person_status_update_email.txt:4
-=======
-msgid "Status"
-msgstr "Състояние"
-
-msgid "This person has been in contact with someone"
-msgstr "Този човек се е свързал с някого"
-
-msgid "Missing person's current e-mail address"
-msgstr "Текущ имейл адрес на изчезналия човек"
-
-msgid "Missing person's current phone number"
-msgstr "Текущ телефонен номер на изчезналия човек"
-
->>>>>>> 019a7f2e
 #, python-format
 msgid ""
 "\n"
@@ -1657,26 +783,14 @@
 "Потребител публикува актуализация за състоянието на %(first_name)s %"
 "(last_name)s на адрес %(site_url)s:"
 
-<<<<<<< HEAD
-#: templates/person_status_update_email.txt:10
-=======
->>>>>>> 019a7f2e
 #, fuzzy
 msgid "This record is a duplicate of another record:"
 msgstr "Този запис се дублира с/ъс"
 
-<<<<<<< HEAD
-#: templates/person_status_update_email.txt:17
-=======
->>>>>>> 019a7f2e
 #, python-format
 msgid "You can view the full record at %(view_url)s"
 msgstr "Можете да прегледате целия запис на адрес %(view_url)s"
 
-<<<<<<< HEAD
-#: templates/person_status_update_email.txt:20
-=======
->>>>>>> 019a7f2e
 #, python-format
 msgid ""
 "You received this notification because you have subscribed to updates on "
@@ -1687,31 +801,15 @@
 "човек.\n"
 "За да се отпишете, отворете следната връзка: %(unsubscribe_link)s"
 
-<<<<<<< HEAD
-#: templates/query_form.html:15
 msgid "Enter the person's given and family names."
 msgstr "Въведете собственото и фамилното име на човека."
 
-#: templates/query_form.html:17
 msgid "Enter the person's name."
 msgstr "Въведете името на човека."
 
-#: templates/query_form.html:21
 msgid "Enter the person's name or parts of the name."
 msgstr "Въведете името или части от името на човека."
 
-#: templates/query_form.html:96
-=======
-msgid "Enter the person's given and family names."
-msgstr "Въведете собственото и фамилното име на човека."
-
-msgid "Enter the person's name."
-msgstr "Въведете името на човека."
-
-msgid "Enter the person's name or parts of the name."
-msgstr "Въведете името или части от името на човека."
-
->>>>>>> 019a7f2e
 msgid ""
 "More than 100 results; only showing the first 100.  Try entering more of the "
 "name"
@@ -1719,16 +817,12 @@
 "Повече от 100 резултата. Показват се само първите 100.  Опитайте да въведете "
 "по-голяма част от името"
 
-<<<<<<< HEAD
-#: templates/query_form.html:103
 msgid "Provide information about this person"
 msgstr "Предоставяне на информация за този човек"
 
-#: templates/query_form.html:107 templates/query_form.html.py:110
 msgid "Search for this person"
 msgstr "Търсене за този човек"
 
-#: templates/restoration_email.txt:4
 #, python-format
 msgid ""
 "\n"
@@ -1751,142 +845,54 @@
 "Уведомяваме Ви, защото Вашият имейл адрес е свързан със\n"
 "записа за този човек или с бележка към него.\n"
 
-#: templates/restore.html:22
-=======
-msgid "Provide information about this person"
-msgstr "Предоставяне на информация за този човек"
-
-msgid "Search for this person"
-msgstr "Търсене за този човек"
-
-#, python-format
-msgid ""
-"\n"
-"The author of the record for \"%(first_name)s %(last_name)s\"\n"
-"(which was previously deleted) has restored the record.  To view the\n"
-"record, follow this link:\n"
-"\n"
-"    %(record_url)s\n"
-"\n"
-"We are notifying you because your e-mail address is associated with this\n"
-"person record or a note on the record.\n"
-msgstr ""
-"\n"
-"Авторът на записа за %(first_name)s %(last_name)s\n"
-"(който по-рано бе изтрит) го възстанови.  За да го \n"
-"прегледате, отворете тази връзка:\n"
-"\n"
-"    %(record_url)s\n"
-"\n"
-"Уведомяваме Ви, защото Вашият имейл адрес е свързан със\n"
-"записа за този човек или с бележка към него.\n"
-
->>>>>>> 019a7f2e
 msgid "Are you sure you want to restore this record from deletion?"
 msgstr "Наистина ли искате да възстановите този изтрит запис?"
 
-#: templates/restore.html:31
 msgid "Yes, restore this record"
 msgstr "Да, записът да се възстанови"
 
-<<<<<<< HEAD
-#: templates/results.html:23
 msgid "Search Results for"
 msgstr "Резултати от търсенето за"
 
-#: templates/results.html:28
 msgid "Records Similar to"
 msgstr "Подобни записи"
 
-#: templates/results.html:33 templates/results.html.py:43
 msgid "There is one existing record with a similar name."
 msgstr "Има един съществуващ запис с подобно име."
 
-#: templates/results.html:35
 msgid "There are some existing records with similar names."
 msgstr "Има няколко съществуващи записа с подобни имена."
-=======
-msgid "Search Results for"
-msgstr "Резултати от търсенето за"
-
-msgid "Records Similar to"
-msgstr "Подобни записи"
-
-msgid "There is one existing record with a similar name."
-msgstr "Има един съществуващ запис с подобно име."
-
-msgid "There are some existing records with similar names."
-msgstr "Има няколко съществуващи записа с подобни имена."
 
 msgid "Please check whether it matches the person you were planning to report."
 msgstr ""
 "Моля, проверете дали това е човекът, за когото планирахте да подадете сигнал."
->>>>>>> 019a7f2e
-
-#: templates/results.html:37
-msgid "Please check whether it matches the person you were planning to report."
-msgstr ""
-"Моля, проверете дали това е човекът, за когото планирахте да подадете сигнал."
-
-#: templates/results.html:45
+
 #, python-format
 msgid "There are %(num_results)s existing records with similar names."
 msgstr "Има %(num_results)s съществуващи записа с подобни имена."
 
-<<<<<<< HEAD
-#: templates/results.html:49
 msgid "Click here to view results."
 msgstr "Кликнете тук, за да видите резултатите."
 
-#: templates/results.html:53
 msgid "To view or add information, select a name below."
 msgstr "За да прегледате или добавите информация, изберете име по-долу."
 
-#: templates/results.html:54
 msgid "Switch to duplicate marking mode"
 msgstr "Превключете към режим за маркиране на дублирана информация"
 
-#: templates/results.html:55
 msgid "Switch to normal view mode"
 msgstr "Превключване към режим за·нормален изглед"
 
-#: templates/results.html:123 templates/view.html:60
-=======
-msgid "Click here to view results."
-msgstr "Кликнете тук, за да видите резултатите."
-
-msgid "To view or add information, select a name below."
-msgstr "За да прегледате или добавите информация, изберете име по-долу."
-
-msgid "Switch to duplicate marking mode"
-msgstr "Превключете към режим за маркиране на дублирана информация"
-
-msgid "Switch to normal view mode"
-msgstr "Превключване към режим за·нормален изглед"
-
->>>>>>> 019a7f2e
 #, fuzzy
 msgid "Provided by:"
 msgstr "Публикувано от"
 
-<<<<<<< HEAD
-#: templates/results.html:136
 msgid "Select up to 3 records to mark as duplicate:"
 msgstr "Изберете до 3 записа, които да маркирате като дублирани:"
 
-#: templates/results.html:144
 msgid "Records selected"
 msgstr "Избрани записи"
 
-#: templates/results.html:154
-=======
-msgid "Select up to 3 records to mark as duplicate:"
-msgstr "Изберете до 3 записа, които да маркирате като дублирани:"
-
-msgid "Records selected"
-msgstr "Избрани записи"
-
->>>>>>> 019a7f2e
 msgid ""
 "If none of these records match the person you had in mind, you can click "
 "below to create a new record."
@@ -1894,96 +900,46 @@
 "Ако нито един от тези записи не съответства на човека, когото имахте "
 "предвид, можете да кликнете по-долу, за да създадете нов запис."
 
-<<<<<<< HEAD
-#: templates/results.html:158
 msgid "No results found for"
 msgstr "Няма резултати за"
 
-#: templates/results.html:161
 msgid "We have nothing matching your search."
 msgstr "Нямаме нищо, което да съответства на търсенето ви."
 
-#: templates/results.html:165 templates/small-create.html:23
 msgid "Follow this link to create a new record"
 msgstr "Отворете тази връзка, за да създадете нов запис"
 
-#: templates/results.html:180 templates/small-create.html:20
 msgid "Create a new record for"
 msgstr "Създаване на нов запис за"
 
-#: templates/results.html:182
 msgid "Create a new record for a missing person"
 msgstr "Създаване на нов запис за изчезнал човек"
 
-#: templates/reveal.html:21
 msgid "Show sensitive information"
 msgstr "Показване на поверителна информация"
 
-#: templates/reveal.html:29
 msgid "Proceed"
 msgstr "Напред"
 
-#: templates/subscribe.html:21 templates/view.html:312
-=======
-msgid "No results found for"
-msgstr "Няма резултати за"
-
-msgid "We have nothing matching your search."
-msgstr "Нямаме нищо, което да съответства на търсенето ви."
-
-msgid "Follow this link to create a new record"
-msgstr "Отворете тази връзка, за да създадете нов запис"
-
-msgid "Create a new record for"
-msgstr "Създаване на нов запис за"
-
-msgid "Create a new record for a missing person"
-msgstr "Създаване на нов запис за изчезнал човек"
-
-msgid "Show sensitive information"
-msgstr "Показване на поверителна информация"
-
-msgid "Proceed"
-msgstr "Напред"
-
->>>>>>> 019a7f2e
 msgid "Subscribe to updates about this person"
 msgstr "Абонирайте се за актуализации за този човек"
 
-#: templates/subscribe_captcha.html:22
 #, python-format
 msgid "Subscribe to updates about %(first_name)s %(last_name)s"
 msgstr "Абонирайте се за актуализации за %(first_name)s %(last_name)s"
 
-<<<<<<< HEAD
-#: templates/subscribe_captcha.html:24
 msgid "Please confirm your e-mail address to subscribe to updates"
 msgstr "Моля, потвърдете имейл адреса си, за да се абонирате за актуализации"
 
-#: templates/subscribe_captcha.html:26
 msgid "Please enter your e-mail address to subscribe to updates"
 msgstr "Моля, въведете имейл адреса си, за да се абонирате за актуализации"
 
-#: templates/subscribe_captcha.html:30
 msgid "Your e-mail address:"
 msgstr "Вашият имейл адрес:"
 
-#: templates/subscribe_captcha.html:40
-=======
-msgid "Please confirm your e-mail address to subscribe to updates"
-msgstr "Моля, потвърдете имейл адреса си, за да се абонирате за актуализации"
-
-msgid "Please enter your e-mail address to subscribe to updates"
-msgstr "Моля, въведете имейл адреса си, за да се абонирате за актуализации"
-
-msgid "Your e-mail address:"
-msgstr "Вашият имейл адрес:"
-
->>>>>>> 019a7f2e
 msgid "Subscribe"
 msgstr "Абониране"
 
-#: templates/subscription_confirmation_email.txt:4
 #, python-format
 msgid ""
 "\n"
@@ -2001,77 +957,35 @@
 "Можете да прегледате целия запис на адрес %(view_url)s\n"
 "\n"
 "За да се отпишете, отворете тази връзка: %(unsubscribe_link)s\n"
-<<<<<<< HEAD
-
-#: templates/view.html:58
+
 msgid "Identifying information"
 msgstr "Идентифицираща информация"
 
-#: templates/view.html:115
 msgid "Note: Alternate names may be machine generated and may not be accurate."
 msgstr ""
 
-#: templates/view.html:171
 msgid "Home country"
 msgstr "Родна държава"
 
-#: templates/view.html:260
 #, fuzzy
 msgid "Expiry date of this record"
 msgstr "Източник на този запис"
 
-#: templates/view.html:280
 msgid "Possible duplicates"
 msgstr "Възможни дублирания"
 
-#: templates/view.html:320
 msgid "Back to results list"
 msgstr "Назад към списъка с резултати"
 
-#: templates/view.html:331
 msgid "Status updates for this person"
 msgstr "Актуализации за състоянието на този човек"
 
-#: templates/view.html:333 templates/view.html.py:345
-=======
-
-msgid "Identifying information"
-msgstr "Идентифицираща информация"
-
-msgid "Note: Alternate names may be machine generated and may not be accurate."
-msgstr ""
-
-msgid "Home country"
-msgstr "Родна държава"
-
-#, fuzzy
-msgid "Expiry date of this record"
-msgstr "Източник на този запис"
-
-msgid "Possible duplicates"
-msgstr "Възможни дублирания"
-
-msgid "Back to results list"
-msgstr "Назад към списъка с резултати"
-
-msgid "Status updates for this person"
-msgstr "Актуализации за състоянието на този човек"
-
->>>>>>> 019a7f2e
 #, fuzzy
 msgid "Feed of updates about this person"
 msgstr "Актуализации за състоянието на този човек"
 
-<<<<<<< HEAD
-#: templates/view.html:343
 msgid "No status updates have been posted"
 msgstr "Не са публикувани актуализации за състоянието"
 
-#: templates/view.html:359
-=======
-msgid "No status updates have been posted"
-msgstr "Не са публикувани актуализации за състоянието"
-
->>>>>>> 019a7f2e
 msgid "Delete this record"
 msgstr "Изтриване на този запис"