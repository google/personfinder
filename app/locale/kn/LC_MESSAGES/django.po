--- conflicted
+++ resolved
@@ -148,8 +148,6 @@
 #, python-format
 msgid ""
 "\n"
-<<<<<<< HEAD
-=======
 "            %(dup_count)s records selected\n"
 "          "
 msgstr ""
@@ -180,7 +178,6 @@
 #, python-format
 msgid ""
 "\n"
->>>>>>> 11e03f51
 "      Are you sure you want to delete the record for \"%(full_name)s\"?\n"
 "    "
 msgstr ""
@@ -271,8 +268,6 @@
 #, python-format
 msgid ""
 "\n"
-<<<<<<< HEAD
-=======
 "      No results found for: %(query)s\n"
 "    "
 msgstr ""
@@ -283,7 +278,6 @@
 #, python-format
 msgid ""
 "\n"
->>>>>>> 11e03f51
 "      The URL you entered doesn't look like a valid %(website)s profile "
 "URL.\n"
 "      Please go to this person's profile page on %(website)s, then copy "
@@ -299,8 +293,6 @@
 "      ಇಲ್ಲಿ ನಕಲಿಸಿ ಮತ್ತು ಅಂಟಿಸಿ.\n"
 "      "
 
-<<<<<<< HEAD
-=======
 #, python-format
 msgid ""
 "\n"
@@ -311,7 +303,6 @@
 "      ರೆಕಾರ್ಡ್ ಅನ್ನು %(expiry_date)s ವರೆಗೆ ವಿಸ್ತರಿಸಲಾಗಿದೆ.\n"
 "    "
 
->>>>>>> 11e03f51
 msgid ""
 "\n"
 "      This record is a copy of a record from another source.\n"
@@ -605,8 +596,6 @@
 msgid "Back to start"
 msgstr "ಪ್ರಾರಂಭಕ್ಕೆ ಹಿಂತಿರುಗಿ"
 
-<<<<<<< HEAD
-=======
 msgid ""
 "By marking this note as spam, you will make it hidden by default. It will"
 " still be a part of the record, but will require an extra click to view "
@@ -623,7 +612,6 @@
 "ಈ ಟಿಪ್ಪಣಿಯನ್ನು ಸ್ಪ್ಯಾಮ್ ಎಂದು ಗುರುತಿಸಿರುವುದನ್ನು ರದ್ದುಮಾಡುವುದರಿಂದ, ನೀವು "
 "ಡೀಫಾಲ್ಟ್ ಮೂಲಕ ಅದನ್ನು ಗೋಚರವಾಗುವಂತೆ ಮಾಡುತ್ತೀರಿ."
 
->>>>>>> 11e03f51
 msgid "CSV file"
 msgstr "CSV ಫೈಲ್"
 
@@ -990,14 +978,9 @@
 msgid "No person with ID: %(id_str)s."
 msgstr "ID ಯೊಂದಿಗೆ ಯಾವ ವ್ಯಕ್ತಿಯೂ ಇಲ್ಲ: %(id_str)s."
 
-msgid "No results found for"
-msgstr "ಇದಕ್ಕಾಗಿ ಯಾವ ಫಲಿತಾಂಶಗಳೂ ಕಂಡುಬಂದಿಲ್ಲ"
-
 msgid "No such Authorization entity."
 msgstr "ಅಂಥ ಯಾವುದೇ ದೃಢೀಕರಣ ಅಸ್ತಿತ್ವದಲ್ಲಿಲ್ಲ."
 
-<<<<<<< HEAD
-=======
 msgid ""
 "Not authorized to post notes with the status \"I have received "
 "information that this person is dead\"."
@@ -1005,7 +988,6 @@
 "\"ಈ ವ್ಯಕ್ತಿ ತೀರಿಕೊಂಡಿದ್ದಾರೆ ಎಂಬ ಮಾಹಿತಿ ನನಗೆ ಬಂದಿದೆ\" ಎಂಬ ಸ್ಥಿತಿಯ "
 "ಟಿಪ್ಪಣಿಗಳನ್ನು ಪೋಸ್ಟ್ ಮಾಡಲು ಅನುಮತಿಯಿಲ್ಲ."
 
->>>>>>> 11e03f51
 msgid "Not authorized to post notes with the status \"believed_dead\"."
 msgstr ""
 "\"believed_dead\" ಸ್ಥಿತಿಯೊಂದಿಗೆ ಟಿಪ್ಪಣಿಗಳನ್ನು ಪೋಸ್ಟ್ ಮಾಡಲು "
@@ -1056,12 +1038,9 @@
 msgid "Original site name"
 msgstr "ಮೂಲ ಸೈಟ್ ಹೆಸರು"
 
-<<<<<<< HEAD
-=======
 msgid "Other website"
 msgstr "ಇತರ ವೆಬ್‌ಸೈಟ್‌"
 
->>>>>>> 11e03f51
 #, fuzzy
 msgid ""
 "PLEASE NOTE: On active Person Finder sites, all data entered is available"
@@ -1166,15 +1145,9 @@
 msgid "Reason for disabling notes:"
 msgstr "ಟಿಪ್ಪಣಿಗಳನ್ನು ನಿಷ್ಕ್ರಿಯಗೊಳಿಸುತ್ತಿರುವುದಕ್ಕೆ ಕಾರಣ:"
 
-<<<<<<< HEAD
-msgid "Records Similar to"
-msgstr "ರೆಕಾರ್ಡ್‌ಗಳು ಇದನ್ನು ಹೋಲುತ್ತವೆ"
-
 msgid "Records selected"
 msgstr "ರೆಕಾರ್ಡ್‌ಗಳನ್ನು ಆಯ್ಕೆ ಮಾಡಲಾಗಿದೆ"
 
-=======
->>>>>>> 11e03f51
 #, python-format
 msgid "Records with names and addresses matching \"%(query)s\""
 msgstr ""
@@ -1197,9 +1170,6 @@
 msgid "Save this record"
 msgstr "ಈ ರೆಕಾರ್ಡ್ ಉಳಿಸು"
 
-msgid "Search Results for"
-msgstr "ಇದಕ್ಕಾಗಿ ಫಲಿತಾಂಶಗಳನ್ನು ಹುಡುಕು"
-
 msgid "Search for this person"
 msgstr "ಇವರನ್ನು ಹುಡುಕು"
 
@@ -1225,12 +1195,9 @@
 msgid "Show sensitive information"
 msgstr "ಸೂಕ್ಷ್ಮ ಮಾಹಿತಿಯನ್ನು ತೋರಿಸು"
 
-<<<<<<< HEAD
-=======
 msgid "Show who marked these duplicates"
 msgstr "ಈ ನಕಲುಗಳನ್ನು ಗುರುತಿಸಿದ್ದು ಯಾರು ಎಂಬುದನ್ನು ತೋರಿಸು"
 
->>>>>>> 11e03f51
 msgid "Sign in"
 msgstr "ಸೈನ್ ಇನ್"
 
@@ -1319,10 +1286,6 @@
 
 msgid "The record has been deleted."
 msgstr "ರೆಕಾರ್ಡ್ ಅಳಿಸಲಾಗಿದೆ."
-
-#, python-format
-msgid "The record has been extended to %(expiry_date)s."
-msgstr "ರೆಕಾರ್ಡ್ ಅನ್ನು %(expiry_date)s ವರೆಗೆ ವಿಸ್ತರಿಸಲಾಗಿದೆ."
 
 msgid ""
 "The status you selected indicates that you are this person.  If this is "
@@ -1659,9 +1622,6 @@
 "[ವ್ಯಕ್ತಿ ಹುಡುಕುವಿಕೆ] ನೀವು %(full_name)s ಗಾಗಿ ಸ್ಥಿತಿ ನವೀಕರಣಗಳಿಗೆ "
 "ಚಂದಾದಾರರಾಗಿರುವಿರಿ"
 
-msgid "at"
-msgstr "ಇದರಲ್ಲಿ"
-
 msgid "female"
 msgstr "ಸ್ತ್ರೀ"
 
