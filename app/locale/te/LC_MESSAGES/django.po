--- conflicted
+++ resolved
@@ -140,8 +140,6 @@
 #, python-format
 msgid ""
 "\n"
-<<<<<<< HEAD
-=======
 "            %(dup_count)s records selected\n"
 "          "
 msgstr ""
@@ -172,7 +170,6 @@
 #, python-format
 msgid ""
 "\n"
->>>>>>> 11e03f51
 "      Are you sure you want to delete the record for \"%(full_name)s\"?\n"
 "    "
 msgstr ""
@@ -266,8 +263,6 @@
 #, python-format
 msgid ""
 "\n"
-<<<<<<< HEAD
-=======
 "      No results found for: %(query)s\n"
 "    "
 msgstr ""
@@ -278,7 +273,6 @@
 #, python-format
 msgid ""
 "\n"
->>>>>>> 11e03f51
 "      The URL you entered doesn't look like a valid %(website)s profile "
 "URL.\n"
 "      Please go to this person's profile page on %(website)s, then copy "
@@ -294,8 +288,6 @@
 "      ఇక్కడ అతికించండి.\n"
 "      "
 
-<<<<<<< HEAD
-=======
 #, python-format
 msgid ""
 "\n"
@@ -306,7 +298,6 @@
 "      రికార్డ్ గడువు %(expiry_date)s వరకు పొడిగించబడింది.\n"
 "    "
 
->>>>>>> 11e03f51
 msgid ""
 "\n"
 "      This record is a copy of a record from another source.\n"
@@ -599,8 +590,6 @@
 msgid "Back to start"
 msgstr "ప్రారంభానికి తిరిగి వెళ్లు"
 
-<<<<<<< HEAD
-=======
 msgid ""
 "By marking this note as spam, you will make it hidden by default. It will"
 " still be a part of the record, but will require an extra click to view "
@@ -617,7 +606,6 @@
 "మీరు ఈ గమనికకు స్పామ్‌గా ఉన్న గుర్తుని తీసివేయడం ద్వారా దీన్ని "
 "డిఫాల్ట్‌గా కనిపించేలా చేస్తారు."
 
->>>>>>> 11e03f51
 msgid "CSV file"
 msgstr "CSV ఫైల్"
 
@@ -986,14 +974,9 @@
 msgid "No person with ID: %(id_str)s."
 msgstr "ఈ IDతో ఏ వ్యక్తి లేరు: %(id_str)s."
 
-msgid "No results found for"
-msgstr "వీరి కోసం ఫలితాలు కనుగొనబడలేదు"
-
 msgid "No such Authorization entity."
 msgstr "ఎటువంటి ప్రామాణీకరణ ఎంటిటీ లేదు."
 
-<<<<<<< HEAD
-=======
 msgid ""
 "Not authorized to post notes with the status \"I have received "
 "information that this person is dead\"."
@@ -1001,7 +984,6 @@
 "\"నేను ఈ వ్యక్తి మరణించారని సమాచారాన్ని స్వీకరించాను\" స్థితితో ఉన్న "
 "గమనికలను పోస్ట్ చేయడానికి అధికారం లేదు."
 
->>>>>>> 11e03f51
 msgid "Not authorized to post notes with the status \"believed_dead\"."
 msgstr "\"believed_dead\" స్థితితో గమనికలను పోస్ట్ చేయడానికి ప్రామాణీకరించబడలేదు."
 
@@ -1050,12 +1032,9 @@
 msgid "Original site name"
 msgstr "వాస్తవ సైట్ పేరు"
 
-<<<<<<< HEAD
-=======
 msgid "Other website"
 msgstr "ఇతర వెబ్‌సైట్"
 
->>>>>>> 11e03f51
 #, fuzzy
 msgid ""
 "PLEASE NOTE: On active Person Finder sites, all data entered is available"
@@ -1162,15 +1141,9 @@
 msgid "Reason for disabling notes:"
 msgstr "గమనికల నిలిపివేతకు కారణం:"
 
-<<<<<<< HEAD
-msgid "Records Similar to"
-msgstr "సారూప్య రికార్డ్‌లు"
-
 msgid "Records selected"
 msgstr "ఎంచుకోబడిన రికార్డ్‌లు"
 
-=======
->>>>>>> 11e03f51
 #, python-format
 msgid "Records with names and addresses matching \"%(query)s\""
 msgstr "\"%(query)s\"తో సరిపోలే పేర్లు మరియు చిరునామాలను కలిగి ఉన్న రికార్డ్‌లు"
@@ -1191,9 +1164,6 @@
 msgid "Save this record"
 msgstr "ఈ రికార్డ్‌ను సేవ్ చేయండి"
 
-msgid "Search Results for"
-msgstr "వీరి కోసం శోధన ఫలితాలు"
-
 msgid "Search for this person"
 msgstr "ఈ వ్యక్తి కోసం శోధించు"
 
@@ -1219,12 +1189,9 @@
 msgid "Show sensitive information"
 msgstr "సున్నితమైన సమాచారాన్ని చూపండి"
 
-<<<<<<< HEAD
-=======
 msgid "Show who marked these duplicates"
 msgstr "వీటిని నకిలీలుగా గుర్తు పెట్టిన వారిని చూపు"
 
->>>>>>> 11e03f51
 msgid "Sign in"
 msgstr "సైన్ ఇన్ చేయండి"
 
@@ -1313,10 +1280,6 @@
 
 msgid "The record has been deleted."
 msgstr "రికార్డ్ తొలగించబడింది."
-
-#, python-format
-msgid "The record has been extended to %(expiry_date)s."
-msgstr "రికార్డ్ %(expiry_date)s వరకు పొడిగించబడింది."
 
 msgid ""
 "The status you selected indicates that you are this person.  If this is "
@@ -1647,9 +1610,6 @@
 msgid "[Person Finder] You are subscribed to status updates for %(full_name)s"
 msgstr "[వ్యక్తి శోధిని] మీరు %(full_name)s కోసం స్థితి నవీకరణలకు చందా పొందారు"
 
-msgid "at"
-msgstr "దీనిలో"
-
 msgid "female"
 msgstr "స్త్రీ"
 
