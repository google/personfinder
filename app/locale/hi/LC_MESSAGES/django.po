# Copyright 2010 Google Inc.
#
# Licensed under the Apache License, Version 2.0 (the "License"); you may
# not use this file except in compliance with the License.  You may obtain
# a copy of the License at: http://www.apache.org/licenses/LICENSE-2.0
# Unless required by applicable law or agreed to in writing, software
# distributed under the License is distributed on an "AS IS" BASIS,
# WITHOUT WARRANTIES OR CONDITIONS OF ANY KIND, either express or implied.
# See the License for the specific language governing permissions and
# limitations under the License.
msgid ""
msgstr ""
"Project-Id-Version: PACKAGE VERSION\n"
"Report-Msgid-Bugs-To: \n"
"POT-Creation-Date: 2000-01-01 00:00+0000\n"
"PO-Revision-Date: YEAR-MO-DA HO:MI+ZONE\n"
"Last-Translator: FULL NAME <EMAIL@ADDRESS>\n"
"Language-Team: LANGUAGE <LL@li.org>\n"
"MIME-Version: 1.0\n"
"Content-Type: text/plain; charset=utf-8\n"
"Content-Transfer-Encoding: 8bit\n"
"Generated-By: Babel None\n"

msgid ""
"\n"
"\n"
"  To ensure that notes are only disabled or enabled with the record "
"author's\n"
"  permission, a confirmation message will be sent to the record author.\n"
"  If you are the author, check your e-mail after clicking the button "
"below.\n"
"\n"
"  "
msgstr ""
"\n"
"\n"
"  यह सुनिश्चित करने के लिए कि नोट केवल रिकॉर्ड लेखक की अनुमति से ही अक्षम"
" या सक्षम किए जाते हैं, रिकॉर्ड लेखक को एक पुष्टिकरण संदेश भेजा जाएगा. "
"अगर आप लेखक हैं, तो नीचे दिया गया बटन क्लिक करने के बाद अपना ई-मेल देखें."
"\n"
"\n"
"  "

#, python-format
msgid ""
"\n"
"\n"
"Dear %(author_name)s,\n"
"\n"
"A user has requested enabling notes on the record for\n"
"\"%(given_name)s %(family_name)s\".\n"
"\n"
"Your e-mail address is recorded as the author of this record.  To enable "
"notes\n"
"on this record, follow this link within 3 days:\n"
"\n"
"   %(confirm_url)s\n"
"\n"
msgstr ""
"\n"
"\n"
"प्रिय %(author_name)s, एक उपयोगकर्ता ने \"%(given_name)s %(family_name)s\" "
"के लिए रिकॉर्ड पर नोट सक्षम करने का अनुरोध किया है. आपके ईमेल पते को इस "
"रिकॉर्ड के लेखक के रूप में रिकॉर्ड किया गया है. इस रिकॉर्ड पर नोट सक्षम "
"करने के लिए, 3 दिन के भीतर इस लिंक का अनुसरण करें:\n"
"\n"
"   %(confirm_url)s\n"
"\n"
"\n"

#, python-format
msgid ""
"\n"
"\n"
"Dear %(author_name)s,\n"
"\n"
"A user has requested that you disable notes on the record for\n"
"\"%(given_name)s %(family_name)s\".\n"
"\n"
"Your e-mail address is recorded as the author of this record.  To disable"
" notes\n"
"on this record, follow this link within 3 days:\n"
"\n"
"   %(confirm_url)s\n"
"\n"
msgstr ""
"\n"
"\n"
"प्रिय %(author_name)s, एक उपयोगकर्ता ने अनुरोध किया है कि आप "
"\"%(given_name)s %(family_name)s\" के लिए रिकॉर्ड पर नोट को अक्षम कर दें. "
"आपके ईमेल पते को इस रिकॉर्ड के लेखक के रूप में रिकॉर्ड किया गया है. इस "
"रिकॉर्ड पर नोट सक्षम करने के लिए, 3 दिन के भीतर इस लिंक का अनुसरण करें:\n"
"\n"
"   %(confirm_url)s\n"
"\n"

#, python-format
msgid ""
"\n"
"\n"
"Dear %(author_name)s,\n"
"You just entered a note on the record for \"%(given_name)s "
"%(family_name)s\".  \n"
"To publish your note, follow this link within 3 days:\n"
"\n"
"   %(confirm_url)s\n"
"\n"
msgstr ""
"\n"
"\n"
"प्रिय %(author_name)s, आपने अभी-अभी \"%(given_name)s %(family_name)s\" के "
"लिए रिकॉर्ड पर एक नोट दर्ज किया है. अपना नोट प्रकाशित करने के लिए, 3 दिन "
"के भीतर इस लिंक का अनुसरण करें:\n"
"\n"
"   %(confirm_url)s\n"
"\n"

#, python-format
msgid ""
"\n"
"                <a href=\"%(extend_url)s\">\n"
"                  <input type=\"button\"\n"
"                         value=\"Extend expiration date by "
"%(extension_days)s days\" \n"
"                         id=\"extend_btn\">\n"
"                </a>\n"
"                "
msgstr ""

#, python-format
msgid ""
"\n"
"                Warning: this record will expire in less than a day.\n"
"                "
msgid_plural ""
"\n"
"                Warning: this record will expire in less than %(days)s "
"days.\n"
"                "
msgstr[0] ""
msgstr[1] ""

#, python-format
msgid ""
"\n"
"      Are you sure you want to delete the record for \"%(given_name)s "
"%(family_name)s\"?\n"
"    "
msgstr ""

#, python-format
msgid ""
"\n"
"      Are you sure you want to disable notes on \"%(given_name)s "
"%(family_name)s\"?\n"
"    "
msgstr ""
"\n"
"      क्या आप वाकई \"%(given_name)s %(family_name)s\" पर नोट अक्षम करना "
"चाहते हैं?\n"
"    "

#, python-format
msgid ""
"\n"
"      Are you sure you want to disable notes on the record of "
"\"%(given_name)s %(family_name)s\"?\n"
"    "
msgstr ""
"\n"
"      क्या आप वाकई \"%(given_name)s %(family_name)s\" के रिकॉर्ड पर नोट "
"अक्षम करना चाहते हैं?\n"
"    "

#, python-format
msgid ""
"\n"
"      Are you sure you want to enable notes on \"%(given_name)s "
"%(family_name)s\"?\n"
"    "
msgstr ""
"\n"
"      क्या आप वाकई \"%(given_name)s %(family_name)s\" पर नोट सक्षम करना "
"चाहते हैं?\n"
"    "

#, python-format
msgid ""
"\n"
"      Are you sure you want to extend the expiration for record "
"\"%(given_name)s %(family_name)s\"?\n"
"    "
msgstr ""
"\n"
"      क्या आप वाकई \"%(given_name)s %(family_name)s\" रिकॉर्ड की समाप्ति "
"तिथि आगे बढ़ाना चाहते हैं?\n"
"    "

msgid ""
"\n"
"      Confirm your note\n"
"    "
msgstr ""
"\n"
"      अपने नोट की पुष्टि करें\n"
"    "

msgid ""
"\n"
"      If you proceed with deletion,\n"
"      this record will no longer be searchable or viewable on this site.\n"
"    "
msgstr ""

#, python-format
msgid ""
"\n"
"      This record is a copy of a record from another source.\n"
"      You can delete the record here,\n"
"      but please be aware that\n"
"      we might later receive another copy of it from the original source."
"\n"
"\n"
"      <p>\n"
"      If you would like it permanently deleted,\n"
"      please contact the original source.\n"
"      You can view the original record at\n"
"      <a href=\"%(source_url)s\">%(source_name)s</a>.\n"
"    "
msgstr ""

msgid ""
"\n"
"    To ensure that notes are only disabled or enabled with the record "
"author's\n"
"    permission, a confirmation message will be sent to the record author."
"\n"
"    If you are the author, check your e-mail after clicking the button "
"below.\n"
"  "
msgstr ""
"\n"
"    यह सुनिश्चित करने के लिए कि नोट केवल रिकॉर्ड लेखक की अनुमति से ही "
"अक्षम या सक्षम किए जाते हैं, रिकॉर्ड लेखक को एक पुष्टिकरण संदेश भेजा "
"जाएगा. अगर आप लेखक हैं, तो नीचे दिया गया बटन क्लिक करने के बाद अपना ई-मेल"
" देखें.\n"
"  "

msgid ""
"\n"
"  The record will still be visible on this site, but no one will be able "
"to post\n"
"  further notes on it.\n"
"  "
msgstr ""
"\n"
"  रिकॉर्ड फिर भी इस साइट पर दृश्यमान रहेगा, लेकिन कोई भी उस पर आगे नोट "
"पोस्ट नहीं कर पाएगा.\n"
"  "

msgid ""
"\n"
"  To post your note, please enter your e-mail address below and follow "
"the\n"
"  confirmation link that you will receive.\n"
"  "
msgstr ""
"\n"
"  अपना नोट पोस्ट करने के लिए, कृपया नीचे अपना ई-मेल पता दर्ज करें और आपको"
" प्राप्त होने वाले पुष्टिकरण लिंक का अनुसरण करें.\n"
"  "

#, python-format
msgid ""
"\n"
"A user has deleted the record for \"%(given_name)s %(family_name)s\"\n"
"at %(site_url)s.\n"
"\n"
"We are notifying you of the deletion because your e-mail address is\n"
"recorded as the author of a note on this record.\n"
msgstr ""

#, python-format
msgid ""
"\n"
"A user has deleted the record for \"%(given_name)s %(family_name)s\"\n"
"at %(site_url)s.\n"
"\n"
"We are notifying you of the deletion because your e-mail address is\n"
"recorded as the author of this record.\n"
msgstr ""
"\n"
"एक उपयोगकर्ता ने \"%(given_name)s %(family_name)s\" के रिकॉर्ड को "
"%(site_url)s से हटा दिया है. हम आपको हटाए जाने के बारे में इसलिए सूचित कर"
" रहे हैं क्योंकि आपका ई-मेल पता इस रिकॉर्ड के लेखक के रूप में रिकॉर्ड "
"किया गया है.\n"

#, python-format
msgid ""
"\n"
"After %(days_until_deletion)s days, the record will be permanently "
"deleted.\n"
msgstr ""
"\n"
"रिकॉर्ड को %(days_until_deletion)s दिनों के बाद स्थायी रूप से हटा दिया "
"जाएगा.\n"

#, python-format
msgid ""
"\n"
"NOTE: If you believe this record was deleted in error, you can\n"
"restore it by following this link within the next %(days_until_deletion)s"
" days:\n"
"\n"
"    %(restore_url)s\n"
msgstr ""
"\n"
"नोट: अगर आपको लगता है कि यह रिकॉर्ड भूलवश हटा दिया गया था, तो आप अगले "
"%(days_until_deletion)s दिनों के भीतर इस लिंक का अनुसरण करके उसे "
"पुनर्स्थापित कर सकते हैं:\n"
"\n"
"    %(restore_url)s\n"

#, python-format
msgid ""
"\n"
"Notes are now disabled on the record for \"%(given_name)s "
"%(family_name)s\".  To view the record,\n"
"follow this link:\n"
"\n"
"    %(record_url)s\n"
"\n"
"We are notifying you because your e-mail address is associated with this\n"
"person record or a note on the record.\n"
msgstr ""
"\n"
"नोट अब \"%(given_name)s %(family_name)s\" के लिए रिकॉर्ड पर अक्षम हैं. "
"रिकॉर्ड देखने के लिए, इस लिंक का अनुसरण करें:\n"
"\n"
"    %(record_url)s\n"
"\n"
"हम आपको इसलिए सूचित कर रहे हैं क्योंकि आपका ई-मेल पता इस व्यक्ति के "
"रिकॉर्ड या रिकॉर्ड पर नोट से संबद्ध है.\n"

#, python-format
msgid ""
"\n"
<<<<<<< HEAD
"Notes are now enabled on the record for \"%(given_name)s %(family_name)s\"."
"  To view the record,\n"
=======
"Notes are now enabled on the record for \"%(given_name)s "
"%(family_name)s\".  To view the record,\n"
>>>>>>> 4e8367eb
"follow this link:\n"
"\n"
"    %(record_url)s\n"
"\n"
"We are notifying you because your e-mail address is associated with this\n"
"person record or a note on the record.\n"
msgstr ""
"\n"
"नोट अब \"%(given_name)s %(family_name)s\" के लिए रिकॉर्ड पर सक्षम हैं. "
"रिकॉर्ड देखने के लिए, इस लिंक का अनुसरण करें:\n"
"\n"
"    %(record_url)s\n"
"\n"
"हम आपको इसलिए सूचित कर रहे हैं क्योंकि आपका ई-मेल पता इस व्यक्ति के "
"रिकॉर्ड या रिकॉर्ड पर नोट से संबद्ध है.\n"

#, python-format
msgid ""
"\n"
"The author of the record for \"%(given_name)s %(family_name)s\"\n"
"(which was previously deleted) has restored the record.  To view the\n"
"record, follow this link:\n"
"\n"
"    %(record_url)s\n"
"\n"
"We are notifying you because your e-mail address is associated with this\n"
"person record or a note on the record.\n"
msgstr ""

#, python-format
msgid ""
"\n"
<<<<<<< HEAD
"There is a new note on the record for \"%(given_name)s %(family_name)s\".\n"
=======
"There is a new note on the record for \"%(given_name)s %(family_name)s\"."
"\n"
>>>>>>> 4e8367eb
msgstr ""
"\n"
"\"%(given_name)s %(family_name)s\" के लिए रिकॉर्ड पर एक नया नोट हैं.\n"

#, python-format
msgid ""
"\n"
"You have subscribed to notes on \"%(given_name)s %(family_name)s\".\n"
"\n"
"You can view this record at\n"
"\n"
"     %(view_url)s\n"
"\n"
"To unsubscribe, follow this link: %(unsubscribe_link)s\n"
msgstr ""
"\n"
"आपने \"%(given_name)s %(family_name)s\" पर नोट की सदस्यता ली है. आप यह "
"रिकॉर्ड\n"
"\n"
"     %(view_url)s\n"
"\n"
"सदस्यता त्यागने के लिए, इस लिंक का अनुसरण करें: %(unsubscribe_link)s\n"

msgid "(click to reveal)"
msgstr "(प्रकट करने के लिए क्लिक करें)"

msgid "(unknown)"
msgstr "(अज्ञात)"

#, python-format
msgid "<a href=\"%(logout_url)s\">Sign out</a>"
msgstr ""

msgid "A message for this person or others seeking this person"
msgstr "इस व्यक्ति या इस व्यक्ति को ढूंढ रहे अन्य व्यक्तियों के लिए एक संदेश"

msgid "About 1 month (30 days) from now"
msgstr ""

msgid "About 1 year (360 days) from now"
msgstr ""

msgid "About 2 months (60 days) from now"
msgstr ""

msgid "About 3 months (90 days) from now"
msgstr ""

msgid "About 6 months (180 days) from now"
msgstr ""

msgid "About you (required)"
msgstr "आपके बारे में (आवश्यक)"

msgid "Administration"
msgstr "व्यवस्थापन"

msgid "Age"
msgstr "आयु"

msgid "Alternate family names"
msgstr "वैकल्पिक परिवार नाम"

msgid "Alternate given names"
msgstr "वैकल्पिक दिए गए नाम"

msgid "Alternate names"
msgstr "वैकल्पिक नाम"

msgid "Are you sure this note isn't spam?"
msgstr ""

msgid "Are you sure you want to mark this note as spam?"
msgstr ""

msgid "Are you sure you want to restore this record from deletion?"
msgstr ""

#, fuzzy
msgid "Atom feed of updates about this person"
msgstr "इस व्यक्ति के लिए स्थिति अपडेट"

msgid "Author's e-mail address"
msgstr "लेखक का ई-मेल पता"

msgid "Author's name"
msgstr "लेखक का नाम"

msgid "Author's phone number"
msgstr "लेखक का फ़ोन नंबर"

msgid "Back to results list"
msgstr "परिणाम सूची पर वापस जाएं"

msgid "Back to start"
msgstr "प्रारंभ पर वापस जाएं"

#, python-format
msgid "Can not find note with id %(id)s"
msgstr "id %(id)s"

msgid "Cancel"
msgstr "रद्द करें"

msgid "City"
msgstr "शहर"

msgid "Click here to view results."
msgstr "परिणाम देखने के लिए यहां क्लिक करें."

msgid "Close window"
msgstr "विंडो बंद करें"

msgid "Compare these records"
msgstr "इन रिकॉर्ड की तुलना करें"

msgid "Copy and paste the following HTML code to put this tool on your site"
msgstr ""
"इस टूल को अपनी साइट पर रखने के लिए निम्न HTML कोड को प्रतिलिपि करें और "
"चिपकाएं"

msgid "Create a new record for"
msgstr "इसके लिए एक नया रिकॉर्ड बनाएं"

msgid "Create a new record for a missing person"
msgstr "किसी गुम व्यक्ति के लिए एक नया रिकॉर्ड बनाएं"

msgid "Crisis events"
msgstr ""

#, python-format
msgid "Currently tracking about %(num_people)s records."
msgstr "वर्तमान में लगभग %(num_people)s रिकॉर्ड ट्रैक किए जा रहे हैं."

msgid "Date cannot be in the future.  Please go back and try again."
msgstr "तिथि भविष्य में नहीं हो सकती.  कृपया वापस जाएं और पुनः प्रयास करें."

msgid "Date of birth"
msgstr "जन्मतिथि"

msgid "Delete this record"
msgstr ""

msgid "Describe how to identify this person."
msgstr "इस व्यक्ति को पहचानने के तरीके की व्याख्या करें."

msgid "Describe the physical characteristics of this person."
msgstr "इस व्यक्ति के शारीरिक लक्षणों का वर्णन करें."

msgid "Description"
msgstr "वर्णन"

msgid "Developers"
msgstr "डेवलपर"

msgid "Disable notes on this record"
msgstr "इस रिकॉर्ड पर नोट अक्षम करें"

msgid "Download the sound as MP3"
msgstr ""

msgid "E-mail"
msgstr "ई-मेल"

msgid "E-mail address"
msgstr "ई-मेल पता"

msgid "Embed this tool on your site"
msgstr "इस टूल को अपनी साइट पर एम्बेड करें"

msgid "Embedding the Application"
msgstr "एप्लिकेशन एम्बेड करना"

msgid "Enable notes on this record"
msgstr "इस रिकॉर्ड पर नोट सक्षम करें"

msgid "Enter as YYYY-MM-DD"
msgstr "DD-MM-YYYY के रूप में दर्ज करें"

msgid "Enter the person's given and family names."
msgstr "व्यक्ति का दिया गया और पारिवारिक नाम दर्ज करें."

msgid "Enter the person's name or parts of the name."
msgstr "व्यक्ति का नाम या नाम के भाग दर्ज करें."

msgid "Enter the person's name, parts of the name, or mobile phone number."
msgstr "व्यक्ति का नाम, नाम के भाग या मोबाइल फ़ोन नंबर दर्ज करें."

msgid "Enter the person's name."
msgstr ""

msgid "Expiry"
msgstr ""

#, fuzzy
msgid "Expiry date of this record"
msgstr "इस रिकॉर्ड का स्रोत"

msgid "Family name"
msgstr "पारिवारिक नाम"

#, fuzzy
msgid "Feed of updates about this person"
msgstr "इस व्यक्ति के लिए स्थिति अपडेट"

msgid "Follow this link to create a new record"
msgstr "कोई नया रिकॉर्ड बनाने के लिए इस लिंक का अनुसरण करें"

msgid ""
"For phones other than mobile phones, please use 171 service provided by "
"NTT."
msgstr ""
"मोबाइल फ़ोन के अलावा अन्य फ़ोन के लिए, कृपया NTT द्वारा प्रदान की जाने "
"वाली 171 सेवा का उपयोग करें."

msgid "Get a new challenge"
msgstr ""

msgid "Get a visual challenge"
msgstr ""

msgid "Get an audio challenge"
msgstr ""

msgid "Given name"
msgstr "दिया गया नाम"

msgid "Google Person Finder"
msgstr "Google व्यक्ति फ़ाइंडर: "

msgid "Have you personally talked with this person AFTER the disaster? (required)"
msgstr ""

msgid "Help"
msgstr ""

msgid "Hide Map"
msgstr "मानचित्र छुपाएं"

msgid "Hide note"
msgstr ""

msgid "Home Address"
msgstr "घर का पता"

msgid "Home address"
msgstr "घर का पता"

msgid "Home country"
msgstr "गृह देश"

msgid "How can this person be reached now?"
msgstr "इस व्यक्ति तक अब कैसे पहुंचा जा सकता है?"

msgid "How others who are interested in this person can contact you"
msgstr "इस व्यक्ति में रुचि रखने वाले अन्य व्यक्ति आपसे कैसे संपर्क कर सकते हैं"

msgid "I am seeking information"
msgstr "मैं जानकारी ढूंढ रहा/रही हूं"

msgid "I am this person"
msgstr "मैं यह व्यक्ति हूं"

msgid "I do not want any more updates on this record."
msgstr "मैं इस रिकॉर्ड पर और अधिक अपडेट नहीं चाहता/चाहती."

msgid "I do not want my information online anymore."
msgstr ""

msgid "I have information about someone"
msgstr "मेरे पास किसी के बारे में जानकारी है"

msgid "I have reason to think this person is missing"
msgstr "मेरे पास इस पर सोचने का कारण है कि यह व्यक्ति गुम है"

msgid "I have received information that this person is alive"
msgstr "मुझे जानकारी प्राप्त हुई है कि यह व्यक्ति जीवित है"

msgid "I have received information that this person is dead"
msgstr "मुझे जानकारी प्राप्त हुई है कि यह व्यक्ति मृत है"

msgid "I have received spam due to this note."
msgstr ""

msgid "I have received spam."
msgstr ""

msgid "I prefer not to specify."
msgstr ""

msgid "I'm looking for someone"
msgstr "मैं किसी को ढूंढ रहा/रही हूं"

msgid "Identify who you are looking for"
msgstr "पहचानें कि आप किसे ढूंढ रहे हैं"

msgid "Identify who you have information about"
msgstr "पहचानें कि आपके पास किसके बारे में जानकारी है"

msgid "Identifying information"
msgstr "पहचानने की जानकारी"

msgid ""
"If none of these records match the person you had in mind, you can click "
"below to create a new record."
msgstr ""
"अगर इन रिकॉर्ड में से कोई भी उस व्यक्ति से मेल नहीं खाता जो आपके मन में "
"था, तो आप एक नया रिकॉर्ड बनाने के लिए नीचे क्लिक कर सकते हैं."

msgid ""
"If you are the author of this note, please check your e-mail for a link "
"to confirm that you want to disable notes on this record.  Otherwise, "
"please wait for the record author to confirm your request."
msgstr ""
"अगर आप इस नोट के लेखक हैं, तो कृपया इस बात की पुष्टि करने के लिए लिंक "
"हेतु अपना ई-मेल देखें कि आप इस रिकॉर्ड पर नोट अक्षम करना चाहते हैं. "
"अन्यथा, अपने अनुरोध की पुष्टि करने के लिए कृपया रिकॉर्ड लेखक की प्रतीक्षा"
" करें."

msgid ""
"If you are the author of this note, please check your e-mail for a link "
"to confirm that you want to enable notes on this record.  Otherwise, "
"please wait for the record author to confirm your request."
msgstr ""
"अगर आप इस नोट के लेखक हैं, तो कृपया इस बात की पुष्टि करने के लिए लिंक "
"हेतु अपना ई-मेल देखें कि आप इस रिकॉर्ड पर नोट सक्षम करना चाहते हैं. "
"अन्यथा, अपने अनुरोध की पुष्टि करने के लिए कृपया रिकॉर्ड लेखक की प्रतीक्षा"
" करें."

msgid "If you have a photo of this person, upload it or enter its URL address."
msgstr ""
"अगर आपके पास इस व्यक्ति का कोई फ़ोटो है, तो इसे अपलोड करें या इसका URL पता"
" दर्ज करें."

msgid "Incorrect.  Try again."
msgstr ""

msgid "Invalid e-mail address. Please try again."
msgstr ""

msgid "Language selection"
msgstr ""

msgid "Last known location"
msgstr "अंतिम ज्ञात स्थान"

msgid "Link"
msgstr "लिंक"

msgid "Mark records as duplicate"
msgstr "रिकॉर्ड को डुप्लिकेट के रूप में चिह्नित करें"

msgid "Message (required)"
msgstr "संदेश (आवश्यक है)"

msgid "Message is required. Please go back and try again."
msgstr "संदेश आवश्यक है. कृपया वापस जाएं और पुनः प्रयास करें."

msgid "Missing person's current contact information"
msgstr "गुम व्यक्ति की वर्तमान संपर्क जानकारी"

msgid "Missing person's current e-mail address"
msgstr "गुम व्यक्ति का वर्तमान ई-मेल पता"

msgid "Missing person's current phone number"
msgstr "गुम व्यक्ति का वर्तमान फ़ोन नंबर"

#, python-format
msgid ""
"More information for developers can now be found "
"%(developers_link_html)shere%(link_end_html)s."
msgstr ""

msgid ""
"More than 100 results; only showing the first 100.  Try entering more of "
"the name"
msgstr ""
"100 परिणामों से अधिक; केवल पहले 100 को दिखा रहा है.  नाम के अतिरिक्त कुछ "
"और दर्ज करके प्रयास करें"

msgid "Name"
msgstr "नाम"

msgid "Name (required)"
msgstr "नाम (आवश्यक)"

msgid "Name is required.  Please go back and try again."
msgstr ""

msgid "Neighborhood"
msgstr "पड़ोसी"

msgid "No"
msgstr "नहीं"

#, python-format
msgid "No author email for record %(id)s."
msgstr "रिकॉर्ड %(id)sके लिए कोई लेखक ईमेल नहीं है."

msgid "No messages are found registered to the carrier's message board service."
msgstr "कैरियर की संदेश बोर्ड सेवा में कोई भी संदेश पंजीकृत नहीं हैं."

#, python-format
msgid "No note with ID: %(id)s."
msgstr "इस ID वाला कोई नोट नहीं है: %(id)s."

msgid "No notes have been posted"
msgstr "कोई नोट पोस्ट नहीं किए गए हैं"

#, python-format
msgid "No person with ID: %(id)s."
msgstr "इस ID वाला कोई व्यक्ति नहीं है: %(id)s."

msgid "No results found for"
msgstr "इसके लिए कोई परिणाम नहीं मिले"

msgid "Not authorized to post notes with the status \"believed_dead\"."
msgstr "\"believed_dead\" स्थिति वाले नोट पोस्ट करने के लिए प्राधिकृत नहीं."

msgid "Not spam"
msgstr ""

msgid "Note author"
msgstr "नोट लेखक"

msgid "Note text"
msgstr "नोट पाठ"

msgid "Note: Alternate names may be machine generated and may not be accurate."
msgstr ""
"नोट: वैकल्पिक नाम मशीन द्वारा जेनरेट किए हुए हो सकते हैं और हो सकता है कि"
" वे सटीक न हों."

msgid "Notes for this person"
msgstr "इस व्यक्ति के लिए नोट"

msgid "Number or range (e.g. 20-30)"
msgstr "संख्या या श्रेणी (उदा. 20-30)"

#, python-format
msgid ""
"Or add to your site as a %(gadget_link_html)sGoogle "
"Gadget%(link_end_html)s."
msgstr ""

msgid "Original URL"
msgstr "मूल URL"

msgid "Original author's name"
msgstr "मूल लेखक का नाम"

msgid "Original posting date"
msgstr "मूल पोस्टिंग तिथि"

msgid ""
"Original posting date is not in YYYY-MM-DD format, or is a nonexistent "
"date.  Please go back and try again."
msgstr ""
"मूल पोस्टिंग तिथि DD-MM-YYYY स्वरूप में नहीं है, या गैर-विद्यमान तिथि है."
"  कृपया वापस जाएं और पुनः प्रयास करें."

msgid "Original site name"
msgstr "मूल साइट नाम"

msgid ""
"PLEASE NOTE: All data entered will be available to the public and "
"viewable and usable by anyone.  Google does not review or verify the "
"accuracy of this data."
msgstr ""
"कृपया नोट करें: दर्ज किया गया सभी डेटा लोगों के लिए उपलब्ध होगा और किसी "
"भी व्यक्ति द्वारा देखने-योग्य और उपयोग किए जाने योग्य होगा.  Google इस "
"डेटा की सटीकता की समीक्षा या इसका सत्यापन नहीं करता."

msgid "Person Finder"
msgstr "व्यक्ति फ़ाइंडर: "

msgid "Phone"
msgstr "फ़ोन"

msgid "Phone number"
msgstr "फ़ोन नंबर"

msgid "Photo"
msgstr "फ़ोटो"

msgid ""
"Photo uploaded is in an unrecognized format.  Please go back and try "
"again."
msgstr ""
"अपलोड किया गया फ़ोटो एक गैर-मान्यताप्राप्त स्वरूप में है.  कृपया वापस जाएं"
" और पुनः प्रयास करें."

msgid "Physical characteristics"
msgstr "शारीरिक विशेषताएं"

msgid "Play the sound again"
msgstr ""

msgid ""
"Please check that you have been in contact with the person after the "
"earthquake, or change the \"Status of this person\" field."
msgstr ""
"कृपया जांचें कि आप भूकंप के बाद इस व्यक्ति के साथ संपर्क में रहे हैं, या "
"\"Status of this person\" फ़ील्ड परिवर्तित करें."

msgid "Please check whether it matches the person you were planning to report."
msgstr ""
"कृपया जांचें कि क्या यह उस व्यक्ति से मेल खाता है जिसकी रिपोर्ट करने की "
"आप योजना बना रहे थे."

msgid "Please confirm your e-mail address to subscribe to updates"
msgstr ""

msgid "Please enter your e-mail address to subscribe to updates"
msgstr ""

msgid "Please explain why you think these are the same person"
msgstr "कृपया व्याख्या करें कि आपको क्यों लगता है कि ये, समान व्यक्ति हैं"

msgid "Please fill in all the required fields."
msgstr ""

msgid "Please fill in your email address."
msgstr "कृपया अपना ईमेल पता भरें."

msgid "Please provide an valid email address."
msgstr "कृपया एक मान्य ईमेल पता प्रदान करें."

msgid "Possible duplicates"
msgstr "संभव डुप्लिकेट"

msgid "Postal or zip code"
msgstr "डाक और ज़िप कोड"

msgid "Posted by"
msgstr "इनके द्वारा पोस्ट किया गया"

msgid "Proceed"
msgstr "आगे बढ़ें"

msgid "Provide information about this person"
msgstr "इस व्यक्ति के बारे में जानकारी प्रदान करें"

msgid "Provided by:"
msgstr "इसके द्वारा प्रदान किया गया:"

msgid "Province or state"
msgstr "प्रांत या प्रदेश"

msgid "Reason for deletion:"
msgstr ""

msgid "Reason for disabling notes:"
msgstr "नोट अक्षम करने का कारण:"

msgid "Records Similar to"
msgstr "इसके समान रिकॉर्ड"

msgid "Records selected"
msgstr "रिकॉर्ड चयनित किए गए"

#, python-format
msgid "Records with names and addresses matching \"%(query)s\""
msgstr "\"%(query)s\" से मेल खाते नामों और पतों वाले रिकॉर्ड"

msgid "Report spam"
msgstr ""

#, python-format
msgid "Return to the record for %(given_name)s %(family_name)s."
msgstr ""

msgid "Reveal note"
msgstr ""

msgid "Save this record"
msgstr "यह रिकॉर्ड सहेजें"

msgid "Search Results for"
msgstr "इसके लिए खोज परिणाम"

msgid "Search for this person"
msgstr "इस व्यक्ति की खोज करें"

msgid "Select up to 3 records to mark as duplicate:"
msgstr "डुप्लिकेट के रूप में चिह्नित करने के लिए 3 रिकॉर्ड तक चयनित करें:"

msgid "Send email"
msgstr "ईमेल भेजें"

msgid "Sex"
msgstr "लिंग"

msgid "Show Map"
msgstr "मानचित्र दिखाएं"

msgid "Show sensitive information"
msgstr "संवेदनशील जानकारी दिखाएं"

msgid "Someone has received information that this person is alive"
msgstr "किसी व्यक्ति को जानकारी प्राप्त हुई है कि यह व्यक्ति जीवित है"

msgid "Someone has received information that this person is dead"
msgstr "किसी व्यक्ति को जानकारी प्राप्त हुई है कि यह व्यक्ति मृत है"

msgid "Someone has reported that this person is missing"
msgstr "किसी व्यक्ति ने इस व्यक्ति के गुम होने की रिपोर्ट की है"

msgid "Someone is seeking information about this person"
msgstr ""

msgid "Source of this record"
msgstr "इस रिकॉर्ड का स्रोत"

msgid "Source of this record (required)"
msgstr "इस रिकॉर्ड का स्रोत (आवश्यक)"

msgid "Status"
msgstr "स्थिति"

msgid "Status of this person"
msgstr "इस व्यक्ति की स्थिति"

msgid "Street name"
msgstr "स्ट्रीट नाम"

msgid "Street name only, no number"
msgstr "केवल स्ट्रीट नाम, कोई संख्या नहीं"

msgid "Subscribe"
msgstr ""

#, python-format
msgid "Subscribe to updates about %(given_name)s %(family_name)s"
msgstr ""

msgid "Subscribe to updates about this person"
msgstr ""

msgid "Switch to duplicate marking mode"
msgstr "डुप्लिकेट चिह्नित करने के मोड पर स्विच करें"

msgid "Switch to normal view mode"
msgstr "सामान्य दृश्य मोड में स्विच करें"

msgid "Tell us the status of this person"
msgstr "हमें इस व्यक्ति की स्थिति बताएं"

msgid "Terms of Service"
msgstr "सेवा की शर्तें"

# Copyright 2010 Google Inc.
# Licensed under the Apache License, Version 2.0 (the "License");
# you may not use this file except in compliance with the License.
# You may obtain a copy of the License at
# http://www.apache.org/licenses/LICENSE-2.0
# Unless required by applicable law or agreed to in writing, software
# distributed under the License is distributed on an "AS IS" BASIS,
# WITHOUT WARRANTIES OR CONDITIONS OF ANY KIND, either express or implied.
# See the License for the specific language governing permissions and
# limitations under the License.
msgid ""
"The Given name and Family name are both required.  Please go back and try"
" again."
msgstr ""
"दिए गए नाम और परिवार नाम दोनों आवश्यक हैं.  कृपया वापस जाएं और पुनः "
"प्रयास करें."

msgid "The Original author's name is required.  Please go back and try again."
msgstr "मूल लेखक का नाम आवश्यक है.  कृपया वापस जाएं और पुनः प्रयास करें."

msgid "The author has disabled notes on this record."
msgstr "लेखक ने इस रिकॉर्ड पर नोट अक्षम कर दिए हैं."

msgid "The author has disabled status updates on this record."
msgstr "लेखक ने इस रिकॉर्ड पर स्थिति अपडेट अक्षम कर दिए हैं."

msgid "The provided image is too large.  Please upload a smaller one."
msgstr "प्रदान की गई छवि बहुत बड़ी है.  कृपया कोई छोटी छवि अपलोड करें."

msgid "The reason this note is being marked as spam:"
msgstr ""

msgid "The record cannot be extended."
msgstr "रिकॉर्ड की समाप्ति तिथि आगे नहीं बढ़ाई जा सकती."

msgid "The record has been deleted."
msgstr ""

#, python-format
msgid "The record has been extended to %(expiry_date)s."
msgstr "रिकॉर्ड की समाप्ति तिथि को %(expiry_date)s तक आगे बढ़ा दिया गया है."

msgid ""
"The status you selected indicates that you are this person.  If this is "
"true, please also select 'Yes' to indicate that you have contacted this "
"person."
msgstr ""

#, python-format
msgid "The token %(token)s was invalid"
msgstr "टोकन %(token)s अमान्य था"

#, python-format
msgid "The token %(token)s was invalid."
msgstr "टोकन %(token)s अमान्य था."

#, python-format
msgid "There are %(num_results)s existing records with similar names."
msgstr "समान नामों वाले %(num_results)s मौजूदा रिकॉर्ड हैं."

msgid "There are some existing records with similar names."
msgstr "समान नामों वाले कुछ मौजूदा रिकॉर्ड हैं."

msgid "There is one existing record with a similar name."
msgstr "किसी समान नाम वाला एक मौजूदा रिकॉर्ड है."

msgid "There was a problem processing the image.  Please try a different image."
msgstr "छवि को संसाधित करने में कोई समस्या हुई थी.  कृपया कोई भिन्न छवि आज़माएं."

msgid ""
"There was an error processing your request.  Sorry for the inconvenience."
"  Our administrators will investigate the source of the problem, but "
"please check that the format of your request is correct."
msgstr ""
"आपका अनुरोध संसाधित करने में कोई त्रुटि हुई थी.  असुविधा के लिए खेद है.  "
"हमारे व्यवस्थापक समस्या की जड़ की जांच करेंगे, लेकिन कृपया जांच लें कि "
"आपके अनुरोध का स्वरूप सही है."

#, python-format
msgid ""
"These gadgets are made available under the %(apache_link_html)sApache 2.0"
" license%(link_end_html)s."
msgstr ""

msgid "This is a new record."
msgstr "यह एक नया रिकॉर्ड है."

msgid "This link is invalid."
msgstr ""

msgid "This note has been marked as spam."
msgstr ""

msgid "This note is inappropriate."
msgstr ""

msgid "This note is incorrect or untrue."
msgstr ""

msgid "This note is spam."
msgstr ""

msgid "This person has been in contact with someone"
msgstr ""

msgid "This person has posted a message"
msgstr "इस व्यक्ति ने एक संदेश पोस्ट किया है"

msgid "This person's entry does not exist or has been deleted."
msgstr "इस व्यक्ति की प्रविष्टि मौजूद नहीं है या हटा दी गई है."

msgid "This record has served its purpose."
msgstr ""

msgid "This record is a duplicate of"
msgstr "यह रिकॉर्ड इसका डुप्लिकेट है"

msgid "This record is copied from another source."
msgstr "इस रिकॉर्ड की किसी अन्य स्रोत से प्रतिलिपि की गई है."

msgid "This record is inappropriate."
msgstr ""

msgid "This record is spam."
msgstr ""

msgid ""
"This repository is currently in test mode. While test mode is in effect, "
"records that are over 6 hours old are deleted."
msgstr ""

msgid "To attach a photo to this note, upload it or enter its URL."
msgstr ""

msgid "To unsubscribe, follow this link"
msgstr "सदस्यता त्यागने के लिए, इस लिंक का अनुसरण करें"

msgid "To view or add information, select a name below."
msgstr "जानकारी देखने या जोड़ने के लिए, नीचे कोई नाम चयनित करें."

msgid ""
"Type an address or open the map below and indicate the location by moving"
" the pin."
msgstr ""
"कोई पता लिखें या नीचे दिया गया मानचित्र खोलें और पिन ले जाकर स्थान का "
"इंगित करें."

msgid "Type the two words:"
msgstr ""

msgid "Type what you hear:"
msgstr ""

msgid "URL"
msgstr "URL"

msgid "URL of original record"
msgstr "मूल रिकॉर्ड का URL"

msgid "Unspecified"
msgstr "अनिर्दिष्ट"

msgid "Upload"
msgstr "अपलोड करें"

msgid "View the record"
msgstr "रिकॉर्ड देखें"

msgid "We have nothing matching your search."
msgstr "हमारे पास आपकी खोज से मेल खाता कुछ भी नहीं है."

msgid "What is this person's name?"
msgstr "इस व्यक्ति का नाम क्या है?"

msgid "What is your situation?"
msgstr "आपकी स्थिति क्या है?"

msgid "When should this record disappear?"
msgstr ""

msgid "Where did this information come from?"
msgstr "यह जानकारी कहां से मिली थी?"

msgid "Where is this person from?"
msgstr "यह व्यक्ति कहां से है?"

msgid ""
"While test mode is in effect, records that are over 6 hours old are "
"deleted regardless of the expiry date."
msgstr ""

msgid "Yes"
msgstr "हां"

msgid "Yes, ask the record author to disable notes"
msgstr "हां, नोट अक्षम करने के लिए रिकॉर्ड लेखक से कहें"

msgid "Yes, ask the record author to enable notes"
msgstr "हां, नोट सक्षम करने के लिए रिकॉर्ड लेखक से कहें"

msgid "Yes, delete the record"
msgstr ""

msgid "Yes, disable notes on this record."
msgstr "हां, इस रिकॉर्ड पर नोट अक्षम करें."

msgid "Yes, extend the record"
msgstr "हां, रिकॉर्ड की अंतिम तिथि आगे बढ़ाएं"

msgid "Yes, restore this record"
msgstr ""

msgid "Yes, these are the same person"
msgstr "हां, ये वही व्यक्ति हैं"

msgid "Yes, update the note"
msgstr ""

msgid "You are already subscribed. "
msgstr ""

msgid "You are already unsubscribed."
msgstr ""

#, python-format
msgid "You are currently signed in as <span class=\"email\">%(email)s</span>."
msgstr ""
"आप वर्तमान में <span class=\"email\">%(email)s</span> के रूप में साइन इन "
"हैं."

#, python-format
msgid "You are not currently signed in.  <a href=\"%(login_url)s\">Sign in</a>"
msgstr ""

#, python-format
msgid ""
"You can <a target=\"_blank\" href=\"%(view_url)s\">view the record</a> "
"before deleting it."
msgstr ""

#, python-format
msgid "You can view the full record at %(view_url)s"
msgstr ""

msgid "You have successfully subscribed."
msgstr ""

msgid "You have successfully unsubscribed."
msgstr ""

msgid ""
"You received this notification because you have subscribed to updates on "
"the following person:\n"
msgstr ""
"आपको यह सूचना इसलिए प्राप्त हुई है क्योंकि आपने निम्न व्यक्ति पर अपडेट "
"प्राप्त करने के लिए सदस्यता ली है:\n"

msgid "Your e-mail address"
msgstr "आपका ई-मेल पता"

msgid "Your e-mail address:"
msgstr ""

msgid "Your email"
msgstr "आपका ईमेल"

msgid "Your name"
msgstr "आपका नाम"

msgid ""
"Your name is required in the \"About you\" section.  Please go back and "
"try again."
msgstr ""
"\"About you\" अनुभाग में आपके नाम की आवश्यकता है.  कृपया वापस जाएं और "
"पुनः प्रयास करें."

msgid ""
"Your name is required in the \"Source\" section.  Please go back and try "
"again."
msgstr ""
"\"Source\" अनुभाग में आपके नाम की आवश्यकता है.  कृपया वापस जाएं और पुनः "
"प्रयास करें."

msgid "Your phone number"
msgstr "आपका फ़ोन नंबर"

msgid ""
"Your request has been processed successfully. Please check your inbox and"
" confirm that you want to post your note by following the url embedded."
msgstr ""
"आपका अनुरोध सफलतापूर्वक संसाधित कर दिया गया है. कृपया अपना इनबॉक्स देखें "
"और इस बात की पुष्टि करें कि आप एम्बेड किए गए url का अनुसरण करके अपना नोट "
"पोस्ट करना चाहते हैं."

#, python-format
msgid ""
"[Person Finder] Confirm %(action)s of notes on \"%(given_name)s "
"%(family_name)s\""
msgstr ""
"[व्यक्ति फ़ाइंडर]  %(action)s %2%(given_name)s %(family_name)s%1 की पुष्टि "
"करें"

#, python-format
msgid "[Person Finder] Confirm your note on \"%(given_name)s %(family_name)s\""
msgstr ""
"[व्यक्ति फ़ाइंडर] \"%(given_name)s %(family_name)s\" पर अपने नोट की पुष्टि "
"करें"

#, python-format
msgid "[Person Finder] Deletion notice for \"%(given_name)s %(family_name)s\""
msgstr ""

#, python-format
<<<<<<< HEAD
msgid "[Person Finder] Enabling notes notice for \"%(given_name)s %(family_name)s\""
=======
msgid ""
"[Person Finder] Enabling notes notice for \"%(given_name)s "
"%(family_name)s\""
>>>>>>> 4e8367eb
msgstr ""
"[व्यक्ति फ़ाइंडर] \"%(given_name)s %(family_name)s\" के लिए नोट सूचना सक्षम"
" कर रहा है"

#, python-format
msgid ""
"[Person Finder] Notes are now disabled for \"%(given_name)s "
"%(family_name)s\""
<<<<<<< HEAD
msgstr "[व्यक्ति फ़ाइंडर] अब \"%(given_name)s %(family_name)s\" के लिए नोट अक्षम हैं"

#, python-format
msgid "[Person Finder] Notes are now enabled on \"%(given_name)s %(family_name)s\""
msgstr "[व्यक्ति फ़ाइंडर] अब \"%(given_name)s %(family_name)s\" के लिए नोट सक्षम हैं"
=======
msgstr ""

#, python-format
msgid ""
"[Person Finder] Notes are now enabled on \"%(given_name)s "
"%(family_name)s\""
msgstr ""
>>>>>>> 4e8367eb

#, python-format
msgid ""
"[Person Finder] Record restoration notice for \"%(given_name)s "
"%(family_name)s\""
msgstr ""

#, python-format
msgid "[Person Finder] Status update for %(given_name)s %(family_name)s"
msgstr ""

#, python-format
msgid ""
"[Person Finder] You are subscribed to status updates for %(given_name)s "
"%(family_name)s"
msgstr ""

msgid "at"
msgstr "इस समय"

msgid "female"
msgstr "महिला"

msgid "male"
msgstr "पुरुष"

msgid "on"
msgstr "इस तिथि को"

msgid "other"
msgstr "अन्य"
<|MERGE_RESOLUTION|>--- conflicted
+++ resolved
@@ -345,13 +345,8 @@
 #, python-format
 msgid ""
 "\n"
-<<<<<<< HEAD
-"Notes are now enabled on the record for \"%(given_name)s %(family_name)s\"."
-"  To view the record,\n"
-=======
 "Notes are now enabled on the record for \"%(given_name)s "
 "%(family_name)s\".  To view the record,\n"
->>>>>>> 4e8367eb
 "follow this link:\n"
 "\n"
 "    %(record_url)s\n"
@@ -384,12 +379,8 @@
 #, python-format
 msgid ""
 "\n"
-<<<<<<< HEAD
-"There is a new note on the record for \"%(given_name)s %(family_name)s\".\n"
-=======
 "There is a new note on the record for \"%(given_name)s %(family_name)s\"."
 "\n"
->>>>>>> 4e8367eb
 msgstr ""
 "\n"
 "\"%(given_name)s %(family_name)s\" के लिए रिकॉर्ड पर एक नया नोट हैं.\n"
@@ -1340,7 +1331,7 @@
 "[Person Finder] Confirm %(action)s of notes on \"%(given_name)s "
 "%(family_name)s\""
 msgstr ""
-"[व्यक्ति फ़ाइंडर]  %(action)s %2%(given_name)s %(family_name)s%1 की पुष्टि "
+"[व्यक्ति फ़ाइंडर]  %(action)s %(given_name)s %(family_name)s की पुष्टि "
 "करें"
 
 #, python-format
@@ -1354,13 +1345,9 @@
 msgstr ""
 
 #, python-format
-<<<<<<< HEAD
-msgid "[Person Finder] Enabling notes notice for \"%(given_name)s %(family_name)s\""
-=======
 msgid ""
 "[Person Finder] Enabling notes notice for \"%(given_name)s "
 "%(family_name)s\""
->>>>>>> 4e8367eb
 msgstr ""
 "[व्यक्ति फ़ाइंडर] \"%(given_name)s %(family_name)s\" के लिए नोट सूचना सक्षम"
 " कर रहा है"
@@ -1369,21 +1356,15 @@
 msgid ""
 "[Person Finder] Notes are now disabled for \"%(given_name)s "
 "%(family_name)s\""
-<<<<<<< HEAD
 msgstr "[व्यक्ति फ़ाइंडर] अब \"%(given_name)s %(family_name)s\" के लिए नोट अक्षम हैं"
-
-#, python-format
-msgid "[Person Finder] Notes are now enabled on \"%(given_name)s %(family_name)s\""
-msgstr "[व्यक्ति फ़ाइंडर] अब \"%(given_name)s %(family_name)s\" के लिए नोट सक्षम हैं"
-=======
-msgstr ""
 
 #, python-format
 msgid ""
 "[Person Finder] Notes are now enabled on \"%(given_name)s "
 "%(family_name)s\""
 msgstr ""
->>>>>>> 4e8367eb
+"[व्यक्ति फ़ाइंडर] अब \"%(given_name)s %(family_name)s\" के लिए नोट सक्षम हैं"
+
 
 #, python-format
 msgid ""
