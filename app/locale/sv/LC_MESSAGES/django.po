# Copyright 2010 Google Inc.
#
# Licensed under the Apache License, Version 2.0 (the "License"); you may
# not use this file except in compliance with the License.  You may obtain
# a copy of the License at: http://www.apache.org/licenses/LICENSE-2.0
# Unless required by applicable law or agreed to in writing, software
# distributed under the License is distributed on an "AS IS" BASIS,
# WITHOUT WARRANTIES OR CONDITIONS OF ANY KIND, either express or implied.
# See the License for the specific language governing permissions and
# limitations under the License.
msgid ""
msgstr ""
"Project-Id-Version: PACKAGE VERSION\n"
"Report-Msgid-Bugs-To: \n"
"POT-Creation-Date: 2000-01-01 00:00+0000\n"
"PO-Revision-Date: YEAR-MO-DA HO:MI+ZONE\n"
"Last-Translator: FULL NAME <EMAIL@ADDRESS>\n"
"Language-Team: LANGUAGE <LL@li.org>\n"
"MIME-Version: 1.0\n"
"Content-Type: text/plain; charset=utf-8\n"
"Content-Transfer-Encoding: 8bit\n"
"Generated-By: Babel None\n"

msgid ""
"\n"
"\n"
"  To ensure that notes are only disabled or enabled with the record "
"author's\n"
"  permission, a confirmation message will be sent to the record author.\n"
"  If you are the author, check your e-mail after clicking the button "
"below.\n"
"\n"
"  "
msgstr ""
"\n"
"\n"
"  Ett bekräftelsemeddelande skickas till den som har skrivit inlägget för"
" att säkerställa att kommentarer endast aktiveras eller inaktiveras med "
"skribentens tillåtelse. Om det är du som har skrivit inlägget klickar du "
"på knappen nedan och kollar sedan din e-post.\n"
"\n"
"  "

#, python-format
msgid ""
"\n"
"\n"
"Dear %(author_name)s,\n"
"\n"
"A user has requested enabling notes on the record for\n"
"\"%(given_name)s %(family_name)s\".\n"
"\n"
"Your e-mail address is recorded as the author of this record.  To enable "
"notes\n"
"on this record, follow this link within 3 days:\n"
"\n"
"   %(confirm_url)s\n"
"\n"
msgstr ""
"\n"
"\n"
"Bästa %(author_name)sEn användare har begärt att kommentarer ska "
"aktiveras för inlägget \"%(given_name)s %(family_name)s\". Enligt den "
"e-postadress som finns registrerad är det du som som har skrivit det här "
"inlägget. Om du vill aktivera kommentarer för det här inlägget klickar du"
" på den här länken inom tre dagar:\n"
"\n"
"   %(confirm_url)s\n"
"\n"
"\n"

#, python-format
msgid ""
"\n"
"\n"
"Dear %(author_name)s,\n"
"\n"
"A user has requested that you disable notes on the record for\n"
"\"%(given_name)s %(family_name)s\".\n"
"\n"
"Your e-mail address is recorded as the author of this record.  To disable"
" notes\n"
"on this record, follow this link within 3 days:\n"
"\n"
"   %(confirm_url)s\n"
"\n"
msgstr ""
"\n"
"\n"
"Bästa %(author_name)sEn användare har begärt att kommentarer ska "
"inaktiveras för inlägget \"%(given_name)s %(family_name)s\". Enligt den "
"e-postadress som finns registrerad är det du som som har skrivit det här "
"inlägget. Om du vill inaktivera kommentarer för det här inlägget klickar "
"du på den här länken inom tre dagar:\n"
"\n"
"   %(confirm_url)s\n"
"\n"

#, python-format
msgid ""
"\n"
"\n"
"Dear %(author_name)s,\n"
"You just entered a note on the record for \"%(given_name)s "
"%(family_name)s\".  \n"
"To publish your note, follow this link within 3 days:\n"
"\n"
"   %(confirm_url)s\n"
"\n"
msgstr ""
"\n"
"\n"
"Bästa %(author_name)sDu skrev precis en kommentar på ett inlägg för "
"\"%(given_name)s %(family_name)s\". Om du vill publicera kommentaren "
"klickar du på den här länken inom tre dagar:\n"
"\n"
"   %(confirm_url)s\n"
"\n"

#, python-format
msgid ""
"\n"
"                <a href=\"%(extend_url)s\">\n"
"                  <input type=\"button\"\n"
"                         value=\"Extend expiration date by "
"%(extension_days)s days\" \n"
"                         id=\"extend_btn\">\n"
"                </a>\n"
"                "
msgstr ""

#, python-format
msgid ""
"\n"
"                Warning: this record will expire in less than a day.\n"
"                "
msgid_plural ""
"\n"
"                Warning: this record will expire in less than %(days)s "
"days.\n"
"                "
msgstr[0] ""
msgstr[1] ""

#, python-format
msgid ""
"\n"
"      Are you sure you want to delete the record for \"%(given_name)s "
"%(family_name)s\"?\n"
"    "
msgstr ""
"\n"
<<<<<<< HEAD
"      Vill du ta bort den här posten om \"%(given_name)s %(family_name)s\"?"
"\n"
=======
"      Vill du ta bort den här posten om \"%(given_name)s "
"%(family_name)s\"?\n"
>>>>>>> 4e8367eb
"    "

#, python-format
msgid ""
"\n"
"      Are you sure you want to disable notes on \"%(given_name)s "
"%(family_name)s\"?\n"
"    "
msgstr ""
"\n"
"      Är du säker på att du vill inaktivera kommentarer på "
"\"%(given_name)s %(family_name)s\"?\n"
"    "

#, python-format
msgid ""
"\n"
"      Are you sure you want to disable notes on the record of "
"\"%(given_name)s %(family_name)s\"?\n"
"    "
msgstr ""
"\n"
"      Är du säker på att du vill inaktivera kommentarer på inlägget från "
"\"%(given_name)s %(family_name)s\"?\n"
"    "

#, python-format
msgid ""
"\n"
"      Are you sure you want to enable notes on \"%(given_name)s "
"%(family_name)s\"?\n"
"    "
msgstr ""
"\n"
"      Är du säker på att du vill aktivera kommentarer på \"%(given_name)s"
" %(family_name)s\"?\n"
"    "

#, python-format
msgid ""
"\n"
"      Are you sure you want to extend the expiration for record "
"\"%(given_name)s %(family_name)s\"?\n"
"    "
msgstr ""
"\n"
"      Är du säker på att du vill flytta fram utgångsdatumet för posten "
"\"%(given_name)s %(family_name)s\"?\n"
"    "

msgid ""
"\n"
"      Confirm your note\n"
"    "
msgstr ""
"\n"
"      Bekräfta kommentaren\n"
"    "

msgid ""
"\n"
"      If you proceed with deletion,\n"
"      this record will no longer be searchable or viewable on this site.\n"
"    "
msgstr ""
"\n"
"      Om du fortsätter med borttagningen,\n"
"      kommer posten inte längre att finnas på webbplatsen för sökning "
"eller visning.\n"
"    "

#, python-format
msgid ""
"\n"
"      This record is a copy of a record from another source.\n"
"      You can delete the record here,\n"
"      but please be aware that\n"
"      we might later receive another copy of it from the original source."
"\n"
"\n"
"      <p>\n"
"      If you would like it permanently deleted,\n"
"      please contact the original source.\n"
"      You can view the original record at\n"
"      <a href=\"%(source_url)s\">%(source_name)s</a>.\n"
"    "
msgstr ""
"\n"
"      Posten är en kopia av en post från en annan källa.\n"
"      Du kan ta bort posten här,\n"
"      men tänk på att\n"
"      vi senare kan få en till kopia från den från den ursprungliga "
"källan.\n"
"\n"
"      <p>\n"
"      Om du vill ta bort den permanent,\n"
"      kontakta den ursprungliga källan.\n"
"      Du kan visa den ursprungliga posten på\n"
"      <a href=\"%(source_url)s\">%(source_name)s</a>.\n"
"    "

msgid ""
"\n"
"    To ensure that notes are only disabled or enabled with the record "
"author's\n"
"    permission, a confirmation message will be sent to the record author."
"\n"
"    If you are the author, check your e-mail after clicking the button "
"below.\n"
"  "
msgstr ""
"\n"
"    Ett bekräftelsemeddelande skickas till den som har skrivit inlägget "
"för att säkerställa att kommentarer endast aktiveras och inaktiveras med "
"skribentens tillåtelse. Om det är du som har skrivit inlägget klickar du "
"på knappen nedan och kollar sedan din e-post.\n"
"  "

msgid ""
"\n"
"  The record will still be visible on this site, but no one will be able "
"to post\n"
"  further notes on it.\n"
"  "
msgstr ""
"\n"
"  Inlägget visas fortfarande på den här webbplatsen, men ingen kan skriva"
" några fler kommentarer om det.\n"
"  "

msgid ""
"\n"
"  To post your note, please enter your e-mail address below and follow "
"the\n"
"  confirmation link that you will receive.\n"
"  "
msgstr ""
"\n"
"  Om du vill lägga upp kommentaren anger du din e-postadress nedan och "
"klickar på bekräftelselänken som skickas till dig.\n"
"  "

#, python-format
msgid ""
"\n"
"A user has deleted the record for \"%(given_name)s %(family_name)s\"\n"
"at %(site_url)s.\n"
"\n"
"We are notifying you of the deletion because your e-mail address is\n"
"recorded as the author of a note on this record.\n"
msgstr ""
"\n"
"En användare har tagit bort posten om \"%(given_name)s %(family_name)s\"\n"
"på %(site_url)s.\n"
"\n"
"Vi meddelar dig om detta eftersom din e-postadress finns\n"
"angiven som författare av ett meddelande i posten.\n"

#, python-format
msgid ""
"\n"
"A user has deleted the record for \"%(given_name)s %(family_name)s\"\n"
"at %(site_url)s.\n"
"\n"
"We are notifying you of the deletion because your e-mail address is\n"
"recorded as the author of this record.\n"
msgstr ""
"\n"
<<<<<<< HEAD
"En användare har tagit bort posten för \"%(given_name)s %(family_name)s\" "
"från %(site_url)s. Vi informerar dig om borttagningen eftersom din "
=======
"En användare har tagit bort posten för \"%(given_name)s %(family_name)s\""
" från %(site_url)s. Vi informerar dig om borttagningen eftersom din "
>>>>>>> 4e8367eb
"e-postadress har angetts som postens författare.\n"

#, python-format
msgid ""
"\n"
"After %(days_until_deletion)s days, the record will be permanently "
"deleted.\n"
msgstr ""
"\n"
"Om %(days_until_deletion)s dagar tas posten bort permanent.\n"

#, python-format
msgid ""
"\n"
"NOTE: If you believe this record was deleted in error, you can\n"
"restore it by following this link within the next %(days_until_deletion)s"
" days:\n"
"\n"
"    %(restore_url)s\n"
msgstr ""
"\n"
"Obs! Om du anser att posten har tagits bort av misstag kan du återställa "
"den om du klickar på den här länken inom %(days_until_deletion)s dagar:\n"
"\n"
"    %(restore_url)s\n"

#, python-format
msgid ""
"\n"
"Notes are now disabled on the record for \"%(given_name)s "
"%(family_name)s\".  To view the record,\n"
"follow this link:\n"
"\n"
"    %(record_url)s\n"
"\n"
"We are notifying you because your e-mail address is associated with this\n"
"person record or a note on the record.\n"
msgstr ""
"\n"
"Kommentarer har nu inaktiverats på inlägget för \"%(given_name)s "
"%(family_name)s\". Om du vill visa inlägget klickar du på den här länken:\n"
"\n"
"    %(record_url)s\n"
"\n"
"Du får det här meddelandet eftersom din e-postadress är kopplad till den "
"här personens inlägg eller till en kommentar på inlägget.\n"

#, python-format
msgid ""
"\n"
<<<<<<< HEAD
"Notes are now enabled on the record for \"%(given_name)s %(family_name)s\"."
"  To view the record,\n"
=======
"Notes are now enabled on the record for \"%(given_name)s "
"%(family_name)s\".  To view the record,\n"
>>>>>>> 4e8367eb
"follow this link:\n"
"\n"
"    %(record_url)s\n"
"\n"
"We are notifying you because your e-mail address is associated with this\n"
"person record or a note on the record.\n"
msgstr ""
"\n"
"Kommentarer har nu aktiverats på inlägget för \"%(given_name)s "
"%(family_name)s\". Om du vill visa inlägget klickar du på den här länken:\n"
"\n"
"    %(record_url)s\n"
"\n"
"Du får det här meddelandet eftersom din e-postadress är kopplad till den "
"här personens inlägg eller till en kommentar på inlägget.\n"

#, python-format
msgid ""
"\n"
"The author of the record for \"%(given_name)s %(family_name)s\"\n"
"(which was previously deleted) has restored the record.  To view the\n"
"record, follow this link:\n"
"\n"
"    %(record_url)s\n"
"\n"
"We are notifying you because your e-mail address is associated with this\n"
"person record or a note on the record.\n"
msgstr ""
"\n"
"Författaren av posten om \"%(given_name)s %(family_name)s\"\n"
"(som togs bort tidigare) har återställt posten.  Om du vill visa\n"
"posten kan du följa den här länken:\n"
"\n"
"    %(record_url)s\n"
"\n"
"Vi meddelar dig eftersom din e-postadress är knuten till den här\n"
"personposten eller till ett meddelande i posten.\n"

#, python-format
msgid ""
"\n"
<<<<<<< HEAD
"There is a new note on the record for \"%(given_name)s %(family_name)s\".\n"
=======
"There is a new note on the record for \"%(given_name)s %(family_name)s\"."
"\n"
>>>>>>> 4e8367eb
msgstr ""
"\n"
"Det finns inga nya kommentarer på inlägget för \"%(given_name)s "
"%(family_name)s\".\n"

#, python-format
msgid ""
"\n"
"You have subscribed to notes on \"%(given_name)s %(family_name)s\".\n"
"\n"
"You can view this record at\n"
"\n"
"     %(view_url)s\n"
"\n"
"To unsubscribe, follow this link: %(unsubscribe_link)s\n"
msgstr ""
"\n"
"Du prenumererar på kommentarer på \"%(given_name)s %(family_name)s\". Du "
"kan visa det här inlägget på\n"
"\n"
"     %(view_url)s\n"
"\n"
"Om du vill avsluta prenumerationen klickar du på den här länken: "
"%(unsubscribe_link)s\n"

msgid "(click to reveal)"
msgstr "(klicka om du vill visa)"

msgid "(unknown)"
msgstr "(okänt)"

#, python-format
msgid "<a href=\"%(logout_url)s\">Sign out</a>"
msgstr "<a href=\"%(logout_url)s\">Logga ut</a>"

msgid "A message for this person or others seeking this person"
msgstr ""
"Ett meddelande till personen eller till andra som söker efter honom eller"
" henne"

msgid "About 1 month (30 days) from now"
msgstr "Ungefär en månad (30 dagar) från idag"

msgid "About 1 year (360 days) from now"
msgstr "Ungefär ett år (360 dagar) från idag"

msgid "About 2 months (60 days) from now"
msgstr "Ungefär två månader (60 dagar) från idag"

msgid "About 3 months (90 days) from now"
msgstr "Ungefär tre månader (90 dagar) från idag"

msgid "About 6 months (180 days) from now"
msgstr "Ungefär sex månader (180 dagar) från idag"

msgid "About you (required)"
msgstr "Om dig (måste anges)"

msgid "Administration"
msgstr "Administration"

msgid "Age"
msgstr "Ålder"

msgid "Alternate family names"
msgstr "Alternativa efternamn"

msgid "Alternate given names"
msgstr "Alternativa förnamn"

msgid "Alternate names"
msgstr "Alternativa namn"

msgid "Are you sure this note isn't spam?"
msgstr "Är inte det här meddelandet skräppost?"

msgid "Are you sure you want to mark this note as spam?"
msgstr "Vill du markera det här meddelandet som skräppost?"

msgid "Are you sure you want to restore this record from deletion?"
msgstr "Vill du återställa den här posten från borttagning?"

msgid "Atom feed of updates about this person"
msgstr "Atom-flöden med uppdateringar om den här personen"

msgid "Author's e-mail address"
msgstr "Författarens e-postadress"

msgid "Author's name"
msgstr "Författarens namn"

msgid "Author's phone number"
msgstr "Författarens telefonnummer"

msgid "Back to results list"
msgstr "Tillbaka till resultatlistan"

msgid "Back to start"
msgstr "Tillbaka till början"

#, python-format
msgid "Can not find note with id %(id)s"
msgstr "Det gick inte att hitta någon kommentar med detta ID %(id)s"

msgid "Cancel"
msgstr "Avbryt"

msgid "City"
msgstr "Stad"

msgid "Click here to view results."
msgstr "Klicka här om du vill visa resultaten."

msgid "Close window"
msgstr "Stäng fönster"

msgid "Compare these records"
msgstr "Jämför dessa poster"

msgid "Copy and paste the following HTML code to put this tool on your site"
msgstr ""
"Kopiera och klistra in följande HTML-kod om du vill ha verktyget på din "
"webbplats"

msgid "Create a new record for"
msgstr "Skapa en ny post för"

msgid "Create a new record for a missing person"
msgstr "Skapa en ny post för en saknad person"

msgid "Crisis events"
msgstr ""

#, python-format
msgid "Currently tracking about %(num_people)s records."
msgstr "Spårar för närvarande ungefär %(num_people)s poster."

msgid "Date cannot be in the future.  Please go back and try again."
msgstr "Datumet får inte vara i framtiden. Gå tillbaka och försök igen."

msgid "Date of birth"
msgstr "Födelsedatum"

msgid "Delete this record"
msgstr "Ta bort den här posten"

msgid "Describe how to identify this person."
msgstr "Beskriv hur personen kan identifieras."

msgid "Describe the physical characteristics of this person."
msgstr "Beskriv hur personen i fråga ser ut."

msgid "Description"
msgstr "Beskrivning"

msgid "Developers"
msgstr "Utvecklare"

msgid "Disable notes on this record"
msgstr "Inaktivera kommentarer på det här inlägget"

msgid "Download the sound as MP3"
msgstr "Hämta ljudet som MP3"

msgid "E-mail"
msgstr "E-postadress"

msgid "E-mail address"
msgstr "E-postadress"

msgid "Embed this tool on your site"
msgstr "Bädda in det här verktyget på din webbplats"

msgid "Embedding the Application"
msgstr "Bädda in programmet"

msgid "Enable notes on this record"
msgstr "Aktivera kommentarer på det här inlägget"

msgid "Enter as YYYY-MM-DD"
msgstr "Ange i formatet ÅÅÅÅ-MM-DD"

msgid "Enter the person's given and family names."
msgstr "Ange personens förnamn och efternamn."

msgid "Enter the person's name or parts of the name."
msgstr "Ange personens namn eller delar av namnet."

msgid "Enter the person's name, parts of the name, or mobile phone number."
msgstr "Ange personens namn, delar av namnet eller personen mobilnummer."

msgid "Enter the person's name."
msgstr "Ange personens namn."

msgid "Expiry"
msgstr "Utgångsdatum"

msgid "Expiry date of this record"
msgstr "Utgångsdatum för den här posten"

msgid "Family name"
msgstr "Efternamn"

msgid "Feed of updates about this person"
msgstr "Flöden med uppdateringar om den här personen"

msgid "Follow this link to create a new record"
msgstr "Följ den här länken om du vill skapa en ny post"

msgid ""
"For phones other than mobile phones, please use 171 service provided by "
"NTT."
msgstr "För andra telefoner än mobiltelefoner använder du 171-tjänsten från NTT."

msgid "Get a new challenge"
msgstr "Få en ny utmaning"

msgid "Get a visual challenge"
msgstr "Få en visuell utmaning"

msgid "Get an audio challenge"
msgstr "Få en ljudutmaning"

msgid "Given name"
msgstr "Förnamn"

msgid "Google Person Finder"
msgstr "Google Personsökare"

msgid "Have you personally talked with this person AFTER the disaster? (required)"
msgstr "Har du personligen talat med personen EFTER katastrofen (måste anges)?"

msgid "Help"
msgstr "Hjälp"

msgid "Hide Map"
msgstr "Dölj karta"

msgid "Hide note"
msgstr "Dölj meddelande"

msgid "Home Address"
msgstr "Hemadress"

msgid "Home address"
msgstr "Hemadress"

msgid "Home country"
msgstr "Hemland"

msgid "How can this person be reached now?"
msgstr "Hur kan personen nås nu?"

msgid "How others who are interested in this person can contact you"
msgstr "Så kan andra som vill ha information om personen nå dig"

msgid "I am seeking information"
msgstr "Jag söker information"

msgid "I am this person"
msgstr "Jag är den här personen"

msgid "I do not want any more updates on this record."
msgstr "Jag vill inte få fler uppdateringar för det här inlägget."

msgid "I do not want my information online anymore."
msgstr "Jag vill inte längre ha mina uppgifter online."

msgid "I have information about someone"
msgstr "Jag har information om någon"

msgid "I have reason to think this person is missing"
msgstr "Jag har anledning att tro att personen saknas"

msgid "I have received information that this person is alive"
msgstr "Jag har fått information om att personen lever"

msgid "I have received information that this person is dead"
msgstr "Jag har fått information om att personen är död"

msgid "I have received spam due to this note."
msgstr "Jag har fått skräppost på grund av det här meddelandet."

msgid "I have received spam."
msgstr "Jag har fått skräppost."

msgid "I prefer not to specify."
msgstr "Jag vill helst inte specificera."

msgid "I'm looking for someone"
msgstr "Jag letar efter någon"

msgid "Identify who you are looking for"
msgstr "Identifiera personen som du efter"

msgid "Identify who you have information about"
msgstr "Identifiera personen som du har information om"

msgid "Identifying information"
msgstr "Identifieringsinformation"

msgid ""
"If none of these records match the person you had in mind, you can click "
"below to create a new record."
msgstr ""
"Om ingen av dessa poster matchar personen du menar kan du klicka nedan "
"och skapa en ny post."

msgid ""
"If you are the author of this note, please check your e-mail for a link "
"to confirm that you want to disable notes on this record.  Otherwise, "
"please wait for the record author to confirm your request."
msgstr ""
"Om det är du som har skrivit den här kommentaren kollar du efter ett "
"e-postmeddelande med en länk för att inaktivera kommentarer på det här "
"inlägget i din inkorg. Du kan även vänta på att den som har skrivit "
"inlägget bekräftar din begäran."

msgid ""
"If you are the author of this note, please check your e-mail for a link "
"to confirm that you want to enable notes on this record.  Otherwise, "
"please wait for the record author to confirm your request."
msgstr ""
"Om det är du som har skrivit den här kommentaren kollar du i din inkorg "
"efter ett e-postmeddelande med en länk för att aktivera kommentarer på "
"det här inlägget. Du kan även vänta på att den som har skrivit inlägget "
"bekräftar din begäran."

msgid "If you have a photo of this person, upload it or enter its URL address."
msgstr ""
"Om du har ett foto av personen kan du överföra det eller ange en "
"webbadress till fotot."

msgid "Incorrect.  Try again."
msgstr "Felaktigt.  Försök igen."

msgid "Invalid e-mail address. Please try again."
msgstr "Ogiltig e-postadress. Försök igen."

msgid "Language selection"
msgstr ""

msgid "Last known location"
msgstr "Senast kända vistelseort"

msgid "Link"
msgstr "Länk"

msgid "Mark records as duplicate"
msgstr "Markera poster som dubbletter"

msgid "Message (required)"
msgstr "Meddelande (måste anges)"

msgid "Message is required. Please go back and try again."
msgstr "Meddelande måste anges. Gå tillbaka och försök igen."

msgid "Missing person's current contact information"
msgstr "Den saknade personens nuvarande kontaktuppgifter"

msgid "Missing person's current e-mail address"
msgstr "Den saknade personens nuvarande e-postadress"

msgid "Missing person's current phone number"
msgstr "Den saknade personens nuvarande telefonnummer"

#, python-format
msgid ""
"More information for developers can now be found "
"%(developers_link_html)shere%(link_end_html)s."
msgstr ""
"Mer information för utvecklare finns nu "
"%(developers_link_html)shär%(link_end_html)s"

msgid ""
"More than 100 results; only showing the first 100.  Try entering more of "
"the name"
msgstr ""
"Mer än 100 resultat. Bara de första 100 visas. Försök med att ange mer av"
" namnet"

msgid "Name"
msgstr "Namn"

msgid "Name (required)"
msgstr "Namn (måste anges)"

msgid "Name is required.  Please go back and try again."
msgstr "Namn måste anges. Gå tillbaka och försök igen."

msgid "Neighborhood"
msgstr "Område"

msgid "No"
msgstr "Nej"

#, python-format
msgid "No author email for record %(id)s."
msgstr "Inget e-postmeddelande för inlägget från den som har skrivit det %(id)s."

msgid "No messages are found registered to the carrier's message board service."
msgstr "Inga meddelanden har registrerats på operatörens anslagstavla."

#, python-format
msgid "No note with ID: %(id)s."
msgstr "Ingen kommentar med detta ID: %(id)s."

msgid "No notes have been posted"
msgstr "Inga kommentarer har lagts upp"

#, python-format
msgid "No person with ID: %(id)s."
msgstr "Ingen person med detta ID: %(id)s."

msgid "No results found for"
msgstr "Det finns inga resultat för"

msgid "Not authorized to post notes with the status \"believed_dead\"."
msgstr "Ej behörig att lägga upp kommentarer med statusen \"believed_dead\"."

msgid "Not spam"
msgstr "Inte skräppost"

msgid "Note author"
msgstr "Kommentar från skribent"

msgid "Note text"
msgstr "Meddelandetext"

msgid "Note: Alternate names may be machine generated and may not be accurate."
msgstr ""
"Obs! Alternativa namn kan ha skapats automatiskt. Det är inte säkert att "
"de stämmer."

msgid "Notes for this person"
msgstr "Kommentarer för den här personen"

msgid "Number or range (e.g. 20-30)"
msgstr "Antal eller intervall (t.ex. 20–30)"

#, python-format
msgid ""
"Or add to your site as a %(gadget_link_html)sGoogle "
"Gadget%(link_end_html)s."
msgstr ""
"Eller lägg till på din webbplats som en %(gadget_link_html)sgadget från "
"Google%(link_end_html)s"

msgid "Original URL"
msgstr "Ursprunglig webbadress"

msgid "Original author's name"
msgstr "Den ursprunglige författarens namn"

msgid "Original posting date"
msgstr "Ursprungligt överföringsdatum"

msgid ""
"Original posting date is not in YYYY-MM-DD format, or is a nonexistent "
"date.  Please go back and try again."
msgstr ""
"Det ursprungliga överföringsdatumet har inte formatet ÅÅÅÅ-MM-DD eller så"
" är det ett datum som inte finns. Gå tillbaka och försök igen."

msgid "Original site name"
msgstr "Den ursprungliga webbplatsens namn"

msgid ""
"PLEASE NOTE: All data entered will be available to the public and "
"viewable and usable by anyone.  Google does not review or verify the "
"accuracy of this data."
msgstr ""
"OBSERVERA: Alla data som anges är offentliga och kan ses och användas av "
"vem som helst. Google varken granskar eller kontrollerar att uppgifterna "
"stämmer."

msgid "Person Finder"
msgstr "Google Personsökare"

msgid "Phone"
msgstr "Telefon"

msgid "Phone number"
msgstr "Telefonnummer"

msgid "Photo"
msgstr "Fotografi"

msgid ""
"Photo uploaded is in an unrecognized format.  Please go back and try "
"again."
msgstr "Det överförda fotots format är okänt. Gå tillbaka och försök igen."

msgid "Physical characteristics"
msgstr "Fysiska kännetecken"

msgid "Play the sound again"
msgstr "Spela upp ljudet igen"

msgid ""
"Please check that you have been in contact with the person after the "
"earthquake, or change the \"Status of this person\" field."
msgstr ""
"Markera att du har varit i kontakt med personen efter jordbävningen eller"
" ändra fältet Personens status."

msgid "Please check whether it matches the person you were planning to report."
msgstr "Kontrollera om den matchar personen du tänkte rapportera."

msgid "Please confirm your e-mail address to subscribe to updates"
msgstr "Bekräfta din e-postadress om du vill prenumerera på uppdateringar"

msgid "Please enter your e-mail address to subscribe to updates"
msgstr "Ange din e-postadress om du vill prenumerera på uppdateringar"

msgid "Please explain why you think these are the same person"
msgstr "Förklara varför du tror att de är samma person"

msgid "Please fill in all the required fields."
msgstr "Fyll i de obligatoriska fälten."

msgid "Please fill in your email address."
msgstr "Ange din e-postadress."

msgid "Please provide an valid email address."
msgstr "Ange en giltig e-postadress."

msgid "Possible duplicates"
msgstr "Möjliga dubbletter"

msgid "Postal or zip code"
msgstr "Postnummer"

msgid "Posted by"
msgstr "Upplagt av"

msgid "Proceed"
msgstr "Fortsätt"

msgid "Provide information about this person"
msgstr "Ange information om personen"

msgid "Provided by:"
msgstr "Tillhandahålls av:"

msgid "Province or state"
msgstr "Provins eller delstat"

msgid "Reason for deletion:"
msgstr "Orsak till borttagning:"

msgid "Reason for disabling notes:"
msgstr "Anledning till att inaktivera kommentarer:"

msgid "Records Similar to"
msgstr "Poster som liknar"

msgid "Records selected"
msgstr "valda poster"

#, python-format
msgid "Records with names and addresses matching \"%(query)s\""
msgstr "Poster med namn och adresser som stämmer överens med \"%(query)s\""

msgid "Report spam"
msgstr "Rapportera som skräppost"

#, python-format
msgid "Return to the record for %(given_name)s %(family_name)s."
msgstr "Återvänd till posten om %(given_name)s%(family_name)s."

msgid "Reveal note"
msgstr "Visa meddelande"

msgid "Save this record"
msgstr "Spara den här posten"

msgid "Search Results for"
msgstr "Sökresultat för"

msgid "Search for this person"
msgstr "Sök efter personen"

msgid "Select up to 3 records to mark as duplicate:"
msgstr "Välj upp till tre poster att markera som dubbletter:"

msgid "Send email"
msgstr "Skicka e-post"

msgid "Sex"
msgstr "Kön"

msgid "Show Map"
msgstr "Visa karta"

msgid "Show sensitive information"
msgstr "Visa känslig information"

msgid "Someone has received information that this person is alive"
msgstr "Någon har fått information om att personen lever"

msgid "Someone has received information that this person is dead"
msgstr "Någon har fått information om att personen är död"

msgid "Someone has reported that this person is missing"
msgstr "Någon har rapporterat att personen saknas"

msgid "Someone is seeking information about this person"
msgstr "Någon söker information om personen"

msgid "Source of this record"
msgstr "Postens källa"

msgid "Source of this record (required)"
msgstr "Postens källa (måste anges)"

msgid "Status"
msgstr "Status"

msgid "Status of this person"
msgstr "Personens status"

msgid "Street name"
msgstr "Gatunamn"

msgid "Street name only, no number"
msgstr "Bara gatans namn, inte husnummer"

msgid "Subscribe"
msgstr "Prenumerera"

#, python-format
msgid "Subscribe to updates about %(given_name)s %(family_name)s"
msgstr "Prenumerera på uppdateringar om %(given_name)s %(family_name)s"

msgid "Subscribe to updates about this person"
msgstr "Prenumerera på uppdateringar om den här personen"

msgid "Switch to duplicate marking mode"
msgstr "Byt till dubblettmarkeringsläge"

msgid "Switch to normal view mode"
msgstr "Byt till normalt visningsläge"

msgid "Tell us the status of this person"
msgstr "Berätta för oss vilken status personen har"

msgid "Terms of Service"
msgstr "Användarvillkor"

# Copyright 2010 Google Inc.
# Licensed under the Apache License, Version 2.0 (the "License");
# you may not use this file except in compliance with the License.
# You may obtain a copy of the License at
# http://www.apache.org/licenses/LICENSE-2.0
# Unless required by applicable law or agreed to in writing, software
# distributed under the License is distributed on an "AS IS" BASIS,
# WITHOUT WARRANTIES OR CONDITIONS OF ANY KIND, either express or implied.
# See the License for the specific language governing permissions and
# limitations under the License.
# limitations under the License. #: create.py:53
msgid ""
"The Given name and Family name are both required.  Please go back and try"
" again."
msgstr "Både förnamn och efternamn måste anges. Gå tillbaka och försök igen."

msgid "The Original author's name is required.  Please go back and try again."
msgstr ""
"Den ursprungliga författarens namn måste anges. Gå tillbaka och försök "
"igen."

msgid "The author has disabled notes on this record."
msgstr "Personen som har skrivit inlägget har inaktiverat kommentarer."

msgid "The author has disabled status updates on this record."
msgstr ""
"Personen som har skrivit inlägget har inaktiverat statusuppdateringar för"
" det."

msgid "The provided image is too large.  Please upload a smaller one."
msgstr "Den bifogade bilden är för stor. Överför en mindre bild."

msgid "The reason this note is being marked as spam:"
msgstr "Orsak till att detta meddelande markeras som skräppost:"

msgid "The record cannot be extended."
msgstr "Posten kan inte förlängas."

msgid "The record has been deleted."
msgstr "Posten har tagits bort."

#, python-format
msgid "The record has been extended to %(expiry_date)s."
msgstr "Posten har förlängts till %(expiry_date)s."

msgid ""
"The status you selected indicates that you are this person.  If this is "
"true, please also select 'Yes' to indicate that you have contacted this "
"person."
msgstr ""
"Den status du har valt antyder att du är den här personen.  Om det "
"stämmer, välj även Ja och ange att du har kontaktat personen som söker "
"dig."

#, python-format
msgid "The token %(token)s was invalid"
msgstr "Token %(token)s var ogiltigt"

#, python-format
msgid "The token %(token)s was invalid."
msgstr "Token %(token)s var ogiltigt."

#, python-format
msgid "There are %(num_results)s existing records with similar names."
msgstr "Det finns %(num_results)s befintliga poster med liknande namn."

msgid "There are some existing records with similar names."
msgstr "Det finns några befintliga poster med liknande namn."

msgid "There is one existing record with a similar name."
msgstr "Det finns en befintlig post med ett liknande namn."

msgid "There was a problem processing the image.  Please try a different image."
msgstr "Ett problem uppstod när bilden skulle bearbetas. Försök med en annan bild."

msgid ""
"There was an error processing your request.  Sorry for the inconvenience."
"  Our administrators will investigate the source of the problem, but "
"please check that the format of your request is correct."
msgstr ""
"Ett fel uppstod när din begäran bearbetades. Vi ber om ursäkt för "
"eventuella besvär. Våra administratörer kommer att undersöka källan till "
"problemet, men kontrollera gärna att begärans format är korrekt."

#, python-format
msgid ""
"These gadgets are made available under the %(apache_link_html)sApache 2.0"
" license%(link_end_html)s."
msgstr ""
"Dessa gadgetar är tillgängliga enligt %(apache_link_html)sApache "
"2.0-licensen%(link_end_html)s"

msgid "This is a new record."
msgstr "Det här är en ny post."

msgid "This link is invalid."
msgstr "Länken är ogiltig."

msgid "This note has been marked as spam."
msgstr "Meddelandet har markerats som skräppost."

msgid "This note is inappropriate."
msgstr "Meddelandet är olämpligt."

msgid "This note is incorrect or untrue."
msgstr "Meddelandet är olämpligt eller oriktigt."

msgid "This note is spam."
msgstr "Meddelandet är skräppost."

msgid "This person has been in contact with someone"
msgstr "Personen har varit i kontakt med någon"

msgid "This person has posted a message"
msgstr "Personen har lagt upp ett meddelande"

msgid "This person's entry does not exist or has been deleted."
msgstr "Det finns ingen post för den här personen, eller så har den tagits bort."

msgid "This record has served its purpose."
msgstr "Posten har uppfyllt sitt syfte."

msgid "This record is a duplicate of"
msgstr "Den här posten är en dubblett av"

msgid "This record is copied from another source."
msgstr "Den här posten har kopierats från en annan källa."

msgid "This record is inappropriate."
msgstr "Posten är olämplig."

msgid "This record is spam."
msgstr "Posten är skräppost."

msgid ""
"This repository is currently in test mode. While test mode is in effect, "
"records that are over 6 hours old are deleted."
msgstr ""

msgid "To attach a photo to this note, upload it or enter its URL."
msgstr ""

msgid "To unsubscribe, follow this link"
msgstr "Om du vill avsluta prenumerationen klickar du på den här länken"

msgid "To view or add information, select a name below."
msgstr "Välj namnet nedan om du vill visa eller lägga till information."

msgid ""
"Type an address or open the map below and indicate the location by moving"
" the pin."
msgstr ""
"Skriv en adress eller öppna kartan nedan och ange plats genom att flytta "
"nålen."

msgid "Type the two words:"
msgstr "Skriv de två orden:"

msgid "Type what you hear:"
msgstr "Skriv det du hör:"

msgid "URL"
msgstr "Webbadress"

msgid "URL of original record"
msgstr "Den ursprungliga postens webbadress"

msgid "Unspecified"
msgstr "Ospecificerat"

msgid "Upload"
msgstr "Överför"

msgid "View the record"
msgstr "Visa posten"

msgid "We have nothing matching your search."
msgstr "Vi har ingenting som matchar din sökning."

msgid "What is this person's name?"
msgstr "Vad heter personen?"

msgid "What is your situation?"
msgstr "Hur ser din situation ut?"

msgid "When should this record disappear?"
msgstr "När ska posten tas bort?"

msgid "Where did this information come from?"
msgstr "Varifrån fick du informationen?"

msgid "Where is this person from?"
msgstr "Varifrån kommer personen?"

msgid ""
"While test mode is in effect, records that are over 6 hours old are "
"deleted regardless of the expiry date."
msgstr ""

msgid "Yes"
msgstr "Ja"

msgid "Yes, ask the record author to disable notes"
msgstr "Ja, be den som har skrivit inlägget att inaktivera kommentarer"

msgid "Yes, ask the record author to enable notes"
msgstr "Ja, be den som har skrivit inlägget att aktivera kommentarer"

msgid "Yes, delete the record"
msgstr "Ja, ta bort posten"

msgid "Yes, disable notes on this record."
msgstr "Ja, inaktivera kommentarer på det här inlägget."

msgid "Yes, extend the record"
msgstr "Ja, förläng posten"

msgid "Yes, restore this record"
msgstr "Ja, återställ posten"

msgid "Yes, these are the same person"
msgstr "Ja, de är samma person"

msgid "Yes, update the note"
msgstr "Ja, uppdatera meddelandet"

msgid "You are already subscribed. "
msgstr "Du prenumererar redan. "

msgid "You are already unsubscribed."
msgstr "Du har redan avslutat prenumerationen."

#, python-format
msgid "You are currently signed in as <span class=\"email\">%(email)s</span>."
msgstr "Du är inloggad som <span class=\"email\">%(email)s</span>."

#, python-format
msgid "You are not currently signed in.  <a href=\"%(login_url)s\">Sign in</a>"
msgstr "Du är inte inloggad för närvarande. <a href=\"%(login_url)s\">Logga in</a>"

#, python-format
msgid ""
"You can <a target=\"_blank\" href=\"%(view_url)s\">view the record</a> "
"before deleting it."
msgstr ""
"Du kan <a target=\"_blank\" href=\"%(view_url)s\">visa posten</a> innan "
"du tar bort den."

#, python-format
msgid "You can view the full record at %(view_url)s"
msgstr "Du kan visa den fullständiga posten på %(view_url)s"

msgid "You have successfully subscribed."
msgstr "Du prenumererar nu."

msgid "You have successfully unsubscribed."
msgstr "Du har nu avslutat prenumerationen."

msgid ""
"You received this notification because you have subscribed to updates on "
"the following person:\n"
msgstr ""
"Du får det här meddelandet eftersom du prenumererar på uppdateringar om "
"följande personer:\n"

msgid "Your e-mail address"
msgstr "Din e-postadress"

msgid "Your e-mail address:"
msgstr "Din e-postadress:"

msgid "Your email"
msgstr "Din e-postadress"

msgid "Your name"
msgstr "Ditt namn"

msgid ""
"Your name is required in the \"About you\" section.  Please go back and "
"try again."
msgstr "Ditt namn måste anges under Om dig. Gå tillbaka och försök igen."

msgid ""
"Your name is required in the \"Source\" section.  Please go back and try "
"again."
msgstr "Ditt namn måste anges under Källa. Gå tillbaka och försök igen."

msgid "Your phone number"
msgstr "Ditt telefonnummer"

msgid ""
"Your request has been processed successfully. Please check your inbox and"
" confirm that you want to post your note by following the url embedded."
msgstr ""
"Din begäran har behandlats. Kolla din inkorg och bekräfta att du vill "
"lägga upp din kommentar genom att klicka på den inbäddade webbadressen."

#, python-format
msgid ""
"[Person Finder] Confirm %(action)s of notes on \"%(given_name)s "
"%(family_name)s\""
msgstr ""
"[Person Finder] Bekräfta %(action)s för kommentarer på \"%(given_name)s "
"%(family_name)s\""

#, python-format
msgid "[Person Finder] Confirm your note on \"%(given_name)s %(family_name)s\""
<<<<<<< HEAD
msgstr "[Person Finder] Bekräfta kommentaren på \"%(given_name)s %(family_name)s\""
=======
msgstr ""
>>>>>>> 4e8367eb

#, python-format
msgid "[Person Finder] Deletion notice for \"%(given_name)s %(family_name)s\""
msgstr ""
"[Google Personsökare] Avisering om borttagning av \"%(given_name)s "
"%(family_name)s\""

#, python-format
<<<<<<< HEAD
msgid "[Person Finder] Enabling notes notice for \"%(given_name)s %(family_name)s\""
msgstr "[Person Finder] Meddelanden aktiveras för \"%(given_name)s %(family_name)s\""
=======
msgid ""
"[Person Finder] Enabling notes notice for \"%(given_name)s "
"%(family_name)s\""
msgstr ""
>>>>>>> 4e8367eb

#, python-format
msgid ""
"[Person Finder] Notes are now disabled for \"%(given_name)s "
"%(family_name)s\""
msgstr ""
"[Person Finder] Meddelanden har inaktiverats för \"%(given_name)s "
"%(family_name)s\""

#, python-format
<<<<<<< HEAD
msgid "[Person Finder] Notes are now enabled on \"%(given_name)s %(family_name)s\""
=======
msgid ""
"[Person Finder] Notes are now enabled on \"%(given_name)s "
"%(family_name)s\""
>>>>>>> 4e8367eb
msgstr ""
"[Person Finder] Meddelanden har aktiverats på \"%(given_name)s "
"%(family_name)s\""

#, python-format
msgid ""
"[Person Finder] Record restoration notice for \"%(given_name)s "
"%(family_name)s\""
msgstr ""
"[Google Personsökare] Avisering om återställning av \"%(given_name)s "
"%(family_name)s\""

#, python-format
msgid "[Person Finder] Status update for %(given_name)s %(family_name)s"
msgstr ""
"[Google Personsökare] Statusuppdatering om \"%(given_name)s "
"%(family_name)s\""

#, python-format
msgid ""
"[Person Finder] You are subscribed to status updates for %(given_name)s "
"%(family_name)s"
msgstr ""
"[Google Personsökare] Du prenumererar på statusuppdateringar om "
"\"%(given_name)s %(family_name)s\""

msgid "at"
msgstr "kl."

msgid "female"
msgstr "kvinna"

msgid "male"
msgstr "man"

msgid "on"
msgstr "den"

msgid "other"
msgstr "annat"
<|MERGE_RESOLUTION|>--- conflicted
+++ resolved
@@ -150,13 +150,8 @@
 "    "
 msgstr ""
 "\n"
-<<<<<<< HEAD
-"      Vill du ta bort den här posten om \"%(given_name)s %(family_name)s\"?"
-"\n"
-=======
 "      Vill du ta bort den här posten om \"%(given_name)s "
 "%(family_name)s\"?\n"
->>>>>>> 4e8367eb
 "    "
 
 #, python-format
@@ -325,13 +320,8 @@
 "recorded as the author of this record.\n"
 msgstr ""
 "\n"
-<<<<<<< HEAD
-"En användare har tagit bort posten för \"%(given_name)s %(family_name)s\" "
-"från %(site_url)s. Vi informerar dig om borttagningen eftersom din "
-=======
 "En användare har tagit bort posten för \"%(given_name)s %(family_name)s\""
 " från %(site_url)s. Vi informerar dig om borttagningen eftersom din "
->>>>>>> 4e8367eb
 "e-postadress har angetts som postens författare.\n"
 
 #, python-format
@@ -382,13 +372,8 @@
 #, python-format
 msgid ""
 "\n"
-<<<<<<< HEAD
-"Notes are now enabled on the record for \"%(given_name)s %(family_name)s\"."
-"  To view the record,\n"
-=======
 "Notes are now enabled on the record for \"%(given_name)s "
 "%(family_name)s\".  To view the record,\n"
->>>>>>> 4e8367eb
 "follow this link:\n"
 "\n"
 "    %(record_url)s\n"
@@ -430,12 +415,8 @@
 #, python-format
 msgid ""
 "\n"
-<<<<<<< HEAD
-"There is a new note on the record for \"%(given_name)s %(family_name)s\".\n"
-=======
 "There is a new note on the record for \"%(given_name)s %(family_name)s\"."
 "\n"
->>>>>>> 4e8367eb
 msgstr ""
 "\n"
 "Det finns inga nya kommentarer på inlägget för \"%(given_name)s "
@@ -1393,11 +1374,7 @@
 
 #, python-format
 msgid "[Person Finder] Confirm your note on \"%(given_name)s %(family_name)s\""
-<<<<<<< HEAD
 msgstr "[Person Finder] Bekräfta kommentaren på \"%(given_name)s %(family_name)s\""
-=======
-msgstr ""
->>>>>>> 4e8367eb
 
 #, python-format
 msgid "[Person Finder] Deletion notice for \"%(given_name)s %(family_name)s\""
@@ -1406,15 +1383,10 @@
 "%(family_name)s\""
 
 #, python-format
-<<<<<<< HEAD
-msgid "[Person Finder] Enabling notes notice for \"%(given_name)s %(family_name)s\""
-msgstr "[Person Finder] Meddelanden aktiveras för \"%(given_name)s %(family_name)s\""
-=======
 msgid ""
 "[Person Finder] Enabling notes notice for \"%(given_name)s "
 "%(family_name)s\""
-msgstr ""
->>>>>>> 4e8367eb
+msgstr "[Person Finder] Meddelanden aktiveras för \"%(given_name)s %(family_name)s\""
 
 #, python-format
 msgid ""
@@ -1425,13 +1397,9 @@
 "%(family_name)s\""
 
 #, python-format
-<<<<<<< HEAD
-msgid "[Person Finder] Notes are now enabled on \"%(given_name)s %(family_name)s\""
-=======
 msgid ""
 "[Person Finder] Notes are now enabled on \"%(given_name)s "
 "%(family_name)s\""
->>>>>>> 4e8367eb
 msgstr ""
 "[Person Finder] Meddelanden har aktiverats på \"%(given_name)s "
 "%(family_name)s\""
