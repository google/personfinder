--- conflicted
+++ resolved
@@ -376,13 +376,8 @@
 #, python-format
 msgid ""
 "\n"
-<<<<<<< HEAD
-"Notes are now enabled on the record for \"%(given_name)s %(family_name)s\"."
-"  To view the record,\n"
-=======
 "Notes are now enabled on the record for \"%(given_name)s "
 "%(family_name)s\".  To view the record,\n"
->>>>>>> 4e8367eb
 "follow this link:\n"
 "\n"
 "    %(record_url)s\n"
@@ -391,8 +386,8 @@
 "person record or a note on the record.\n"
 msgstr ""
 "\n"
-"Notizen sind jetzt für den Datensatz für \"%(given_name)s %(family_name)s\""
-" aktiviert. Über diesen Link können Sie den Datensatz abrufen:\n"
+"Notizen sind jetzt für den Datensatz für \"%(given_name)s "
+"%(family_name)s\" aktiviert. Über diesen Link können Sie den Datensatz abrufen:\n"
 "\n"
 "    %(record_url)s\n"
 "\n"
@@ -426,16 +421,12 @@
 #, python-format
 msgid ""
 "\n"
-<<<<<<< HEAD
-"There is a new note on the record for \"%(given_name)s %(family_name)s\".\n"
-=======
 "There is a new note on the record for \"%(given_name)s %(family_name)s\"."
 "\n"
->>>>>>> 4e8367eb
-msgstr ""
-"\n"
-"Es ist eine neue Notiz für den Datensatz für \"%(given_name)s "
-"%(family_name)s\" vorhanden.\n"
+msgstr ""
+"\n"
+"Es ist eine neue Notiz für den Datensatz für \"%(given_name)s %(family_name)s\" vorhanden."
+"\n"
 
 #, python-format
 msgid ""
@@ -1413,24 +1404,16 @@
 
 #, python-format
 msgid "[Person Finder] Confirm your note on \"%(given_name)s %(family_name)s\""
-<<<<<<< HEAD
 msgstr "[Person Finder] Notiz für \"%(given_name)s %(family_name)s\" bestätigen"
-=======
-msgstr ""
->>>>>>> 4e8367eb
 
 #, python-format
 msgid "[Person Finder] Deletion notice for \"%(given_name)s %(family_name)s\""
 msgstr "[Personenfinder] Löschhinweis für\"%(given_name)s %(family_name)s\""
 
 #, python-format
-<<<<<<< HEAD
-msgid "[Person Finder] Enabling notes notice for \"%(given_name)s %(family_name)s\""
-=======
 msgid ""
 "[Person Finder] Enabling notes notice for \"%(given_name)s "
 "%(family_name)s\""
->>>>>>> 4e8367eb
 msgstr ""
 "[Person Finder] Benachrichtigung über Notiz für \"%(given_name)s "
 "%(family_name)s\" wird bestätigt."
@@ -1444,13 +1427,9 @@
 "deaktiviert."
 
 #, python-format
-<<<<<<< HEAD
-msgid "[Person Finder] Notes are now enabled on \"%(given_name)s %(family_name)s\""
-=======
 msgid ""
 "[Person Finder] Notes are now enabled on \"%(given_name)s "
 "%(family_name)s\""
->>>>>>> 4e8367eb
 msgstr ""
 "[Person Finder] Notizen für \"%(given_name)s %(family_name)s\" sind jetzt "
 "aktiviert."
