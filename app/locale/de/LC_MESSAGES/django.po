--- conflicted
+++ resolved
@@ -148,8 +148,6 @@
 #, python-format
 msgid ""
 "\n"
-<<<<<<< HEAD
-=======
 "            %(dup_count)s records selected\n"
 "          "
 msgstr ""
@@ -180,7 +178,6 @@
 #, python-format
 msgid ""
 "\n"
->>>>>>> 11e03f51
 "      Are you sure you want to delete the record for \"%(full_name)s\"?\n"
 "    "
 msgstr ""
@@ -271,8 +268,6 @@
 #, python-format
 msgid ""
 "\n"
-<<<<<<< HEAD
-=======
 "      No results found for: %(query)s\n"
 "    "
 msgstr ""
@@ -283,7 +278,6 @@
 #, python-format
 msgid ""
 "\n"
->>>>>>> 11e03f51
 "      The URL you entered doesn't look like a valid %(website)s profile "
 "URL.\n"
 "      Please go to this person's profile page on %(website)s, then copy "
@@ -297,8 +291,6 @@
 "auf, kopieren Sie die URL und fügen Sie sie hier ein.\n"
 "      "
 
-<<<<<<< HEAD
-=======
 #, python-format
 msgid ""
 "\n"
@@ -310,7 +302,6 @@
 "verlängert.\n"
 "    "
 
->>>>>>> 11e03f51
 msgid ""
 "\n"
 "      This record is a copy of a record from another source.\n"
@@ -598,8 +589,6 @@
 msgid "Back to start"
 msgstr "Zurück zum Start"
 
-<<<<<<< HEAD
-=======
 msgid ""
 "By marking this note as spam, you will make it hidden by default. It will"
 " still be a part of the record, but will require an extra click to view "
@@ -616,7 +605,6 @@
 "Wenn Sie die Spam-Markierung für diese Notiz aufheben, ist die Notiz "
 "standardmäßig sichtbar."
 
->>>>>>> 11e03f51
 msgid "CSV file"
 msgstr "CSV-Datei"
 
@@ -991,14 +979,9 @@
 msgid "No person with ID: %(id_str)s."
 msgstr "Keine Person mit der ID: %(id_str)s"
 
-msgid "No results found for"
-msgstr "Keine Ergebnisse gefunden für"
-
 msgid "No such Authorization entity."
 msgstr "Keine entsprechende Autorisierungsstelle"
 
-<<<<<<< HEAD
-=======
 msgid ""
 "Not authorized to post notes with the status \"I have received "
 "information that this person is dead\"."
@@ -1006,7 +989,6 @@
 "Sie sind nicht berechtigt, Notizen mit dem Status \"Ich habe "
 "Informationen erhalten, dass diese Person tot ist\" zu posten."
 
->>>>>>> 11e03f51
 msgid "Not authorized to post notes with the status \"believed_dead\"."
 msgstr ""
 "Sie haben keine Berechtigung, Notizen mit dem Status \"believed_dead\" zu"
@@ -1058,12 +1040,9 @@
 msgid "Original site name"
 msgstr "Name der Originalwebsite"
 
-<<<<<<< HEAD
-=======
 msgid "Other website"
 msgstr "Weitere Website"
 
->>>>>>> 11e03f51
 #, fuzzy
 msgid ""
 "PLEASE NOTE: On active Person Finder sites, all data entered is available"
@@ -1170,15 +1149,9 @@
 msgid "Reason for disabling notes:"
 msgstr "Grund für die Deaktivierung von Notizen:"
 
-<<<<<<< HEAD
-msgid "Records Similar to"
-msgstr "Ähnliche Datensätze für"
-
 msgid "Records selected"
 msgstr "Ausgewählte Datensätze"
 
-=======
->>>>>>> 11e03f51
 #, python-format
 msgid "Records with names and addresses matching \"%(query)s\""
 msgstr "Datensätze mit Namen und Adressen, die mit \"%(query)s\" übereinstimmen"
@@ -1199,9 +1172,6 @@
 msgid "Save this record"
 msgstr "Datensatz speichern"
 
-msgid "Search Results for"
-msgstr "Suchergebnisse für"
-
 msgid "Search for this person"
 msgstr "Nach dieser Person suchen"
 
@@ -1227,12 +1197,9 @@
 msgid "Show sensitive information"
 msgstr "Vertrauliche Informationen anzeigen"
 
-<<<<<<< HEAD
-=======
 msgid "Show who marked these duplicates"
 msgstr "Anzeigen, wer diese Duplikate markiert hat"
 
->>>>>>> 11e03f51
 msgid "Sign in"
 msgstr "Anmelden"
 
@@ -1325,10 +1292,6 @@
 
 msgid "The record has been deleted."
 msgstr "Der Datensatz wurde gelöscht."
-
-#, python-format
-msgid "The record has been extended to %(expiry_date)s."
-msgstr "Das Ablaufdatum des Datensatzes wurde bis zum %(expiry_date)s verlängert."
 
 msgid ""
 "The status you selected indicates that you are this person.  If this is "
@@ -1661,9 +1624,6 @@
 msgid "[Person Finder] You are subscribed to status updates for %(full_name)s"
 msgstr "[Vermisstensuche] Sie haben Statusupdates für %(full_name)s abonniert."
 
-msgid "at"
-msgstr "um"
-
 msgid "female"
 msgstr "weiblich"
 
