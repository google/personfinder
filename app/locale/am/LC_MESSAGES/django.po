# Copyright 2010 Google Inc.
#
# Licensed under the Apache License, Version 2.0 (the "License"); you may
# not use this file except in compliance with the License.  You may obtain
# a copy of the License at: http://www.apache.org/licenses/LICENSE-2.0
# Unless required by applicable law or agreed to in writing, software
# distributed under the License is distributed on an "AS IS" BASIS,
# WITHOUT WARRANTIES OR CONDITIONS OF ANY KIND, either express or implied.
# See the License for the specific language governing permissions and
# limitations under the License.
msgid ""
msgstr ""
"Project-Id-Version: PACKAGE VERSION\n"
"Report-Msgid-Bugs-To: \n"
"POT-Creation-Date: 2000-01-01 00:00+0000\n"
"PO-Revision-Date: YEAR-MO-DA HO:MI+ZONE\n"
"Last-Translator: FULL NAME <EMAIL@ADDRESS>\n"
"Language-Team: LANGUAGE <LL@li.org>\n"
"MIME-Version: 1.0\n"
"Content-Type: text/plain; charset=utf-8\n"
"Content-Transfer-Encoding: 8bit\n"
"Generated-By: Babel None\n"

msgid ""
"\n"
"\n"
"  To ensure that notes are only disabled or enabled with the record "
"author's\n"
"  permission, a confirmation message will be sent to the record author.\n"
"  If you are the author, check your e-mail after clicking the button "
"below.\n"
"\n"
"  "
msgstr ""
"\n"
"\n"
"  ማስታወሻዎች የሚሰናከሉት ወይም የሚነቁት በጸሐፊው ፍቃድ ብቻ እንደሆነ ለማረጋገጥ\n"
"  የማረጋገጫ መልዕክት ወደ የመዝገቡ ጸሐፊ ይላካል።\n"
"  እርስዎ ከሆኑ ጸሐፊው ከታች ያለውን አዝራር ጠቅ ካደረጉ በኋላ ኢሜይልዎን ይመልከቱ።\n"
"\n"
"  "

#, python-format
msgid ""
"\n"
"\n"
"Dear %(author_name)s,\n"
"\n"
"A user has requested enabling notes on the record for\n"
"\"%(full_name)s\".\n"
"\n"
"Your e-mail address is recorded as the author of this record.  To enable "
"notes\n"
"on this record, follow this link within 3 days:\n"
"\n"
"   %(confirm_url)s\n"
"\n"
msgstr ""
"\n"
"\n"
"ውድ %(author_name)s፣\n"
"\n"
"አንድ ተጠቃሚ ማስታወሻዎችን ለ«%(full_name)s» መዝገብ ላይ እንዲነቃለት ጠይቋል።\n"
"\n"
"የኢሜይል አድራሻዎ የዚህ መዝገብ ጸሐፊ ተብሎ ተመዝግቧል።  ማስታወሻዎች በዚህ መዝገብ ላይ ለማንቃት ይህን አገናኝ "
"በ3 ቀናት ውስጥ ይከተሉ፦\n"
"\n"
"   %(confirm_url)s\n"
"\n"

#, python-format
msgid ""
"\n"
"\n"
"Dear %(author_name)s,\n"
"\n"
"A user has requested that you disable notes on the record for\n"
"\"%(full_name)s\".\n"
"\n"
"Your e-mail address is recorded as the author of this record.  To disable"
" notes\n"
"on this record, follow this link within 3 days:\n"
"\n"
"   %(confirm_url)s\n"
"\n"
msgstr ""
"\n"
"\n"
"ውድ %(author_name)s፣\n"
"\n"
"አንድ ተጠቃሚ ማስታወሻዎችን ለ«%(full_name)s» መዝገብ ላይ እንዲሰናከልለት ጠይቋል።\n"
"\n"
"የኢሜይል አድራሻዎ የዚህ መዝገብ ጸሐፊ ተብሎ ተመዝግቧል።  ማስታወሻዎች በዚህ መዝገብ ላይ ለማሰናከል ይህን አገናኝ"
" በ3 ቀናት ውስጥ ይከተሉ፦\n"
"\n"
"   %(confirm_url)s\n"
"\n"

#, python-format
msgid ""
"\n"
"\n"
"Dear %(author_name)s,\n"
"You just entered a note on the record for \"%(full_name)s\".  \n"
"To publish your note, follow this link within 3 days:\n"
"\n"
"   %(confirm_url)s\n"
"\n"
msgstr ""
"\n"
"\n"
"ውድ %(author_name)s፣\n"
"አሁን በ«%(full_name)s» መዝገብ ላይ አንድ ማሳታወሻ አስቀምጠዋል።\n"
"ማስታወሻዎን ለማተም ይህን አገናኝ በ3 ቀናት ውስጥ ይከተሉት፦\n"
"\n"
"   %(confirm_url)s\n"
"\n"

#, python-format
msgid ""
"\n"
"                    Warning: this record will expire in less than "
"%(expiration_days)s days.\n"
"                  "
msgstr ""
"\n"
"                    ማስጠንቀቂያ፦ ይህ መዝገብ ከ%(expiration_days)s ባነሱ ቀናት ጊዜ ውስጥ "
"ይቃጠላል።\n"
"                  "

msgid ""
"\n"
"                    Warning: this record will expire in less than a day.\n"
"                  "
msgstr ""
"\n"
"                    ማስጠንቀቂያ፦ ይህ መዝገብ ከ1 ቀን በታች ባለ ጊዜ ውስጥ ይቃጠላል።\n"
"                  "

#, python-format
msgid ""
"\n"
<<<<<<< HEAD
=======
"            %(dup_count)s records selected\n"
"          "
msgstr ""
"\n"
"            %(dup_count)s መዝገቦች ተመርጠዋል\n"
"          "

#, python-format
msgid ""
"\n"
"        Records Similar to: %(full_name)s\n"
"      "
msgstr ""
"\n"
"        ለሚከተለው ጋር የሚመሳሰሉ መዝገቦች፦ %(full_name)s\n"
"      "

#, python-format
msgid ""
"\n"
"        Search Results for: %(query)s\n"
"      "
msgstr ""
"\n"
"        የፍለጋ ውጤቶች ለ፦ %(query)s\n"
"      "

#, python-format
msgid ""
"\n"
>>>>>>> 11e03f51
"      Are you sure you want to delete the record for \"%(full_name)s\"?\n"
"    "
msgstr ""
"\n"
"      እርግጠኛ ነዎት የ«%(full_name)s»ን መዝገብ መሰረዝ ይፈልጋሉ?\n"
"    "

#, python-format
msgid ""
"\n"
"      Are you sure you want to disable notes on \"%(full_name)s\"?\n"
"    "
msgstr ""
"\n"
"      እርግጠኛ ነዎት በ«%(full_name)s» ላይ ማስታወሻዎችን ማሰናከል ይፈልጋሉ?\n"
"    "

#, python-format
msgid ""
"\n"
"      Are you sure you want to disable notes on the record of "
"\"%(full_name)s\"?\n"
"    "
msgstr ""
"\n"
"      እርግጠኛ ነዎት በ%(full_name)s መዝገብ ላይ ያሉ ማስታወሻዎችን ማሰናከል ይፈልጋሉ?\n"
"    "

#, python-format
msgid ""
"\n"
"      Are you sure you want to enable notes on \"%(full_name)s\"?\n"
"    "
msgstr ""
"\n"
"      እርግጠኛ ነዎት በ«%(full_name)s» ላይ ማስታወሻዎችን ማንቃት ይፈልጋሉ?\n"
"    "

#, python-format
msgid ""
"\n"
"      Are you sure you want to extend the expiration for record "
"\"%(full_name)s\"?\n"
"    "
msgstr ""
"\n"
"      እርግጠኛ ነዎት የ«%(full_name)s»ን መዝገብ መቃጠያ ጊዜ ማራዘም ይፈልጋሉ?\n"
"    "

msgid ""
"\n"
"      Confirm your note\n"
"    "
msgstr ""
"\n"
"      ማስታወሻዎን ያረጋግጡ\n"
"    "

msgid ""
"\n"
"      If you proceed with deletion,\n"
"      this record will no longer be searchable or viewable on this site.\n"
"    "
msgstr ""
"\n"
"      በስረዛው ከቀጠሉ ይህ መዝገብ ከአሁን\n"
"      በኋላ በዚህ ጣቢያ ላይ ሊፈለግ ወይም ሊታይ የሚችል አይሆንም።\n"
"    "

#, python-format
msgid ""
"\n"
"      If you would like it permanently deleted,\n"
"      please contact the original source.\n"
"      You can view the original record at\n"
"      %(begin_tag)s%(source_name)s%(end_tag)s.\n"
"    "
msgstr ""
"\n"
"      እስከመጨረሻው እንዲሰረዝ ከፈለጉ እባክዎ\n"
"      የመጀመሪያውን ምንጭ ያግኙ።\n"
"      የመጀመሪያውን መዝገብ በ%(begin_tag)s%(source_name)s%(end_tag)s\n"
"      ላይ መመልከት ይችላሉ።\n"
"    "

#, python-format
msgid ""
"\n"
<<<<<<< HEAD
=======
"      No results found for: %(query)s\n"
"    "
msgstr ""
"\n"
"      ለሚከተለው ምንም ውጤቶች አልተገኙም፦ %(query)s\n"
"    "

#, python-format
msgid ""
"\n"
>>>>>>> 11e03f51
"      The URL you entered doesn't look like a valid %(website)s profile "
"URL.\n"
"      Please go to this person's profile page on %(website)s, then copy "
"and paste\n"
"      that URL here.\n"
"      "
msgstr ""
"\n"
"      ያስገቡት ዩ አር ኤል ልክ የሆነ የ%(website)s መገለጫ ዩ አር ኤል አይመስልም።\n"
"      እባክዎ በ%(website)s ላይ ወደዚህ ሰው መገለጫ ገጽ ይሂዱና ከዚያ ዩ አር ኤሉን ገልብጠው እዚህ ላይ"
"\n"
"      ይለጥፉት።\n"
"      "

<<<<<<< HEAD
=======
#, python-format
msgid ""
"\n"
"      The record has been extended to %(expiry_date)s.\n"
"    "
msgstr ""
"\n"
"      መዝገቡ እስከ %(expiry_date)s ድረስ ተራዝሟል።\n"
"    "

>>>>>>> 11e03f51
msgid ""
"\n"
"      This record is a copy of a record from another source.\n"
"      You can delete the record here,\n"
"      but please be aware that\n"
"      we might later receive another copy of it from the original source."
"\n"
"    "
msgstr ""
"\n"
"      ይህ መዝገብ ከሌላ ምንጭ የመጣ የመዝገብ ቅጂ ነው።\n"
"      መዝገቡን እዚህ መሰረዝ ይችላሉ፣\n"
"      ነገር ግን ሌላ የእሱን ቅጂ ከምንጩ\n"
"      ሰርስረን ማውጣት የምንችል መሆኑን እባክዎ ልብ ይበሉ።\n"
"    "

msgid ""
"\n"
"    To ensure that notes are only disabled or enabled with the record "
"author's\n"
"    permission, a confirmation message will be sent to the record author."
"\n"
"    If you are the author, check your e-mail after clicking the button "
"below.\n"
"  "
msgstr ""
"\n"
"    ማስታወሻዎች የሚሰናከሉት ወይም የሚነቁት በጸሐፊው ፍቃድ ብቻ እንደሆነ ለማረጋገጥ\n"
"  የማረጋገጫ መልዕክት ወደ የመዝገቡ ጸሐፊ ይላካል።\n"
"  እርስዎ ከሆኑ ጸሐፊው ከታች ያለውን አዝራር ጠቅ ካደረጉ በኋላ ኢሜይልዎን ይመልከቱ።\n"
"  "

msgid ""
"\n"
"  The record will still be visible on this site, but no one will be able "
"to post\n"
"  further notes on it.\n"
"  "
msgstr ""
"\n"
"  መዝገቡ አሁንም በዚህ ጣቢያ ላይ የሚታይ ይሆናል፣ ነገር ግን ማንም ሰው በእሱ ላይ ተጨማሪ\n"
"  ማስታወሻዎችን መለጠፍ አይችልም።\n"
"  "

msgid ""
"\n"
"  To post your note, please enter your e-mail address below and follow "
"the\n"
"  confirmation link that you will receive.\n"
"  "
msgstr ""
"\n"
"  ማስታወሻዎን ለመለጠፍ እባክዎ የኢሜይል አድራሻዎን ከታች ያስገቡትና የሚደርሰዎትን\n"
"  የማረጋገጫ አገናኝ ይከተሉ።\n"
"  "

#, python-format
msgid ""
"\n"
"A user has deleted the record for \"%(full_name)s\"\n"
"at %(site_url)s.\n"
"\n"
"We are notifying you of the deletion because your e-mail address is\n"
"recorded as the author of a note on this record.\n"
msgstr ""
"\n"
"አንድ ተጠቃሚ በ%(site_url)s ላይ የ«%(full_name)s»ን መዝገብ \n"
"ሰርዟል።\n"
"\n"
"የኢሜይል አድራሻዎ በዚህ መዝገብ ላይ ያለው የማስታወሻ ጸሐፊ ተብሎ\n"
"ስለተመዘገበ ስለስረዛው እያሳውቅነዎት ነው።\n"

#, python-format
msgid ""
"\n"
"A user has deleted the record for \"%(full_name)s\"\n"
"at %(site_url)s.\n"
"\n"
"We are notifying you of the deletion because your e-mail address is\n"
"recorded as the author of this record.\n"
msgstr ""
"\n"
"አንድ ተጠቃሚ በ%(site_url)s ላይ የ«%(full_name)s»ን መዝገብ \n"
"ሰርዟል።\n"
"\n"
"የኢሜይል አድራሻዎ የዚህ መዝገብ ጸሐፊ ተብሎ\n"
"ስለተመዘገበ ስለስረዛው እያሳውቅነዎት ነው።\n"

#, python-format
msgid ""
"\n"
"After %(days_until_deletion)s days, the record will be permanently "
"deleted.\n"
msgstr ""
"\n"
"ከ%(days_until_deletion)s ቀናት በኋላ መዝገቡ እስከመጨረሻው ይሰረዛል።\n"

#, python-format
msgid ""
"\n"
"NOTE: If you believe this record was deleted in error, you can\n"
"restore it by following this link within the next %(days_until_deletion)s"
" days:\n"
"\n"
"    %(restore_url)s\n"
msgstr ""
"\n"
"ማስታወሻ፦ ይህ መዝገብ የተሰረዘው በስህተት ነው ብለው ካመኑ በሚቀጥሉ\n"
"%(days_until_deletion)s ቀናት ላይ ይህን አገናኝ በመከተል ወደነበረበት ሊመልሱት ይችላሉ፦\n"
"\n"
"    %(restore_url)s\n"

#, python-format
msgid ""
"\n"
"Notes are now disabled on the record for \"%(full_name)s\".  To view the "
"record,\n"
"follow this link:\n"
"\n"
"    %(record_url)s\n"
"\n"
"We are notifying you because your e-mail address is associated with this\n"
"person record or a note on the record.\n"
msgstr ""
"\n"
"አሁን በመዝገብ ላይ ላሉ ማስታወሻዎች ለ«%(full_name)s» ተሰናክለዋል። መዝገቡን ለማየት ይህን አገናኝ "
"ይከተሉ፦\n"
"\n"
"    %(record_url)s\n"
"\n"
"የኢሜይል አድራሻዎ ከዚህ ሰው መዝገብ  ወይም በመዝገቡ ላይ ካለ\n"
"ማስታወሻ ጋር ስለተጎዳኘ እያሳወቅነዎት ነው።\n"

#, python-format
msgid ""
"\n"
"Notes are now enabled on the record for \"%(full_name)s\".  To view the "
"record,\n"
"follow this link:\n"
"\n"
"    %(record_url)s\n"
"\n"
"We are notifying you because your e-mail address is associated with this\n"
"person record or a note on the record.\n"
msgstr ""
"\n"
"አሁን በመዝገብ ላይ ላሉ ማስታወሻዎች ለ«%(full_name)s» ነቅተዋል። መዝገቡን ለማየት ይህን አገናኝ ይከተሉ፦"
"\n"
"\n"
"    %(record_url)s\n"
"\n"
"የኢሜይል አድራሻዎ ከዚህ ሰው መዝገብ  ወይም በመዝገቡ ላይ ካለ\n"
"ማስታወሻ ጋር ስለተጎዳኘ እያሳወቅነዎት ነው።\n"

#, python-format
msgid ""
"\n"
"The author of the record for \"%(full_name)s\"\n"
"(which was previously deleted) has restored the record.  To view the\n"
"record, follow this link:\n"
"\n"
"    %(record_url)s\n"
"\n"
"We are notifying you because your e-mail address is associated with this\n"
"person record or a note on the record.\n"
msgstr ""
"\n"
"የ«%(full_name)s» መዝገብ ጸሐፊ (ከዚህ በፊት የተሰረዘው ማለት ነው) መዝገቡን ወደነበረበት መልሶታል።\n"
"መዝገቡን ለማየት ይህን አገናኝ ይከተሉ፦\n"
"\n"
"    %(record_url)s\n"
"\n"
"የኢሜይል አድራሻዎ ከዚህ ሰው መዝገብ ወይም በመዝገቡ ላይ ካለ ማስታውሻ ጋር የተጎዳኘ ስለሆነ እያሳወቅነዎት ነው።\n"

#, python-format
msgid ""
"\n"
"There is a new note on the record for \"%(full_name)s\".\n"
msgstr ""
"\n"
"በ«%(full_name)s» መዝገብ ላይ አዲስ ማስታወሻ አለ።\n"

#, python-format
msgid ""
"\n"
"You have subscribed to notes on \"%(full_name)s\".\n"
"\n"
"You can view this record at\n"
"\n"
"     %(view_url)s\n"
"\n"
"To unsubscribe, follow this link: %(unsubscribe_link)s\n"
msgstr ""
"\n"
"በ«%(full_name)s» ላይ ላሉ ማስታወሻዎች በደንበኝነት ተመዝግበዋል።\n"
"\n"
"ይህን መዝገብ በሚከተለው ላይ ማየት ይችላሉ፦\n"
"\n"
"     %(view_url)s\n"
"\n"
"ከደንበኝነት ምዝገባ ለመውጣት ይህን አገናኝ ይከተሉ፦ %(unsubscribe_link)s\n"

msgid "(click to reveal)"
msgstr "(እንዲታይ ጠቅ ያድርጉ)"

msgid "(unknown)"
msgstr "(ያልታወቀ)"

msgid "A message for this person or others seeking this person"
msgstr "አንድ መልዕክት ለዚህ ሰው ወይም ይህን ሰው ለሚፈልጉ ሌሎች ሰዎች"

msgid "A new API key has been created successfully."
msgstr "አንድ አዲስ የኤ ፒ አይ ቁልፍ በተሳካ ሁኔታ ተፈጥሯል።"

msgid "API Key Management"
msgstr "የኤ ፒ አይ ቁልፍ አስተዳደር"

msgid "About 1 month (30 days) from now"
msgstr "ከአንድ ወር (30 ቀናት) ገደማ በኋላ"

msgid "About 1 year (360 days) from now"
msgstr "ከአንድ ዓመት (365 ቀናት) ገደማ በኋላ"

msgid "About 2 months (60 days) from now"
msgstr "ከሁለት ወር (60 ቀናት) ገደማ በኋላ"

msgid "About 3 months (90 days) from now"
msgstr "ከ3 ወር (90 ቀናት) ገደማ በኋላ"

msgid "About 6 months (180 days) from now"
msgstr "ከ6 ወር (180 ቀናት) ገደማ በኋላ"

msgid "About Google Person Finder"
msgstr "ስለ Google ሰው ማግኛ"

msgid "About you (required)"
msgstr "ስለእርስዎ (የሚያስፈልግ)"

msgid "Administration"
msgstr "አስተዳደር"

msgid "Age"
msgstr "እድሜ"

msgid "Alternate family names"
msgstr "ተለዋጭ የቤተሰብ ስሞች"

msgid "Alternate given names"
msgstr "ተለዋጭ የተሰጡ ስሞች"

msgid "Alternate names"
msgstr "ተለዋጭ ስሞች"

msgid "Are you sure this note isn't spam?"
msgstr "እርግጠኛ ነዎት ይህ ማስታወሻ አይፈለጌ መልዕክት አይደለም?"

msgid "Are you sure you want to mark this note as spam?"
msgstr "እርግጠኛ ነዎት ይህን ማስታወሻ እንደ አይፈለጌ መልዕክት ምልክት ሊያደርጉበት ይፈልጋሉ?"

msgid "Are you sure you want to restore this record from deletion?"
msgstr "እርግጠኛ ነዎት ይህን መዝገብ ከስረዛ ወደነበረበት መመለስ ይፈልጋሉ?"

msgid "Atom feed of updates about this person"
msgstr "ስለዚህ ሰው ያለ የአቶም ዝማኔዎች ምግብ"

msgid "Author's e-mail address"
msgstr "የጸሐፊ ኢሜይል አድራሻ"

msgid "Author's name"
msgstr "የጸሐፊ ስም"

msgid "Author's phone number"
msgstr "የጸሐፊ ስልክ ቁጥር"

msgid "Authorization key"
msgstr "የፈቀዳ ቁልፍ"

msgid "Back to results list"
msgstr "ወደ የውጤቶች ዝርዝር ተመለስ"

msgid "Back to start"
msgstr "ወደ ጀምር ተመለስ"

<<<<<<< HEAD
=======
msgid ""
"By marking this note as spam, you will make it hidden by default. It will"
" still be a part of the record, but will require an extra click to view "
"the contents of the note. Users will also be able to remove the spam mark"
" from this note."
msgstr ""
"በዚህ ማስታወሻ ላይ አይፈለጌ መልዕክት የሚል ምልክት በማድረግ በነባሪ እንዲደበቅ ያደርጉታል። አሁንም የመዝገቡ "
"አካል ይሆናል ፣ ነገር ግን የማስታወሻውን ይዘት ለማየት አንድ ተጨማሪ ጠቅታ ያስፈልገዋል። እንዲሁም ተጠቃሚዎች "
"የአይፈለጌ መልዕክት ምልክቱን ከዚህ ማስታወሻ ማስወገድ ይችላሉ።"

msgid "By unmarking this note as spam, you will make it visible by default."
msgstr "በዚህ ማስታወሻ ላይ ያለውን የአይፈለጌ መልዕክት ምልክት በማንሳት በነባሪ እንዲታይ ያደርጉታል።"

>>>>>>> 11e03f51
msgid "CSV file"
msgstr "የCSV ፋይል"

#, python-format
msgid "Can not find note with id %(id)s"
msgstr "የ%(id)s መታወቂያ ያለው ማስታወሻ ማግኘት አልተቻለም"

msgid "Cancel"
msgstr "ተወው"

msgid "City"
msgstr "ከተማ"

msgid "Click here to view results."
msgstr "ውጤቶችን ለማየት እዚህ ጠቅ ያድርጉ"

msgid "Close window"
msgstr "መስኮት ዝጋ"

msgid "Compare these records"
msgstr "እነዚህ መዝገቦችን ያወዳድሩ"

msgid "Copy and paste the following HTML code to put this tool on your site"
msgstr "ይህን መሣሪያ በጣቢያዎ ላይ ለማድረግ የሚከተለውን የኤች ቲ ኤም ኤል ኮድ ገልብጠው ይለጥፉት"

msgid "Create a new API key"
msgstr "አዲስ የኤ ፒ አይ ቁልፍ ይፍጠሩ"

msgid "Create a new record"
msgstr "አዲስ መዝገብ ይፍጠሩ"

msgid "Create a new record for"
msgstr "አዲስ መዝገብ ይፍጠሩ ለ"

msgid "Create a new record for a missing person"
msgstr "ለጠፋ ሰው አዲስ መዝገብ ይፍጠሩ"

msgid "Crisis events"
msgstr "የአስቸኳይ ጊዜ ክስተቶች"

#, python-format
msgid "Currently tracking about %(num_people)s records."
msgstr "በአሁኑ ጊዜ %(num_people)s አካባቢ መዝገቦችን በመከታተል ላይ።"

msgid "Date cannot be in the future.  Please go back and try again."
msgstr "ቀን ወደፊት ላይ መሆን አይችልም። እባክዎ ይመለሱና እንደገና ይሞክሩ።"

msgid "Date of birth"
msgstr "የትውልድ ቀን"

msgid "Delete this record"
msgstr "ይህን መዝገብ ይሰርዙ"

msgid "Describe how to identify this person."
msgstr "ይህን ሰው እንዴት መለየት እንደሚቻል ያብራሩ።"

msgid "Describe the physical characteristics of this person."
msgstr "የዚህን ሰው አካላዊ ገጽታ ያብራሩ።"

msgid "Description"
msgstr "ማብራሪያ"

msgid "Desktop version"
msgstr "የዴስክቶፕ ስሪት"

msgid "Developers"
msgstr "ገንቢዎች"

msgid "Disable notes on this record"
msgstr "በዚህ መዝገብ ላይ ያሉ ማስታወሻዎችን ያሰናክሉ"

msgid "Does this person have profile pages at other websites?"
msgstr "ይህ ሰው በሌሎች ድር ጣቢያዎች ላይ የመገለጫ ገጾች አሉት?"

#, python-format
msgid "Download %(begin_link)sthis Excel template%(end_link)s and add rows to it"
msgstr "%(begin_link)sይህን የExcel አብነት%(end_link)s ያውርዱት እና ረድፎችን ያክሉበት"

msgid "Download the sound as MP3"
msgstr "ድምጹን እንደ MP3 አውርድ"

msgid "E-mail"
msgstr "ኢሜይል"

msgid "E-mail address"
msgstr "የኢሜይል አድራሻ"

msgid "Edit"
msgstr "ያርትዑ"

msgid "Embedding the Application"
msgstr "መተግበሪያውን በመክተት ላይ"

msgid "Enable notes on this record"
msgstr "በዚህ መዝገብ ላይ ማስታወሻዎችን ያንቁ"

msgid "Enter as YYYY-MM-DD"
msgstr "እንደ ዓዓዓዓ-ወወ-ቀቀ ያስገቡ"

msgid "Enter the person's given and family names."
msgstr "የሰውዬው/ሴትዮዋ የተሰጠው ስም እና የቤተሰም ስም ያስገቡ።"

msgid "Enter the person's name or parts of the name."
msgstr "የሰውዬው/ሴትዮዋን ስም ወይም የስሙ ክፍሎችን ያስገቡ።"

msgid "Enter the person's name, parts of the name, or mobile phone number."
msgstr "የሰውዬው/ሴትዮዋን ስም፣ የስሙ ክፍሎች ወይም ስልክ ቁጥሩን ያስገቡ።"

msgid "Enter the person's name."
msgstr "የሰውዬው/ሴትዮዋን ስም ያስገቡ።"

msgid "Expiry"
msgstr "የሚቃጠልበት ጊዜ"

msgid "Expiry date of this record"
msgstr "ይህ መዝገብ የሚቃጠልበት ቀን"

#, python-format
msgid "Extend expiration date by %(extension_days)s days"
msgstr "የሚቃጠልበት ቀን በ%(extension_days)s ቀናት አርዝም"

msgid "Family name"
msgstr "የቤተሰብ ስም"

msgid "Feed of updates about this person"
msgstr "የዚህ ሰው ዝማኔዎች ምግብ"

msgid "Follow this link to create a new record"
msgstr "አዲስ መዝገብ ለመፍጠር ይህን አገናኝ ይከተሉ"

msgid ""
"For phones other than mobile phones, please use 171 service provided by "
"NTT."
msgstr "ከተንቀሳቃሽ ስልክ ውጪ ለሆኑ ስልኮች እባክዎ በNTT የቀረበውን የ171 አገልግሎት ይጠቀሙ።"

msgid "Full name"
msgstr "ሙሉ ስም"

msgid "Get a new challenge"
msgstr "አዲስ ፈተና ያግኙ"

msgid "Get a visual challenge"
msgstr "የምስል ፈተና ያግኙ"

msgid "Get an audio challenge"
msgstr "የድምጽ ፈተና ያግኙ"

msgid "Given name"
msgstr "የተሰጠ ስም"

msgid "Google Person Finder"
msgstr "Google ሰው ማግኛ"

msgid "Have you personally talked with this person AFTER the disaster? (required)"
msgstr "ከዚህ ሰው ጋር ከአደጋው በኋላ ተነጋግረዋል? (የሚያስፈልግ)"

msgid "Help"
msgstr "እገዛ"

#, python-format
msgid "Here is %(begin_tag)sa sample CSV file%(end_tag)s you can edit and upload"
msgstr "ሊያርትዑት እና ሊሰቅሉት የሚችሉት %(begin_tag)sየናሙና CSV ፋይል%(end_tag)s ይኸውና"

msgid "Hide Map"
msgstr "ካርታን ደብቅ"

msgid "Hide note"
msgstr "ማስታወሻን ደብቅ"

msgid "Home Address"
msgstr "የቤት አድራሻ"

msgid "Home address"
msgstr "የቤት አድራሻ"

msgid "Home country"
msgstr "የትውልድ አገር"

msgid "How can this person be reached now?"
msgstr "ይህ ሰው እንዴት ነው አሁን ሊደረስበት የሚችለው?"

msgid "How others who are interested in this person can contact you"
msgstr "ይህን ሰው የሚፈልጉ ሌሎች እንዴት እርስዎን ማግኘት እንደሚችሉ"

msgid "I am seeking information"
msgstr "መረጃ እየፈለግሁ ነኝ"

msgid "I am this person"
msgstr "ይህ ሰው ነኝ"

msgid "I do not want any more updates on this record."
msgstr "በዚህ መዝገብ ላይ ተጨማሪ ዝማኔዎችን አልፈልግም።"

msgid "I do not want my information online anymore."
msgstr "መረጃዬ ከአሁን በኋላ መስመር ላይ እንዲሆን አልፈልግም።"

msgid "I have information about someone"
msgstr "ስለሆነ ሰው መረጃ አለኝ"

msgid "I have reason to think this person is missing"
msgstr "ይህ ሰው ጠፍቷል ለማለት የሚያስችለኝ ምክንያት አለኝ"

msgid "I have received information that this person is alive"
msgstr "ይህ ሰው በህይወት አለ የሚል መረጃ ተቀብያለሁ"

msgid "I have received information that this person is dead"
msgstr "ይህ ሰው ሞቷል የሚል መረጃ ተቀብያለሁ"

msgid "I have received spam due to this note."
msgstr "በዚህ ማስታወሻ ምክንያት አይፈለጌ መልዕክት መጥቶብኛል።"

msgid "I have received spam."
msgstr "አይፈለጌ መልዕክት መጥቶብኛል።"

msgid "I prefer not to specify."
msgstr "ባልገልጽ እመርጣለሁ።"

msgid "I'm looking for someone"
msgstr "የሆነ ሰው እየፈለግኩኝ ነኝ"

msgid "Identify who you are looking for"
msgstr "ማንን እንደሚፈልጉ ይግለጹ"

msgid "Identify who you have information about"
msgstr "ስለማን መረጃ እንዳለዎት ይግለጹ"

msgid "Identifying information"
msgstr "ገላጭ መረጃ"

msgid ""
"If none of these records match the person you had in mind, you can click "
"below to create a new record."
msgstr ""
"ማናቸውም እነኚህ መዝገቦች እርስዎ ካሰቡት ሰው ጋር የሚዛመዱ ካልሆኑ አዲስ መዝገብ ለመፍጠር ከታች ጠቅ ማድረግ "
"ይችላሉ።"

msgid ""
"If you are the author of this note, please check your e-mail for a link "
"to confirm that you want to disable notes on this record.  Otherwise, "
"please wait for the record author to confirm your request."
msgstr ""
"የዚህ ማስታወሻ ጸሐፊ ከሆኑ እባክዎ በዚህ ማስታወሻ ላይ ማስታወሻዎችን ማሰናከል እንደሚፈሉ ለማረጋገጥ እባክዎ አንድ"
" አገናኝ መጥቶልዎ ከሆነ ለማየት ኢሜይልዎን ይመልከቱ። አለበለዚያ የመዝገቡ ጸሐፊ ጥያቄዎን እስኪያረጋግጥ ድረስ "
"እባክዎ ይጠብቁ።"

msgid ""
"If you are the author of this note, please check your e-mail for a link "
"to confirm that you want to enable notes on this record.  Otherwise, "
"please wait for the record author to confirm your request."
msgstr ""
"የዚህ ማስታወሻ ጸሐፊ ከሆኑ እባክዎ በዚህ ማስታወሻ ላይ ማስታወሻዎችን ማንቃት እንደሚፈሉ ለማረጋገጥ እባክዎ አንድ "
"አገናኝ መጥቶልዎ ከሆነ ለማየት ኢሜይልዎን ይመልከቱ። አለበለዚያ የመዝገቡ ጸሐፊ ጥያቄዎን እስኪያረጋግጥ ድረስ "
"እባክዎ ይጠብቁ።"

msgid "If you have a photo of this person, upload it or enter its URL address."
msgstr "የዚህ ሰው ፎቶ ካለዎት ይስቀሉት ወይም የዩ አር ኤል አድራሻውን ያስገቡ።"

msgid "In Excel, use File &gt; Save as... and save in CSV format (.csv)"
msgstr "በExcel ውስጥ «ፋይል» &gt; «አስቀምጥ እንደ...» ይጠቀሙ እና በCSV ቅርጸት (.csv) ያስቀምጡ"

msgid "Incorrect.  Try again."
msgstr "ትክክል አይደለም።  እንደገና ይሞክሩ።"

msgid "Invalid e-mail address. Please try again."
msgstr "ልክ ያልሆነ የኢሜይል አድራሻ። እባክዎ እንደገና ይሞክሩ።"

msgid "Language selection"
msgstr "የቋንቋ ምርጫ"

msgid "Last known location"
msgstr "የሚታወቀው የመጨረሻው አካባቢ"

msgid "Link"
msgstr "አገናኝ"

msgid "Link to profile page"
msgstr "ወደ መገለጫ ገጽ የሚወስድ አገናኝ"

msgid "List API keys"
msgstr "የኤ ፒ አይ ቁልፎችን ዘርዝር"

msgid "Mark records as duplicate"
msgstr "መዝገቦች ብዜት የሚል ምልክት አድርግባቸው"

msgid "Mark the selected records as duplicate"
msgstr "የተመረጡትን ምዝግቦች እንደተባዛ ምልክት ያድርጉበት"

msgid "Message (required)"
msgstr "መልዕክት (የሚያስፈልግ)"

msgid "Message is required. Please go back and try again."
msgstr "መልዕክት ያስፈልጋል። እባክዎ ይመለሱና እንደገና ይሞክሩ።"

msgid "Missing person's current contact information"
msgstr "የጠፋው ሰው የአሁኑ የእውቂያ መረጃ"

msgid "Missing person's current e-mail address"
msgstr "የጠፋ ሰው የአሁኑ የኢሜይል አድራሻ"

msgid "Missing person's current phone number"
msgstr "የጠፋው ሰው የአሁኑ ስልክ ቁጥር"

#, python-format
msgid ""
"More information for developers can now be found "
"%(developers_link_html)shere%(link_end_html)s."
msgstr "ለገንቢዎች ተጨማሪ መረጃ %(developers_link_html)sእዚህ%(link_end_html)s ሊገኝ ይችላል።"

msgid ""
"More than 100 results; only showing the first 100.  Try entering more of "
"the name"
msgstr "ከ100 በላይ ውጤቶች፣ የመጀመሪያዎቹ 100 ብቻ በማሳየት ላይ።  የስሙ ተጨማሪ አስገብተው ይሞክሩ።"

msgid "Name"
msgstr "ስም"

msgid "Name (required)"
msgstr "ስም (የሚያስፈልግ)"

msgid "Name is required.  Please go back and try again."
msgstr "ስም ያስፈልጋል። እባክዎ ይመለሱና እንደገና ይሞክሩ።"

msgid "Neighborhood"
msgstr "ሰፈር"

msgid "No"
msgstr "አይ"

#, python-format
msgid "No author email for record %(id)s."
msgstr "ለመዝገብ %(id)s ምንም የጸሐፊ ኢሜይል የለም።"

msgid "No messages are found registered to the carrier's message board service."
msgstr "ምንም መልዕክቶች በድምጸ ተያያዡ የመልዕክት ቦርድ አገልግሎት ላይ አልተገኙም።"

#, python-format
msgid "No note with ID: %(id_str)s."
msgstr "ይህን መታወቂያ የያዘ ምንም ማስታወሻ የለም፦ %(id_str)s።"

msgid "No notes have been posted"
msgstr "ምንም ማስታወሻዎች አልተለጠፉም"

#, python-format
msgid "No person with ID: %(id_str)s."
msgstr "ይህን መታወቂያ የያዘ ማንም ሰው የለም፦ %(id_str)s።"

msgid "No results found for"
msgstr "ለዚህ ምንም ውጤቶች አልተገኙም፦"

msgid "No such Authorization entity."
msgstr "እንደዚህ ያለ የፈቀዳ አካል የለም።"

<<<<<<< HEAD
=======
msgid ""
"Not authorized to post notes with the status \"I have received "
"information that this person is dead\"."
msgstr "«ይህ ሰው መሞቱን የሚያመለክት መረጃ ደርሶኛል» የሚል ሁኔታ ያላቸው ልጥፎች ለመለጠፍ ፈቃድ አልተሰጠም።"

>>>>>>> 11e03f51
msgid "Not authorized to post notes with the status \"believed_dead\"."
msgstr "ይህ የ «believed_dead» ሁኔታ ያላቸው ማስታወሻዎችን የመለጠፍ ፍቃድ የለውም።"

msgid "Not spam"
msgstr "አይፈለጌ መልዕክት አይደለም"

msgid "Note author"
msgstr "የማስታወሻ ጸሐፊ"

msgid "Note text"
msgstr "የማስታወሻ ጽሑፍ"

msgid "Notes for a possible duplicate"
msgstr "ሊሆን ለሚችል ብዜት ማስታወሻች"

msgid "Notes for this person"
msgstr "የዚህ ሰው ማስታወሻ"

msgid "Number or range (e.g. 20-30)"
msgstr "ቁጥር ወይም ክልል (ለምሳሌ፦ 20-30)"

#, python-format
msgid ""
"Or add to your site as a %(gadget_link_html)sGoogle "
"Gadget%(link_end_html)s."
msgstr ""
"ወይም እንደ %(gadget_link_html)sGoogle Gadget%(link_end_html)s አድርገው ወደ ጣቢያዎ "
"ያክሉት።"

msgid "Original URL"
msgstr "የመጀመሪያው ዩ አር ኤል"

msgid "Original author's name"
msgstr "የመጀመሪያው ጸሐፊ ስም"

msgid "Original posting date"
msgstr "የመጀምሪያው የመለጠፍ ቀን"

msgid ""
"Original posting date is not in YYYY-MM-DD format, or is a nonexistent "
"date.  Please go back and try again."
msgstr ""
"የመጀመሪያው የመለጠፍ ቀን በ ዓዓዓዓ-ወወ-ቀቀ ቅርጸት አይደለም ያለው ወይም ደግሞ የሌለ ቀን ነው።  እባክዎ "
"ይመለሱና እንደገና ይሞክሩ።"

msgid "Original site name"
msgstr "የመጀመሪያው ጣቢያ ስም"

<<<<<<< HEAD
=======
msgid "Other website"
msgstr "ሌላ ድር ጣቢያ"

>>>>>>> 11e03f51
#, fuzzy
msgid ""
"PLEASE NOTE: On active Person Finder sites, all data entered is available"
" to the public and usable by anyone.  Google does not review or verify "
"the accuracy of this data."
msgstr ""
"እባክዎ ልብ ይበሉ፦ በንቁ ሰው ማግኛ ጣቢያዎች ላይ ሁሉም ውሂብ በይፋ የሚገኝ እና በማንኛውም ሰው ስራ ላይ ሊውል "
"የሚችል ነው።  Google የዚህን ውሂብ ትክክለኛነት አይገመግምም ወይም አያረጋግጥም።"

msgid "Person Finder"
msgstr "የሰው ማግኛ"

msgid "Phone"
msgstr "ስልክ"

msgid "Phone number"
msgstr "ስልክ ቁጥር"

msgid "Photo"
msgstr "ፎቶ"

msgid ""
"Photo uploaded is in an unrecognized format.  Please go back and try "
"again."
msgstr "የተሰቀለው ፎቶ በማይታወቅ ቅርጸት ነው የተሰራው።  እባክዎ ይመለሱና እንደገና ይሞክሩ።"

msgid "Physical characteristics"
msgstr "አካላዊ ገጽታ"

msgid "Play the sound again"
msgstr "ድምጹን እንደገና አጫውት"

msgid ""
"Please check that you have been in contact with the person after the "
"earthquake, or change the \"Status of this person\" field."
msgstr ""
"እባክዎ ከመሬት መንቀጥቀጡ በኋላ ከሰውዬው ጋር መገናኘትዎን ወይም አለመገናኘትዎን ያረጋግጡ ወይም የ«የዚህ ሰው "
"ሁኔታ» መስኩን ይቀይሩት።"

msgid "Please check whether it matches the person you were planning to report."
msgstr "ሪፖርት ለማድረግ ካሰቡት ሰው ጋር የሚዛመድ መሆኑን እባክዎ ያረጋግጡ።"

msgid "Please confirm your e-mail address to subscribe to updates"
msgstr "ለዝማኔዎች በደንበኝነት ለመመዝገብ እባክዎ የኢሜይል አድራሻዎን ያረጋግጡ"

msgid "Please enter your e-mail address to subscribe to updates"
msgstr "ለዝማኔዎች በደንበኝነት ለመመዝገብ እባክዎ የኢሜይል አድራሻዎን ያስገቡ"

msgid "Please explain why you think these are the same person"
msgstr "ለምን እነዚህ ተመሳሳዩ ሰው እንደሆኑ እንደሚያስቡ ያብራሩ"

msgid "Please fill in all the required fields."
msgstr "እባክዎ ሁሉንም የሚያስፈልጉ መስኮች ይሙሉ።"

msgid "Please fill in your email address."
msgstr "እባክዎ የኢሜይል አድራሻዎን ይሙሉ።"

msgid "Please provide an valid email address."
msgstr "እባክዎ የሚሰራ የኢሜይል አድራሻ ያቅርቡ።"

msgid "Possible duplicates"
msgstr "ብዜት ሊሆኑ የሚችሉ"

msgid "Possible duplicates found."
msgstr "ሊሆኑ የሚችሉ ብዜቶችን ተገኝተዋል።"

msgid "Postal or zip code"
msgstr "የፖስታ ወይም ዚፕ ኮድ"

msgid "Posted by"
msgstr "የተለጠፈው በ"

msgid "Proceed"
msgstr "ይቀጥሉ"

msgid "Profile Pages"
msgstr "የመገለጫ ገጾች"

msgid "Profile page"
msgstr "የመገለጫ ገጽ"

msgid "Provide information"
msgstr "መረጃ ያቅርቡ"

msgid "Provide information about this person"
msgstr "ስለዚህ ሰው መረጃ ያቅርቡ"

msgid "Provided by:"
msgstr "የቀረበው በ፦"

msgid "Province or state"
msgstr "ግዛት ወይም ክልል"

msgid "Reason for deletion:"
msgstr "የስረዛ ምክንያት፦"

msgid "Reason for disabling notes:"
msgstr "ማስታወሻዎች የሚሰናከሉበት ምክንያት፦"

<<<<<<< HEAD
msgid "Records Similar to"
msgstr "መዛግብቶች ይመሳሰላሉ ከ፦"

msgid "Records selected"
msgstr "የተመረጡ መዛግብቶች"

=======
>>>>>>> 11e03f51
#, python-format
msgid "Records with names and addresses matching \"%(query)s\""
msgstr "ከ«%(query)s» ጋር የሚዛመዱ ስሞች እና አድራሻዎች ያላቸው መዛግብቶች"

msgid "Remove"
msgstr "አስወግድ"

msgid "Report spam"
msgstr "አይፈለጌ መልዕክት ሪፖርት አድርግ"

#, python-format
msgid "Return to the record for %(full_name)s."
msgstr "ወደ የ%(full_name)s መዝገብ ይመለሱ።"

msgid "Reveal note"
msgstr "ማስታወሻ ይታይ"

msgid "Save this record"
msgstr "ይህ መዝገብ ይቀመጥ"

msgid "Search Results for"
msgstr "የፍለጋ ውጤቶች ስለ"

msgid "Search for this person"
msgstr "ይህን ሰው ፈልግ፦"

#, python-format
msgid "See %(begin_tag)sthe wiki%(end_tag)s for more instructions"
msgstr "ለተጨማሪ መማሪያዎች %(begin_tag)sዊኪውን%(end_tag)s ይመልከቱ"

msgid "Select a website to add a profile page..."
msgstr "የመገለጫ ገጽ የሚያክሉበት ድር ጣቢያ ይምረጡ..."

msgid "Select up to 3 records to mark as duplicate:"
msgstr "ብዜት ናቸው የሚል ምልክት የሚያደርጉባቸው እስከ 3 የሚደርሱ መዝገቦችን ይምረጡ፦"

msgid "Send email"
msgstr "ኢሜይል ይላኩ"

msgid "Sex"
msgstr "ጾታ"

msgid "Show Map"
msgstr "ካርታ አሳይ"

msgid "Show sensitive information"
msgstr "ስስ መረጃ አሳይ"

<<<<<<< HEAD
=======
msgid "Show who marked these duplicates"
msgstr "ማን እነዚህ የተባዙ የሚል ምልክት እንዳደረገባቸው አሳይ"

>>>>>>> 11e03f51
msgid "Sign in"
msgstr "በመለያ ግባ"

msgid "Sign out"
msgstr "ዘግተህ ውጣ"

msgid "Someone has received information that this person is alive"
msgstr "የሆነ ሰው ይህ ሰው በህይወት እንዳለ መረጃ ደርሶታል"

msgid "Someone has received information that this person is dead"
msgstr "የሆነ ሰው ይህ ሰው እንደሞተ መረጃ ደርሶታል"

msgid "Someone has reported that this person is missing"
msgstr "የሆነ ሰው ይህ ሰው እንደጠፋ መረጃ ደርሶታል"

msgid "Someone is seeking information about this person"
msgstr "የሆነ ሰው ስለዚህ ሰው መረጃ እያፈላለገ ነው"

msgid "Source of this record"
msgstr "የዚህ መዝገብ ምንጭ"

msgid "Source of this record (required)"
msgstr "የዚህ መዝገብ ምንጭ (የሚያስፈልግ)"

msgid "Status"
msgstr "ሁኔታ"

msgid "Status of this person"
msgstr "የዚህ ሰው ሁኔታ"

msgid "Street name"
msgstr "የመንገድ ስም"

msgid "Street name only, no number"
msgstr "የመንገድ ስም ብቻ፣ ቁጥር የለም"

msgid "Subscribe"
msgstr "ለደንበኝነት ይመዝገቡ"

#, python-format
msgid "Subscribe to updates about %(full_name)s"
msgstr "ለ%(full_name)s ዝማኔዎች በደንበኝነት ይመዝገቡ"

msgid "Subscribe to updates about this person"
msgstr "ለዚህ ሰው ዝማኔዎች በደንበኝነት ይመዝገቡ"

msgid "Switch to address"
msgstr "ወደ አድራሻ ይቀይሩ"

msgid "Switch to lat/long"
msgstr "ወደ ኬክሮስ/ኬንትሮስ ይቀይሩ"

msgid "Tell us the status of this person"
msgstr "ስለዚህ ሰው ሁኔታ ይንገሩን"

msgid "Terms of Service"
msgstr "የአገልግሎት ውል"

msgid "The API key has been updated successfully."
msgstr "የኤ ፒ አይ ቁልፉ በተሳካ ሁኔታ ተዘምኗል።"

msgid ""
"The Given name and Family name are both required.  Please go back and try"
" again."
msgstr "ሁለቱም የተሰጠው እና የቤተሰም ስም ያስፈልጋሉ።  እባክዎ ይመለሱና እንደገና ይሞክሩ።"

msgid "The Original author's name is required.  Please go back and try again."
msgstr "የመጀመሪያው ጸሐፊ ስም ያስፈልጋል።  እባክዎ ይመለሱና እንደገና ይሞክሩ።"

msgid "The author has disabled notes on this record."
msgstr "ጸሐፊው በዚህ መዝገብ ላይ ማስታወሻዎችን አሰናክሏል።"

msgid "The author has disabled status updates on this record."
msgstr "ጸሐፊው በዚህ መዝገብ ላይ የሁኔታ ዝማኔዎችን አሰናክሏል።"

msgid "The provided image is too large.  Please upload a smaller one."
msgstr "የቀረበው ምስል በጣም ትልቅ ነው።  እባክዎ ያነሰ ይስቀሉ።"

msgid "The reason this note is being marked as spam:"
msgstr "ይህ ማስታወሻ አይፈለጌ መልዕክት ነው ተብሎ ምልክት የሚደረግበት ምክንያት፦"

msgid "The record cannot be extended."
msgstr "መዝገቡ ሊራዘም አይችልም።"

msgid "The record has been deleted."
msgstr "መዝገቡ ተሰርዟል።"

#, python-format
msgid "The record has been extended to %(expiry_date)s."
msgstr "መዝገቡ እስከ %(expiry_date)s ድረስ ተራዝሟል።"

msgid ""
"The status you selected indicates that you are this person.  If this is "
"true, please also select 'Yes' to indicate that you have contacted this "
"person."
msgstr ""
"የመረጡት ሁኔታ እርስዎ ይህ ሰው እንደሆኑ ያመለክታል።  ይህ እውነት ከሆነ ይህን ሰው ማግኘትዎን ለማመልከት እባክዎ"
" «አዎ»ን ይምረጡ።"

#, python-format
msgid "The token %(token)s was invalid"
msgstr "ማስመሰያ %(token)s ልክ ያልሆነ ነበር"

#, python-format
msgid "The token %(token)s was invalid."
msgstr "ማስመሰያ %(token)s ልክ ያልሆነ ነበር።"

#, python-format
msgid "There are %(num_results)s existing records with similar names."
msgstr "ተመሳሳይ ስም ያላቸው %(num_results)s ነባር መዝገቦች አሉ።"

msgid "There are some existing records with similar names."
msgstr "ተመሳሳይ ስም ያላቸው አንዳንድ ነባር መዝገቦች አሉ።"

msgid "There is one existing record with a similar name."
msgstr "ተመሳሳይ ስም ያለው አንድ ነባር መዝገብ አለ።"

msgid "There was a problem processing the image.  Please try a different image."
msgstr "ምስሉን መስራት ላይ ችግር ነበር።  እባክዎ የተለየ ምስል ይሞክሩ።"

msgid ""
"There was an error processing your request.  Sorry for the inconvenience."
"  Our administrators will investigate the source of the problem, but "
"please check that the format of your request is correct."
msgstr ""
"ጥያቄዎን መስራት ላይ አንድ ስህተት ነበር።  ለተፈጠረው ችግር ይቅርታ።  አስተዳዳሪዎቻችን የችግሩን ምንጭ "
"ይመረምሩታል፣ ነገር ግን እባክዎ የጥያቄዎ ቅርጸት ትክክል መሆኑን ያረጋግጡ።"

#, python-format
msgid ""
"These gadgets are made available under the %(apache_link_html)sApache 2.0"
" license%(link_end_html)s."
msgstr ""
"እነዚህ መሣሪያዎች %(apache_link_html)sApache 2.0 ፍቃድ%(link_end_html)s መሠረት ነው "
"የሚገኙት።"

msgid "This is a new record."
msgstr "ይህ አዲስ መዝገብ ነው።"

msgid "This link is invalid."
msgstr "ይህ አገናኝ ልክ ያልሆነ ነው።"

msgid "This note has been marked as spam."
msgstr "ይህ ማስታወሻ አይፈለጌ መልዕክት ተብሎ ምልክት ተደርጎበታል።"

msgid "This note is inappropriate."
msgstr "ይህ ማስታወሻ አግባብ ያልሆነ ነው።"

msgid "This note is incorrect or untrue."
msgstr "ይህ ማስታወሻ ትክክል ወይም እውነት ያልሆነ ነው።"

msgid "This note is spam."
msgstr "ይህ ማስታወሻ አይፈለጌ መልዕክት ነው።"

msgid "This person has been in contact with someone"
msgstr "ይህ ሰው ከሆነ ሰው ጋር ተገናኝቷል"

msgid "This person has posted a message"
msgstr "ይህ ሰው አንድ መልዕክት ለጥፏል"

msgid "This person's entry does not exist or has been deleted."
msgstr "የዚህ ሰው ግቤት የለም ወይም ተሰርዟል።"

msgid "This record has served its purpose."
msgstr "ይህ መዝገብ ዓላማውን አሳክቶ ጨርሷል።"

msgid "This record is a duplicate of"
msgstr "ይህ መዝገብ የዚህ ብዜት ነው፦"

msgid "This record is copied from another source."
msgstr "ይህ መዝገብ ከሌላ ምንጭ የተገለበጠ ነው።"

msgid "This record is inappropriate."
msgstr "ይህ መዝገብ አግባብ ያልሆነ ነው።"

msgid "This record is spam."
msgstr "ይህ መዝገብ አይፈለጌ መልዕክት ነው።"

msgid ""
"This repository is currently in test mode. While test mode is in effect, "
"records that are over 6 hours old are deleted."
msgstr ""
"ይህ የውሂብ ማከማቻ በአሁኑ ጊዜ በሙከራ ሁነታ ላይ ነው። የሙከራ ሁነታ ስራ ላይ ሳለ ከ6 ሰዓት ዕድሜ በላይ "
"ያላቸው መዝገቦች ይሰረዛሉ።"

msgid "To attach a photo to this note, upload it or enter its URL."
msgstr "ፎቶ ከዚህ ማስታወሻ ጋር ለማያያዝ ይስቀሉት ወይም ዩ አር ኤሉን ያስገቡ።"

msgid "To delete your data, access Person Finder from your desktop."
msgstr "ውሂብዎን ለመሰረዝ የሰው ማግኛን ከዴስክቶፕዎ ይድረሱበት።"

msgid "To unsubscribe, follow this link"
msgstr "ከደንበኝነት ምዝገባ ለመውጣት ይህን አገናኝ ይከተሉ"

msgid "To view or add information, select a name below."
msgstr "መረጃ ለማየት ወይም ለማከል ከታች አንድ ስም ይምረጡ።"

msgid ""
"Type an address or open the map below and indicate the location by "
"clicking on the map."
msgstr "ከታች አድራሻ ይተይቡ ወይም ካርታውን ይክፈቱና ካርታው ላይ ጠቅ በማድረግ አካባቢውን ያመልክቱ።"

msgid "Type an address."
msgstr "አድራሻ ይተይቡ።"

msgid "Type the two words:"
msgstr "ሁለቱን ቃላት ይተይቡ፦"

msgid "Type what you hear:"
msgstr "የሚሰሙትን ነገር ይተይቡ፦"

msgid "URL"
msgstr "ዩ አር ኤል"

msgid "URL of original record"
msgstr "የመጀመሪያው መዝገብ ዩ አር ኤል"

msgid "Unspecified"
msgstr "ያልተገለጸ"

msgid "Update an existing key"
msgstr "አንድ ነባር ቁልፍ ያዘምኑ"

msgid "Upload"
msgstr "ይስቀሉ"

msgid "Upload notes in CSV format"
msgstr "ማስታወሻዎችን በCSV ቅርጸት ይስቀሉ"

msgid "Upload person records in CSV format"
msgstr "የሰው ምዝግቦችን በCSV ቅርጸት ይስቀሉ"

msgid "Upload your CSV file below"
msgstr "ከታች ያለውን የእርስዎ CSV ፋይል ይስቀሉ"

msgid "View the record"
msgstr "መዝገቡን ይመልከቱ"

msgid "We have nothing matching your search."
msgstr "ከፍለጋዎ ጋር የሚዛመድ ምንም ነገር የለንም።"

msgid "What is this person's name?"
msgstr "የዚህ ሰው ስም ማነው?"

msgid "When should this record disappear?"
msgstr "መቼ ነው ይህ መዝገብ መጥፋት ያለበት?"

msgid "Where did this information come from?"
msgstr "ይህ መረጃ ከዬት ነው የመጣው?"

msgid "Where is this person from?"
msgstr "ይህ ሰው ከዬት ነው የመጣው?"

msgid ""
"While test mode is in effect, records that are over 6 hours old are "
"deleted regardless of the expiry date."
msgstr "የሙከራ ሁነታ ስራ ላይ በሆነበት ጊዜ ከ6 ሰዓት በላይ ዕድሜ ያላቸው መዝገቦች የመቃጠያ ቀናቸው ሳይታይ ይሰረዛሉ።"

msgid "Yes"
msgstr "አዎ"

msgid "Yes, ask the record author to disable notes"
msgstr "አዎ፣ የመዝገብ ጸሐፊው ማስታወሻዎችን እንዲያሰናክል ጠይቅ"

msgid "Yes, ask the record author to enable notes"
msgstr "አዎ፣ የመዝገብ ጸሐፊው ማስታወሻዎችን እንዲያነቃ ጠይቅ"

msgid "Yes, delete the record"
msgstr "አዎ፣ መዝገቡን ሰርዘው"

msgid "Yes, disable notes on this record."
msgstr "አዎ፣ በዚህ መዝገብ ላይ ያሉ ማስታወሻዎችን አሰናክል።"

msgid "Yes, extend the record"
msgstr "አዎ፣ መዝገቡን አራዝመው"

msgid "Yes, restore this record"
msgstr "አዎ፣ ይህን መዝገብ ወደነበረበት መልስ"

msgid "Yes, these are the same person"
msgstr "አዎ፣ እነዚህ ተመሳሳዩ ሰው ናቸው"

msgid "Yes, update the note"
msgstr "አዎ፣ ማስታወሻውን አዘምን"

msgid "You are already subscribed. "
msgstr "አስቀድመው ለደንበኝነት ተመዝግበዋል። "

msgid "You are already unsubscribed."
msgstr "አስቀድመው ከደንበኝነት ምዝገባ ወጥተዋል።"

#, python-format
msgid ""
"You are currently signed in as "
"%(begin_span_tag)s%(email)s%(end_span_tag)s."
msgstr "በአሁኑ ጊዜ እንደ %(begin_span_tag)s%(email)s%(end_span_tag)s ሆነው ገብተዋል።"

#, python-format
msgid "You are currently signed in as %(user_email)s."
msgstr "በአሁኑ ጊዜ እንደ %(user_email)s ሆነው ገብተዋል።"

msgid "You are not currently signed in."
msgstr "በአሁኑ ጊዜ በመለያ አልገቡም።"

#, python-format
msgid "You can %(begin_tag)sview the record%(end_tag)s before deleting it."
msgstr "ከመሰረዝዎ በፊት %(begin_tag)sመዝገቡን ማየት%(end_tag)s ይችላሉ።"

#, python-format
msgid "You can view the full record at %(view_url)s"
msgstr "ሙሉውን መዝገብ በ%(view_url)s ላይ ማየት ይችላሉ"

msgid "You have successfully subscribed."
msgstr "በተሳካ ሁኔታ ለደንበኝነት ተመዝግበዋል።"

msgid "You have successfully unsubscribed."
msgstr "በተሳካ ሁኔታ ከደንበኝነት ምዝገባ ወጥተዋል።"

msgid ""
"You received this notification because you have subscribed to updates on "
"the following person:\n"
msgstr "ለሚከተለው ሰው ዝማኔዎች በደንበኝነት ስለተመዘገቡ ይህ ማሳወቂያ ደርሶዎታል።\n"

msgid "Your e-mail address"
msgstr "የእርስዎ ኢሜይል አድራሻ"

msgid "Your e-mail address:"
msgstr "የእርስዎ ኢሜይል አድራሻ፦"

msgid "Your email"
msgstr "የእርስዎ ኢሜይል"

msgid "Your name"
msgstr "የእርስዎ ስም"

msgid ""
"Your name is required in the \"About you\" section.  Please go back and "
"try again."
msgstr "የእርስዎ ስም በ«ስለእርስዎ» ክፍል ውስጥ ያስፈልጋል።  እባክዎ ይመለሱና እንደገና ይሞክሩ።"

msgid ""
"Your name is required in the \"Source\" section.  Please go back and try "
"again."
msgstr "የእርስዎ ስም በ«ምንጭ» ክፍል ውስጥ ያስፈልጋል።  እባክዎ ይመለሱና እንደገና ይሞክሩ።"

msgid "Your phone number"
msgstr "የእርስዎ ስልክ ቁጥር"

msgid ""
"Your request has been processed successfully. Please check your inbox and"
" confirm that you want to post your note by following the url embedded."
msgstr ""
"ጥያቄዎ በተሳካ ሁኔታ ተሰርቷል። እባክዎ ገቢ መልዕክት ሳጥንዎን ይመልከቱና የተከተተውን ዩ አር ኤል ተከትለው "
"በመሄድ ማስታወሻዎን መለጠፍ እንደሚፈልጉ ያረጋግጡ።"

#, python-format
msgid "[Person Finder] Confirm your note on \"%(full_name)s\""
msgstr "[ሰው ማግኛ] በ«%(full_name)s» ላይ ያለው ማስታወሻዎን ያረጋግጡ"

#, python-format
msgid "[Person Finder] Deletion notice for \"%(full_name)s\""
msgstr "[ሰው ማግኛ] የ«%(full_name)s» ስረዛ ማሳወቂያ"

#, python-format
msgid "[Person Finder] Disable notes on \"%(full_name)s\"?"
msgstr "[ሰው ማግኛ] በ«%(full_name)s» ላይ ያሉ ማስታወሻዎች ይሰናከሉ?"

#, python-format
msgid "[Person Finder] Enable notes on \"%(full_name)s\"?"
msgstr "[ሰው ማግኛ] በ«%(full_name)s» ላይ ያሉ ማስታወሻዎች ይንቁ?"

#, python-format
msgid "[Person Finder] Enabling notes notice for \"%(full_name)s\""
msgstr "[ሰው ማግኛ] የ«%(full_name)s» ማስታወሻዎች ማሳወቂያን በማንቃት ላይ"

#, python-format
msgid "[Person Finder] Notes are now disabled for \"%(full_name)s\""
msgstr "[ሰው ማግኛ] አሁን የ«%(full_name)s» ማስታወሻዎች ተሰናክሏል"

#, python-format
msgid "[Person Finder] Notes are now enabled on \"%(full_name)s\""
msgstr "[ሰው ማግኛ] ማስታወሻዎች አሁን በ«%(full_name)s» ላይ ነቅተዋል"

#, python-format
msgid "[Person Finder] Record restoration notice for \"%(full_name)s\""
msgstr "[ሰው ማግኛ] የ«%(full_name)s» መዝገብ ወደነበረበት የመመለስ ማሳወቂያ"

#, python-format
msgid "[Person Finder] Status update for %(full_name)s"
msgstr "[ሰው ማግኛ] የ%(full_name)s ሁኔታ ዝማኔ"

#, python-format
msgid "[Person Finder] You are subscribed to status updates for %(full_name)s"
msgstr "[ሰው ማግኛ] ለ%(full_name)s ሁኔታ ዝማኔዎች በደንበኝነት ተመዝግበዋል"

msgid "at"
msgstr "በ"

msgid "female"
msgstr "ሴት"

msgid "in test mode"
msgstr "በሙከራ ሁነታ ላይ"

msgid "male"
msgstr "ወንድ"

msgid "on"
msgstr "በርቷል"

msgid "other"
msgstr "ሌላ"
<|MERGE_RESOLUTION|>--- conflicted
+++ resolved
@@ -140,8 +140,6 @@
 #, python-format
 msgid ""
 "\n"
-<<<<<<< HEAD
-=======
 "            %(dup_count)s records selected\n"
 "          "
 msgstr ""
@@ -172,7 +170,6 @@
 #, python-format
 msgid ""
 "\n"
->>>>>>> 11e03f51
 "      Are you sure you want to delete the record for \"%(full_name)s\"?\n"
 "    "
 msgstr ""
@@ -261,8 +258,6 @@
 #, python-format
 msgid ""
 "\n"
-<<<<<<< HEAD
-=======
 "      No results found for: %(query)s\n"
 "    "
 msgstr ""
@@ -273,7 +268,6 @@
 #, python-format
 msgid ""
 "\n"
->>>>>>> 11e03f51
 "      The URL you entered doesn't look like a valid %(website)s profile "
 "URL.\n"
 "      Please go to this person's profile page on %(website)s, then copy "
@@ -288,8 +282,6 @@
 "      ይለጥፉት።\n"
 "      "
 
-<<<<<<< HEAD
-=======
 #, python-format
 msgid ""
 "\n"
@@ -300,7 +292,6 @@
 "      መዝገቡ እስከ %(expiry_date)s ድረስ ተራዝሟል።\n"
 "    "
 
->>>>>>> 11e03f51
 msgid ""
 "\n"
 "      This record is a copy of a record from another source.\n"
@@ -584,8 +575,6 @@
 msgid "Back to start"
 msgstr "ወደ ጀምር ተመለስ"
 
-<<<<<<< HEAD
-=======
 msgid ""
 "By marking this note as spam, you will make it hidden by default. It will"
 " still be a part of the record, but will require an extra click to view "
@@ -599,7 +588,6 @@
 msgid "By unmarking this note as spam, you will make it visible by default."
 msgstr "በዚህ ማስታወሻ ላይ ያለውን የአይፈለጌ መልዕክት ምልክት በማንሳት በነባሪ እንዲታይ ያደርጉታል።"
 
->>>>>>> 11e03f51
 msgid "CSV file"
 msgstr "የCSV ፋይል"
 
@@ -946,20 +934,14 @@
 msgid "No person with ID: %(id_str)s."
 msgstr "ይህን መታወቂያ የያዘ ማንም ሰው የለም፦ %(id_str)s።"
 
-msgid "No results found for"
-msgstr "ለዚህ ምንም ውጤቶች አልተገኙም፦"
-
 msgid "No such Authorization entity."
 msgstr "እንደዚህ ያለ የፈቀዳ አካል የለም።"
 
-<<<<<<< HEAD
-=======
 msgid ""
 "Not authorized to post notes with the status \"I have received "
 "information that this person is dead\"."
 msgstr "«ይህ ሰው መሞቱን የሚያመለክት መረጃ ደርሶኛል» የሚል ሁኔታ ያላቸው ልጥፎች ለመለጠፍ ፈቃድ አልተሰጠም።"
 
->>>>>>> 11e03f51
 msgid "Not authorized to post notes with the status \"believed_dead\"."
 msgstr "ይህ የ «believed_dead» ሁኔታ ያላቸው ማስታወሻዎችን የመለጠፍ ፍቃድ የለውም።"
 
@@ -1008,12 +990,9 @@
 msgid "Original site name"
 msgstr "የመጀመሪያው ጣቢያ ስም"
 
-<<<<<<< HEAD
-=======
 msgid "Other website"
 msgstr "ሌላ ድር ጣቢያ"
 
->>>>>>> 11e03f51
 #, fuzzy
 msgid ""
 "PLEASE NOTE: On active Person Finder sites, all data entered is available"
@@ -1113,15 +1092,9 @@
 msgid "Reason for disabling notes:"
 msgstr "ማስታወሻዎች የሚሰናከሉበት ምክንያት፦"
 
-<<<<<<< HEAD
-msgid "Records Similar to"
-msgstr "መዛግብቶች ይመሳሰላሉ ከ፦"
-
 msgid "Records selected"
 msgstr "የተመረጡ መዛግብቶች"
 
-=======
->>>>>>> 11e03f51
 #, python-format
 msgid "Records with names and addresses matching \"%(query)s\""
 msgstr "ከ«%(query)s» ጋር የሚዛመዱ ስሞች እና አድራሻዎች ያላቸው መዛግብቶች"
@@ -1142,9 +1115,6 @@
 msgid "Save this record"
 msgstr "ይህ መዝገብ ይቀመጥ"
 
-msgid "Search Results for"
-msgstr "የፍለጋ ውጤቶች ስለ"
-
 msgid "Search for this person"
 msgstr "ይህን ሰው ፈልግ፦"
 
@@ -1170,12 +1140,9 @@
 msgid "Show sensitive information"
 msgstr "ስስ መረጃ አሳይ"
 
-<<<<<<< HEAD
-=======
 msgid "Show who marked these duplicates"
 msgstr "ማን እነዚህ የተባዙ የሚል ምልክት እንዳደረገባቸው አሳይ"
 
->>>>>>> 11e03f51
 msgid "Sign in"
 msgstr "በመለያ ግባ"
 
@@ -1263,10 +1230,6 @@
 msgid "The record has been deleted."
 msgstr "መዝገቡ ተሰርዟል።"
 
-#, python-format
-msgid "The record has been extended to %(expiry_date)s."
-msgstr "መዝገቡ እስከ %(expiry_date)s ድረስ ተራዝሟል።"
-
 msgid ""
 "The status you selected indicates that you are this person.  If this is "
 "true, please also select 'Yes' to indicate that you have contacted this "
@@ -1571,9 +1534,6 @@
 msgid "[Person Finder] You are subscribed to status updates for %(full_name)s"
 msgstr "[ሰው ማግኛ] ለ%(full_name)s ሁኔታ ዝማኔዎች በደንበኝነት ተመዝግበዋል"
 
-msgid "at"
-msgstr "በ"
-
 msgid "female"
 msgstr "ሴት"
 
