--- conflicted
+++ resolved
@@ -141,8 +141,6 @@
 #, python-format
 msgid ""
 "\n"
-<<<<<<< HEAD
-=======
 "            %(dup_count)s records selected\n"
 "          "
 msgstr ""
@@ -173,7 +171,6 @@
 #, python-format
 msgid ""
 "\n"
->>>>>>> 11e03f51
 "      Are you sure you want to delete the record for \"%(full_name)s\"?\n"
 "    "
 msgstr ""
@@ -262,8 +259,6 @@
 #, python-format
 msgid ""
 "\n"
-<<<<<<< HEAD
-=======
 "      No results found for: %(query)s\n"
 "    "
 msgstr ""
@@ -274,7 +269,6 @@
 #, python-format
 msgid ""
 "\n"
->>>>>>> 11e03f51
 "      The URL you entered doesn't look like a valid %(website)s profile "
 "URL.\n"
 "      Please go to this person's profile page on %(website)s, then copy "
@@ -288,8 +282,6 @@
 "      然後再貼到這裡。\n"
 "      "
 
-<<<<<<< HEAD
-=======
 #, python-format
 msgid ""
 "\n"
@@ -300,7 +292,6 @@
 "      記錄有效期已延長至 %(expiry_date)s。\n"
 "    "
 
->>>>>>> 11e03f51
 msgid ""
 "\n"
 "      This record is a copy of a record from another source.\n"
@@ -586,8 +577,6 @@
 msgid "Back to start"
 msgstr "回到首頁"
 
-<<<<<<< HEAD
-=======
 msgid ""
 "By marking this note as spam, you will make it hidden by default. It will"
 " still be a part of the record, but will require an extra click to view "
@@ -598,7 +587,6 @@
 msgid "By unmarking this note as spam, you will make it visible by default."
 msgstr "移除這個備註的垃圾郵件標記，可以使該備註預設為顯示。"
 
->>>>>>> 11e03f51
 msgid "CSV file"
 msgstr "CSV 檔案"
 
@@ -937,20 +925,14 @@
 msgid "No person with ID: %(id_str)s."
 msgstr "沒有以下編號的失蹤人士：%(id_str)s。"
 
-msgid "No results found for"
-msgstr "此項目無搜尋結果"
-
 msgid "No such Authorization entity."
 msgstr "沒有這類授權實體。"
 
-<<<<<<< HEAD
-=======
 msgid ""
 "Not authorized to post notes with the status \"I have received "
 "information that this person is dead\"."
 msgstr "無權發佈帶有「我收到消息指此人已經死亡」狀態的備註。"
 
->>>>>>> 11e03f51
 msgid "Not authorized to post notes with the status \"believed_dead\"."
 msgstr "您未獲授權發佈狀態為「believed_dead」的註解。"
 
@@ -995,12 +977,9 @@
 msgid "Original site name"
 msgstr "原始網站名稱"
 
-<<<<<<< HEAD
-=======
 msgid "Other website"
 msgstr "其他網站"
 
->>>>>>> 11e03f51
 #, fuzzy
 msgid ""
 "PLEASE NOTE: On active Person Finder sites, all data entered is available"
@@ -1096,15 +1075,9 @@
 msgid "Reason for disabling notes:"
 msgstr "停用註解功能的原因："
 
-<<<<<<< HEAD
-msgid "Records Similar to"
-msgstr "此項目的類似記錄："
-
 msgid "Records selected"
 msgstr "已選取的記錄數目："
 
-=======
->>>>>>> 11e03f51
 #, python-format
 msgid "Records with names and addresses matching \"%(query)s\""
 msgstr "名稱和地址符合「%(query)s」的記錄"
@@ -1125,9 +1098,6 @@
 msgid "Save this record"
 msgstr "儲存此記錄"
 
-msgid "Search Results for"
-msgstr "此項目的搜尋結果："
-
 msgid "Search for this person"
 msgstr "搜尋這個人"
 
@@ -1153,12 +1123,9 @@
 msgid "Show sensitive information"
 msgstr "顯示機密資料"
 
-<<<<<<< HEAD
-=======
 msgid "Show who marked these duplicates"
 msgstr "顯示將這些內容標記為重複內容的使用者"
 
->>>>>>> 11e03f51
 msgid "Sign in"
 msgstr "登入"
 
@@ -1245,10 +1212,6 @@
 
 msgid "The record has been deleted."
 msgstr "記錄已刪除。"
-
-#, python-format
-msgid "The record has been extended to %(expiry_date)s."
-msgstr "記錄有效期已延長至 %(expiry_date)s。"
 
 msgid ""
 "The status you selected indicates that you are this person.  If this is "
@@ -1544,9 +1507,6 @@
 msgid "[Person Finder] You are subscribed to status updates for %(full_name)s"
 msgstr "[尋人工具] 您已訂閱「%(full_name)s」的狀態更新"
 
-msgid "at"
-msgstr "位置："
-
 msgid "female"
 msgstr "女性"
 
