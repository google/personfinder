--- conflicted
+++ resolved
@@ -2,11 +2,7 @@
 msgstr ""
 "Project-Id-Version: PACKAGE VERSION\n"
 "Report-Msgid-Bugs-To: \n"
-<<<<<<< HEAD
-"POT-Creation-Date: 2011-03-29 17:44-0700\n"
-=======
 "POT-Creation-Date: 2000-01-01 00:00-0000\n"
->>>>>>> 019a7f2e
 "PO-Revision-Date: 2010-03-24 10:09-0800\n"
 "Last-Translator: weloc <info@welocalize.com>\n"
 "Language-Team: LANGUAGE <LL@li.org>\n"
@@ -14,34 +10,18 @@
 "Content-Type: text/plain; charset=UTF-8\n"
 "Content-Transfer-Encoding: 8bit\n"
 
-<<<<<<< HEAD
-#: create.py:53
-=======
->>>>>>> 019a7f2e
 msgid ""
 "The Given name and Family name are both required.  Please go back and try "
 "again."
 msgstr "Izena eta abizena beharrezkoak dira. Joan atzera eta saiatu berriro."
 
-<<<<<<< HEAD
-#: create.py:56
 msgid "Name is required.  Please go back and try again."
 msgstr "Izena beharrezkoa da. Joan atzera eta saiatu berriro."
 
-#: create.py:59
-=======
-msgid "Name is required.  Please go back and try again."
-msgstr "Izena beharrezkoa da. Joan atzera eta saiatu berriro."
-
->>>>>>> 019a7f2e
 msgid "The Original author's name is required.  Please go back and try again."
 msgstr ""
 "Jatorrizko egilearen izena beharrezkoa da. Joan atzera eta saiatu berriro."
 
-<<<<<<< HEAD
-#: create.py:61
-=======
->>>>>>> 019a7f2e
 msgid ""
 "Your name is required in the \"Source\" section.  Please go back and try "
 "again."
@@ -49,17 +29,9 @@
 "Zure izena beharrezkoa da \"Iturburua\" atalean. Joan atzera eta saiatu "
 "berriro."
 
-<<<<<<< HEAD
-#: create.py:65 multiview.py:78 view.py:121
 msgid "Message is required. Please go back and try again."
 msgstr "Mezua beharrezkoa da. Joan atzera eta saiatu berriro."
 
-#: create.py:67 view.py:130
-=======
-msgid "Message is required. Please go back and try again."
-msgstr "Mezua beharrezkoa da. Joan atzera eta saiatu berriro."
-
->>>>>>> 019a7f2e
 msgid ""
 "Please check that you have been in contact with the person after the "
 "earthquake, or change the \"Status of this person\" field."
@@ -67,10 +39,6 @@
 "Egiaztatu pertsonarekin harremanetan egon zarela lurrikararen ondoren, edo "
 "aldatu \"Pertsonaren egoera\" eremua."
 
-<<<<<<< HEAD
-#: create.py:74
-=======
->>>>>>> 019a7f2e
 msgid ""
 "Original posting date is not in YYYY-MM-DD format, or is a nonexistent "
 "date.  Please go back and try again."
@@ -78,60 +46,32 @@
 "Mezua bidali zeneko jatorrizko data ez dago UUUU-HH-EE formatuan, edo data "
 "okerra da. Joan atzera eta saiatu berriro."
 
-<<<<<<< HEAD
-#: create.py:76
 msgid "Date cannot be in the future.  Please go back and try again."
 msgstr "Datak ezin du etorkizunekoa izan. Joan atzera eta saiatu berriro."
 
-#: create.py:90
-=======
-msgid "Date cannot be in the future.  Please go back and try again."
-msgstr "Datak ezin du etorkizunekoa izan. Joan atzera eta saiatu berriro."
-
->>>>>>> 019a7f2e
 msgid ""
 "Photo uploaded is in an unrecognized format.  Please go back and try again."
 msgstr ""
 "Kargatutako argazkiaren formatua ezezaguna da. Joan atzera eta saiatu "
 "berriro."
 
-<<<<<<< HEAD
-#: create.py:110
 msgid "The provided image is too large.  Please upload a smaller one."
 msgstr "Kargatutako irudia handiegia da. Kargatu irudi txikiago bat."
 
-#: create.py:114
-=======
-msgid "The provided image is too large.  Please upload a smaller one."
-msgstr "Kargatutako irudia handiegia da. Kargatu irudi txikiago bat."
-
->>>>>>> 019a7f2e
 msgid ""
 "There was a problem processing the image.  Please try a different image."
 msgstr ""
 "Arazo bat gertatu da irudia prozesatzerakoan. Saiatu beste irudi bat "
 "kargatzen."
 
-<<<<<<< HEAD
-#: delete.py:58
 msgid "The record has been deleted."
 msgstr "Erregistroa ezabatu da."
 
-#: delete.py:87
-=======
-msgid "The record has been deleted."
-msgstr "Erregistroa ezabatu da."
-
->>>>>>> 019a7f2e
 #, python-format
 msgid "[Person Finder] Deletion notice for \"%(first_name)s %(last_name)s\""
 msgstr ""
 "[Person Finder] Honen ezabatze-oharra: \"%(first_name)s %(last_name)s\""
 
-<<<<<<< HEAD
-#: multiview.py:82 view.py:125
-=======
->>>>>>> 019a7f2e
 msgid ""
 "Your name is required in the \"About you\" section.  Please go back and try "
 "again."
@@ -139,10 +79,6 @@
 "Zure izena beharrezkoa da \"Zuri buruz\" atalean. Joan atzera eta saiatu "
 "berriro."
 
-<<<<<<< HEAD
-#: restore.py:80
-=======
->>>>>>> 019a7f2e
 #, python-format
 msgid ""
 "[Person Finder] Record restoration notice for \"%(first_name)s %(last_name)s"
@@ -151,19 +87,11 @@
 "[Person Finder] Honen erregistro-leheneratze oharra: \"%(first_name)s %"
 "(last_name)s\""
 
-<<<<<<< HEAD
-#: subscribe.py:82
-=======
->>>>>>> 019a7f2e
 #, python-format
 msgid "[Person Finder] Status update for %(given_name)s %(family_name)s"
 msgstr ""
 "[Person Finder] Honen egoera-eguneratzea: %(given_name)s %(family_name)s"
 
-<<<<<<< HEAD
-#: subscribe.py:108
-=======
->>>>>>> 019a7f2e
 #, python-format
 msgid ""
 "[Person Finder] You are subscribed to status updates for %(given_name)s %"
@@ -172,247 +100,112 @@
 "[Person Finder] Honen egoera-eguneratzeetara harpidetuta zaude: %(given_name)"
 "s %(family_name)s"
 
-<<<<<<< HEAD
-#: subscribe.py:157
 msgid "Invalid e-mail address. Please try again."
 msgstr "Helbide elektroniko baliogabea. Saiatu berriro."
 
-#: subscribe.py:178 subscribe.py:187
-=======
-msgid "Invalid e-mail address. Please try again."
-msgstr "Helbide elektroniko baliogabea. Saiatu berriro."
-
->>>>>>> 019a7f2e
 #, python-format
 msgid "Return to the record for %(given_name)s %(family_name)s."
 msgstr "Itzuli %(given_name)s %(family_name)s erregistrora."
 
-<<<<<<< HEAD
-#: subscribe.py:183
 msgid "You are already subscribed. "
 msgstr "Dagoeneko harpidetuta zaude. "
 
-#: subscribe.py:192
 msgid "You have successfully subscribed."
 msgstr "Behar bezala harpidetu zara."
 
-#: unsubscribe.py:29
 msgid "This link is invalid."
 msgstr "Esteka baliogabea da."
 
-#: unsubscribe.py:34
 msgid "You have successfully unsubscribed."
 msgstr "Harpidetza behar bezala kendu duzu."
 
-#: unsubscribe.py:36
 msgid "You are already unsubscribed."
 msgstr "Dagoeneko kendu duzu harpidetza."
 
-#: utils.py:187
 msgid "female"
 msgstr "emakumea"
 
-#: utils.py:188
 msgid "male"
 msgstr "gizona"
 
-#: utils.py:189
 msgid "other"
 msgstr "beste bat"
 
-#: utils.py:200 utils.py:211 utils.py:230
 msgid "Unspecified"
 msgstr "Zehaztu gabe"
 
-#: utils.py:201
 msgid "About 1 month (30 days) from now"
 msgstr ""
 
-#: utils.py:202
 msgid "About 2 months (60 days) from now"
 msgstr ""
 
-#: utils.py:203
 msgid "About 3 months (90 days) from now"
 msgstr ""
 
-#: utils.py:204
 msgid "About 6 months (180 days) from now"
 msgstr ""
 
-#: utils.py:205
 msgid "About 1 year (360 days) from now"
 msgstr ""
 
-#: utils.py:212
 msgid "I am seeking information"
 msgstr "Informazio bila nabil"
 
-#: utils.py:213
 msgid "I am this person"
 msgstr "Pertsona hori naiz"
 
-#: utils.py:215
 msgid "I have received information that this person is alive"
 msgstr "Pertsona hori bizirik dagoenari buruzko informazioa jaso dut"
 
-#: utils.py:216
 msgid "I have reason to think this person is missing"
 msgstr "Pertsona hori desagertuta dagoela pentsatzeko arrazoiak ditut"
 
-#: utils.py:217
 msgid "I have received information that this person is dead"
 msgstr "Pertsona hori hilda dagoenari buruzko informazioa jaso dut"
 
-#: utils.py:231
 msgid "Someone is seeking information about this person"
 msgstr "Norbait pertsona honi buruzko informazioa bilatzen ari da"
 
-#: utils.py:232
 msgid "This person has posted a message"
 msgstr "Pertsona horrek mezu bat idatzi du"
 
-#: utils.py:234
 msgid "Someone has received information that this person is alive"
 msgstr "Pertsona hori bizirik dagoenari buruzko informazioa jaso du norbaitek"
 
-#: utils.py:235
 msgid "Someone has reported that this person is missing"
 msgstr "Pertsona hori desagertuta dagoela jakinarazi du norbaitek"
 
-#: utils.py:237
 msgid "Someone has received information that this person is dead"
 msgstr "Pertsona hori hilda dagoenari buruzko informazioa jaso du norbaitek"
 
-#: utils.py:742
 msgid "Type the two words:"
 msgstr "Idatzi bi hitzak:"
 
-#: utils.py:743
 msgid "Type what you hear:"
 msgstr "Idatzi entzuten duzuna:"
 
-#: utils.py:744
 msgid "Play the sound again"
 msgstr "Erreproduzitu soinua berriro"
 
-#: utils.py:745
-=======
-msgid "You are already subscribed. "
-msgstr "Dagoeneko harpidetuta zaude. "
-
-msgid "You have successfully subscribed."
-msgstr "Behar bezala harpidetu zara."
-
-msgid "This link is invalid."
-msgstr "Esteka baliogabea da."
-
-msgid "You have successfully unsubscribed."
-msgstr "Harpidetza behar bezala kendu duzu."
-
-msgid "You are already unsubscribed."
-msgstr "Dagoeneko kendu duzu harpidetza."
-
-msgid "female"
-msgstr "emakumea"
-
-msgid "male"
-msgstr "gizona"
-
-msgid "other"
-msgstr "beste bat"
-
-msgid "Unspecified"
-msgstr "Zehaztu gabe"
-
-msgid "About 1 month (30 days) from now"
-msgstr ""
-
-msgid "About 2 months (60 days) from now"
-msgstr ""
-
-msgid "About 3 months (90 days) from now"
-msgstr ""
-
-msgid "About 6 months (180 days) from now"
-msgstr ""
-
-msgid "About 1 year (360 days) from now"
-msgstr ""
-
-msgid "I am seeking information"
-msgstr "Informazio bila nabil"
-
-msgid "I am this person"
-msgstr "Pertsona hori naiz"
-
-msgid "I have received information that this person is alive"
-msgstr "Pertsona hori bizirik dagoenari buruzko informazioa jaso dut"
-
-msgid "I have reason to think this person is missing"
-msgstr "Pertsona hori desagertuta dagoela pentsatzeko arrazoiak ditut"
-
-msgid "I have received information that this person is dead"
-msgstr "Pertsona hori hilda dagoenari buruzko informazioa jaso dut"
-
-msgid "Someone is seeking information about this person"
-msgstr "Norbait pertsona honi buruzko informazioa bilatzen ari da"
-
-msgid "This person has posted a message"
-msgstr "Pertsona horrek mezu bat idatzi du"
-
-msgid "Someone has received information that this person is alive"
-msgstr "Pertsona hori bizirik dagoenari buruzko informazioa jaso du norbaitek"
-
-msgid "Someone has reported that this person is missing"
-msgstr "Pertsona hori desagertuta dagoela jakinarazi du norbaitek"
-
-msgid "Someone has received information that this person is dead"
-msgstr "Pertsona hori hilda dagoenari buruzko informazioa jaso du norbaitek"
-
-msgid "Type the two words:"
-msgstr "Idatzi bi hitzak:"
-
-msgid "Type what you hear:"
-msgstr "Idatzi entzuten duzuna:"
-
-msgid "Play the sound again"
-msgstr "Erreproduzitu soinua berriro"
-
->>>>>>> 019a7f2e
 msgid "Download the sound as MP3"
 msgstr "Deskargatu soinua MP3 gisa"
 
-#: utils.py:746
 msgid "Get a visual challenge"
 msgstr "Lortu erronka bisual bat"
 
-#: utils.py:747
 msgid "Get an audio challenge"
 msgstr "Lortu audio-erronka bat"
 
-<<<<<<< HEAD
-#: utils.py:748
-=======
->>>>>>> 019a7f2e
 msgid "Get a new challenge"
 msgstr "Lortu erronka berri bat"
 
-#: utils.py:749
 msgid "Help"
 msgstr "Laguntza"
 
-<<<<<<< HEAD
-#: utils.py:750
 msgid "Incorrect.  Try again."
 msgstr "Oker. Saiatu berriro."
 
-#: utils.py:766
-=======
-msgid "Incorrect.  Try again."
-msgstr "Oker. Saiatu berriro."
-
->>>>>>> 019a7f2e
 msgid ""
 "There was an error processing your request.  Sorry for the inconvenience.  "
 "Our administrators will investigate the source of the problem, but please "
@@ -422,68 +215,31 @@
 "administratzaileek arazoaren jatorria aztertuko dute, baina egiaztatu "
 "eskaeraren formatua zuzena dela."
 
-<<<<<<< HEAD
-#: view.py:37 view.py:40
-=======
->>>>>>> 019a7f2e
 #, fuzzy
 msgid "This person's entry does not exist or has been deleted."
 msgstr "Erregistroa ezabatu da."
 
-<<<<<<< HEAD
-#: templates/add_note.html:29
 msgid "Tell us the status of this person"
 msgstr "Emaguzu pertsona horren egoeraren berri"
 
-#: templates/add_note.html:31 templates/results.html:143
 msgid "Mark records as duplicate"
 msgstr "Markatu erregistroak bikoiztu gisa"
 
-#: templates/add_note.html:39
 msgid "Status of this person"
 msgstr "Pertsonaren egoera"
 
-#: templates/add_note.html:63
 msgid "Message (required)"
 msgstr "Mezua (beharrezkoa)"
 
-#: templates/add_note.html:67
 msgid "A message for this person or others seeking this person"
 msgstr "Pertsonarentzako edo pertsonaren bila ari direnentzako mezua"
 
-#: templates/add_note.html:69
 msgid "Please explain why you think these are the same person"
 msgstr "Azaldu zergatik uste duzun pertsona bera direla"
 
-#: templates/add_note.html:87 templates/note.html:138
-#: templates/person_status_update_email.txt:14
 msgid "Last known location"
 msgstr "Azken kokapen ezaguna"
 
-#: templates/add_note.html:90
-=======
-msgid "Tell us the status of this person"
-msgstr "Emaguzu pertsona horren egoeraren berri"
-
-msgid "Mark records as duplicate"
-msgstr "Markatu erregistroak bikoiztu gisa"
-
-msgid "Status of this person"
-msgstr "Pertsonaren egoera"
-
-msgid "Message (required)"
-msgstr "Mezua (beharrezkoa)"
-
-msgid "A message for this person or others seeking this person"
-msgstr "Pertsonarentzako edo pertsonaren bila ari direnentzako mezua"
-
-msgid "Please explain why you think these are the same person"
-msgstr "Azaldu zergatik uste duzun pertsona bera direla"
-
-msgid "Last known location"
-msgstr "Azken kokapen ezaguna"
-
->>>>>>> 019a7f2e
 msgid ""
 "Type an address or open the map below and indicate the location by moving "
 "the pin."
@@ -491,142 +247,65 @@
 "Idatzi helbidea edo ireki beheko mapa eta zehaztu kokapena markatzailea "
 "mugituta."
 
-<<<<<<< HEAD
-#: templates/add_note.html:107 templates/note.html:148
 msgid "Show Map"
 msgstr "Erakutsi mapa"
 
-#: templates/add_note.html:112 templates/note.html:153
 msgid "Hide Map"
 msgstr "Ezkutatu mapa"
 
-#: templates/add_note.html:129
-=======
-msgid "Show Map"
-msgstr "Erakutsi mapa"
-
-msgid "Hide Map"
-msgstr "Ezkutatu mapa"
-
->>>>>>> 019a7f2e
 msgid ""
 "Have you personally talked with this person AFTER the disaster? (required)"
 msgstr ""
 "Hitz egin al duzu pertsonalki pertsona horrekin ezbeharraren ONDOREN? "
 "(beharrezkoa)"
 
-<<<<<<< HEAD
-#: templates/add_note.html:142
 msgid "Yes"
 msgstr "Bai"
 
-#: templates/add_note.html:153
 msgid "No"
 msgstr "Ez"
 
-#: templates/add_note.html:164
 msgid "Missing person's current contact information"
 msgstr "Desagertutako pertsonaren uneko harremanetarako informazioa"
 
-#: templates/add_note.html:167
 msgid "How can this person be reached now?"
 msgstr "Nola jar daiteke pertsona honekin harremanetan orain?"
 
-#: templates/add_note.html:173
 msgid "Phone number"
 msgstr "Telefono-zenbakia"
 
-#: templates/add_note.html:185
 msgid "E-mail address"
 msgstr "Helbide elektronikoa"
 
-#: templates/add_note.html:202
 msgid "About you (required)"
 msgstr "Zuri buruz (beharrezkoa)"
 
-#: templates/add_note.html:205
-=======
-msgid "Yes"
-msgstr "Bai"
-
-msgid "No"
-msgstr "Ez"
-
-msgid "Missing person's current contact information"
-msgstr "Desagertutako pertsonaren uneko harremanetarako informazioa"
-
-msgid "How can this person be reached now?"
-msgstr "Nola jar daiteke pertsona honekin harremanetan orain?"
-
-msgid "Phone number"
-msgstr "Telefono-zenbakia"
-
-msgid "E-mail address"
-msgstr "Helbide elektronikoa"
-
-msgid "About you (required)"
-msgstr "Zuri buruz (beharrezkoa)"
-
->>>>>>> 019a7f2e
 msgid "How others who are interested in this person can contact you"
 msgstr ""
 "Nola jar daitezke pertsona honetan interesatutako gainerakoak zurekin "
 "harremanetan"
 
-<<<<<<< HEAD
-#: templates/add_note.html:212 templates/create.html:340
 msgid "Your name"
 msgstr "Zure izena"
 
-#: templates/add_note.html:223 templates/create.html:355
 msgid "Your phone number"
 msgstr "Zure telefono-zenbakia"
 
-#: templates/add_note.html:234 templates/create.html:370
 msgid "Your e-mail address"
 msgstr "Zure helbide elektronikoa"
 
-#: templates/add_note.html:252
 msgid "Yes, these are the same person"
 msgstr "Bai, pertsona bera dira"
 
-#: templates/add_note.html:254 templates/create.html:424
 msgid "Save this record"
 msgstr "Gorde erregistroa"
 
-#: templates/add_note.html:258 templates/delete.html:70
-#: templates/flag_note.html:62 templates/subscribe_captcha.html:43
 msgid "Cancel"
 msgstr "Utzi"
 
-#: templates/add_note.html:262 templates/create.html:428
 msgid "Please fill in all the required fields."
 msgstr "Bete beharrezko eremu guztiak"
 
-#: templates/add_note.html:266 templates/create.html:432
-=======
-msgid "Your name"
-msgstr "Zure izena"
-
-msgid "Your phone number"
-msgstr "Zure telefono-zenbakia"
-
-msgid "Your e-mail address"
-msgstr "Zure helbide elektronikoa"
-
-msgid "Yes, these are the same person"
-msgstr "Bai, pertsona bera dira"
-
-msgid "Save this record"
-msgstr "Gorde erregistroa"
-
-msgid "Cancel"
-msgstr "Utzi"
-
-msgid "Please fill in all the required fields."
-msgstr "Bete beharrezko eremu guztiak"
-
->>>>>>> 019a7f2e
 msgid ""
 "The status you selected indicates that you are this person.  If this is "
 "true, please also select 'Yes' to indicate that you have contacted this "
@@ -635,57 +314,28 @@
 "Hautatu duzun egoerak pertsona hori zarela adierazten du. Egia bada, hautatu "
 "'Bai' pertsona horrekin harremanetan jarri zarela baieztatzeko."
 
-<<<<<<< HEAD
-#: templates/admin.html:20
 msgid "Administration"
 msgstr "Administrazioa"
 
-#: templates/admin.html:23
-=======
-msgid "Administration"
-msgstr "Administrazioa"
-
->>>>>>> 019a7f2e
 #, python-format
 msgid "You are currently signed in as <span class=\"email\">%(email)s</span>."
 msgstr "<span class=\"email\">%(email)s</span> helbidearekin hasi duzu saioa."
 
-<<<<<<< HEAD
-#: templates/admin.html:24
-=======
->>>>>>> 019a7f2e
 #, fuzzy, python-format
 msgid "<a href=\"%(logout_url)s\">Sign out</a>"
 msgstr "<a href=\"%(logout_url)s\">Amaitu saioa</a>"
 
-<<<<<<< HEAD
-#: templates/admin.html:26
-=======
->>>>>>> 019a7f2e
 #, fuzzy, python-format
 msgid "You are not currently signed in.  <a href=\"%(login_url)s\">Sign in</a>"
 msgstr "Unean ez duzu saioa hasita. <a href=\"%(login_url)s\">Hasi saioa</a>"
 
-<<<<<<< HEAD
-#: templates/admin_dashboard.html:51
 msgid "Dashboard"
 msgstr ""
 
-#: templates/base.html:34
-=======
-msgid "Dashboard"
-msgstr ""
-
->>>>>>> 019a7f2e
 #, fuzzy
 msgid "Atom feed of updates about this person"
 msgstr "Pertsona honen egoera-eguneratzeak"
 
-<<<<<<< HEAD
-#: templates/base.html:39
-msgid "Google Person Finder"
-msgstr "Google Pertsona-bilagailua"
-=======
 msgid "Google Person Finder"
 msgstr "Google Pertsona-bilagailua"
 
@@ -718,260 +368,66 @@
 
 msgid "Identify who you are looking for"
 msgstr "Zehaztu noren bila ari zaren"
->>>>>>> 019a7f2e
-
-#: templates/base.html:86 templates/base.html.py:105
-msgid "Person Finder"
-msgstr "Pertsona-bilagailua"
-
-#: templates/base.html:117 templates/embed.html:42 templates/view.html:324
-msgid "Back to start"
-msgstr "Itzuli hasierara"
-
-#: templates/base.html:123
-msgid ""
-"PLEASE NOTE: All data entered will be available to the public and viewable "
-"and usable by anyone.  Google does not review or verify the accuracy of this "
-"data."
-msgstr ""
-"OHARRA: sartutako datu guztiak erabilgarri egongo dira publikoarentzat eta "
-"edonork ikusi eta erabili ahal izango ditu. Google-k ez ditu datuen "
-"egiazkotasuna eta zehaztasuna egiaztatzen."
-
-#: templates/base.html:132
-msgid "Embed this tool on your site"
-msgstr "Kapsulatu tresna hau zure gunean"
-
-#: templates/base.html:137
-msgid "Developers"
-msgstr "Garatzaileak"
-
-#: templates/base.html:140
-msgid "Terms of Service"
-msgstr "Zerbitzu-baldintzak"
-
-#: templates/create.html:32
-msgid "Identify who you have information about"
-msgstr "Zehaztu nori buruzko informazioa duzun"
-
-#: templates/create.html:34
-msgid "Identify who you are looking for"
-msgstr "Zehaztu noren bila ari zaren"
-
-#: templates/create.html:41
+
 msgid "Name (required)"
 msgstr "Izena (beharrezkoa)"
 
-<<<<<<< HEAD
-#: templates/create.html:44
 msgid "What is this person's name?"
 msgstr "Zein da pertsonaren izena?"
 
-#: templates/create.html:51 templates/create.html.py:81
-#: templates/multiview.html:47 templates/multiview.html.py:79
-#: templates/query_form.html:30 templates/query_form.html.py:66
-#: templates/view.html:70 templates/view.html.py:86
 msgid "Family name"
 msgstr "Abizena"
 
-#: templates/create.html:65 templates/multiview.html:64
-#: templates/query_form.html:47 templates/view.html:77
 msgid "Given name"
 msgstr "Izena"
 
-#: templates/create.html:67 templates/multiview.html:42
-#: templates/multiview.html.py:66 templates/query_form.html:49
-#: templates/view.html:66 templates/view.html.py:79
 msgid "Name"
 msgstr "Izena"
 
-#: templates/create.html:96 templates/create.html.py:128
-#: templates/multiview.html:88 templates/multiview.html.py:112
-#: templates/view.html:93 templates/view.html.py:109
-=======
-msgid "What is this person's name?"
-msgstr "Zein da pertsonaren izena?"
-
-msgid "Family name"
-msgstr "Abizena"
-
-msgid "Given name"
-msgstr "Izena"
-
-msgid "Name"
-msgstr "Izena"
-
->>>>>>> 019a7f2e
 #, fuzzy
 msgid "Alternate family names"
 msgstr "Abizena"
 
-<<<<<<< HEAD
-#: templates/create.html:111 templates/multiview.html:101
-#: templates/view.html:100
 msgid "Alternate given names"
 msgstr ""
 
-#: templates/create.html:113 templates/multiview.html:103
-#: templates/view.html:102
-=======
-msgid "Alternate given names"
-msgstr ""
-
->>>>>>> 019a7f2e
 #, fuzzy
 msgid "Alternate names"
 msgstr "Kale-helbidea"
 
-<<<<<<< HEAD
-#: templates/create.html:146
 msgid "Home Address"
 msgstr "Etxeko helbidea"
 
-#: templates/create.html:149
 msgid "Where is this person from?"
 msgstr "Nongoa da pertsona?"
 
-#: templates/create.html:155 templates/multiview.html:148
-#: templates/view.html:149
 msgid "Street name"
 msgstr "Kale-helbidea"
 
-#: templates/create.html:157
 msgid "Street name only, no number"
 msgstr "Kalearen izena soilik, zenbakirik gabe"
 
-#: templates/create.html:173 templates/multiview.html:154
-#: templates/view.html:153
 msgid "Neighborhood"
 msgstr "Auzoa"
 
-#: templates/create.html:183 templates/multiview.html:160
-#: templates/view.html:157
 msgid "City"
 msgstr "Hiria"
 
-#: templates/create.html:194 templates/multiview.html:166
-#: templates/view.html:161
 msgid "Province or state"
 msgstr "Probintzia edo estatua"
 
-#: templates/create.html:207 templates/multiview.html:173
-#: templates/view.html:166
 msgid "Postal or zip code"
 msgstr "Posta-kodea edo zip kodea"
 
-#: templates/create.html:223
 msgid "Description"
 msgstr "Azalpena"
 
-#: templates/create.html:226
-=======
-msgid "Home Address"
-msgstr "Etxeko helbidea"
-
-msgid "Where is this person from?"
-msgstr "Nongoa da pertsona?"
-
-msgid "Street name"
-msgstr "Kale-helbidea"
-
-msgid "Street name only, no number"
-msgstr "Kalearen izena soilik, zenbakirik gabe"
-
-msgid "Neighborhood"
-msgstr "Auzoa"
-
-msgid "City"
-msgstr "Hiria"
-
-msgid "Province or state"
-msgstr "Probintzia edo estatua"
-
-msgid "Postal or zip code"
-msgstr "Posta-kodea edo zip kodea"
-
-msgid "Description"
-msgstr "Azalpena"
-
->>>>>>> 019a7f2e
 msgid "Describe how to identify this person."
 msgstr "Azaldu pertsona nola identifika daitekeen."
 
-#: templates/create.html:241 templates/multiview.html:198
-#: templates/view.html:195
 msgid "Photo"
 msgstr "Argazkia"
 
-<<<<<<< HEAD
-#: templates/create.html:244
-msgid "If you have a photo of this person, upload it or enter its URL address."
-msgstr "Pertsonaren argazkirik baduzu, kargatu irudia edo sartu URL helbidea."
-
-#: templates/create.html:252
-msgid "URL"
-msgstr "URL"
-
-#: templates/create.html:265
-msgid "Upload"
-msgstr "Kargatu"
-
-#: templates/create.html:279
-msgid "Expiry"
-msgstr ""
-
-#: templates/create.html:282
-msgid "When should this record disappear?"
-msgstr ""
-
-#: templates/create.html:302
-msgid "Source of this record (required)"
-msgstr "Erregistroaren iturburua (beharrezkoa)"
-
-#: templates/create.html:305
-msgid "Where did this information come from?"
-msgstr "Nondik jaso da informazioa?"
-
-#: templates/create.html:319
-msgid "This is a new record."
-msgstr "Erregistro berria da."
-
-#: templates/create.html:331
-msgid "This record is copied from another source."
-msgstr "Erregistroa beste iturburu batetik kopiatu da."
-
-#: templates/create.html:344
-msgid "Original author's name"
-msgstr "Jatorrizko egilearen izena"
-
-#: templates/create.html:359 templates/multiview.html:226
-#: templates/view.html:218
-msgid "Author's phone number"
-msgstr "Egilearen telefono-zenbakia"
-
-#: templates/create.html:374 templates/multiview.html:242
-#: templates/view.html:231
-msgid "Author's e-mail address"
-msgstr "Egilearen helbide elektronikoa"
-
-#: templates/create.html:385
-msgid "URL of original record"
-msgstr "Jatorrizko erregistroaren URLa"
-
-#: templates/create.html:396 templates/multiview.html:268
-#: templates/view.html:252
-msgid "Original posting date"
-msgstr "Jatorrizko bidaltze-data"
-
-#: templates/create.html:398
-msgid "Enter as YYYY-MM-DD"
-msgstr "Sartu UUUU-HH-EE formatuan"
-
-#: templates/create.html:408 templates/multiview.html:274
-#: templates/view.html:267
-msgid "Original site name"
-msgstr "Jatorrizko gunearen izena"
-=======
 msgid "If you have a photo of this person, upload it or enter its URL address."
 msgstr "Pertsonaren argazkirik baduzu, kargatu irudia edo sartu URL helbidea."
 
@@ -1078,101 +534,28 @@
 msgstr ""
 "<a target=\"_blank\" href=\"%(view_url)s\">Erregistroa ikus</a> dezakezu "
 "hura ezabatu aurretik."
->>>>>>> 019a7f2e
-
-#: templates/delete.html:23
-#, python-format
-msgid ""
-"\n"
-"      Are you sure you want to delete the record for \"%(first_name)s %"
-"(last_name)s\"?\n"
-"    "
-msgstr ""
-"\n"
-"      Ziur \"%(first_name)s %(last_name)s\" pertsonaren erregistroa ezabatu "
-"nahi duzula?\n"
-"    "
-
-<<<<<<< HEAD
-#: templates/delete.html:30
-msgid ""
-"\n"
-"      If you proceed with deletion,\n"
-"      this record will no longer be searchable or viewable on this site.\n"
-"    "
-msgstr ""
-"\n"
-"      Ezabatzen jarraituz gero,\n"
-"      erregistroa ezingo da bilatu edo ikusi gune honetan.\n"
-"    "
-
-#: templates/delete.html:35
-#, python-format
-msgid ""
-"\n"
-"      This record is a copy of a record from another source.\n"
-"      You can delete the record here,\n"
-"      but please be aware that\n"
-"      we might later receive another copy of it from the original source.\n"
-"\n"
-"      <p>\n"
-"      If you would like it permanently deleted,\n"
-"      please contact the original source.\n"
-"      You can view the original record at\n"
-"      <a href=\"%(source_url)s\">%(source_name)s</a>.\n"
-"    "
-msgstr ""
-"\n"
-"      Erregistro hau beste iturburu bateko erregistro baten kopia da.\n"
-"      Erregistroa hemen ezaba dezakezu,\n"
-"      baina kontutan izan\n"
-"      aurrerago jatorrizko iturburutik beste kopia bat jaso dezakegula.\n"
-"\n"
-"      <p>\n"
-"      Behin betiko ezabatu nahi baduzu,\n"
-"      jarri jatorrizko iturburuarekin harremanetan.\n"
-"      Jatorrizko erregistroa hemen ikus dezakezu:\n"
-"      <a href=\"%(source_url)s\">%(source_name)s</a>.\n"
-"    "
-
-#: templates/delete.html:48
-#, python-format
-msgid ""
-"You can <a target=\"_blank\" href=\"%(view_url)s\">view the record</a> "
-"before deleting it."
-msgstr ""
-"<a target=\"_blank\" href=\"%(view_url)s\">Erregistroa ikus</a> dezakezu "
-"hura ezabatu aurretik."
-
-#: templates/delete.html:51
+
 msgid "Reason for deletion:"
 msgstr "Ezabatzearen arrazoia:"
 
-#: templates/delete.html:54
 msgid "I do not want my information online anymore."
 msgstr "Ez dut nire informazioa linean egoterik nahi."
 
-#: templates/delete.html:56
 msgid "I have received spam."
 msgstr "Spama jaso dut."
 
-#: templates/delete.html:58
 msgid "This record is inappropriate."
 msgstr "Erregistroa desegokia da."
 
-#: templates/delete.html:60
 msgid "This record is spam."
 msgstr "Erregistroa spama da."
 
-#: templates/delete.html:62
 msgid "This record has served its purpose."
 msgstr "Erregistroak bere helburua bete du."
 
-#: templates/delete.html:69
 msgid "Yes, delete the record"
 msgstr "Bai, ezabatu erregistroa"
 
-#: templates/deletion_email_for_note_author.txt:4
 #, python-format
 msgid ""
 "\n"
@@ -1190,7 +573,6 @@
 "Ezabatzearen berri ematen dizugu, zure helbide elektronikoa dagoelako\n"
 "erregistro honi buruzko ohar baten egile gisa erregistratuta.\n"
 
-#: templates/deletion_email_for_person_author.txt:4
 #, python-format
 msgid ""
 "\n"
@@ -1224,91 +606,12 @@
 "%(days_until_deletion)s egun igarotakoan, erregistroa behin betiko ezabatuko "
 "da.\n"
 
-#: templates/embed.html:21
 msgid "Embedding the Application"
 msgstr "Aplikazioa kapsulatu"
 
-#: templates/embed.html:22
 msgid "Copy and paste the following HTML code to put this tool on your site"
 msgstr "Kopiatu eta itsatsi HTML kode hau tresna zure gunean ezartzeko"
 
-#: templates/embed.html:30
-=======
-msgid "I do not want my information online anymore."
-msgstr "Ez dut nire informazioa linean egoterik nahi."
-
-msgid "I have received spam."
-msgstr "Spama jaso dut."
-
-msgid "This record is inappropriate."
-msgstr "Erregistroa desegokia da."
-
-msgid "This record is spam."
-msgstr "Erregistroa spama da."
-
-msgid "This record has served its purpose."
-msgstr "Erregistroak bere helburua bete du."
-
-msgid "Yes, delete the record"
-msgstr "Bai, ezabatu erregistroa"
-
-#, python-format
-msgid ""
-"\n"
-"A user has deleted the record for \"%(first_name)s %(last_name)s\"\n"
-"at %(site_url)s.\n"
-"\n"
-"We are notifying you of the deletion because your e-mail address is\n"
-"recorded as the author of a note on this record.\n"
-msgstr ""
-"\n"
-"Erabiltzaile batek \"%(first_name)s %(last_name)s\" pertsonaren erregistro "
-"bat ezabatu du\n"
-"%(site_url)s helbidean.\n"
-"\n"
-"Ezabatzearen berri ematen dizugu, zure helbide elektronikoa dagoelako\n"
-"erregistro honi buruzko ohar baten egile gisa erregistratuta.\n"
-
-#, python-format
-msgid ""
-"\n"
-"A user has deleted the record for \"%(first_name)s %(last_name)s\"\n"
-"at %(site_url)s.\n"
-"\n"
-"We are notifying you of the deletion because your e-mail address is\n"
-"recorded as the author of this record.\n"
-"\n"
-"NOTE: If you believe this record was deleted in error, you can\n"
-"restore it by following this link within the next %(days_until_deletion)s "
-"days:\n"
-"\n"
-"    %(restore_url)s\n"
-"\n"
-"After %(days_until_deletion)s days, the record will be permanently deleted.\n"
-msgstr ""
-"\n"
-"Erabiltzaile batek \"%(first_name)s %(last_name)s\" pertsonaren erregistro "
-"bat ezabatu du\n"
-"%(site_url)s helbidean.\n"
-"\n"
-"Ezabatzearen berri ematen dizugu, zure helbide elektronikoa dagoelako\n"
-"erregistro honi buruzko ohar baten egile gisa erregistratuta.\n"
-"\n"
-"OHARRA: erregistroa istripuz ezabatu dela iruditzen bazaizu, leheneratu\n"
-"esteka hau jarraituta datozen %(days_until_deletion)s egunetan:\n"
-"\n"
-"    %(restore_url)s\n"
-"\n"
-"%(days_until_deletion)s egun igarotakoan, erregistroa behin betiko ezabatuko "
-"da.\n"
-
-msgid "Embedding the Application"
-msgstr "Aplikazioa kapsulatu"
-
-msgid "Copy and paste the following HTML code to put this tool on your site"
-msgstr "Kopiatu eta itsatsi HTML kode hau tresna zure gunean ezartzeko"
-
->>>>>>> 019a7f2e
 #, python-format
 msgid ""
 "Or add to your site as a %(gadget_link_html)sGoogle Gadget%(link_end_html)s."
@@ -1316,10 +619,6 @@
 "Edo gehitu zure gunean %(gadget_link_html)sGoogle-ren gadget%(link_end_html)"
 "s gisa."
 
-<<<<<<< HEAD
-#: templates/embed.html:32
-=======
->>>>>>> 019a7f2e
 #, python-format
 msgid ""
 "These gadgets are made available under the %(apache_link_html)sApache 2.0 "
@@ -1328,10 +627,6 @@
 "Gadget hauek %(apache_link_html)sApache 2.0 license%(link_end_html)s "
 "lizentzia dute."
 
-<<<<<<< HEAD
-#: templates/embed.html:35
-=======
->>>>>>> 019a7f2e
 #, python-format
 msgid ""
 "More information for developers can now be found %(developers_link_html)shere"
@@ -1340,304 +635,133 @@
 "Garatzaileentzako informazio gehiago eskura daiteke %(developers_link_html)"
 "shemen%(link_end_html)s."
 
-<<<<<<< HEAD
-#: templates/embed.html:39
 msgid "Close window"
 msgstr "Itxi leihoa"
 
-#: templates/flag_note.html:23
 msgid "Are you sure this note isn't spam?"
 msgstr "Ziur ohar hau spama ez dela?"
 
-#: templates/flag_note.html:25
 msgid "Are you sure you want to mark this note as spam?"
 msgstr "Ziur ohar hau spam gisa markatu nahi duzula?"
 
-#: templates/flag_note.html:41
 msgid "The reason this note is being marked as spam:"
 msgstr "Ohar hau spam gisa markatzearen arrazoia:"
 
-#: templates/flag_note.html:44
 msgid "I prefer not to specify."
 msgstr "Nahiago dut ez zehaztu."
 
-#: templates/flag_note.html:46
 msgid "This note is spam."
 msgstr "Oharra spama da."
 
-#: templates/flag_note.html:48
 msgid "This note is inappropriate."
 msgstr "Oharra desegokia da."
 
-#: templates/flag_note.html:50
 msgid "I have received spam due to this note."
 msgstr "Spama jaso dut ohar hau dela-eta."
 
-#: templates/flag_note.html:52
 msgid "This note is incorrect or untrue."
 msgstr "Oharrak gezurra dio edo oker dago."
 
-#: templates/flag_note.html:61
 msgid "Yes, update the note"
 msgstr "Bai, eguneratu oharra"
 
-#: templates/main.html:22
 msgid "What is your situation?"
 msgstr "Zein da zure egoera?"
 
-#: templates/main.html:28 templates/query_form.html:20
 msgid "I'm looking for someone"
 msgstr "Norbaiten bila nabil"
 
-#: templates/main.html:33 templates/query_form.html:13
 msgid "I have information about someone"
 msgstr "Norbaiti buruzko informazioa dut"
 
-#: templates/main.html:40
-=======
-msgid "Close window"
-msgstr "Itxi leihoa"
-
-msgid "Are you sure this note isn't spam?"
-msgstr "Ziur ohar hau spama ez dela?"
-
-msgid "Are you sure you want to mark this note as spam?"
-msgstr "Ziur ohar hau spam gisa markatu nahi duzula?"
-
-msgid "The reason this note is being marked as spam:"
-msgstr "Ohar hau spam gisa markatzearen arrazoia:"
-
-msgid "I prefer not to specify."
-msgstr "Nahiago dut ez zehaztu."
-
-msgid "This note is spam."
-msgstr "Oharra spama da."
-
-msgid "This note is inappropriate."
-msgstr "Oharra desegokia da."
-
-msgid "I have received spam due to this note."
-msgstr "Spama jaso dut ohar hau dela-eta."
-
-msgid "This note is incorrect or untrue."
-msgstr "Oharrak gezurra dio edo oker dago."
-
-msgid "Yes, update the note"
-msgstr "Bai, eguneratu oharra"
-
-msgid "What is your situation?"
-msgstr "Zein da zure egoera?"
-
-msgid "I'm looking for someone"
-msgstr "Norbaiten bila nabil"
-
-msgid "I have information about someone"
-msgstr "Norbaiti buruzko informazioa dut"
-
->>>>>>> 019a7f2e
 #, python-format
 msgid "Currently tracking about %(num_people)s records."
 msgstr "Unean %(num_people)s erregistro ingururen jarraipena egiten ari da."
 
-<<<<<<< HEAD
-#: templates/multiview.html:37
 msgid "Compare these records"
 msgstr "Alderatu erregistro hauek"
 
-#: templates/multiview.html:121 templates/view.html:124
 msgid "Physical characteristics"
 msgstr "Ezaugarri fisikoak"
 
-#: templates/multiview.html:125 templates/view.html:127
 msgid "Sex"
 msgstr "Sexua"
 
-#: templates/multiview.html:131 templates/view.html:133
 msgid "Date of birth"
 msgstr "Jaioteguna"
 
-#: templates/multiview.html:137 templates/view.html:138
 msgid "Age"
 msgstr "Adina"
 
-#: templates/multiview.html:144 templates/results.html:98
-#: templates/view.html:146
 msgid "Home address"
 msgstr "Etxeko helbidea"
 
-#: templates/multiview.html:182 templates/view.html:180
 msgid "Other information"
 msgstr "Informazio gehiago"
 
-#: templates/multiview.html:216 templates/view.html:211
 msgid "Source of this record"
 msgstr "Erregistroaren iturburua"
 
-#: templates/multiview.html:220 templates/view.html:214
 msgid "Author's name"
 msgstr "Egilearen izena"
 
-#: templates/multiview.html:234 templates/multiview.html.py:250
-#: templates/note.html:59 templates/note.html.py:70 templates/note.html:115
-#: templates/note.html.py:130 templates/view.html:225
-#: templates/view.html.py:238
 msgid "(click to reveal)"
 msgstr "(egin klik ikusteko)"
 
-#: templates/multiview.html:259 templates/view.html:245
 msgid "Original URL"
 msgstr "Jatorrizko URLa"
 
-#: templates/multiview.html:263 templates/view.html:248
 msgid "Link"
 msgstr "Esteka"
 
-#: templates/note.html:21
 msgid "Posted by"
 msgstr "Mezuaren egilea:"
 
-#: templates/note.html:25
 msgid "(unknown)"
 msgstr "(ezezaguna)"
 
-#: templates/note.html:27
 msgid "on"
 msgstr "-"
 
-#: templates/note.html:29
-=======
-msgid "Compare these records"
-msgstr "Alderatu erregistro hauek"
-
-msgid "Physical characteristics"
-msgstr "Ezaugarri fisikoak"
-
-msgid "Sex"
-msgstr "Sexua"
-
-msgid "Date of birth"
-msgstr "Jaioteguna"
-
-msgid "Age"
-msgstr "Adina"
-
-msgid "Home address"
-msgstr "Etxeko helbidea"
-
-msgid "Other information"
-msgstr "Informazio gehiago"
-
-msgid "Source of this record"
-msgstr "Erregistroaren iturburua"
-
-msgid "Author's name"
-msgstr "Egilearen izena"
-
-msgid "(click to reveal)"
-msgstr "(egin klik ikusteko)"
-
-msgid "Original URL"
-msgstr "Jatorrizko URLa"
-
-msgid "Link"
-msgstr "Esteka"
-
-msgid "Posted by"
-msgstr "Mezuaren egilea:"
-
-msgid "(unknown)"
-msgstr "(ezezaguna)"
-
-msgid "on"
-msgstr "-"
-
->>>>>>> 019a7f2e
 msgid "at"
 msgstr "ordua:"
 
-#: templates/note.html:35
 msgid "This note has been marked as spam."
 msgstr "Oharra spam gisa markatu da."
 
-<<<<<<< HEAD
-#: templates/note.html:38
 msgid "Reveal note"
 msgstr "Erakutsi oharra"
 
-#: templates/note.html:41
 msgid "Hide note"
 msgstr "Ezkutatu oharra"
 
-#: templates/note.html:44
 msgid "Not spam"
 msgstr "Ez da spa"
 
-#: templates/note.html:49
 msgid "Report spam"
 msgstr "Eman spamaren berri"
 
-#: templates/note.html:54
 msgid "E-mail"
 msgstr "Helbide elektronikoa"
 
-#: templates/note.html:65
-=======
-msgid "Reveal note"
-msgstr "Erakutsi oharra"
-
-msgid "Hide note"
-msgstr "Ezkutatu oharra"
-
-msgid "Not spam"
-msgstr "Ez da spa"
-
-msgid "Report spam"
-msgstr "Eman spamaren berri"
-
-msgid "E-mail"
-msgstr "Helbide elektronikoa"
-
->>>>>>> 019a7f2e
 msgid "Phone"
 msgstr "Telefonoa"
 
-#: templates/note.html:85
 msgid "This record is a duplicate of"
 msgstr "Erregistroa honekin bikoiztuta dago:"
 
-<<<<<<< HEAD
-#: templates/note.html:93 templates/person_status_update_email.txt:12
-#: templates/results.html:116
 msgid "Status"
 msgstr "Egoera"
 
-#: templates/note.html:102 templates/person_status_update_email.txt:13
 msgid "This person has been in contact with someone"
 msgstr "Pertsona hau norbaitekin harremanetan jarri da"
 
-#: templates/note.html:108
 msgid "Missing person's current e-mail address"
 msgstr "Desagertutako pertsonaren uneko helbide elektronikoa"
 
-#: templates/note.html:123
 msgid "Missing person's current phone number"
 msgstr "Desagertutako pertsonaren uneko telefono-zenbakia"
 
-#: templates/person_status_update_email.txt:4
-=======
-msgid "Status"
-msgstr "Egoera"
-
-msgid "This person has been in contact with someone"
-msgstr "Pertsona hau norbaitekin harremanetan jarri da"
-
-msgid "Missing person's current e-mail address"
-msgstr "Desagertutako pertsonaren uneko helbide elektronikoa"
-
-msgid "Missing person's current phone number"
-msgstr "Desagertutako pertsonaren uneko telefono-zenbakia"
-
->>>>>>> 019a7f2e
 #, python-format
 msgid ""
 "\n"
@@ -1648,26 +772,14 @@
 "Erabiltzaile batek \"%(first_name)s %(last_name)s\" pertsonaren egoera-"
 "eguneratze bat bidali du %(site_url)s helbidera:"
 
-<<<<<<< HEAD
-#: templates/person_status_update_email.txt:10
-=======
->>>>>>> 019a7f2e
 #, fuzzy
 msgid "This record is a duplicate of another record:"
 msgstr "Erregistroa honekin bikoiztuta dago:"
 
-<<<<<<< HEAD
-#: templates/person_status_update_email.txt:17
-=======
->>>>>>> 019a7f2e
 #, python-format
 msgid "You can view the full record at %(view_url)s"
 msgstr "Erregistro osoa ikus dezakezu hemen: %(view_url)s "
 
-<<<<<<< HEAD
-#: templates/person_status_update_email.txt:20
-=======
->>>>>>> 019a7f2e
 #, python-format
 msgid ""
 "You received this notification because you have subscribed to updates on "
@@ -1678,31 +790,15 @@
 "zarelako.\n"
 "Harpidetza kentzeko, jarraitu esteka hau: %(unsubscribe_link)s"
 
-<<<<<<< HEAD
-#: templates/query_form.html:15
 msgid "Enter the person's given and family names."
 msgstr "Sartu pertsonaren izena eta abizena."
 
-#: templates/query_form.html:17
 msgid "Enter the person's name."
 msgstr "Sartu pertsonaren izena."
 
-#: templates/query_form.html:21
 msgid "Enter the person's name or parts of the name."
 msgstr "Sartu pertsonaren izena edo zati bat."
 
-#: templates/query_form.html:96
-=======
-msgid "Enter the person's given and family names."
-msgstr "Sartu pertsonaren izena eta abizena."
-
-msgid "Enter the person's name."
-msgstr "Sartu pertsonaren izena."
-
-msgid "Enter the person's name or parts of the name."
-msgstr "Sartu pertsonaren izena edo zati bat."
-
->>>>>>> 019a7f2e
 msgid ""
 "More than 100 results; only showing the first 100.  Try entering more of the "
 "name"
@@ -1710,16 +806,12 @@
 "100 emaitza baino gehiago; lehen 100 emaitzak soilik erakusten dira. Saiatu "
 "izena osatuago sartuta."
 
-<<<<<<< HEAD
-#: templates/query_form.html:103
 msgid "Provide information about this person"
 msgstr "Eman pertsonari buruzko informazioa"
 
-#: templates/query_form.html:107 templates/query_form.html.py:110
 msgid "Search for this person"
 msgstr "Bilatu pertsona"
 
-#: templates/restoration_email.txt:4
 #, python-format
 msgid ""
 "\n"
@@ -1743,143 +835,54 @@
 "pertsona honen erregistroarekin edo erregistroari buruzko ohar batekin "
 "erlazionatuta.\n"
 
-#: templates/restore.html:22
-=======
-msgid "Provide information about this person"
-msgstr "Eman pertsonari buruzko informazioa"
-
-msgid "Search for this person"
-msgstr "Bilatu pertsona"
-
-#, python-format
-msgid ""
-"\n"
-"The author of the record for \"%(first_name)s %(last_name)s\"\n"
-"(which was previously deleted) has restored the record.  To view the\n"
-"record, follow this link:\n"
-"\n"
-"    %(record_url)s\n"
-"\n"
-"We are notifying you because your e-mail address is associated with this\n"
-"person record or a note on the record.\n"
-msgstr ""
-"\n"
-"\"%(first_name)s %(last_name)s\" erregistroaren \n"
-"(ezabatuta zegoen) egileak erregistroa leheneratu du. Erregistroa\n"
-"ikusteko, jarraitu esteka hau:\n"
-"\n"
-"    %(record_url)s\n"
-"\n"
-"Leheneratzearen berri ematen dizugu, zure helbide elektronikoa dagoelako\n"
-"pertsona honen erregistroarekin edo erregistroari buruzko ohar batekin "
-"erlazionatuta.\n"
-
->>>>>>> 019a7f2e
 msgid "Are you sure you want to restore this record from deletion?"
 msgstr "Ziur ezabatutako erregistro hau leheneratu nahi duzula?"
 
-#: templates/restore.html:31
 msgid "Yes, restore this record"
 msgstr "Bai, leheneratu erregistroa"
 
-<<<<<<< HEAD
-#: templates/results.html:23
 msgid "Search Results for"
 msgstr "Honen bilaketa-emaitzak:"
 
-#: templates/results.html:28
 msgid "Records Similar to"
 msgstr "Honen antzeko erregistroak:"
 
-#: templates/results.html:33 templates/results.html.py:43
 msgid "There is one existing record with a similar name."
 msgstr "Antzeko izena duen erregistro bat dago."
 
-#: templates/results.html:35
 msgid "There are some existing records with similar names."
 msgstr "Antzeko izena duen hainbat erregistro dago."
-=======
-msgid "Search Results for"
-msgstr "Honen bilaketa-emaitzak:"
-
-msgid "Records Similar to"
-msgstr "Honen antzeko erregistroak:"
-
-msgid "There is one existing record with a similar name."
-msgstr "Antzeko izena duen erregistro bat dago."
-
-msgid "There are some existing records with similar names."
-msgstr "Antzeko izena duen hainbat erregistro dago."
 
 msgid "Please check whether it matches the person you were planning to report."
 msgstr ""
 "Begiratu sortu nahi duzun erregistroari dagokion pertsonarekin bat datorren."
->>>>>>> 019a7f2e
-
-#: templates/results.html:37
-msgid "Please check whether it matches the person you were planning to report."
-msgstr ""
-"Begiratu sortu nahi duzun erregistroari dagokion pertsonarekin bat datorren."
-
-#: templates/results.html:45
+
 #, python-format
 msgid "There are %(num_results)s existing records with similar names."
 msgstr "Antzeko izena duten %(num_results)s erregistro daude."
 
-<<<<<<< HEAD
-#: templates/results.html:49
 msgid "Click here to view results."
 msgstr "Egin klik hemen emaitzak ikusteko."
 
-#: templates/results.html:53
 msgid "To view or add information, select a name below."
 msgstr "Informazioa ikusteko edo gehitzeko, hautatu beheko izena."
 
-#: templates/results.html:54
 msgid "Switch to duplicate marking mode"
 msgstr "Aldatu bikoiztuak markatutako modura"
 
-#: templates/results.html:55
 msgid "Switch to normal view mode"
 msgstr "Aldatu ikuspegi normalera"
 
-#: templates/results.html:123 templates/view.html:60
-=======
-msgid "Click here to view results."
-msgstr "Egin klik hemen emaitzak ikusteko."
-
-msgid "To view or add information, select a name below."
-msgstr "Informazioa ikusteko edo gehitzeko, hautatu beheko izena."
-
-msgid "Switch to duplicate marking mode"
-msgstr "Aldatu bikoiztuak markatutako modura"
-
-msgid "Switch to normal view mode"
-msgstr "Aldatu ikuspegi normalera"
-
->>>>>>> 019a7f2e
 #, fuzzy
 msgid "Provided by:"
 msgstr "Mezuaren egilea:"
 
-<<<<<<< HEAD
-#: templates/results.html:136
 msgid "Select up to 3 records to mark as duplicate:"
 msgstr "Hautatu gehienez 3 erregistro bikoiztu gisa markatzeko:"
 
-#: templates/results.html:144
 msgid "Records selected"
 msgstr "erregistro hautatu dira"
 
-#: templates/results.html:154
-=======
-msgid "Select up to 3 records to mark as duplicate:"
-msgstr "Hautatu gehienez 3 erregistro bikoiztu gisa markatzeko:"
-
-msgid "Records selected"
-msgstr "erregistro hautatu dira"
-
->>>>>>> 019a7f2e
 msgid ""
 "If none of these records match the person you had in mind, you can click "
 "below to create a new record."
@@ -1887,96 +890,46 @@
 "Erregistro hauek zuk uste zenuen pertsonarekin bat ez badatoz, behean klik "
 "egin dezakezu erregistro bat sortzeko."
 
-<<<<<<< HEAD
-#: templates/results.html:158
 msgid "No results found for"
 msgstr "Ez da emaitzarik aurkitu honentzat"
 
-#: templates/results.html:161
 msgid "We have nothing matching your search."
 msgstr "Ez dugu zure bilaketarekin bat datorren erregistrorik aurkitu."
 
-#: templates/results.html:165 templates/small-create.html:23
 msgid "Follow this link to create a new record"
 msgstr "Jarraitu esteka hau erregistroa sortzeko"
 
-#: templates/results.html:180 templates/small-create.html:20
 msgid "Create a new record for"
 msgstr "Sortu honen erregistroa:"
 
-#: templates/results.html:182
 msgid "Create a new record for a missing person"
 msgstr "Sortu desagertutako pertsona baten erregistroa"
 
-#: templates/reveal.html:21
 msgid "Show sensitive information"
 msgstr "Erakutsi isilpeko informazioa"
 
-#: templates/reveal.html:29
 msgid "Proceed"
 msgstr "Jarraitu"
 
-#: templates/subscribe.html:21 templates/view.html:312
-=======
-msgid "No results found for"
-msgstr "Ez da emaitzarik aurkitu honentzat"
-
-msgid "We have nothing matching your search."
-msgstr "Ez dugu zure bilaketarekin bat datorren erregistrorik aurkitu."
-
-msgid "Follow this link to create a new record"
-msgstr "Jarraitu esteka hau erregistroa sortzeko"
-
-msgid "Create a new record for"
-msgstr "Sortu honen erregistroa:"
-
-msgid "Create a new record for a missing person"
-msgstr "Sortu desagertutako pertsona baten erregistroa"
-
-msgid "Show sensitive information"
-msgstr "Erakutsi isilpeko informazioa"
-
-msgid "Proceed"
-msgstr "Jarraitu"
-
->>>>>>> 019a7f2e
 msgid "Subscribe to updates about this person"
 msgstr "Harpidetu pertsona honi buruzko eguneratzeetara"
 
-#: templates/subscribe_captcha.html:22
 #, python-format
 msgid "Subscribe to updates about %(first_name)s %(last_name)s"
 msgstr "Harpidetu honi buruzko eguneratzeetara: %(first_name)s %(last_name)s"
 
-<<<<<<< HEAD
-#: templates/subscribe_captcha.html:24
 msgid "Please confirm your e-mail address to subscribe to updates"
 msgstr "Berretsi helbide elektronikoa eguneratzeetara harpidetzeko"
 
-#: templates/subscribe_captcha.html:26
 msgid "Please enter your e-mail address to subscribe to updates"
 msgstr "Sartu helbide elektronikoa eguneratzeetara harpidetzeko"
 
-#: templates/subscribe_captcha.html:30
 msgid "Your e-mail address:"
 msgstr "Zure helbide elektronikoa:"
 
-#: templates/subscribe_captcha.html:40
-=======
-msgid "Please confirm your e-mail address to subscribe to updates"
-msgstr "Berretsi helbide elektronikoa eguneratzeetara harpidetzeko"
-
-msgid "Please enter your e-mail address to subscribe to updates"
-msgstr "Sartu helbide elektronikoa eguneratzeetara harpidetzeko"
-
-msgid "Your e-mail address:"
-msgstr "Zure helbide elektronikoa:"
-
->>>>>>> 019a7f2e
 msgid "Subscribe"
 msgstr "Harpidetu"
 
-#: templates/subscription_confirmation_email.txt:4
 #, python-format
 msgid ""
 "\n"
@@ -1994,77 +947,35 @@
 "Erregistro osoa hemen ikus dezakezu: %(view_url)s\n"
 "\n"
 "Harpidetza kentzeko, jarraitu esteka hau: %(unsubscribe_link)s\n"
-<<<<<<< HEAD
-
-#: templates/view.html:58
+
 msgid "Identifying information"
 msgstr "Informazio identifikatzailea"
 
-#: templates/view.html:115
 msgid "Note: Alternate names may be machine generated and may not be accurate."
 msgstr ""
 
-#: templates/view.html:171
 msgid "Home country"
 msgstr "Jaioterria"
 
-#: templates/view.html:260
 #, fuzzy
 msgid "Expiry date of this record"
 msgstr "Erregistroaren iturburua"
 
-#: templates/view.html:280
 msgid "Possible duplicates"
 msgstr "Bikoiztu posibleak"
 
-#: templates/view.html:320
 msgid "Back to results list"
 msgstr "Itzuli emaitzen zerrendara"
 
-#: templates/view.html:331
 msgid "Status updates for this person"
 msgstr "Pertsona honen egoera-eguneratzeak"
 
-#: templates/view.html:333 templates/view.html.py:345
-=======
-
-msgid "Identifying information"
-msgstr "Informazio identifikatzailea"
-
-msgid "Note: Alternate names may be machine generated and may not be accurate."
-msgstr ""
-
-msgid "Home country"
-msgstr "Jaioterria"
-
-#, fuzzy
-msgid "Expiry date of this record"
-msgstr "Erregistroaren iturburua"
-
-msgid "Possible duplicates"
-msgstr "Bikoiztu posibleak"
-
-msgid "Back to results list"
-msgstr "Itzuli emaitzen zerrendara"
-
-msgid "Status updates for this person"
-msgstr "Pertsona honen egoera-eguneratzeak"
-
->>>>>>> 019a7f2e
 #, fuzzy
 msgid "Feed of updates about this person"
 msgstr "Pertsona honen egoera-eguneratzeak"
 
-<<<<<<< HEAD
-#: templates/view.html:343
 msgid "No status updates have been posted"
 msgstr "Ez da egoera-eguneratzerik bidali"
 
-#: templates/view.html:359
-=======
-msgid "No status updates have been posted"
-msgstr "Ez da egoera-eguneratzerik bidali"
-
->>>>>>> 019a7f2e
 msgid "Delete this record"
 msgstr "Ezabatu erregistroa"