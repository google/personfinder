--- conflicted
+++ resolved
@@ -141,8 +141,6 @@
 #, python-format
 msgid ""
 "\n"
-<<<<<<< HEAD
-=======
 "            %(dup_count)s records selected\n"
 "          "
 msgstr ""
@@ -173,7 +171,6 @@
 #, python-format
 msgid ""
 "\n"
->>>>>>> 11e03f51
 "      Are you sure you want to delete the record for \"%(full_name)s\"?\n"
 "    "
 msgstr ""
@@ -262,8 +259,6 @@
 #, python-format
 msgid ""
 "\n"
-<<<<<<< HEAD
-=======
 "      No results found for: %(query)s\n"
 "    "
 msgstr ""
@@ -274,7 +269,6 @@
 #, python-format
 msgid ""
 "\n"
->>>>>>> 11e03f51
 "      The URL you entered doesn't look like a valid %(website)s profile "
 "URL.\n"
 "      Please go to this person's profile page on %(website)s, then copy "
@@ -289,8 +283,6 @@
 "zkopírujte sem její adresu URL.\n"
 "      "
 
-<<<<<<< HEAD
-=======
 #, python-format
 msgid ""
 "\n"
@@ -301,7 +293,6 @@
 "      Platnost záznamu byla prodloužena do %(expiry_date)s.\n"
 "    "
 
->>>>>>> 11e03f51
 msgid ""
 "\n"
 "      This record is a copy of a record from another source.\n"
@@ -587,8 +578,6 @@
 msgid "Back to start"
 msgstr "Zpět na začátek"
 
-<<<<<<< HEAD
-=======
 msgid ""
 "By marking this note as spam, you will make it hidden by default. It will"
 " still be a part of the record, but will require an extra click to view "
@@ -605,7 +594,6 @@
 "Pokud označení této poznámky jako spam zrušíte, bude ve výchozím "
 "nastavení viditelná."
 
->>>>>>> 11e03f51
 msgid "CSV file"
 msgstr "Soubor CSV"
 
@@ -970,14 +958,9 @@
 msgid "No person with ID: %(id_str)s."
 msgstr "Osoba s ID %(id_str)s nebyla nalezena."
 
-msgid "No results found for"
-msgstr "Nebyly nalezeny žádné výsledky pro osobu"
-
 msgid "No such Authorization entity."
 msgstr "Entita s tímto povolením neexistuje."
 
-<<<<<<< HEAD
-=======
 msgid ""
 "Not authorized to post notes with the status \"I have received "
 "information that this person is dead\"."
@@ -985,7 +968,6 @@
 "Nemáte oprávnění zveřejňovat poznámky se stavem „Obdržel(a) jsem "
 "informaci, že tato osoba zemřela“."
 
->>>>>>> 11e03f51
 msgid "Not authorized to post notes with the status \"believed_dead\"."
 msgstr "Nemáte oprávnění zveřejňovat poznámky se stavem believed_dead."
 
@@ -1034,12 +1016,9 @@
 msgid "Original site name"
 msgstr "Název původních stránek"
 
-<<<<<<< HEAD
-=======
 msgid "Other website"
 msgstr "Ostatní webové stránky"
 
->>>>>>> 11e03f51
 #, fuzzy
 msgid ""
 "PLEASE NOTE: On active Person Finder sites, all data entered is available"
@@ -1142,15 +1121,9 @@
 msgid "Reason for disabling notes:"
 msgstr "Důvod zakázání poznámek:"
 
-<<<<<<< HEAD
-msgid "Records Similar to"
-msgstr "Záznamy podobné"
-
 msgid "Records selected"
 msgstr "– počet vybraných záznamů"
 
-=======
->>>>>>> 11e03f51
 #, python-format
 msgid "Records with names and addresses matching \"%(query)s\""
 msgstr "Záznamy se jmény a adresami, které odpovídají dotazu „%(query)s“"
@@ -1171,9 +1144,6 @@
 msgid "Save this record"
 msgstr "Uložit tento záznam"
 
-msgid "Search Results for"
-msgstr "Výsledky vyhledávání pro"
-
 msgid "Search for this person"
 msgstr "Hledat tuto osobu"
 
@@ -1199,12 +1169,9 @@
 msgid "Show sensitive information"
 msgstr "Zobrazit citlivé informace"
 
-<<<<<<< HEAD
-=======
 msgid "Show who marked these duplicates"
 msgstr "Ukázat, kdo tyto duplikáty označil"
 
->>>>>>> 11e03f51
 msgid "Sign in"
 msgstr "Přihlásit se"
 
@@ -1294,10 +1261,6 @@
 msgid "The record has been deleted."
 msgstr "Záznam byl vymazán."
 
-#, python-format
-msgid "The record has been extended to %(expiry_date)s."
-msgstr "Platnost záznamu byla prodloužena do %(expiry_date)s."
-
 msgid ""
 "The status you selected indicates that you are this person.  If this is "
 "true, please also select 'Yes' to indicate that you have contacted this "
@@ -1627,9 +1590,6 @@
 "[Vyhledávač ztracených osob] Jste přihlášeni k odběru aktualizací stavu o"
 " osobě %(full_name)s"
 
-msgid "at"
-msgstr "v"
-
 msgid "female"
 msgstr "žena"
 
