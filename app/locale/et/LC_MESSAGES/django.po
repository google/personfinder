--- conflicted
+++ resolved
@@ -144,8 +144,6 @@
 #, python-format
 msgid ""
 "\n"
-<<<<<<< HEAD
-=======
 "            %(dup_count)s records selected\n"
 "          "
 msgstr ""
@@ -176,7 +174,6 @@
 #, python-format
 msgid ""
 "\n"
->>>>>>> 11e03f51
 "      Are you sure you want to delete the record for \"%(full_name)s\"?\n"
 "    "
 msgstr ""
@@ -267,8 +264,6 @@
 #, python-format
 msgid ""
 "\n"
-<<<<<<< HEAD
-=======
 "      No results found for: %(query)s\n"
 "    "
 msgstr ""
@@ -279,7 +274,6 @@
 #, python-format
 msgid ""
 "\n"
->>>>>>> 11e03f51
 "      The URL you entered doesn't look like a valid %(website)s profile "
 "URL.\n"
 "      Please go to this person's profile page on %(website)s, then copy "
@@ -293,8 +287,6 @@
 " ja kleepige URL siia.\n"
 "      "
 
-<<<<<<< HEAD
-=======
 #, python-format
 msgid ""
 "\n"
@@ -305,7 +297,6 @@
 "      Kirjet on pikendatud kuupäevani %(expiry_date)s.\n"
 "    "
 
->>>>>>> 11e03f51
 msgid ""
 "\n"
 "      This record is a copy of a record from another source.\n"
@@ -591,8 +582,6 @@
 msgid "Back to start"
 msgstr "Tagasi algusesse"
 
-<<<<<<< HEAD
-=======
 msgid ""
 "By marking this note as spam, you will make it hidden by default. It will"
 " still be a part of the record, but will require an extra click to view "
@@ -609,7 +598,6 @@
 "Kui eemaldate märkmelt rämpsposti märgi, siis muutub see vaikimisi "
 "nähtavaks."
 
->>>>>>> 11e03f51
 msgid "CSV file"
 msgstr "CSV-fail"
 
@@ -974,14 +962,9 @@
 msgid "No person with ID: %(id_str)s."
 msgstr "Pole inimest, kelle ID on %(id_str)s."
 
-msgid "No results found for"
-msgstr "Ei leitud tulemusi:"
-
 msgid "No such Authorization entity."
 msgstr "Ühtegi sellist volitamise üksust pole."
 
-<<<<<<< HEAD
-=======
 msgid ""
 "Not authorized to post notes with the status \"I have received "
 "information that this person is dead\"."
@@ -989,7 +972,6 @@
 "Pole luba postitada märkmeid olekuga „Mul on teavet, et see inimene on "
 "surnud”."
 
->>>>>>> 11e03f51
 msgid "Not authorized to post notes with the status \"believed_dead\"."
 msgstr "Pole luba postitada märkmeid olekuga „believed_dead”."
 
@@ -1038,12 +1020,9 @@
 msgid "Original site name"
 msgstr "Algse saidi nimi"
 
-<<<<<<< HEAD
-=======
 msgid "Other website"
 msgstr "Muu veebisait"
 
->>>>>>> 11e03f51
 #, fuzzy
 msgid ""
 "PLEASE NOTE: On active Person Finder sites, all data entered is available"
@@ -1144,15 +1123,9 @@
 msgid "Reason for disabling notes:"
 msgstr "Märkmete keelamise põhjus:"
 
-<<<<<<< HEAD
-msgid "Records Similar to"
-msgstr "Kirjed, mis on sarnased inimesele"
-
 msgid "Records selected"
 msgstr "Valitud kirjed"
 
-=======
->>>>>>> 11e03f51
 #, python-format
 msgid "Records with names and addresses matching \"%(query)s\""
 msgstr "Kirjed, mille nimed ja aadressid sobivad päringuga „%(query)s”"
@@ -1173,9 +1146,6 @@
 msgid "Save this record"
 msgstr "Salvesta see kirje"
 
-msgid "Search Results for"
-msgstr "Otsingutulemused:"
-
 msgid "Search for this person"
 msgstr "Otsi seda inimest"
 
@@ -1201,12 +1171,9 @@
 msgid "Show sensitive information"
 msgstr "Kuva tundlik teave"
 
-<<<<<<< HEAD
-=======
 msgid "Show who marked these duplicates"
 msgstr "Kuva, kes märkis need duplikaadid"
 
->>>>>>> 11e03f51
 msgid "Sign in"
 msgstr "Logi sisse"
 
@@ -1294,10 +1261,6 @@
 msgid "The record has been deleted."
 msgstr "See kirje on kustutatud."
 
-#, python-format
-msgid "The record has been extended to %(expiry_date)s."
-msgstr "Kirjet on pikendatud kuupäevani %(expiry_date)s."
-
 msgid ""
 "The status you selected indicates that you are this person.  If this is "
 "true, please also select 'Yes' to indicate that you have contacted this "
@@ -1613,9 +1576,6 @@
 msgid "[Person Finder] You are subscribed to status updates for %(full_name)s"
 msgstr "[Isikuotsing] Olete tellinud inimese %(full_name)s olekuvärskendused"
 
-msgid "at"
-msgstr "aadressil"
-
 msgid "female"
 msgstr "naine"
 
