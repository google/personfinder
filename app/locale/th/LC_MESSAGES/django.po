# Copyright 2010 Google Inc.
#
# Licensed under the Apache License, Version 2.0 (the "License"); you may
# not use this file except in compliance with the License.  You may obtain
# a copy of the License at: http://www.apache.org/licenses/LICENSE-2.0
# Unless required by applicable law or agreed to in writing, software
# distributed under the License is distributed on an "AS IS" BASIS,
# WITHOUT WARRANTIES OR CONDITIONS OF ANY KIND, either express or implied.
# See the License for the specific language governing permissions and
# limitations under the License.
msgid ""
msgstr ""
"Project-Id-Version: PACKAGE VERSION\n"
"Report-Msgid-Bugs-To: \n"
"POT-Creation-Date: 2000-01-01 00:00+0000\n"
"PO-Revision-Date: YEAR-MO-DA HO:MI+ZONE\n"
"Last-Translator: FULL NAME <EMAIL@ADDRESS>\n"
"Language-Team: LANGUAGE <LL@li.org>\n"
"MIME-Version: 1.0\n"
"Content-Type: text/plain; charset=utf-8\n"
"Content-Transfer-Encoding: 8bit\n"
"Generated-By: Babel None\n"

msgid ""
"\n"
"\n"
"  To ensure that notes are only disabled or enabled with the record "
"author's\n"
"  permission, a confirmation message will be sent to the record author.\n"
"  If you are the author, check your e-mail after clicking the button "
"below.\n"
"\n"
"  "
msgstr ""
"\n"
"\n"
"  เพื่อให้แน่ใจว่าข้อความจะถูกปิดหรือเปิดใช้งานได้เฉพาะเมื่อได้รับอนุญาต\n"
"จากผู้ให้ข้อมูลบันทึกเท่านั้น "
"จะมีการส่งข้อความยืนยันไปยังผู้ให้ข้อมูลบันทึก \n"
"หากคุณเป็นผู้ให้ข้อมูล "
"โปรดตรวจสอบอีเมลของคุณหลังจากที่คลิกปุ่มด้านล่างนี้\n"
"\n"
"  "

#, python-format
msgid ""
"\n"
"\n"
"Dear %(author_name)s,\n"
"\n"
"A user has requested enabling notes on the record for\n"
"\"%(full_name)s\".\n"
"\n"
"Your e-mail address is recorded as the author of this record.  To enable "
"notes\n"
"on this record, follow this link within 3 days:\n"
"\n"
"   %(confirm_url)s\n"
"\n"
msgstr ""
"\n"
"\n"
"เรียน %(author_name)s\n"
"\n"
"ผู้ใช้รายหนึ่งได้ขอให้เปิดใช้งานข้อความในบันทึกสำหรับ\n"
"\"%(full_name)s\"\n"
"\n"
"ที่อยู่อีเมลของคุณได้รับการบันทึกไว้ว่าเป็นผู้ให้ข้อมูลบันทึกนี้ "
"หากต้องการเปิดใช้งานข้อความในบันทึกนี้ โปรดคลิกลิงก์นี้ภายใน 3 วัน\n"
"\n"
"   %(confirm_url)s\n"
"\n"

#, python-format
msgid ""
"\n"
"\n"
"Dear %(author_name)s,\n"
"\n"
"A user has requested that you disable notes on the record for\n"
"\"%(full_name)s\".\n"
"\n"
"Your e-mail address is recorded as the author of this record.  To disable"
" notes\n"
"on this record, follow this link within 3 days:\n"
"\n"
"   %(confirm_url)s\n"
"\n"
msgstr ""
"\n"
"\n"
"เรียน %(author_name)s\n"
"\n"
"ผู้ใช้รายหนึ่งได้ขอให้คุณปิดใช้งานข้อความในบันทึกสำหรับ\n"
"\"%(full_name)s\"\n"
"\n"
"ที่อยู่อีเมลของคุณได้รับการบันทึกไว้ว่าเป็นผู้ให้ข้อมูลบันทึกนี้ "
"หากต้องการปิดใช้งานข้อความในบันทึกนี้ โปรดคลิกลิงก์นี้ภายใน 3 วัน\n"
"\n"
"   %(confirm_url)s\n"
"\n"

#, python-format
msgid ""
"\n"
"\n"
"Dear %(author_name)s,\n"
"You just entered a note on the record for \"%(full_name)s\".  \n"
"To publish your note, follow this link within 3 days:\n"
"\n"
"   %(confirm_url)s\n"
"\n"
msgstr ""
"\n"
"\n"
"เรียน %(author_name)s\n"
"คุณเพียงแค่ป้อนข้อความในบันทึกสำหรับ \"%(full_name)s\"  \n"
"หากต้องการเผยแพร่ข้อความของคุณ โปรดคลิกลิงก์นี้ภายใน 3 วัน\n"
"\n"
"   %(confirm_url)s\n"
"\n"

#, python-format
msgid ""
"\n"
"                    Warning: this record will expire in less than "
"%(expiration_days)s days.\n"
"                  "
msgstr ""
"\n"
"                    คำเตือน: บันทึกนี้จะหมดอายุในเวลาน้อยกว่า "
"%(expiration_days)s วัน\n"
"                  "

msgid ""
"\n"
"                    Warning: this record will expire in less than a day.\n"
"                  "
msgstr ""
"\n"
"                    คำเตือน: บันทึกนี้จะหมดอายุในเวลาน้อยกว่าหนึ่งวัน\n"
"                  "

#, python-format
msgid ""
"\n"
<<<<<<< HEAD
=======
"            %(dup_count)s records selected\n"
"          "
msgstr ""
"\n"
"            เลือกแล้ว %(dup_count)s บันทึก\n"
"          "

#, python-format
msgid ""
"\n"
"        Records Similar to: %(full_name)s\n"
"      "
msgstr ""
"\n"
"        บันทึกที่คล้ายกับ: %(full_name)s\n"
"      "

#, python-format
msgid ""
"\n"
"        Search Results for: %(query)s\n"
"      "
msgstr ""
"\n"
"        ผลการค้นหาสำหรับ: %(query)s\n"
"      "

#, python-format
msgid ""
"\n"
>>>>>>> 11e03f51
"      Are you sure you want to delete the record for \"%(full_name)s\"?\n"
"    "
msgstr ""
"\n"
"      คุณแน่ใจไหมว่าต้องการลบบันทึกสำหรับ \"%(full_name)s\"\n"
"    "

#, python-format
msgid ""
"\n"
"      Are you sure you want to disable notes on \"%(full_name)s\"?\n"
"    "
msgstr ""
"\n"
"      คุณแน่ใจไหมว่าต้องการปิดใช้งานข้อความเกี่ยวกับ \"%(full_name)s\"\n"
"    "

#, python-format
msgid ""
"\n"
"      Are you sure you want to disable notes on the record of "
"\"%(full_name)s\"?\n"
"    "
msgstr ""
"\n"
"      คุณแน่ใจไหมว่าต้องการปิดใช้งานข้อความในบันทึกของ \"%(full_name)s\"\n"
"    "

#, python-format
msgid ""
"\n"
"      Are you sure you want to enable notes on \"%(full_name)s\"?\n"
"    "
msgstr ""
"\n"
"      คุณแน่ใจไหมว่าต้องการเปิดใช้งานข้อความเกี่ยวกับ \"%(full_name)s\"\n"
"    "

#, python-format
msgid ""
"\n"
"      Are you sure you want to extend the expiration for record "
"\"%(full_name)s\"?\n"
"    "
msgstr ""
"\n"
"      คุณแน่ใจไหมว่าต้องการขยายวันหมดอายุของบันทึก \"%(full_name)s\"\n"
"    "

msgid ""
"\n"
"      Confirm your note\n"
"    "
msgstr ""
"\n"
"      ยืนยันข้อความของคุณ\n"
"    "

msgid ""
"\n"
"      If you proceed with deletion,\n"
"      this record will no longer be searchable or viewable on this site.\n"
"    "
msgstr ""
"\n"
"      หากลบ\n"
" คุณจะไม่สามารถค้นหาหรือดูบันทึกนี้บนไซต์นี้ได้อีก\n"
"    "

#, python-format
msgid ""
"\n"
"      If you would like it permanently deleted,\n"
"      please contact the original source.\n"
"      You can view the original record at\n"
"      %(begin_tag)s%(source_name)s%(end_tag)s.\n"
"    "
msgstr ""
"\n"
"      หากคุณต้องการลบออกอย่างถาวร\n"
"      โปรดติดต่อแหล่งที่มาเดิม\n"
"      คุณสามารถดูบันทึกเดิมได้ที่\n"
"      %(begin_tag)s%(source_name)s%(end_tag)s\n"
"    "

#, python-format
msgid ""
"\n"
<<<<<<< HEAD
=======
"      No results found for: %(query)s\n"
"    "
msgstr ""
"\n"
"      ไม่พบผลการค้นหาสำหรับ: %(query)s\n"
"    "

#, python-format
msgid ""
"\n"
>>>>>>> 11e03f51
"      The URL you entered doesn't look like a valid %(website)s profile "
"URL.\n"
"      Please go to this person's profile page on %(website)s, then copy "
"and paste\n"
"      that URL here.\n"
"      "
msgstr ""
"\n"
"      URL ที่คุณป้อนดูเหมือนไม่ใช่ URL โปรไฟล์ %(website)s ที่ถูกต้อง\n"
"      โปรดไปที่หน้าโปรไฟล์ของบุคคลนี้ใน %(website)s แล้วคัดลอกและวาง\n"
"      URL นั้นที่นี่\n"
"      "

<<<<<<< HEAD
=======
#, python-format
msgid ""
"\n"
"      The record has been extended to %(expiry_date)s.\n"
"    "
msgstr ""
"\n"
"      ขยายเวลาบันทึกถึง %(expiry_date)s แล้ว\n"
"    "

>>>>>>> 11e03f51
msgid ""
"\n"
"      This record is a copy of a record from another source.\n"
"      You can delete the record here,\n"
"      but please be aware that\n"
"      we might later receive another copy of it from the original source."
"\n"
"    "
msgstr ""
"\n"
"      บันทึกนี้เป็นสำเนาของบันทึกจากแหล่งอื่น\n"
"      คุณสามารถลบบันทึกนี้ได้ที่นี่\n"
"      แต่โปรดทราบว่า\n"
"      เราอาจได้รับอีกสำเนาหนึ่งจากแหล่งที่มาเดิมในภายหลัง\n"
"    "

msgid ""
"\n"
"    To ensure that notes are only disabled or enabled with the record "
"author's\n"
"    permission, a confirmation message will be sent to the record author."
"\n"
"    If you are the author, check your e-mail after clicking the button "
"below.\n"
"  "
msgstr ""
"\n"
"    "
"เพื่อให้แน่ใจว่าข้อความจะถูกปิดหรือเปิดใช้งานได้เฉพาะเมื่อได้รับอนุญาตจาก"
"\n"
"ผู้ให้ข้อมูลบันทึกเท่านั้น จะมีการส่งข้อความยืนยันไปยังผู้ให้ข้อมูลบันทึก"
"\n"
" หากคุณเป็นผู้ให้ข้อมูล "
"โปรดตรวจสอบอีเมลของคุณหลังจากที่คลิกปุ่มด้านล่างนี้\n"
"  "

msgid ""
"\n"
"  The record will still be visible on this site, but no one will be able "
"to post\n"
"  further notes on it.\n"
"  "
msgstr ""
"\n"
"  บันทึกจะยังคงมองเห็นได้บนไซต์นี้ แต่จะไม่มีใครสามารถ\n"
"โพสต์ข้อความในบันทึกนี้ได้อีก\n"
"  "

msgid ""
"\n"
"  To post your note, please enter your e-mail address below and follow "
"the\n"
"  confirmation link that you will receive.\n"
"  "
msgstr ""
"\n"
"  หากต้องการโพสต์ข้อความของคุณ โปรดป้อนที่อยู่อีเมลด้านล่าง\n"
"และคลิกที่ลิงก์การยืนยันที่คุณจะได้รับ\n"
"  "

#, python-format
msgid ""
"\n"
"A user has deleted the record for \"%(full_name)s\"\n"
"at %(site_url)s.\n"
"\n"
"We are notifying you of the deletion because your e-mail address is\n"
"recorded as the author of a note on this record.\n"
msgstr ""
"\n"
"ผู้ใช้ได้ลบบันทึกสำหรับ \"%(full_name)s\"\n"
"ที่ %(site_url)s\n"
"\n"
"เราแจ้งให้คุณทราบถึงการลบนี้เนื่องจากที่อยู่อีเมลของคุณได้ถูก\n"
"บันทึกว่าเป็นผู้ให้ข้อมูลข้อความของบันทึกนี้\n"

#, python-format
msgid ""
"\n"
"A user has deleted the record for \"%(full_name)s\"\n"
"at %(site_url)s.\n"
"\n"
"We are notifying you of the deletion because your e-mail address is\n"
"recorded as the author of this record.\n"
msgstr ""
"\n"
"ผู้ใช้ได้ลบบันทึกสำหรับ \"%(full_name)s\"\n"
"ที่ %(site_url)s\n"
"\n"
"เราแจ้งให้คุณทราบถึงการลบนี้เนื่องจากที่อยู่อีเมลของคุณได้ถูก\n"
"บันทึกว่าเป็นผู้ให้ข้อมูลบันทึกนี้\n"

#, python-format
msgid ""
"\n"
"After %(days_until_deletion)s days, the record will be permanently "
"deleted.\n"
msgstr ""
"\n"
"หลังจาก %(days_until_deletion)s วัน บันทึกจะถูกลบออกอย่างถาวร\n"

#, python-format
msgid ""
"\n"
"NOTE: If you believe this record was deleted in error, you can\n"
"restore it by following this link within the next %(days_until_deletion)s"
" days:\n"
"\n"
"    %(restore_url)s\n"
msgstr ""
"\n"
"หมายเหตุ: หากคุณเชื่อว่าบันทึกนี้ถูกลบเนื่องจากความผิดพลาด คุณสามารถ\n"
"กู้คืนบันทึกได้โดยไปที่ลิงก์นี้ภายใน %(days_until_deletion)s วันถัดไป\n"
"\n"
"    %(restore_url)s\n"

#, python-format
msgid ""
"\n"
"Notes are now disabled on the record for \"%(full_name)s\".  To view the "
"record,\n"
"follow this link:\n"
"\n"
"    %(record_url)s\n"
"\n"
"We are notifying you because your e-mail address is associated with this\n"
"person record or a note on the record.\n"
msgstr ""
"\n"
"ขณะนี้ ได้ปิดใช้งานข้อความในบันทึกสำหรับ \"%(full_name)s\" "
"หากต้องการดูบันทึกนี้\n"
"ให้คลิกที่ลิงก์นี้\n"
"\n"
"    %(record_url)s\n"
"\n"
"เราแจ้งให้คุณทราบเนื่องจากที่อยู่อีเมลของคุณเชื่อมโยงกับ\n"
"บันทึกของบุคคลนี้หรือข้อความในบันทึกนี้\n"

#, python-format
msgid ""
"\n"
"Notes are now enabled on the record for \"%(full_name)s\".  To view the "
"record,\n"
"follow this link:\n"
"\n"
"    %(record_url)s\n"
"\n"
"We are notifying you because your e-mail address is associated with this\n"
"person record or a note on the record.\n"
msgstr ""
"\n"
"ขณะนี้ ได้เปิดใช้งานข้อความในบันทึกสำหรับ \"%(full_name)s\" "
"หากต้องการดูบันทึกนี้\n"
"ให้คลิกลิงก์นี้\n"
"\n"
"    %(record_url)s\n"
"\n"
"เราแจ้งให้คุณทราบเนื่องจากที่อยู่อีเมลของคุณเชื่อมโยงกับ\n"
"บันทึกของบุคคลนี้หรือข้อความในบันทึกนี้\n"

#, python-format
msgid ""
"\n"
"The author of the record for \"%(full_name)s\"\n"
"(which was previously deleted) has restored the record.  To view the\n"
"record, follow this link:\n"
"\n"
"    %(record_url)s\n"
"\n"
"We are notifying you because your e-mail address is associated with this\n"
"person record or a note on the record.\n"
msgstr ""
"\n"
"ผู้ให้ข้อมูลบันทึกสำหรับ \"%(full_name)s\"\n"
"(ซึ่งถูกลบไปก่อนหน้านี้) ได้กู้คืนบันทึกนี้ หากต้องการดู\n"
"บันทึกนี้ ให้ไปที่ลิงก์นี้\n"
"\n"
"    %(record_url)s\n"
"\n"
"เราแจ้งให้คุณทราบเนื่องจากที่อยู่อีเมลของคุณเชื่อมโยงกับ\n"
"บันทึกของบุคคลนี้หรือข้อความในบันทึกนี้\n"

#, python-format
msgid ""
"\n"
"There is a new note on the record for \"%(full_name)s\".\n"
msgstr ""
"\n"
"มีข้อความใหม่ในบันทึกสำหรับ \"%(full_name)s\"\n"

#, python-format
msgid ""
"\n"
"You have subscribed to notes on \"%(full_name)s\".\n"
"\n"
"You can view this record at\n"
"\n"
"     %(view_url)s\n"
"\n"
"To unsubscribe, follow this link: %(unsubscribe_link)s\n"
msgstr ""
"\n"
"คุณได้สมัครรับข้อความเกี่ยวกับ \"%(full_name)s\"\n"
"\n"
"คุณสามารถดูบันทึกนี้ได้ที่\n"
"\n"
"     %(view_url)s\n"
"\n"
"หากต้องการยกเลิกการสมัครรับข้อความ โปรดคลิกลิงก์นี้: %(unsubscribe_link)s"
"\n"

msgid "(click to reveal)"
msgstr "(คลิกเพื่อแสดง)"

msgid "(unknown)"
msgstr "(ไม่ทราบ)"

msgid "A message for this person or others seeking this person"
msgstr "ข้อความสำหรับบุคคลนี้หรือคนอื่นที่กำลังตามหาบุคคลนี้"

msgid "A new API key has been created successfully."
msgstr "สร้างคีย์ API ใหม่สำเร็จแล้ว"

msgid "API Key Management"
msgstr "การจัดการคีย์ API"

msgid "About 1 month (30 days) from now"
msgstr "ประมาณ 1 เดือน (30 วัน) นับจากนี้"

msgid "About 1 year (360 days) from now"
msgstr "ประมาณ 1 ปี (360 วัน) นับจากนี้"

msgid "About 2 months (60 days) from now"
msgstr "ประมาณ 2 เดือน (60 วัน) นับจากนี้"

msgid "About 3 months (90 days) from now"
msgstr "ประมาณ 3 เดือน (90 วัน) นับจากนี้"

msgid "About 6 months (180 days) from now"
msgstr "ประมาณ 6 เดือน (180 วัน) นับจากนี้"

msgid "About Google Person Finder"
msgstr "เกี่ยวกับ Google Person Finder"

msgid "About you (required)"
msgstr "เกี่ยวกับตัวคุณ (ต้องระบุ)"

msgid "Administration"
msgstr "การบริหารจัดการ"

msgid "Age"
msgstr "อายุ"

msgid "Alternate family names"
msgstr "นามสกุลสำรอง"

msgid "Alternate given names"
msgstr "ชื่อต้นสำรอง"

msgid "Alternate names"
msgstr "ชื่อสำรอง"

msgid "Are you sure this note isn't spam?"
msgstr "คุณแน่ใจไหมว่าบันทึกนี้ไม่ใช่สแปม"

msgid "Are you sure you want to mark this note as spam?"
msgstr "คุณแน่ใจไหมว่าต้องการทำเครื่องหมายบันทึกนี้เป็นสแปม"

msgid "Are you sure you want to restore this record from deletion?"
msgstr "คุณแน่ใจไหมว่าต้องการกู้คืนบันทึกนี้กลับจากการลบ"

msgid "Atom feed of updates about this person"
msgstr "ฟีดข้อมูลอัปเดตของ Atom เกี่ยวกับบุคคลนี้"

msgid "Author's e-mail address"
msgstr "ที่อยู่อีเมลของผู้ให้ข้อมูล"

msgid "Author's name"
msgstr "ชื่อของผู้ให้ข้อมูล"

msgid "Author's phone number"
msgstr "หมายเลขโทรศัพท์ของผู้ให้ข้อมูล"

msgid "Authorization key"
msgstr "คีย์การให้สิทธิ์"

msgid "Back to results list"
msgstr "กลับไปที่รายการผลลัพธ์"

msgid "Back to start"
msgstr "กลับไปที่จุดเริ่มต้น"

<<<<<<< HEAD
=======
msgid ""
"By marking this note as spam, you will make it hidden by default. It will"
" still be a part of the record, but will require an extra click to view "
"the contents of the note. Users will also be able to remove the spam mark"
" from this note."
msgstr ""
"การทำเครื่องหมายว่าบันทึกย่อนี้เป็นสแปมจะทำให้บันทึกย่อถูกซ่อนโดยค่าเริ่มต้น"
" บันทึกย่อจะยังเป็นส่วนหนึ่งของบันทึก "
"แต่จะต้องการการคลิกเพิ่มในการดูเนื้อหาของบันทึกย่อ "
"ผู้ใช้ยังจะสามารถนำเครื่องหมายสแปมออกจากบันทึกย่อนี้ได้"

msgid "By unmarking this note as spam, you will make it visible by default."
msgstr "การยกเลิกการทำเครื่องหมายว่าบันทึกย่อนี้เป็นสแปมจะทำให้บันทึกย่อปรากฏขึ้นโดยค่าเริ่มต้น"

>>>>>>> 11e03f51
msgid "CSV file"
msgstr "ไฟล์ CSV"

#, python-format
msgid "Can not find note with id %(id)s"
msgstr "ไม่พบข้อความที่มี id %(id)s"

msgid "Cancel"
msgstr "ยกเลิก"

msgid "City"
msgstr "อำเภอ"

msgid "Click here to view results."
msgstr "คลิกที่นี่เพื่อดูผลลัพธ์"

msgid "Close window"
msgstr "ปิดหน้าต่าง"

msgid "Compare these records"
msgstr "เปรียบเทียบบันทึกเหล่านี้"

msgid "Copy and paste the following HTML code to put this tool on your site"
msgstr "คัดลอกและวางโค้ด HTML ต่อไปนี้เพื่อใส่เครื่องมือนี้บนไซต์ของคุณ"

msgid "Create a new API key"
msgstr "สร้างคีย์ API ใหม่"

msgid "Create a new record"
msgstr "สร้างบันทึกใหม่"

msgid "Create a new record for"
msgstr "สร้างบันทึกใหม่สำหรับ"

msgid "Create a new record for a missing person"
msgstr "สร้างบันทึกใหม่สำหรับบุคคลสูญหาย"

msgid "Crisis events"
msgstr "เหตุการณ์วิกฤต"

#, python-format
msgid "Currently tracking about %(num_people)s records."
msgstr "กำลังติดตามบันทึกประมาณ %(num_people)s รายการ"

msgid "Date cannot be in the future.  Please go back and try again."
msgstr "วันที่ต้องไม่ใช่วันในอนาคต โปรดกลับไปและลองใหม่อีกครั้ง"

msgid "Date of birth"
msgstr "วันเกิด"

msgid "Delete this record"
msgstr "ลบบันทึกนี้"

msgid "Describe how to identify this person."
msgstr "อธิบายลักษณะที่บ่งบอกถึงบุคคลนี้"

msgid "Describe the physical characteristics of this person."
msgstr "อธิบายลักษณะทางกายภาพของบุคคลนี้"

msgid "Description"
msgstr "คำอธิบาย"

msgid "Desktop version"
msgstr "รุ่นเดสก์ท็อป"

msgid "Developers"
msgstr "นักพัฒนาซอฟต์แวร์"

msgid "Disable notes on this record"
msgstr "ปิดใช้งานข้อความในบันทึกนี้"

msgid "Does this person have profile pages at other websites?"
msgstr "บุคคลนี้มีหน้าโปรไฟล์ที่เว็บไซต์อื่นๆ ไหม"

#, python-format
msgid "Download %(begin_link)sthis Excel template%(end_link)s and add rows to it"
msgstr "ดาวน์โหลด%(begin_link)sเทมเพลต Excel นี้%(end_link)sและเพิ่มแถว"

msgid "Download the sound as MP3"
msgstr "ดาวน์โหลดเสียงในรูปแบบ MP3"

msgid "E-mail"
msgstr "อีเมล"

msgid "E-mail address"
msgstr "ที่อยู่อีเมล"

msgid "Edit"
msgstr "แก้ไข"

msgid "Embedding the Application"
msgstr "การฝังแอปพลิเคชันนี้"

msgid "Enable notes on this record"
msgstr "เปิดใช้งานข้อความในบันทึกนี้"

msgid "Enter as YYYY-MM-DD"
msgstr "ป้อนในรูปแบบ ปปปป-ดด-วว"

msgid "Enter the person's given and family names."
msgstr "ป้อนชื่อและนามสกุลของบุคคลดังกล่าว"

msgid "Enter the person's name or parts of the name."
msgstr "ป้อนชื่อหรือบางส่วนของชื่อของบุคคลดังกล่าว"

msgid "Enter the person's name, parts of the name, or mobile phone number."
msgstr "ป้อนชื่อ บางส่วนของชื่อ หรือหมายเลขโทรศัพท์มือถือของบุคคลนี้"

msgid "Enter the person's name."
msgstr "ป้อนชื่อบุคคลดังกล่าว"

msgid "Expiry"
msgstr "วันหมดอายุ"

msgid "Expiry date of this record"
msgstr "วันหมดอายุของบันทึกนี้"

#, python-format
msgid "Extend expiration date by %(extension_days)s days"
msgstr "ขยายวันหมดอายุเป็นเวลา %(extension_days)s วัน"

msgid "Family name"
msgstr "นามสกุล"

msgid "Feed of updates about this person"
msgstr "ฟีดข้อมูลอัปเดตเกี่ยวกับบุคคลนี้"

msgid "Follow this link to create a new record"
msgstr "คลิกลิงก์นี้เพื่อสร้างบันทึกใหม่"

msgid ""
"For phones other than mobile phones, please use 171 service provided by "
"NTT."
msgstr ""
"สำหรับโทรศัพท์อื่นๆ นอกเหนือจากโทรศัพท์มือถือ โปรดใช้บริการ 171 "
"ที่ให้บริการโดย NTT"

msgid "Full name"
msgstr "ชื่อและนามสกุล"

msgid "Get a new challenge"
msgstr "รับรหัสใหม่"

msgid "Get a visual challenge"
msgstr "รับรหัสภาพ"

msgid "Get an audio challenge"
msgstr "รับรหัสเสียง"

msgid "Given name"
msgstr "ชื่อ"

msgid "Google Person Finder"
msgstr "Google Person Finder"

msgid "Have you personally talked with this person AFTER the disaster? (required)"
msgstr "คุณเคยคุยกับบุคคลนี้เป็นการส่วนตัว \"หลัง\" เหตุภัยพิบัติไหม (ต้องระบุ)"

msgid "Help"
msgstr "ความช่วยเหลือ"

#, python-format
msgid "Here is %(begin_tag)sa sample CSV file%(end_tag)s you can edit and upload"
msgstr ""
"นี่คือ %(begin_tag)sไฟล์ CSV ตัวอย่าง%(end_tag)s "
"ที่คุณสามารถแก้ไขและอัปโหลดได้"

msgid "Hide Map"
msgstr "ซ่อนแผนที่"

msgid "Hide note"
msgstr "ซ่อนบันทึก"

msgid "Home Address"
msgstr "ที่อยู่บ้าน"

msgid "Home address"
msgstr "ที่อยู่บ้าน"

msgid "Home country"
msgstr "ประเทศบ้านเกิด"

msgid "How can this person be reached now?"
msgstr "ตอนนี้จะติดต่อบุคคลนี้ได้อย่างไร"

msgid "How others who are interested in this person can contact you"
msgstr "คนอื่นที่สนใจบุคคลนี้จะติดต่อคุณได้อย่างไร"

msgid "I am seeking information"
msgstr "ฉันกำลังหาข้อมูล"

msgid "I am this person"
msgstr "ฉันคือบุคคลนี้"

msgid "I do not want any more updates on this record."
msgstr "ฉันไม่ต้องการรับการอัปเดตเพิ่มเติมของบันทึกนี้"

msgid "I do not want my information online anymore."
msgstr "ฉันไม่ต้องการให้ข้อมูลของฉันออนไลน์อีกแล้ว"

msgid "I have information about someone"
msgstr "ฉันมีข้อมูลเกี่ยวกับบางคน"

msgid "I have reason to think this person is missing"
msgstr "ฉันมีเหตุผลที่จะคิดว่าบุคคลนี้หายตัวไป"

msgid "I have received information that this person is alive"
msgstr "ฉันได้รับข้อมูลว่าบุคคลนี้ยังมีชีวิตอยู่"

msgid "I have received information that this person is dead"
msgstr "ฉันได้รับข้อมูลว่าบุคคลนี้เสียชีวิตแล้ว"

msgid "I have received spam due to this note."
msgstr "ฉันได้รับสแปมเพราะบันทึกนี้"

msgid "I have received spam."
msgstr "ฉันได้รับสแปม"

msgid "I prefer not to specify."
msgstr "ฉันไม่ต้องการระบุชัดเจน"

msgid "I'm looking for someone"
msgstr "ฉันกำลังตามหาคน"

msgid "Identify who you are looking for"
msgstr "ระบุบุคคลที่คุณต้องการค้นหา"

msgid "Identify who you have information about"
msgstr "ระบุบุคคลที่คุณมีข้อมูล"

msgid "Identifying information"
msgstr "ข้อมูลระบุตัวตน"

msgid ""
"If none of these records match the person you had in mind, you can click "
"below to create a new record."
msgstr ""
"หากบันทึกเหล่านี้ไม่ตรงกับบุคคลที่คุณต้องการ "
"คุณสามารถคลิกที่ด้านล่างเพื่อสร้างบันทึกใหม่"

msgid ""
"If you are the author of this note, please check your e-mail for a link "
"to confirm that you want to disable notes on this record.  Otherwise, "
"please wait for the record author to confirm your request."
msgstr ""
"หากคุณเป็นผู้ให้ข้อมูลข้อความนี้ "
"โปรดตรวจสอบอีเมลของคุณเพื่อรับลิงก์ที่จะใช้ยืนยันว่าคุณต้องการปิดใช้งานข้อความในบันทึกนี้"
" มิเช่นนั้น โปรดรอให้ผู้ให้ข้อมูลบันทึกยืนยันคำขอของคุณ"

msgid ""
"If you are the author of this note, please check your e-mail for a link "
"to confirm that you want to enable notes on this record.  Otherwise, "
"please wait for the record author to confirm your request."
msgstr ""
"หากคุณเป็นผู้ให้ข้อมูลข้อความนี้ "
"โปรดตรวจสอบอีเมลของคุณเพื่อรับลิงก์ที่จะใช้ยืนยันว่าคุณต้องการเปิดใช้งานข้อความในบันทึกนี้"
" มิเช่นนั้น โปรดรอให้ผู้ให้ข้อมูลบันทึกยืนยันคำขอของคุณ"

msgid "If you have a photo of this person, upload it or enter its URL address."
msgstr "หากคุณมีภาพถ่ายของบุคคลนี้ ให้อัปโหลดภาพหรือป้อนที่อยู่ URL ของภาพนั้น"

msgid "In Excel, use File &gt; Save as... and save in CSV format (.csv)"
msgstr "ใน Excel ให้ใช้ ไฟล์ &gt; บันทึกเป็น... และบันทึกในรูปแบบ CSV (.csv)"

msgid "Incorrect.  Try again."
msgstr "ไม่ถูกต้อง ลองอีกครั้ง"

msgid "Invalid e-mail address. Please try again."
msgstr "ที่อยู่อีเมลไม่ถูกต้อง โปรดลองอีกครั้ง"

msgid "Language selection"
msgstr "การเลือกภาษา"

msgid "Last known location"
msgstr "ตำแหน่งสุดท้ายที่ทราบ"

msgid "Link"
msgstr "ลิงก์"

msgid "Link to profile page"
msgstr "ลิงก์ไปยังหน้าโปรไฟล์"

msgid "List API keys"
msgstr "ระบุคีย์ API"

msgid "Mark records as duplicate"
msgstr "ทำเครื่องหมายบันทึกว่าซ้ำ"

msgid "Mark the selected records as duplicate"
msgstr "ทำเครื่องหมายระเบียนที่เลือกว่าเป็นข้อมูลซ้ำ"

msgid "Message (required)"
msgstr "ข้อความ (ต้องระบุ)"

msgid "Message is required. Please go back and try again."
msgstr "คุณจำเป็นต้องระบุข้อความ โปรดกลับไปและลองใหม่อีกครั้ง"

msgid "Missing person's current contact information"
msgstr "ข้อมูลติดต่อปัจจุบันของบุคคลสูญหาย"

msgid "Missing person's current e-mail address"
msgstr "ที่อยู่อีเมลปัจจุบันของบุคคลสูญหาย"

msgid "Missing person's current phone number"
msgstr "หมายเลขโทรศัพท์ปัจจุบันของบุคคลสูญหาย"

#, python-format
msgid ""
"More information for developers can now be found "
"%(developers_link_html)shere%(link_end_html)s."
msgstr ""
"ขณะนี้คุณสามารถดูข้อมูลเพิ่มเติมสำหรับนักพัฒนาซอฟต์แวร์ได้\n"
"%(developers_link_html)sที่นี่%(link_end_html)s"

msgid ""
"More than 100 results; only showing the first 100.  Try entering more of "
"the name"
msgstr ""
"พบผลลัพธ์มากกว่า 100 รายการ กำลังแสดงเฉพาะ 100 รายการแรก "
"ลองป้อนชื่อเพิ่มเติมดู"

msgid "Name"
msgstr "ชื่อ"

msgid "Name (required)"
msgstr "ชื่อ (ต้องระบุ)"

msgid "Name is required.  Please go back and try again."
msgstr "คุณจำเป็นต้องระบุชื่อ โปรดกลับไปและลองอีกครั้ง"

msgid "Neighborhood"
msgstr "ย่านใกล้เคียง"

msgid "No"
msgstr "ไม่"

#, python-format
msgid "No author email for record %(id)s."
msgstr "ไม่มีอีเมลของผู้ให้ข้อมูลสำหรับบันทึก %(id)s"

msgid "No messages are found registered to the carrier's message board service."
msgstr "ไม่พบข้อความที่ลงทะเบียนกับบริการกระดานข้อความของผู้ให้บริการ"

#, python-format
msgid "No note with ID: %(id_str)s."
msgstr "ไม่มีข้อความที่มี ID: %(id_str)s"

msgid "No notes have been posted"
msgstr "ไม่มีข้อความที่ถูกโพสต์"

#, python-format
msgid "No person with ID: %(id_str)s."
msgstr "ไม่มีบุคคลที่มี ID: %(id_str)s"

msgid "No results found for"
msgstr "ไม่มีผลลัพธ์สำหรับ"

msgid "No such Authorization entity."
msgstr "ไม่มีบุคคลที่ได้รับอนุญาตดังกล่าว"

<<<<<<< HEAD
=======
msgid ""
"Not authorized to post notes with the status \"I have received "
"information that this person is dead\"."
msgstr ""
"ไม่ได้รับอนุญาตให้โพสต์บันทึกย่อที่มีสถานะ "
"\"ฉันได้รับข้อมูลว่าบุคคลนี้เสียชีวิตแล้ว\""

>>>>>>> 11e03f51
msgid "Not authorized to post notes with the status \"believed_dead\"."
msgstr "ไม่อนุญาตให้โพสต์ข้อความที่มีสถานะเป็น \"เชื่อว่าเสียชีวิตแล้ว\""

msgid "Not spam"
msgstr "ไม่ใช่สแปม"

msgid "Note author"
msgstr "ผู้ให้ข้อมูลข้อความ"

msgid "Note text"
msgstr "ข้อความหมายเหตุ"

msgid "Notes for a possible duplicate"
msgstr "หมายเหตุสำหรับข้อมูลซ้ำที่เป็นไปได้"

msgid "Notes for this person"
msgstr "ข้อความสำหรับบุคคลนี้"

msgid "Number or range (e.g. 20-30)"
msgstr "จำนวนหรือช่วง (เช่น 20-30)"

#, python-format
msgid ""
"Or add to your site as a %(gadget_link_html)sGoogle "
"Gadget%(link_end_html)s."
msgstr ""
"หรือเพิ่มลงในไซต์ของคุณเป็น %(gadget_link_html)sGoogle "
"แกดเจ็ต%(link_end_html)s"

msgid "Original URL"
msgstr "URL ดั้งเดิม"

msgid "Original author's name"
msgstr "ชื่อของผู้ให้ข้อมูลคนแรก"

msgid "Original posting date"
msgstr "วันที่โพสต์ครั้งแรก"

msgid ""
"Original posting date is not in YYYY-MM-DD format, or is a nonexistent "
"date.  Please go back and try again."
msgstr ""
"วันที่โพสต์ครั้งแรกไม่อยู่ในรูปแบบ ปปปป-ดด-วว หรือเป็นวันที่ที่ไม่มีจริง "
"โปรดกลับไปและลองใหม่อีกครั้ง"

msgid "Original site name"
msgstr "ชื่อเว็บไซต์ดั้งเดิม"

<<<<<<< HEAD
=======
msgid "Other website"
msgstr "เว็บไซต์อื่นๆ"

>>>>>>> 11e03f51
#, fuzzy
msgid ""
"PLEASE NOTE: On active Person Finder sites, all data entered is available"
" to the public and usable by anyone.  Google does not review or verify "
"the accuracy of this data."
msgstr ""
"โปรดทราบ: ในไซต์ Person Finder ที่มีการใช้งานนั้น "
"ข้อมูลทั้งหมดที่ป้อนจะปรากฏต่อสาธารณะและบุคคลทั่วไปสามารถใช้งานได้ Google"
" จะไม่ตรวจทานหรือยืนยันความถูกต้องของข้อมูลนี้"

msgid "Person Finder"
msgstr "ค้นหาบุคคล"

msgid "Phone"
msgstr "โทรศัพท์"

msgid "Phone number"
msgstr "หมายเลขโทรศัพท์"

msgid "Photo"
msgstr "ภาพ"

msgid ""
"Photo uploaded is in an unrecognized format.  Please go back and try "
"again."
msgstr "ภาพที่อัปโหลดไม่ใช่รูปแบบที่รู้จัก โปรดกลับไปและลองใหม่อีกครั้ง"

msgid "Physical characteristics"
msgstr "ลักษณะภายนอก"

msgid "Play the sound again"
msgstr "เล่นเสียงอีกครั้ง"

msgid ""
"Please check that you have been in contact with the person after the "
"earthquake, or change the \"Status of this person\" field."
msgstr ""
"โปรดตรวจสอบว่าคุณได้ติดต่อกับบุคคลดังกล่าวหลังเกิดเหตุแผ่นดินไหว "
"หรือเปลี่ยนฟิลด์ \"สถานะของบุคคลนี้\" แล้ว"

msgid "Please check whether it matches the person you were planning to report."
msgstr "โปรดตรวจสอบว่าตรงกับบุคคลที่คุณกำลังจะรายงานไหม"

msgid "Please confirm your e-mail address to subscribe to updates"
msgstr "โปรดยืนยันที่อยู่อีเมลของคุณเพื่อสมัครรับข้อมูลอัปเดต"

msgid "Please enter your e-mail address to subscribe to updates"
msgstr "โปรดป้อนที่อยู่อีเมลของคุณเพื่อสมัครรับข้อมูลอัปเดต"

msgid "Please explain why you think these are the same person"
msgstr "โปรดอธิบายว่าเหตุใดคุณจึงคิดว่านี่เป็นบุคคลเดียวกัน"

msgid "Please fill in all the required fields."
msgstr "โปรดป้อนข้อมูลในช่องที่ต้องกรอกทั้งหมด"

msgid "Please fill in your email address."
msgstr "โปรดกรอกที่อยู่อีเมลของคุณ"

msgid "Please provide an valid email address."
msgstr "โปรดป้อนที่อยู่อีเมลที่ถูกต้อง"

msgid "Possible duplicates"
msgstr "บันทึกที่อาจซ้ำกัน"

msgid "Possible duplicates found."
msgstr "พบข้อมูลซ้ำที่เป็นไปได้"

msgid "Postal or zip code"
msgstr "รหัสไปรษณีย์"

msgid "Posted by"
msgstr "โพสต์โดย"

msgid "Proceed"
msgstr "ดำเนินการต่อ"

msgid "Profile Pages"
msgstr "หน้าโปรไฟล์"

msgid "Profile page"
msgstr "หน้าโปรไฟล์"

msgid "Provide information"
msgstr "ให้ข้อมูล"

msgid "Provide information about this person"
msgstr "ให้ข้อมูลเกี่ยวกับบุคคลนี้"

msgid "Provided by:"
msgstr "โดย:"

msgid "Province or state"
msgstr "จังหวัดหรือรัฐ"

msgid "Reason for deletion:"
msgstr "เหตุผลสำหรับการลบ:"

msgid "Reason for disabling notes:"
msgstr "สาเหตุที่ปิดใช้งานข้อความ:"

<<<<<<< HEAD
msgid "Records Similar to"
msgstr "บันทึกที่คล้ายกับ"

msgid "Records selected"
msgstr "บันทึกที่เลือก"

=======
>>>>>>> 11e03f51
#, python-format
msgid "Records with names and addresses matching \"%(query)s\""
msgstr "บันทึกที่มีชื่อและที่อยู่ตรงกับ \"%(query)s\""

msgid "Remove"
msgstr "นำออก"

msgid "Report spam"
msgstr "รายงานสแปม"

#, python-format
msgid "Return to the record for %(full_name)s."
msgstr "กลับไปยังบันทึกสำหรับ %(full_name)s"

msgid "Reveal note"
msgstr "แสดงข้อความ"

msgid "Save this record"
msgstr "บันทึกบันทึกนี้"

msgid "Search Results for"
msgstr "ผลการค้นหาสำหรับ"

msgid "Search for this person"
msgstr "ค้นหาบุคคลนี้"

#, python-format
msgid "See %(begin_tag)sthe wiki%(end_tag)s for more instructions"
msgstr "ดู %(begin_tag)sวิกิ%(end_tag)s สำหรับคำแนะนำเพิ่มเติม"

msgid "Select a website to add a profile page..."
msgstr "เลือกเว็บไซต์ที่จะเพิ่มหน้าโปรไฟล์..."

msgid "Select up to 3 records to mark as duplicate:"
msgstr "เลือกบันทึกที่จะทำเครื่องหมายว่าซ้ำไม่เกิน 3 รายการ:"

msgid "Send email"
msgstr "ส่งอีเมล"

msgid "Sex"
msgstr "เพศ"

msgid "Show Map"
msgstr "แสดงแผนที่"

msgid "Show sensitive information"
msgstr "แสดงข้อมูลที่ละเอียดอ่อน"

<<<<<<< HEAD
=======
msgid "Show who marked these duplicates"
msgstr "แสดงผู้ที่ทำเครื่องหมายรายการที่ซ้ำกันเหล่านี้"

>>>>>>> 11e03f51
msgid "Sign in"
msgstr "ลงชื่อเข้าใช้"

msgid "Sign out"
msgstr "ออกจากระบบ"

msgid "Someone has received information that this person is alive"
msgstr "มีคนได้รับข้อมูลว่าบุคคลนี้ยังมีชีวิตอยู่"

msgid "Someone has received information that this person is dead"
msgstr "มีคนได้รับข้อมูลว่าบุคคลนี้เสียชีวิตแล้ว"

msgid "Someone has reported that this person is missing"
msgstr "มีคนรายงานว่าบุคคลนี้หายตัวไป"

msgid "Someone is seeking information about this person"
msgstr "มีผู้กำลังค้นหาข้อมูลเกี่ยวกับบุคคลนี้"

msgid "Source of this record"
msgstr "แหล่งที่มาของบันทึกนี้"

msgid "Source of this record (required)"
msgstr "แหล่งที่มาของบันทึกนี้ (ต้องระบุ)"

msgid "Status"
msgstr "สถานะ"

msgid "Status of this person"
msgstr "สถานะของบุคคลนี้"

msgid "Street name"
msgstr "ชื่อถนน"

msgid "Street name only, no number"
msgstr "ชื่อถนนเท่านั้น ไม่มีบ้านเลขที่"

msgid "Subscribe"
msgstr "สมัครรับข้อมูล"

#, python-format
msgid "Subscribe to updates about %(full_name)s"
msgstr "สมัครรับข้อมูลอัปเดตเกี่ยวกับ %(full_name)s"

msgid "Subscribe to updates about this person"
msgstr "สมัครรับข้อมูลอัปเดตเกี่ยวกับบุคคลนี้"

msgid "Switch to address"
msgstr "เปลี่ยนเป็นที่อยู่"

msgid "Switch to lat/long"
msgstr "เปลี่ยนเป็นละติจูด/ลองจิจูด"

msgid "Tell us the status of this person"
msgstr "แจ้งสถานะของบุคคลนี้ให้เราทราบ"

msgid "Terms of Service"
msgstr "ข้อกำหนดในการให้บริการ"

msgid "The API key has been updated successfully."
msgstr "อัปเดตคีย์ API สำเร็จแล้ว"

msgid ""
"The Given name and Family name are both required.  Please go back and try"
" again."
msgstr "คุณต้องระบุทั้งชื่อและนามสกุล โปรดกลับไปและลองใหม่อีกครั้ง"

msgid "The Original author's name is required.  Please go back and try again."
msgstr "คุณต้องระบุชื่อผู้ให้ข้อมูลคนแรก โปรดกลับไปและลองใหม่อีกครั้ง"

msgid "The author has disabled notes on this record."
msgstr "ผู้ให้ข้อมูลปิดใช้งานข้อความในบันทึกนี้"

msgid "The author has disabled status updates on this record."
msgstr "ผู้ให้ข้อมูลปิดใช้งานการอัปเดตสถานะของบันทึกนี้"

msgid "The provided image is too large.  Please upload a smaller one."
msgstr "ภาพที่ให้มาใหญ่เกินไป โปรดอัปโหลดภาพที่เล็กกว่านี้"

msgid "The reason this note is being marked as spam:"
msgstr "เหตุผลที่ทำเครื่องหมายให้บันทึกนี้เป็นสแปม:"

msgid "The record cannot be extended."
msgstr "ไม่สามารถขยายเวลาบันทึกได้"

msgid "The record has been deleted."
msgstr "ลบบันทึกแล้ว"

#, python-format
msgid "The record has been extended to %(expiry_date)s."
msgstr "ขยายเวลาบันทึกถึง %(expiry_date)s แล้ว"

msgid ""
"The status you selected indicates that you are this person.  If this is "
"true, please also select 'Yes' to indicate that you have contacted this "
"person."
msgstr ""
"สถานะที่คุณเลือกบ่งบอกว่าคุณเป็นบุคคลนี้ หากเป็นเช่นนั้นจริง โปรดเลือก "
"''ใช่'' ด้วยเพื่อบ่งบอกว่าคุณได้ติดต่อกับบุคคลนี้"

#, python-format
msgid "The token %(token)s was invalid"
msgstr "โทเค็น %(token)s ไม่ถูกต้อง"

#, python-format
msgid "The token %(token)s was invalid."
msgstr "โทเค็น %(token)s ไม่ถูกต้อง"

#, python-format
msgid "There are %(num_results)s existing records with similar names."
msgstr "มีบันทึกที่มีชื่อคล้ายกันอยู่ %(num_results)s รายการ"

msgid "There are some existing records with similar names."
msgstr "มีบันทึกที่มีชื่อคล้ายกันอยู่หลายรายการ"

msgid "There is one existing record with a similar name."
msgstr "มีบันทึกที่มีชื่อคล้ายกันอยู่หนึ่งรายการ"

msgid "There was a problem processing the image.  Please try a different image."
msgstr "เกิดปัญหาขณะดำเนินการกับภาพ โปรดลองใช้ภาพอื่น"

msgid ""
"There was an error processing your request.  Sorry for the inconvenience."
"  Our administrators will investigate the source of the problem, but "
"please check that the format of your request is correct."
msgstr ""
"เกิดปัญหาขณะดำเนินการคำขอของคุณ ขออภัยในความไม่สะดวก "
"ผู้ดูแลระบบของเราจะตรวจสอบที่มาของปัญหาดังกล่าว อย่างไรก็ตาม "
"โปรดตรวจสอบว่ารูปแบบของคำขอถูกต้องหรือไม่"

#, python-format
msgid ""
"These gadgets are made available under the %(apache_link_html)sApache 2.0"
" license%(link_end_html)s."
msgstr ""
"แกดเจ็ตเหล่านี้สามารถใช้งานได้ภายใต้ %(apache_link_html)sสัญญาอนุญาต "
"Apache 2.0%(link_end_html)s"

msgid "This is a new record."
msgstr "นี่เป็นบันทึกใหม่"

msgid "This link is invalid."
msgstr "ลิงก์นี้ไม่ถูกต้อง"

msgid "This note has been marked as spam."
msgstr "ข้อความนี้ถูกทำเครื่องหมายว่าเป็นสแปม"

msgid "This note is inappropriate."
msgstr "ข้อความนี้ไม่เหมาะสม"

msgid "This note is incorrect or untrue."
msgstr "ข้อความนี้ไม่ถูกต้องหรือไม่จริง"

msgid "This note is spam."
msgstr "ข้อความนี้เป็นสแปม"

msgid "This person has been in contact with someone"
msgstr "บุคคลนี้มีการติดต่อกับบางคน"

msgid "This person has posted a message"
msgstr "บุคคลนี้ได้โพสต์ข้อความ"

msgid "This person's entry does not exist or has been deleted."
msgstr "ไม่มีข้อความของบุคคลนี้อยู่หรือข้อความถูกลบไปแล้ว"

msgid "This record has served its purpose."
msgstr "บันทึกนี้ได้นำมาใช้ตามวัตถุประสงค์แล้ว"

msgid "This record is a duplicate of"
msgstr "บันทึกนี้ซ้ำกับ"

msgid "This record is copied from another source."
msgstr "บันทึกนี้คัดลอกมาจากแหล่งที่มาอื่น"

msgid "This record is inappropriate."
msgstr "บันทึกนี้ไม่เหมาะสม"

msgid "This record is spam."
msgstr "บันทึกนี้เป็นสแปม"

msgid ""
"This repository is currently in test mode. While test mode is in effect, "
"records that are over 6 hours old are deleted."
msgstr ""
"ขณะนี้ที่เก็บนี้ยังอยู่ในโหมดการทดสอบ ในขณะที่โหมดการทดสอบมีผลอยู่ "
"บันทึกที่มีอายุเกินกว่า 6 ชั่วโมงจะถูกลบออก"

msgid "To attach a photo to this note, upload it or enter its URL."
msgstr "หากต้องการแนบภาพเข้ากับข้อความนี้ โปรดอัปโหลดภาพหรือป้อน URL ของภาพ"

msgid "To delete your data, access Person Finder from your desktop."
msgstr "หากต้องการลบข้อมูล โปรดเข้าสู่ Person Finder จากเดสก์ท็อป"

msgid "To unsubscribe, follow this link"
msgstr "หากต้องการยกเลิกการสมัครรับข้อมูล ให้ไปที่ลิงก์นี้"

msgid "To view or add information, select a name below."
msgstr "หากคุณต้องการดูหรือเพิ่มข้อมูล ให้เลือกชื่อด้านล่างนี้"

msgid ""
"Type an address or open the map below and indicate the location by "
"clicking on the map."
msgstr "พิมพ์ที่อยู่หรือเปิดแผนที่ด้านล่างและระบุตำแหน่งโดยการคลิกบนแผนที่"

msgid "Type an address."
msgstr "พิมพ์ที่อยู่"

msgid "Type the two words:"
msgstr "พิมพ์สองคำนี้:"

msgid "Type what you hear:"
msgstr "พิมพ์สิ่งที่คุณได้ยิน:"

msgid "URL"
msgstr "URL"

msgid "URL of original record"
msgstr "URL ของบันทึกเดิม"

msgid "Unspecified"
msgstr "ไม่ระบุ"

msgid "Update an existing key"
msgstr "อัปเดตคีย์ที่มีอยู่"

msgid "Upload"
msgstr "อัปโหลด"

msgid "Upload notes in CSV format"
msgstr "อัปโหลดโน้ตในรูปแบบ CSV"

msgid "Upload person records in CSV format"
msgstr "อัปโหลดระเบียนบุคคลในรูปแบบ CSV"

msgid "Upload your CSV file below"
msgstr "อัปโหลดไฟล์ CSV ของคุณด้านล่าง"

msgid "View the record"
msgstr "ดูบันทึกข้อมูล"

msgid "We have nothing matching your search."
msgstr "ไม่พบผลลัพธ์ที่ตรงกับการค้นหาของคุณ"

msgid "What is this person's name?"
msgstr "บุคคลนี้ชื่ออะไร"

msgid "When should this record disappear?"
msgstr "บันทึกนี้ควรจะหายไปเมื่อใด"

msgid "Where did this information come from?"
msgstr "ข้อมูลนี้มาจากไหน"

msgid "Where is this person from?"
msgstr "บุคคลนี้มาจากที่ไหน"

msgid ""
"While test mode is in effect, records that are over 6 hours old are "
"deleted regardless of the expiry date."
msgstr ""
"ในขณะที่โหมดการทดสอบมีผลอยู่ บันทึกที่มีอายุเกินกว่า 6 "
"ชั่วโมงจะถูกลบออกโดยไม่คำนึงถึงวันหมดอายุ"

msgid "Yes"
msgstr "ใช่"

msgid "Yes, ask the record author to disable notes"
msgstr "ใช่ ขอให้ผู้ให้ข้อมูลบันทึกปิดใช้งานข้อความ"

msgid "Yes, ask the record author to enable notes"
msgstr "ใช่ ขอให้ผู้ให้ข้อมูลบันทึกเปิดใช้งานข้อความ"

msgid "Yes, delete the record"
msgstr "ใช่ ลบบันทึกนี้"

msgid "Yes, disable notes on this record."
msgstr "ใช่ ปิดใช้งานข้อความในบันทึกนี้"

msgid "Yes, extend the record"
msgstr "ใช่ ขยายเวลาของบันทึก"

msgid "Yes, restore this record"
msgstr "ใช่ กู้คืนบันทึกนี้"

msgid "Yes, these are the same person"
msgstr "ใช่ นี่คือบุคคลเดียวกัน"

msgid "Yes, update the note"
msgstr "ใช่ อัปเดตข้อความนี้"

msgid "You are already subscribed. "
msgstr "คุณได้สมัครรับข้อมูลแล้ว "

msgid "You are already unsubscribed."
msgstr "คุณได้ยกเลิกการสมัครแล้ว"

#, python-format
msgid ""
"You are currently signed in as "
"%(begin_span_tag)s%(email)s%(end_span_tag)s."
msgstr "ขณะนี้คุณลงชื่อเข้าใช้เป็น %(begin_span_tag)s%(email)s%(end_span_tag)s"

#, python-format
msgid "You are currently signed in as %(user_email)s."
msgstr "ขณะนี้คุณกำลังลงชื่อเข้าใช้ด้วย %(user_email)s"

msgid "You are not currently signed in."
msgstr "คุณไม่ได้ลงชื่อเข้าใช้อยู่ในขณะนี้"

#, python-format
msgid "You can %(begin_tag)sview the record%(end_tag)s before deleting it."
msgstr "คุณสามารถ %(begin_tag)sดูบันทึก%(end_tag)s ก่อนที่จะลบ"

#, python-format
msgid "You can view the full record at %(view_url)s"
msgstr "คุณสามารถดูบันทึกแบบเต็มได้ที่ %(view_url)s"

msgid "You have successfully subscribed."
msgstr "คุณสมัครรับข้อมูลเรียบร้อยแล้ว"

msgid "You have successfully unsubscribed."
msgstr "คุณยกเลิกการสมัครเรียบร้อยแล้ว"

msgid ""
"You received this notification because you have subscribed to updates on "
"the following person:\n"
msgstr ""
"คุณได้รับการแจ้งเตือนนี้เนื่องจากคุณได้สมัครรับข้อมูลการอัปเดตของบุคคลต่อไปนี้"
"\n"

msgid "Your e-mail address"
msgstr "ที่อยู่อีเมลของคุณ"

msgid "Your e-mail address:"
msgstr "ที่อยู่อีเมลของคุณ:"

msgid "Your email"
msgstr "อีเมลของคุณ"

msgid "Your name"
msgstr "ชื่อของคุณ"

msgid ""
"Your name is required in the \"About you\" section.  Please go back and "
"try again."
msgstr ""
"คุณจำเป็นต้องระบุชื่อของคุณในส่วน \"เกี่ยวกับตัวคุณ\" "
"โปรดกลับไปและลองใหม่อีกครั้ง"

msgid ""
"Your name is required in the \"Source\" section.  Please go back and try "
"again."
msgstr "คุณต้องระบุชื่อของคุณในส่วน \"แหล่งที่มา\" โปรดกลับไปและลองใหม่อีกครั้ง"

msgid "Your phone number"
msgstr "หมายเลขโทรศัพท์ของคุณ"

msgid ""
"Your request has been processed successfully. Please check your inbox and"
" confirm that you want to post your note by following the url embedded."
msgstr ""
"คำขอของคุณได้รับการดำเนินการเสร็จเรียบร้อยแล้ว "
"โปรดตรวจสอบกล่องจดหมายและยืนยันว่าคุณต้องการโพสต์ข้อความโดยไปที่ URL "
"ที่แสดงในอีเมล"

#, python-format
msgid "[Person Finder] Confirm your note on \"%(full_name)s\""
msgstr "[Person Finder] ยืนยันข้อความของคุณเกี่ยวกับ \"%(full_name)s\""

#, python-format
msgid "[Person Finder] Deletion notice for \"%(full_name)s\""
msgstr "[Person Finder] การแจ้งเตือนการลบสำหรับ \"%(full_name)s\""

#, python-format
msgid "[Person Finder] Disable notes on \"%(full_name)s\"?"
msgstr "[Person Finder] ต้องการปิดใช้งานข้อความเกี่ยวกับ \"%(full_name)s\" ไหม"

#, python-format
msgid "[Person Finder] Enable notes on \"%(full_name)s\"?"
msgstr "[Person Finder] ต้องการเปิดใช้งานข้อความเกี่ยวกับ \"%(full_name)s\" ไหม"

#, python-format
msgid "[Person Finder] Enabling notes notice for \"%(full_name)s\""
msgstr "[Person Finder] การเปิดใช้งานการแจ้งเตือนข้อความสำหรับ \"%(full_name)s\""

#, python-format
msgid "[Person Finder] Notes are now disabled for \"%(full_name)s\""
msgstr "[Person Finder] ขณะนี้ได้ปิดใช้งานข้อความสำหรับ \"%(full_name)s\""

#, python-format
msgid "[Person Finder] Notes are now enabled on \"%(full_name)s\""
msgstr "[Person Finder] ขณะนี้ได้เปิดใช้งานข้อความเกี่ยวกับ \"%(full_name)s\""

#, python-format
msgid "[Person Finder] Record restoration notice for \"%(full_name)s\""
msgstr "[Person Finder] การแจ้งเตือนการกู้คืนบันทึกสำหรับ \"%(full_name)s\""

#, python-format
msgid "[Person Finder] Status update for %(full_name)s"
msgstr "[Person Finder] การอัปเดตสถานะสำหรับ %(full_name)s"

#, python-format
msgid "[Person Finder] You are subscribed to status updates for %(full_name)s"
msgstr "[Person Finder] คุณได้สมัครรับข้อมูลการอัปเดตสถานะสำหรับ %(full_name)s"

msgid "at"
msgstr "ที่"

msgid "female"
msgstr "หญิง"

msgid "in test mode"
msgstr "ในโหมดการทดสอบ"

msgid "male"
msgstr "ชาย"

msgid "on"
msgstr "เกี่ยวกับ"

msgid "other"
msgstr "อื่นๆ"
<|MERGE_RESOLUTION|>--- conflicted
+++ resolved
@@ -144,8 +144,6 @@
 #, python-format
 msgid ""
 "\n"
-<<<<<<< HEAD
-=======
 "            %(dup_count)s records selected\n"
 "          "
 msgstr ""
@@ -176,7 +174,6 @@
 #, python-format
 msgid ""
 "\n"
->>>>>>> 11e03f51
 "      Are you sure you want to delete the record for \"%(full_name)s\"?\n"
 "    "
 msgstr ""
@@ -265,8 +262,6 @@
 #, python-format
 msgid ""
 "\n"
-<<<<<<< HEAD
-=======
 "      No results found for: %(query)s\n"
 "    "
 msgstr ""
@@ -277,7 +272,6 @@
 #, python-format
 msgid ""
 "\n"
->>>>>>> 11e03f51
 "      The URL you entered doesn't look like a valid %(website)s profile "
 "URL.\n"
 "      Please go to this person's profile page on %(website)s, then copy "
@@ -291,8 +285,6 @@
 "      URL นั้นที่นี่\n"
 "      "
 
-<<<<<<< HEAD
-=======
 #, python-format
 msgid ""
 "\n"
@@ -303,7 +295,6 @@
 "      ขยายเวลาบันทึกถึง %(expiry_date)s แล้ว\n"
 "    "
 
->>>>>>> 11e03f51
 msgid ""
 "\n"
 "      This record is a copy of a record from another source.\n"
@@ -596,8 +587,6 @@
 msgid "Back to start"
 msgstr "กลับไปที่จุดเริ่มต้น"
 
-<<<<<<< HEAD
-=======
 msgid ""
 "By marking this note as spam, you will make it hidden by default. It will"
 " still be a part of the record, but will require an extra click to view "
@@ -612,7 +601,6 @@
 msgid "By unmarking this note as spam, you will make it visible by default."
 msgstr "การยกเลิกการทำเครื่องหมายว่าบันทึกย่อนี้เป็นสแปมจะทำให้บันทึกย่อปรากฏขึ้นโดยค่าเริ่มต้น"
 
->>>>>>> 11e03f51
 msgid "CSV file"
 msgstr "ไฟล์ CSV"
 
@@ -967,14 +955,9 @@
 msgid "No person with ID: %(id_str)s."
 msgstr "ไม่มีบุคคลที่มี ID: %(id_str)s"
 
-msgid "No results found for"
-msgstr "ไม่มีผลลัพธ์สำหรับ"
-
 msgid "No such Authorization entity."
 msgstr "ไม่มีบุคคลที่ได้รับอนุญาตดังกล่าว"
 
-<<<<<<< HEAD
-=======
 msgid ""
 "Not authorized to post notes with the status \"I have received "
 "information that this person is dead\"."
@@ -982,7 +965,6 @@
 "ไม่ได้รับอนุญาตให้โพสต์บันทึกย่อที่มีสถานะ "
 "\"ฉันได้รับข้อมูลว่าบุคคลนี้เสียชีวิตแล้ว\""
 
->>>>>>> 11e03f51
 msgid "Not authorized to post notes with the status \"believed_dead\"."
 msgstr "ไม่อนุญาตให้โพสต์ข้อความที่มีสถานะเป็น \"เชื่อว่าเสียชีวิตแล้ว\""
 
@@ -1031,12 +1013,9 @@
 msgid "Original site name"
 msgstr "ชื่อเว็บไซต์ดั้งเดิม"
 
-<<<<<<< HEAD
-=======
 msgid "Other website"
 msgstr "เว็บไซต์อื่นๆ"
 
->>>>>>> 11e03f51
 #, fuzzy
 msgid ""
 "PLEASE NOTE: On active Person Finder sites, all data entered is available"
@@ -1137,15 +1116,9 @@
 msgid "Reason for disabling notes:"
 msgstr "สาเหตุที่ปิดใช้งานข้อความ:"
 
-<<<<<<< HEAD
-msgid "Records Similar to"
-msgstr "บันทึกที่คล้ายกับ"
-
 msgid "Records selected"
 msgstr "บันทึกที่เลือก"
 
-=======
->>>>>>> 11e03f51
 #, python-format
 msgid "Records with names and addresses matching \"%(query)s\""
 msgstr "บันทึกที่มีชื่อและที่อยู่ตรงกับ \"%(query)s\""
@@ -1166,9 +1139,6 @@
 msgid "Save this record"
 msgstr "บันทึกบันทึกนี้"
 
-msgid "Search Results for"
-msgstr "ผลการค้นหาสำหรับ"
-
 msgid "Search for this person"
 msgstr "ค้นหาบุคคลนี้"
 
@@ -1194,12 +1164,9 @@
 msgid "Show sensitive information"
 msgstr "แสดงข้อมูลที่ละเอียดอ่อน"
 
-<<<<<<< HEAD
-=======
 msgid "Show who marked these duplicates"
 msgstr "แสดงผู้ที่ทำเครื่องหมายรายการที่ซ้ำกันเหล่านี้"
 
->>>>>>> 11e03f51
 msgid "Sign in"
 msgstr "ลงชื่อเข้าใช้"
 
@@ -1287,10 +1254,6 @@
 msgid "The record has been deleted."
 msgstr "ลบบันทึกแล้ว"
 
-#, python-format
-msgid "The record has been extended to %(expiry_date)s."
-msgstr "ขยายเวลาบันทึกถึง %(expiry_date)s แล้ว"
-
 msgid ""
 "The status you selected indicates that you are this person.  If this is "
 "true, please also select 'Yes' to indicate that you have contacted this "
@@ -1603,9 +1566,6 @@
 msgid "[Person Finder] You are subscribed to status updates for %(full_name)s"
 msgstr "[Person Finder] คุณได้สมัครรับข้อมูลการอัปเดตสถานะสำหรับ %(full_name)s"
 
-msgid "at"
-msgstr "ที่"
-
 msgid "female"
 msgstr "หญิง"
 
