--- conflicted
+++ resolved
@@ -352,13 +352,8 @@
 #, python-format
 msgid ""
 "\n"
-<<<<<<< HEAD
-"Notes are now enabled on the record for \"%(given_name)s %(family_name)s\"."
-"  To view the record,\n"
-=======
 "Notes are now enabled on the record for \"%(given_name)s "
 "%(family_name)s\".  To view the record,\n"
->>>>>>> 4e8367eb
 "follow this link:\n"
 "\n"
 "    %(record_url)s\n"
@@ -399,12 +394,8 @@
 #, python-format
 msgid ""
 "\n"
-<<<<<<< HEAD
-"There is a new note on the record for \"%(given_name)s %(family_name)s\".\n"
-=======
 "There is a new note on the record for \"%(given_name)s %(family_name)s\"."
 "\n"
->>>>>>> 4e8367eb
 msgstr ""
 "\n"
 "'%(given_name)s %(family_name)s'님에 대한 레코드에 새 메모가 있습니다.\n"
@@ -1317,26 +1308,17 @@
 
 #, python-format
 msgid "[Person Finder] Confirm your note on \"%(given_name)s %(family_name)s\""
-<<<<<<< HEAD
 msgstr "[Person Finder] '%(given_name)s %(family_name)s'님에 대한 메모를 확인하세요."
-=======
-msgstr ""
->>>>>>> 4e8367eb
 
 #, python-format
 msgid "[Person Finder] Deletion notice for \"%(given_name)s %(family_name)s\""
 msgstr "[Person Finder] \"%(given_name)s %(family_name)s\" 삭제 고지"
 
 #, python-format
-<<<<<<< HEAD
-msgid "[Person Finder] Enabling notes notice for \"%(given_name)s %(family_name)s\""
-msgstr "[Person Finder] '%(given_name)s %(family_name)s'님에 대한 메모 알림을 사용하도록 설정합니다."
-=======
 msgid ""
 "[Person Finder] Enabling notes notice for \"%(given_name)s "
 "%(family_name)s\""
-msgstr ""
->>>>>>> 4e8367eb
+msgstr "[Person Finder] '%(given_name)s %(family_name)s'님에 대한 메모 알림을 사용하도록 설정합니다."
 
 #, python-format
 msgid ""
@@ -1347,15 +1329,10 @@
 "설정되었습니다."
 
 #, python-format
-<<<<<<< HEAD
-msgid "[Person Finder] Notes are now enabled on \"%(given_name)s %(family_name)s\""
-msgstr "[Person Finder] 이제 '%(given_name)s %(family_name)s'님에 대한 메모를 사용하도록 설정되었습니다."
-=======
 msgid ""
 "[Person Finder] Notes are now enabled on \"%(given_name)s "
 "%(family_name)s\""
-msgstr ""
->>>>>>> 4e8367eb
+msgstr "[Person Finder] 이제 '%(given_name)s %(family_name)s'님에 대한 메모를 사용하도록 설정되었습니다."
 
 #, python-format
 msgid ""
