--- conflicted
+++ resolved
@@ -139,8 +139,6 @@
 #, python-format
 msgid ""
 "\n"
-<<<<<<< HEAD
-=======
 "            %(dup_count)s records selected\n"
 "          "
 msgstr ""
@@ -171,7 +169,6 @@
 #, python-format
 msgid ""
 "\n"
->>>>>>> 11e03f51
 "      Are you sure you want to delete the record for \"%(full_name)s\"?\n"
 "    "
 msgstr ""
@@ -256,8 +253,6 @@
 #, python-format
 msgid ""
 "\n"
-<<<<<<< HEAD
-=======
 "      No results found for: %(query)s\n"
 "    "
 msgstr ""
@@ -268,7 +263,6 @@
 #, python-format
 msgid ""
 "\n"
->>>>>>> 11e03f51
 "      The URL you entered doesn't look like a valid %(website)s profile "
 "URL.\n"
 "      Please go to this person's profile page on %(website)s, then copy "
@@ -282,8 +276,6 @@
 "      여기에 붙여넣으세요.\n"
 "      "
 
-<<<<<<< HEAD
-=======
 #, python-format
 msgid ""
 "\n"
@@ -294,7 +286,6 @@
 "      신상기록 유효기간이 %(expiry_date)s로 연장되었습니다.\n"
 "    "
 
->>>>>>> 11e03f51
 msgid ""
 "\n"
 "      This record is a copy of a record from another source.\n"
@@ -576,8 +567,6 @@
 msgid "Back to start"
 msgstr "시작으로 돌아가기"
 
-<<<<<<< HEAD
-=======
 msgid ""
 "By marking this note as spam, you will make it hidden by default. It will"
 " still be a part of the record, but will require an extra click to view "
@@ -590,7 +579,6 @@
 msgid "By unmarking this note as spam, you will make it visible by default."
 msgstr "이 메모에서 스팸 표시를 해제하면 기본적으로 메모가 표시됩니다."
 
->>>>>>> 11e03f51
 msgid "CSV file"
 msgstr "CSV 파일"
 
@@ -933,20 +921,14 @@
 msgid "No person with ID: %(id_str)s."
 msgstr "ID가 %(id_str)s인 사람이 없습니다."
 
-msgid "No results found for"
-msgstr "다음 이름에 대한 결과를 찾을 수 없음"
-
 msgid "No such Authorization entity."
 msgstr "해당 승인 항목이 없습니다."
 
-<<<<<<< HEAD
-=======
 msgid ""
 "Not authorized to post notes with the status \"I have received "
 "information that this person is dead\"."
 msgstr "'이 사람이 사망했다는 정보를 받았습니다.' 상태로 메모를 게시할 권한이 없습니다."
 
->>>>>>> 11e03f51
 msgid "Not authorized to post notes with the status \"believed_dead\"."
 msgstr "'사망 추정' 상태인 메모를 게시할 권한이 없습니다."
 
@@ -991,12 +973,9 @@
 msgid "Original site name"
 msgstr "원본 사이트 이름"
 
-<<<<<<< HEAD
-=======
 msgid "Other website"
 msgstr "기타 웹사이트"
 
->>>>>>> 11e03f51
 #, fuzzy
 msgid ""
 "PLEASE NOTE: On active Person Finder sites, all data entered is available"
@@ -1094,15 +1073,9 @@
 msgid "Reason for disabling notes:"
 msgstr "메모 사용 중지 이유:"
 
-<<<<<<< HEAD
-msgid "Records Similar to"
-msgstr "유사한 레코드"
-
 msgid "Records selected"
 msgstr "선택한 레코드"
 
-=======
->>>>>>> 11e03f51
 #, python-format
 msgid "Records with names and addresses matching \"%(query)s\""
 msgstr "'%(query)s'와(과) 일치하는 이름 또는 주소가 있는 신상기록"
@@ -1123,9 +1096,6 @@
 msgid "Save this record"
 msgstr "신상기록 저장하기"
 
-msgid "Search Results for"
-msgstr "검색결과"
-
 msgid "Search for this person"
 msgstr "검색"
 
@@ -1151,12 +1121,9 @@
 msgid "Show sensitive information"
 msgstr "중요 정보 표시"
 
-<<<<<<< HEAD
-=======
 msgid "Show who marked these duplicates"
 msgstr "중복 신상기록으로 표시한 사용자 보기"
 
->>>>>>> 11e03f51
 msgid "Sign in"
 msgstr "로그인"
 
@@ -1243,10 +1210,6 @@
 
 msgid "The record has been deleted."
 msgstr "신상기록이 삭제되었습니다."
-
-#, python-format
-msgid "The record has been extended to %(expiry_date)s."
-msgstr "레코드의 유효기간이 %(expiry_date)s(으)로 연장되었습니다."
 
 msgid ""
 "The status you selected indicates that you are this person.  If this is "
@@ -1544,9 +1507,6 @@
 msgid "[Person Finder] You are subscribed to status updates for %(full_name)s"
 msgstr "[Person Finder] %(full_name)s님에 대한 소식을 수신 신청했습니다."
 
-msgid "at"
-msgstr "위치:"
-
 msgid "female"
 msgstr "여자"
 
