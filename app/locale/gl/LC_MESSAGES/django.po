# Copyright 2010 Google Inc.
#
# Licensed under the Apache License, Version 2.0 (the "License"); you may
# not use this file except in compliance with the License.  You may obtain
# a copy of the License at: http://www.apache.org/licenses/LICENSE-2.0
# Unless required by applicable law or agreed to in writing, software
# distributed under the License is distributed on an "AS IS" BASIS,
# WITHOUT WARRANTIES OR CONDITIONS OF ANY KIND, either express or implied.
# See the License for the specific language governing permissions and
# limitations under the License.
msgid ""
msgstr ""
"Project-Id-Version: PACKAGE VERSION\n"
"Report-Msgid-Bugs-To: \n"
"POT-Creation-Date: 2000-01-01 00:00+0000\n"
"PO-Revision-Date: YEAR-MO-DA HO:MI+ZONE\n"
"Last-Translator: FULL NAME <EMAIL@ADDRESS>\n"
"Language-Team: LANGUAGE <LL@li.org>\n"
"MIME-Version: 1.0\n"
"Content-Type: text/plain; charset=utf-8\n"
"Content-Transfer-Encoding: 8bit\n"
"Generated-By: Babel None\n"

msgid ""
"\n"
"\n"
"  To ensure that notes are only disabled or enabled with the record "
"author's\n"
"  permission, a confirmation message will be sent to the record author.\n"
"  If you are the author, check your e-mail after clicking the button "
"below.\n"
"\n"
"  "
msgstr ""
"\n"
"\n"
"  Para garantir que as notas só se deshabiliten ou habiliten co permiso "
"do autor do rexistro, enviarase unha mensaxe de confirmación ao autor do "
"rexistro. Se ti es o autor, consulta o teu correo electrónico despois de "
"facer clic no botón que aparece a continuación.\n"
"\n"
"  "

#, python-format
msgid ""
"\n"
"\n"
"Dear %(author_name)s,\n"
"\n"
"A user has requested enabling notes on the record for\n"
"\"%(full_name)s\".\n"
"\n"
"Your e-mail address is recorded as the author of this record.  To enable "
"notes\n"
"on this record, follow this link within 3 days:\n"
"\n"
"   %(confirm_url)s\n"
"\n"
msgstr ""
"\n"
"\n"
"Estimado %(author_name)s:\n"
"\n"
"Un usuario solicitou habilitar as notas no rexistro de \"%(full_name)s\"."
"\n"
"\n"
"O teu enderezo de correo electrónico está rexistrado como o autor deste "
"rexistro. Para habilitar as notas neste rexistro, fai clic nesta ligazón "
"antes de 3 días:\n"
"\n"
"   %(confirm_url)s\n"
"\n"

#, python-format
msgid ""
"\n"
"\n"
"Dear %(author_name)s,\n"
"\n"
"A user has requested that you disable notes on the record for\n"
"\"%(full_name)s\".\n"
"\n"
"Your e-mail address is recorded as the author of this record.  To disable"
" notes\n"
"on this record, follow this link within 3 days:\n"
"\n"
"   %(confirm_url)s\n"
"\n"
msgstr ""
"\n"
"\n"
"Estimado %(author_name)s:\n"
"\n"
"Un usuario solicitou deshabilitar as notas no rexistro de "
"\"%(full_name)s\".\n"
"\n"
"O teu enderezo de correo electrónico está rexistrado como o autor deste "
"rexistro. Para deshabilitar as notas neste rexistro, fai clic nesta "
"ligazón antes de 3 días:\n"
"\n"
"   %(confirm_url)s\n"
"\n"

#, python-format
msgid ""
"\n"
"\n"
"Dear %(author_name)s,\n"
"You just entered a note on the record for \"%(full_name)s\".  \n"
"To publish your note, follow this link within 3 days:\n"
"\n"
"   %(confirm_url)s\n"
"\n"
msgstr ""
"\n"
"\n"
"Estimado %(author_name)s:\n"
"Acabas de inserir unha nota no rexistro de \"%(full_name)s\".\n"
"Para publicar a túa nota, fai clic nesta ligazón antes de 3 días:\n"
"\n"
"   %(confirm_url)s\n"
"\n"

#, python-format
msgid ""
"\n"
"                    Warning: this record will expire in less than "
"%(expiration_days)s days.\n"
"                  "
msgstr ""
"\n"
"                    Advertencia: este rexistro caducará en menos de "
"%(expiration_days)s días.\n"
"                  "

msgid ""
"\n"
"                    Warning: this record will expire in less than a day.\n"
"                  "
msgstr ""
"\n"
"                    Advertencia: este rexistro caducará en menos dun día."
"\n"
"                  "

#, python-format
msgid ""
"\n"
<<<<<<< HEAD
=======
"            %(dup_count)s records selected\n"
"          "
msgstr ""
"\n"
"            %(dup_count)s rexistros seleccionados\n"
"          "

#, python-format
msgid ""
"\n"
"        Records Similar to: %(full_name)s\n"
"      "
msgstr ""
"\n"
"        Rexistros similares a: %(full_name)s\n"
"      "

#, python-format
msgid ""
"\n"
"        Search Results for: %(query)s\n"
"      "
msgstr ""
"\n"
"        Resultados da busca para: %(query)s\n"
"      "

#, python-format
msgid ""
"\n"
>>>>>>> 11e03f51
"      Are you sure you want to delete the record for \"%(full_name)s\"?\n"
"    "
msgstr ""
"\n"
"      Estás seguro de que queres eliminar o rexistro de "
"\"%(full_name)s\"?\n"
"    "

#, python-format
msgid ""
"\n"
"      Are you sure you want to disable notes on \"%(full_name)s\"?\n"
"    "
msgstr ""
"\n"
"      Estás seguro de que queres deshabilitar as notas sobre "
"\"%(full_name)s\"?\n"
"    "

#, python-format
msgid ""
"\n"
"      Are you sure you want to disable notes on the record of "
"\"%(full_name)s\"?\n"
"    "
msgstr ""
"\n"
"      Estás seguro de que queres deshabilitar as notas no rexistro de "
"\"%(full_name)s\"?\n"
"    "

#, python-format
msgid ""
"\n"
"      Are you sure you want to enable notes on \"%(full_name)s\"?\n"
"    "
msgstr ""
"\n"
"      Estás seguro de que queres habilitar as notas sobre "
"\"%(full_name)s\"?\n"
"    "

#, python-format
msgid ""
"\n"
"      Are you sure you want to extend the expiration for record "
"\"%(full_name)s\"?\n"
"    "
msgstr ""
"\n"
"      Estás seguro de que queres ampliar a data de caducidade do rexistro"
" de \"%(full_name)s\"?\n"
"    "

msgid ""
"\n"
"      Confirm your note\n"
"    "
msgstr ""
"\n"
"      Confirmar a túa nota\n"
"    "

msgid ""
"\n"
"      If you proceed with deletion,\n"
"      this record will no longer be searchable or viewable on this site.\n"
"    "
msgstr ""
"\n"
"      Se continúas coa eliminación,\n"
"      este rexistro xa non se poderá buscar nin ver neste sitio.\n"
"    "

#, python-format
msgid ""
"\n"
"      If you would like it permanently deleted,\n"
"      please contact the original source.\n"
"      You can view the original record at\n"
"      %(begin_tag)s%(source_name)s%(end_tag)s.\n"
"    "
msgstr ""
"\n"
"      Se queres borralo de xeito permanente,\n"
"      contacta coa fonte orixinal.\n"
"      Podes ver o rexistro orixinal en\n"
"      %(begin_tag)s%(source_name)s%(end_tag)s.\n"
"    "

#, python-format
msgid ""
"\n"
<<<<<<< HEAD
=======
"      No results found for: %(query)s\n"
"    "
msgstr ""
"\n"
"      Non se atoparon resultados para: %(query)s\n"
"    "

#, python-format
msgid ""
"\n"
>>>>>>> 11e03f51
"      The URL you entered doesn't look like a valid %(website)s profile "
"URL.\n"
"      Please go to this person's profile page on %(website)s, then copy "
"and paste\n"
"      that URL here.\n"
"      "
msgstr ""
"\n"
"      O URL que introduciches non parece un URL de perfil de %(website)s "
"válido.\n"
"      Visita a páxina do perfil deste usuario en %(website)s e, a "
"continuación, copia e pega\n"
"      o URL aquí.\n"
"      "

<<<<<<< HEAD
=======
#, python-format
msgid ""
"\n"
"      The record has been extended to %(expiry_date)s.\n"
"    "
msgstr ""
"\n"
"      O rexistro ampliouse ata o %(expiry_date)s.\n"
"    "

>>>>>>> 11e03f51
msgid ""
"\n"
"      This record is a copy of a record from another source.\n"
"      You can delete the record here,\n"
"      but please be aware that\n"
"      we might later receive another copy of it from the original source."
"\n"
"    "
msgstr ""
"\n"
"      Este rexistro é unha copia dun rexistro doutra fonte.\n"
"      Podes eliminar o rexistro aquí,\n"
"      pero ten en conta que\n"
"      é posible que a fonte orixinal nos envíe outra copia.\n"
"    "

msgid ""
"\n"
"    To ensure that notes are only disabled or enabled with the record "
"author's\n"
"    permission, a confirmation message will be sent to the record author."
"\n"
"    If you are the author, check your e-mail after clicking the button "
"below.\n"
"  "
msgstr ""
"\n"
"    Para garantir que as notas só se deshabiliten ou habiliten co permiso"
" do autor do\n"
"    rexistro, enviarase unha mensaxe de confirmación ao autor do "
"rexistro. Se ti\n"
"    es o autor, consulta o teu correo electrónico despois de facer clic "
"no botón que aparece a continuación.\n"
"  "

msgid ""
"\n"
"  The record will still be visible on this site, but no one will be able "
"to post\n"
"  further notes on it.\n"
"  "
msgstr ""
"\n"
"  O rexistro continuará estando visible neste sitio, pero ninguén poderá "
"publicar máis notas nel.\n"
"  "

msgid ""
"\n"
"  To post your note, please enter your e-mail address below and follow "
"the\n"
"  confirmation link that you will receive.\n"
"  "
msgstr ""
"\n"
"  Para publicar a túa nota, insire o teu enderezo de correo electrónico a"
"\n"
"  continuación e fai clic na ligazón de confirmación que recibirás.\n"
"  "

#, python-format
msgid ""
"\n"
"A user has deleted the record for \"%(full_name)s\"\n"
"at %(site_url)s.\n"
"\n"
"We are notifying you of the deletion because your e-mail address is\n"
"recorded as the author of a note on this record.\n"
msgstr ""
"\n"
"Un usuario eliminou o rexistro de \"%(full_name)s\"\n"
"en %(site_url)s.\n"
"\n"
"Notificámosche a eliminación porque o teu enderezo de correo electrónico\n"
"está rexistrado como o autor dunha nota neste rexistro.\n"

#, python-format
msgid ""
"\n"
"A user has deleted the record for \"%(full_name)s\"\n"
"at %(site_url)s.\n"
"\n"
"We are notifying you of the deletion because your e-mail address is\n"
"recorded as the author of this record.\n"
msgstr ""
"\n"
"Un usuario eliminou o rexistro de \"%(full_name)s\"\n"
"en %(site_url)s.\n"
"\n"
"Notificámosche a eliminación porque o teu enderezo de correo electrónico\n"
"está rexistrado como o autor deste rexistro.\n"

#, python-format
msgid ""
"\n"
"After %(days_until_deletion)s days, the record will be permanently "
"deleted.\n"
msgstr ""
"\n"
"Despois de %(days_until_deletion)s días, o rexistro eliminarase de xeito "
"permanente.\n"

#, python-format
msgid ""
"\n"
"NOTE: If you believe this record was deleted in error, you can\n"
"restore it by following this link within the next %(days_until_deletion)s"
" days:\n"
"\n"
"    %(restore_url)s\n"
msgstr ""
"\n"
"NOTA: se crees que este rexistro se eliminou por erro, podes\n"
"restauralo facendo clic nesta ligazón nos próximos "
"%(days_until_deletion)s días:\n"
"\n"
"    %(restore_url)s\n"

#, python-format
msgid ""
"\n"
"Notes are now disabled on the record for \"%(full_name)s\".  To view the "
"record,\n"
"follow this link:\n"
"\n"
"    %(record_url)s\n"
"\n"
"We are notifying you because your e-mail address is associated with this\n"
"person record or a note on the record.\n"
msgstr ""
"\n"
"Neste momento atópanse deshabilitadas as notas do rexistro de "
"\"%(full_name)s\". Para ver o rexistro, fai clic nesta ligazón:\n"
"\n"
"    %(record_url)s \n"
"\n"
"Enviámosche unha notificación debido a que o teu enderezo de correo\n"
"electrónico está asociado co rexistro deste usuario ou cunha nota no "
"rexistro.\n"

#, python-format
msgid ""
"\n"
"Notes are now enabled on the record for \"%(full_name)s\".  To view the "
"record,\n"
"follow this link:\n"
"\n"
"    %(record_url)s\n"
"\n"
"We are notifying you because your e-mail address is associated with this\n"
"person record or a note on the record.\n"
msgstr ""
"\n"
"Neste momento atópanse habilitadas as notas do rexistro de "
"\"%(full_name)s\". Para ver o\n"
"rexistro, fai clic nesta ligazón:\n"
"\n"
"    %(record_url)s \n"
"\n"
"Enviámosche unha notificación debido a que o teu enderezo de correo\n"
"electrónico está asociado co rexistro deste usuario ou cunha nota no "
"rexistro.\n"

#, python-format
msgid ""
"\n"
"The author of the record for \"%(full_name)s\"\n"
"(which was previously deleted) has restored the record.  To view the\n"
"record, follow this link:\n"
"\n"
"    %(record_url)s\n"
"\n"
"We are notifying you because your e-mail address is associated with this\n"
"person record or a note on the record.\n"
msgstr ""
"\n"
"O autor do rexistro de \"%(full_name)s\"\n"
"(que se eliminou previamente) restaurouno. Para ver o rexistro, fai clic "
"nesta\n"
"ligazón:\n"
"\n"
"    %(record_url)s\n"
"\n"
"Enviámosche unha notificación debido a que o teu enderezo de correo\n"
"electrónico está asociado co rexistro deste usuario ou cunha nota no "
"rexistro.\n"

#, python-format
msgid ""
"\n"
"There is a new note on the record for \"%(full_name)s\".\n"
msgstr ""
"\n"
"Hai unha nova nota no rexistro de \"%(full_name)s\".\n"

#, python-format
msgid ""
"\n"
"You have subscribed to notes on \"%(full_name)s\".\n"
"\n"
"You can view this record at\n"
"\n"
"     %(view_url)s\n"
"\n"
"To unsubscribe, follow this link: %(unsubscribe_link)s\n"
msgstr ""
"\n"
"Subscribícheste ás notas de \"%(full_name)s\".\n"
"\n"
"Podes ver este rexistro en \n"
"\n"
"    %(view_url)s\n"
"\n"
"Para cancelar a subscrición, fai clic nesta ligazón: %(unsubscribe_link)s"
"\n"

msgid "(click to reveal)"
msgstr "(fai clic para mostrar)"

msgid "(unknown)"
msgstr "(descoñecido)"

msgid "A message for this person or others seeking this person"
msgstr "Mensaxe para esta persoa ou para quen a busque"

msgid "A new API key has been created successfully."
msgstr "Creouse correctamente unha nova clave de API."

msgid "API Key Management"
msgstr "Xestión de claves de API"

msgid "About 1 month (30 days) from now"
msgstr "Aproximadamente 1 mes (30 días) a partir de agora"

msgid "About 1 year (360 days) from now"
msgstr "Aproximadamente 1 ano (360 días) a partir de agora"

msgid "About 2 months (60 days) from now"
msgstr "Aproximadamente 2 meses (60 días) a partir de agora"

msgid "About 3 months (90 days) from now"
msgstr "Aproximadamente 3 meses (90 días) a partir de agora"

msgid "About 6 months (180 days) from now"
msgstr "Aproximadamente 6 meses (180 días) a partir de agora"

msgid "About Google Person Finder"
msgstr "Acerca do Buscador de persoas de Google"

msgid "About you (required)"
msgstr "Información persoal (obrigatorio)"

msgid "Administration"
msgstr "Administración"

msgid "Age"
msgstr "Idade"

msgid "Alternate family names"
msgstr "Alternar apelidos"

msgid "Alternate given names"
msgstr "Alternar nomes"

msgid "Alternate names"
msgstr "Alternar nomes"

msgid "Are you sure this note isn't spam?"
msgstr "Estás seguro de que esta nota non é spam?"

msgid "Are you sure you want to mark this note as spam?"
msgstr "Estás seguro de que queres marcar esta nota como spam?"

msgid "Are you sure you want to restore this record from deletion?"
msgstr "Estás seguro de que queres restaurar este rexistro despois de eliminalo?"

msgid "Atom feed of updates about this person"
msgstr "Feed Atom de actualizacións sobre esta persoa"

msgid "Author's e-mail address"
msgstr "Correo electrónico do autor"

msgid "Author's name"
msgstr "Nome do autor"

msgid "Author's phone number"
msgstr "Número de teléfono do autor"

msgid "Authorization key"
msgstr "Clave de autorización"

msgid "Back to results list"
msgstr "Volver á lista de resultados"

msgid "Back to start"
msgstr "Volver ao inicio"

<<<<<<< HEAD
=======
msgid ""
"By marking this note as spam, you will make it hidden by default. It will"
" still be a part of the record, but will require an extra click to view "
"the contents of the note. Users will also be able to remove the spam mark"
" from this note."
msgstr ""
"Ao marcar esta nota como spam, ocultarase de xeito predeterminado. "
"Seguirá a formar parte do rexistro, pero será necesario facer un clic "
"adicional para ver o contido da nota. Os usuarios tamén poderán eliminar "
"a marca de spam desta nota."

msgid "By unmarking this note as spam, you will make it visible by default."
msgstr "Ao indicar que esta nota non é spam, será visible de forma predeterminada."

>>>>>>> 11e03f51
msgid "CSV file"
msgstr "Ficheiro CSV"

#, python-format
msgid "Can not find note with id %(id)s"
msgstr "Non se pode atopar a nota co id %(id)s"

msgid "Cancel"
msgstr "Cancelar"

msgid "City"
msgstr "Cidade"

msgid "Click here to view results."
msgstr "Fai clic aquí para ver os resultados."

msgid "Close window"
msgstr "Pechar ventá"

msgid "Compare these records"
msgstr "Comparar estes rexistros"

msgid "Copy and paste the following HTML code to put this tool on your site"
msgstr ""
"Copia e pega o seguinte código HTML para inserir esta ferramenta no teu "
"sitio web"

msgid "Create a new API key"
msgstr "Crear unha nova clave de API"

msgid "Create a new record"
msgstr "Crear un novo rexistro"

msgid "Create a new record for"
msgstr "Crear un novo rexistro para"

msgid "Create a new record for a missing person"
msgstr "Crear un novo rexistro para unha persoa desaparecida"

msgid "Crisis events"
msgstr "Acontecementos de crise"

#, python-format
msgid "Currently tracking about %(num_people)s records."
msgstr "Aproximadamente %(num_people)s persoas rexistradas."

msgid "Date cannot be in the future.  Please go back and try again."
msgstr "Non pode ser unha data futura. Volve atrás e téntao de novo."

msgid "Date of birth"
msgstr "Data de nacemento"

msgid "Delete this record"
msgstr "Eliminar este rexistro"

msgid "Describe how to identify this person."
msgstr "Describe como identificar esta persoa."

msgid "Describe the physical characteristics of this person."
msgstr "Describe as características físicas desta persoa."

msgid "Description"
msgstr "Descrición"

msgid "Desktop version"
msgstr "Versión para escritorio"

msgid "Developers"
msgstr "Programadores"

msgid "Disable notes on this record"
msgstr "Deshabilitar as notas neste rexistro"

msgid "Does this person have profile pages at other websites?"
msgstr "Este usuario ten páxinas de perfil noutros sitios web?"

#, python-format
msgid "Download %(begin_link)sthis Excel template%(end_link)s and add rows to it"
msgstr ""
"Descargar %(begin_link)seste modelo de Excel%(end_link)s e engadirlle "
"filas"

msgid "Download the sound as MP3"
msgstr "Descargar o son como MP3"

msgid "E-mail"
msgstr "Correo electrónico"

msgid "E-mail address"
msgstr "Correo electrónico"

msgid "Edit"
msgstr "Editar"

msgid "Embedding the Application"
msgstr "Inserir a aplicación"

msgid "Enable notes on this record"
msgstr "Habilitar as notas neste rexistro"

msgid "Enter as YYYY-MM-DD"
msgstr "En formato AAAA-MM-DD"

msgid "Enter the person's given and family names."
msgstr "Escribe o nome e apelidos da persoa."

msgid "Enter the person's name or parts of the name."
msgstr "Escribe o nome ou parte do nome da persoa."

msgid "Enter the person's name, parts of the name, or mobile phone number."
msgstr ""
"Escribe o nome ou parte do nome da persoa, ou ben o número de teléfono "
"móbil."

msgid "Enter the person's name."
msgstr "Escribe o nome da persoa."

msgid "Expiry"
msgstr "Caducidade"

msgid "Expiry date of this record"
msgstr "Data de caducidade deste rexistro"

#, python-format
msgid "Extend expiration date by %(extension_days)s days"
msgstr "Ampliar a data de caducidade en %(extension_days)s días"

msgid "Family name"
msgstr "Apelidos"

msgid "Feed of updates about this person"
msgstr "Feed de actualizacións sobre esta persoa"

msgid "Follow this link to create a new record"
msgstr "Fai clic nesta ligazón para crear un novo rexistro"

msgid ""
"For phones other than mobile phones, please use 171 service provided by "
"NTT."
msgstr ""
"Nos teléfonos que non sexan móbiles, utiliza o servizo 171 proporcionado "
"por NTT."

msgid "Full name"
msgstr "Nome completo"

msgid "Get a new challenge"
msgstr "Facer unha proba nova"

msgid "Get a visual challenge"
msgstr "Facer unha proba visual"

msgid "Get an audio challenge"
msgstr "Facer unha proba de son"

msgid "Given name"
msgstr "Nome"

msgid "Google Person Finder"
msgstr "Buscador de persoas de Google"

msgid "Have you personally talked with this person AFTER the disaster? (required)"
msgstr "Falaches persoalmente con esta persoa DESPOIS do desastre? (obrigatorio)"

msgid "Help"
msgstr "Axuda"

#, python-format
msgid "Here is %(begin_tag)sa sample CSV file%(end_tag)s you can edit and upload"
msgstr ""
"Aquí tes %(begin_tag)sun ficheiro CSV de mostra%(end_tag)s que podes "
"editar e cargar"

msgid "Hide Map"
msgstr "Ocultar mapa"

msgid "Hide note"
msgstr "Ocultar nota"

msgid "Home Address"
msgstr "Enderezo particular"

msgid "Home address"
msgstr "Enderezo particular"

msgid "Home country"
msgstr "País de orixe"

msgid "How can this person be reached now?"
msgstr "Como se pode contactar agora con esta persoa?"

msgid "How others who are interested in this person can contact you"
msgstr "Como poden contactar contigo os que estean interesados nesta persoa"

msgid "I am seeking information"
msgstr "Busco información"

msgid "I am this person"
msgstr "Son esta persoa"

msgid "I do not want any more updates on this record."
msgstr "Non desexo máis actualizacións neste rexistro."

msgid "I do not want my information online anymore."
msgstr "Non desexo que a miña información siga estando dispoñible en liña."

msgid "I have information about someone"
msgstr "Teño información sobre alguén"

msgid "I have reason to think this person is missing"
msgstr "Teño motivos para pensar que esta persoa está desaparecida"

msgid "I have received information that this person is alive"
msgstr "Informáronme de que esta persoa está viva"

msgid "I have received information that this person is dead"
msgstr "Informáronme de que esta persoa está morta"

msgid "I have received spam due to this note."
msgstr "Recibín spam a causa desta nota."

msgid "I have received spam."
msgstr "Recibín spam."

msgid "I prefer not to specify."
msgstr "Prefiro non dar máis detalles."

msgid "I'm looking for someone"
msgstr "Busco alguén"

msgid "Identify who you are looking for"
msgstr "Identifica a persoa que buscas"

msgid "Identify who you have information about"
msgstr "Identifica a persoa da que tes información"

msgid "Identifying information"
msgstr "Información identificativa"

msgid ""
"If none of these records match the person you had in mind, you can click "
"below to create a new record."
msgstr ""
"Se ningún destes rexistros coincide coa persoa que buscas, podes crear un"
" novo rexistro facendo clic no botón inferior."

msgid ""
"If you are the author of this note, please check your e-mail for a link "
"to confirm that you want to disable notes on this record.  Otherwise, "
"please wait for the record author to confirm your request."
msgstr ""
"Se es o autor desta nota, consulta o teu correo electrónico para facer "
"clic nunha ligazón para confirmar que queres deshabilitar as notas neste "
"rexistro. En caso contrario, agarda a que o autor do rexistro confirme a "
"túa solicitude."

msgid ""
"If you are the author of this note, please check your e-mail for a link "
"to confirm that you want to enable notes on this record.  Otherwise, "
"please wait for the record author to confirm your request."
msgstr ""
"Se es o autor desta nota, consulta o teu correo electrónico para facer "
"clic nunha ligazón para confirmar que queres habilitar as notas deste "
"rexistro. En caso contrario, agarda a que o autor do rexistro confirme a "
"solicitude."

msgid "If you have a photo of this person, upload it or enter its URL address."
msgstr "Se tes unha foto desta persoa, cárgaa ou introduce o seu enderezo URL."

msgid "In Excel, use File &gt; Save as... and save in CSV format (.csv)"
msgstr "En Excel, vai a Ficheiro &gt; Gardar como... e garda en formato CSV (.csv)"

msgid "Incorrect.  Try again."
msgstr "Incorrecto. Téntao de novo."

msgid "Invalid e-mail address. Please try again."
msgstr "Enderezo de correo electrónico non válido. Téntao de novo."

msgid "Language selection"
msgstr "Selección de idioma"

msgid "Last known location"
msgstr "Última situación coñecida"

msgid "Link"
msgstr "Ligar"

msgid "Link to profile page"
msgstr "Ligazón á paxina de perfil"

msgid "List API keys"
msgstr "Mostrar claves de API"

msgid "Mark records as duplicate"
msgstr "Marcar rexistros como duplicados"

msgid "Mark the selected records as duplicate"
msgstr "Marcar os rexistros seleccionados como duplicados"

msgid "Message (required)"
msgstr "Mensaxe (obrigatoria)"

msgid "Message is required. Please go back and try again."
msgstr "A mensaxe é obrigatoria. Volve atrás e téntao de novo."

msgid "Missing person's current contact information"
msgstr "Información de contacto actual da persoa desaparecida"

msgid "Missing person's current e-mail address"
msgstr "Enderezo de correo electrónico actual da persoa desaparecida"

msgid "Missing person's current phone number"
msgstr "Número de teléfono actual da persoa desaparecida"

#, python-format
msgid ""
"More information for developers can now be found "
"%(developers_link_html)shere%(link_end_html)s."
msgstr ""
"Agora podes atopar máis información para programadores "
"%(developers_link_html)saquí%(link_end_html)s."

msgid ""
"More than 100 results; only showing the first 100.  Try entering more of "
"the name"
msgstr ""
"Máis de 100 resultados. Só se mostran os 100 primeiros. Proba a escribir "
"algunha letra máis do nome"

msgid "Name"
msgstr "Nome"

msgid "Name (required)"
msgstr "Nome (obrigatorio)"

msgid "Name is required.  Please go back and try again."
msgstr "O nome é obrigatorio. Volve atrás e téntao de novo."

msgid "Neighborhood"
msgstr "Barrio"

msgid "No"
msgstr "Non"

#, python-format
msgid "No author email for record %(id)s."
msgstr "Non hai ningún correo electrónico de autor para o rexistro %(id)s."

msgid "No messages are found registered to the carrier's message board service."
msgstr ""
"Non se atopou ningunha mensaxe rexistrada no servizo do taboleiro de "
"mensaxes do operador."

#, python-format
msgid "No note with ID: %(id_str)s."
msgstr "Non hai ningunha nota co seguinte ID: %(id_str)s."

msgid "No notes have been posted"
msgstr "Non se publicou ningunha nota"

#, python-format
msgid "No person with ID: %(id_str)s."
msgstr "Non hai ningún usuario co seguinte ID: %(id_str)s."

msgid "No results found for"
msgstr "Non se atoparon resultados para"

msgid "No such Authorization entity."
msgstr "Non existe esa entidade de autorización."

<<<<<<< HEAD
=======
msgid ""
"Not authorized to post notes with the status \"I have received "
"information that this person is dead\"."
msgstr ""
"Non está permitido publicar notas co estado \"Indicáronme que esta persoa"
" morreu\"."

>>>>>>> 11e03f51
msgid "Not authorized to post notes with the status \"believed_dead\"."
msgstr "Non estás autorizado a publicar notas co estado \"believed_dead\"."

msgid "Not spam"
msgstr "Non é spam"

msgid "Note author"
msgstr "Autor da nota"

msgid "Note text"
msgstr "Texto da nota"

msgid "Notes for a possible duplicate"
msgstr "Notas para un posible duplicado"

msgid "Notes for this person"
msgstr "Notas para este usuario"

msgid "Number or range (e.g. 20-30)"
msgstr "Número ou intervalo (ex.: 20-30)"

#, python-format
msgid ""
"Or add to your site as a %(gadget_link_html)sGoogle "
"Gadget%(link_end_html)s."
msgstr ""
"Ou engádea ao teu sitio web como un %(gadget_link_html)sgadget de "
"Google%(link_end_html)s."

msgid "Original URL"
msgstr "URL orixinal"

msgid "Original author's name"
msgstr "Nome do autor orixinal"

msgid "Original posting date"
msgstr "Data de envío orixinal"

msgid ""
"Original posting date is not in YYYY-MM-DD format, or is a nonexistent "
"date.  Please go back and try again."
msgstr ""
"A data de envío orixinal non está en formato AAAA-MM-DD ou é unha data "
"inexistente. Volve atrás e téntao de novo."

msgid "Original site name"
msgstr "Nome do sitio web orixinal"

<<<<<<< HEAD
=======
msgid "Other website"
msgstr "Outro sitio web"

>>>>>>> 11e03f51
#, fuzzy
msgid ""
"PLEASE NOTE: On active Person Finder sites, all data entered is available"
" to the public and usable by anyone.  Google does not review or verify "
"the accuracy of this data."
msgstr ""
"NOTA: nos sitios do Buscador de persoas, todos os datos introducidos "
"están dispoñibles publicamente e calquera persoa os poderá utilizar. "
"Google non revisa nin verifica a exactitude destes datos."

msgid "Person Finder"
msgstr "Buscador de persoas"

msgid "Phone"
msgstr "Teléfono"

msgid "Phone number"
msgstr "Número de teléfono"

msgid "Photo"
msgstr "Foto"

msgid ""
"Photo uploaded is in an unrecognized format.  Please go back and try "
"again."
msgstr ""
"A foto que cargaches non ten un formato recoñecido. Volve atrás e téntao "
"de novo."

msgid "Physical characteristics"
msgstr "Características físicas"

msgid "Play the sound again"
msgstr "Reproducir o son de novo"

msgid ""
"Please check that you have been in contact with the person after the "
"earthquake, or change the \"Status of this person\" field."
msgstr ""
"Comproba que estiveches en contacto coa persoa despois do terremoto ou "
"cambia o campo \"Estado desta persoa\"."

msgid "Please check whether it matches the person you were planning to report."
msgstr "Comproba se coincide coa persoa sobre a que queres informar."

msgid "Please confirm your e-mail address to subscribe to updates"
msgstr ""
"Confirma o teu enderezo de correo electrónico para subscribirte e recibir"
" actualizacións"

msgid "Please enter your e-mail address to subscribe to updates"
msgstr ""
"Introduce o teu enderezo de correo electrónico para subscribirte e "
"recibir actualizacións"

msgid "Please explain why you think these are the same person"
msgstr "Explica por que pensas que son a mesma persoa"

msgid "Please fill in all the required fields."
msgstr "Enche todos os campos obrigatorios."

msgid "Please fill in your email address."
msgstr "Insire o teu enderezo de correo electrónico."

msgid "Please provide an valid email address."
msgstr "Proporciona un enderezo de correo electrónico válido."

msgid "Possible duplicates"
msgstr "Posibles duplicados"

msgid "Possible duplicates found."
msgstr "Atopáronse posibles duplicados."

msgid "Postal or zip code"
msgstr "Código postal"

msgid "Posted by"
msgstr "Enviado por"

msgid "Proceed"
msgstr "Continuar"

msgid "Profile Pages"
msgstr "Páxinas de perfil"

msgid "Profile page"
msgstr "Páxina de perfil"

msgid "Provide information"
msgstr "Proporcionar información"

msgid "Provide information about this person"
msgstr "Proporcionar información sobre esta persoa"

msgid "Provided by:"
msgstr "Proporcionado por:"

msgid "Province or state"
msgstr "Provincia ou estado"

msgid "Reason for deletion:"
msgstr "Motivo para a eliminación:"

msgid "Reason for disabling notes:"
msgstr "Motivo polo que queres deshabilitar as notas:"

<<<<<<< HEAD
msgid "Records Similar to"
msgstr "Rexistros semellantes a"

msgid "Records selected"
msgstr "Rexistros seleccionados"

=======
>>>>>>> 11e03f51
#, python-format
msgid "Records with names and addresses matching \"%(query)s\""
msgstr "Rexistros con nomes e enderezos coincidentes con \"%(query)s\""

msgid "Remove"
msgstr "Eliminar"

msgid "Report spam"
msgstr "Informar de spam"

#, python-format
msgid "Return to the record for %(full_name)s."
msgstr "Volver ao rexistro de %(full_name)s."

msgid "Reveal note"
msgstr "Amosar nota"

msgid "Save this record"
msgstr "Gardar este rexistro"

msgid "Search Results for"
msgstr "Resultados da busca para"

msgid "Search for this person"
msgstr "Buscar esta persoa"

#, python-format
msgid "See %(begin_tag)sthe wiki%(end_tag)s for more instructions"
msgstr "Consulta %(begin_tag)so wiki%(end_tag)s para obter máis instrucións"

msgid "Select a website to add a profile page..."
msgstr "Selecciona un sitio web para engadir unha páxina de perfil..."

msgid "Select up to 3 records to mark as duplicate:"
msgstr "Selecciona un máximo de 3 rexistros para marcar como duplicados:"

msgid "Send email"
msgstr "Enviar correo electrónico"

msgid "Sex"
msgstr "Sexo"

msgid "Show Map"
msgstr "Amosar o mapa"

msgid "Show sensitive information"
msgstr "Amosar información confidencial"

<<<<<<< HEAD
=======
msgid "Show who marked these duplicates"
msgstr "Amosar quen marcou estes duplicados"

>>>>>>> 11e03f51
msgid "Sign in"
msgstr "Iniciar sesión"

msgid "Sign out"
msgstr "Pechar sesión"

msgid "Someone has received information that this person is alive"
msgstr "Alguén recibiu información de que esta persoa está viva"

msgid "Someone has received information that this person is dead"
msgstr "Alguén recibiu información de que esta persoa está morta"

msgid "Someone has reported that this person is missing"
msgstr "Alguén informou de que esta persoa está desaparecida"

msgid "Someone is seeking information about this person"
msgstr "Alguén está a buscar información sobre esta persoa"

msgid "Source of this record"
msgstr "Fonte deste rexistro"

msgid "Source of this record (required)"
msgstr "Fonte deste rexistro (obrigatorio)"

msgid "Status"
msgstr "Estado"

msgid "Status of this person"
msgstr "Estado desta persoa"

msgid "Street name"
msgstr "Rúa"

msgid "Street name only, no number"
msgstr "Só o nome da rúa, non o número"

msgid "Subscribe"
msgstr "Subscribirse"

#, python-format
msgid "Subscribe to updates about %(full_name)s"
msgstr "Subscribirse a actualizacións sobre %(full_name)s"

msgid "Subscribe to updates about this person"
msgstr "Subscribirse a actualizacións sobre esta persoa"

msgid "Switch to address"
msgstr "Cambiar ao enderezo"

msgid "Switch to lat/long"
msgstr "Cambiar a latitude/lonxitude"

msgid "Tell us the status of this person"
msgstr "Indícanos o estado desta persoa"

msgid "Terms of Service"
msgstr "Condicións de servizo"

msgid "The API key has been updated successfully."
msgstr "A clave de API actualizouse correctamente."

msgid ""
"The Given name and Family name are both required.  Please go back and try"
" again."
msgstr "O nome e os apelidos son obrigatorios. Volve atrás e téntao de novo."

msgid "The Original author's name is required.  Please go back and try again."
msgstr "O nome do autor orixinal é obrigatorio. Volve atrás e téntao de novo."

msgid "The author has disabled notes on this record."
msgstr "O autor deshabilitou as notas neste rexistro."

msgid "The author has disabled status updates on this record."
msgstr "O autor deshabilitou as actualizacións de estado neste rexistro."

msgid "The provided image is too large.  Please upload a smaller one."
msgstr "A imaxe fornecida é demasiado grande. Carga unha máis pequena."

msgid "The reason this note is being marked as spam:"
msgstr "A razón pola que se marca esta nota como spam:"

msgid "The record cannot be extended."
msgstr "O rexistro non se pode ampliar."

msgid "The record has been deleted."
msgstr "Eliminouse o rexistro."

#, python-format
msgid "The record has been extended to %(expiry_date)s."
msgstr "O rexistro ampliouse ata o %(expiry_date)s."

msgid ""
"The status you selected indicates that you are this person.  If this is "
"true, please also select 'Yes' to indicate that you have contacted this "
"person."
msgstr ""
"O estado que seleccionaches indica que ti es esta persoa. Se isto é "
"verdade, selecciona tamén \"Si\" para indicar que te puxeches en contacto"
" con esta persoa."

#, python-format
msgid "The token %(token)s was invalid"
msgstr "O token %(token)s non era válido"

#, python-format
msgid "The token %(token)s was invalid."
msgstr "O token %(token)s non era válido."

#, python-format
msgid "There are %(num_results)s existing records with similar names."
msgstr "Hai %(num_results)s rexistros con nomes semellantes."

msgid "There are some existing records with similar names."
msgstr "Hai varios rexistros con nomes semellantes."

msgid "There is one existing record with a similar name."
msgstr "Hai un rexistro cun nome semellante."

msgid "There was a problem processing the image.  Please try a different image."
msgstr "Produciuse un problema ao procesar a imaxe. Téntao cunha imaxe diferente."

msgid ""
"There was an error processing your request.  Sorry for the inconvenience."
"  Our administrators will investigate the source of the problem, but "
"please check that the format of your request is correct."
msgstr ""
"Produciuse un erro ao procesar a solicitude. Desculpa as molestias. Os "
"nosos administradores investigarán a orixe do problema. Comproba que o "
"formato da túa solicitude sexa correcto."

#, python-format
msgid ""
"These gadgets are made available under the %(apache_link_html)sApache 2.0"
" license%(link_end_html)s."
msgstr ""
"Estes gadgets están dispoñibles baixo a %(apache_link_html)slicenza "
"Apache 2.0%(link_end_html)s."

msgid "This is a new record."
msgstr "Este é un rexistro novo."

msgid "This link is invalid."
msgstr "Esta ligazón non é válida."

msgid "This note has been marked as spam."
msgstr "Marcouse esta nota como spam."

msgid "This note is inappropriate."
msgstr "Esta nota é inadecuada."

msgid "This note is incorrect or untrue."
msgstr "Esta nota é incorrecta ou falsa."

msgid "This note is spam."
msgstr "Esta nota é spam."

msgid "This person has been in contact with someone"
msgstr "Esta persoa estivo en contacto con alguén"

msgid "This person has posted a message"
msgstr "Esta persoa enviou unha mensaxe"

msgid "This person's entry does not exist or has been deleted."
msgstr "A entrada desta persoa non existe ou ben eliminouse."

msgid "This record has served its purpose."
msgstr "Este rexistro cumpriu o seu obxectivo."

msgid "This record is a duplicate of"
msgstr "Este rexistro é un duplicado de"

msgid "This record is copied from another source."
msgstr "Este rexistro está copiado doutra fonte."

msgid "This record is inappropriate."
msgstr "Este rexistro é inadecuado."

msgid "This record is spam."
msgstr "Este rexistro é spam."

msgid ""
"This repository is currently in test mode. While test mode is in effect, "
"records that are over 6 hours old are deleted."
msgstr ""
"O almacén atópase en modo de proba. Mentres estea activo o modo de proba,"
" eliminaranse os rexistros que teñan máis de 6 horas."

msgid "To attach a photo to this note, upload it or enter its URL."
msgstr "Para incluír unha foto nesta nota, cárgaa ou introduce o seu URL."

msgid "To delete your data, access Person Finder from your desktop."
msgstr ""
"Para eliminar os teus datos, accede ao Buscador de persoas desde o teu "
"escritorio."

msgid "To unsubscribe, follow this link"
msgstr "Para cancelar a subscrición, fai clic nesta ligazón:"

msgid "To view or add information, select a name below."
msgstr ""
"Para ver ou engadir información, selecciona un dos nomes que aparecen a "
"continuación."

msgid ""
"Type an address or open the map below and indicate the location by "
"clicking on the map."
msgstr ""
"Escribe un enderezo ou abre o seguinte mapa e indica a situación facendo "
"clic no mapa."

msgid "Type an address."
msgstr "Escribe un enderezo."

msgid "Type the two words:"
msgstr "Escribe as dúas palabras:"

msgid "Type what you hear:"
msgstr "Escribe o que escoites:"

msgid "URL"
msgstr "URL"

msgid "URL of original record"
msgstr "URL do rexistro orixinal"

msgid "Unspecified"
msgstr "Sen especificar"

msgid "Update an existing key"
msgstr "Actualizar unha clave existente"

msgid "Upload"
msgstr "Cargar"

msgid "Upload notes in CSV format"
msgstr "Cargar notas en formato CSV"

msgid "Upload person records in CSV format"
msgstr "Cargar rexistros de persoas en formato CSV"

msgid "Upload your CSV file below"
msgstr "Carga o teu ficheiro CSV a continuación"

msgid "View the record"
msgstr "Ver o rexistro"

msgid "We have nothing matching your search."
msgstr "Non hai ningún rexistro que coincida coa túa busca."

msgid "What is this person's name?"
msgstr "Como se chama esta persoa?"

msgid "When should this record disappear?"
msgstr "Cando debe desaparecer este rexistro?"

msgid "Where did this information come from?"
msgstr "Cal é a procedencia da información?"

msgid "Where is this person from?"
msgstr "De onde é esta persoa?"

msgid ""
"While test mode is in effect, records that are over 6 hours old are "
"deleted regardless of the expiry date."
msgstr ""
"Mentres estea activo o modo de proba, eliminaranse os rexistros que teñan"
" máis de 6 horas independentemente da data de caducidade."

msgid "Yes"
msgstr "Si"

msgid "Yes, ask the record author to disable notes"
msgstr "Si, solicitar ao autor do rexistro que deshabilite as notas"

msgid "Yes, ask the record author to enable notes"
msgstr "Si, solicitar ao autor do rexistro que habilite as notas"

msgid "Yes, delete the record"
msgstr "Si, eliminar o rexistro"

msgid "Yes, disable notes on this record."
msgstr "Si, deshabilitar as notas neste rexistro."

msgid "Yes, extend the record"
msgstr "Si, ampliar o rexistro"

msgid "Yes, restore this record"
msgstr "Si, restaurar este rexistro"

msgid "Yes, these are the same person"
msgstr "Si, son a mesma persoa"

msgid "Yes, update the note"
msgstr "Si, actualizar a nota"

msgid "You are already subscribed. "
msgstr "Xa estás subscrito. "

msgid "You are already unsubscribed."
msgstr "Xa cancelaches a subscrición."

#, python-format
msgid ""
"You are currently signed in as "
"%(begin_span_tag)s%(email)s%(end_span_tag)s."
msgstr "Iniciaches sesión como %(begin_span_tag)s%(email)s%(end_span_tag)s."

#, python-format
msgid "You are currently signed in as %(user_email)s."
msgstr "Actualmente iniciaches sesión como %(user_email)s."

msgid "You are not currently signed in."
msgstr "Non iniciaches sesión."

#, python-format
msgid "You can %(begin_tag)sview the record%(end_tag)s before deleting it."
msgstr "Podes %(begin_tag)sver o rexistro%(end_tag)s antes de eliminalo."

#, python-format
msgid "You can view the full record at %(view_url)s"
msgstr "Podes ver o rexistro completo en %(view_url)s"

msgid "You have successfully subscribed."
msgstr "Subscribícheste correctamente."

msgid "You have successfully unsubscribed."
msgstr "Cancelaches a túa subscrición correctamente."

msgid ""
"You received this notification because you have subscribed to updates on "
"the following person:\n"
msgstr ""
"Recibiches esta notificación porque te subscribiches a actualizacións "
"sobre a seguinte persoa:\n"

msgid "Your e-mail address"
msgstr "O teu correo electrónico"

msgid "Your e-mail address:"
msgstr "O teu correo electrónico:"

msgid "Your email"
msgstr "O teu correo electrónico"

msgid "Your name"
msgstr "O teu nome"

msgid ""
"Your name is required in the \"About you\" section.  Please go back and "
"try again."
msgstr ""
"O teu nome é obrigatorio na sección \"Información persoal\". Volve atrás "
"e téntao de novo."

msgid ""
"Your name is required in the \"Source\" section.  Please go back and try "
"again."
msgstr ""
"O teu nome é obrigatorio na sección \"Fonte\". Volve atrás e téntao de "
"novo."

msgid "Your phone number"
msgstr "O teu número de teléfono"

msgid ""
"Your request has been processed successfully. Please check your inbox and"
" confirm that you want to post your note by following the url embedded."
msgstr ""
"A túa solicitude procesouse correctamente. Consulta a túa caixa de "
"entrada e confirma que desexas publicar a túa nota visitando o URL "
"inserido."

#, python-format
msgid "[Person Finder] Confirm your note on \"%(full_name)s\""
msgstr "[Buscador de persoas] Confirmar a túa nota sobre \"%(full_name)s\""

#, python-format
msgid "[Person Finder] Deletion notice for \"%(full_name)s\""
msgstr "[Buscador de persoas] Aviso de eliminación sobre \"%(full_name)s\""

#, python-format
msgid "[Person Finder] Disable notes on \"%(full_name)s\"?"
msgstr "[Buscador de persoas] Deshabilitar as notas sobre \"%(full_name)s\"?"

#, python-format
msgid "[Person Finder] Enable notes on \"%(full_name)s\"?"
msgstr "[Buscador de persoas] Habilitar as notas sobre \"%(full_name)s\"?"

#, python-format
msgid "[Person Finder] Enabling notes notice for \"%(full_name)s\""
msgstr "[Buscador de persoas] Habilitando o aviso de notas sobre \"%(full_name)s\""

#, python-format
msgid "[Person Finder] Notes are now disabled for \"%(full_name)s\""
msgstr ""
"[Buscador de persoas] Agora as notas están deshabilitadas para "
"\"%(full_name)s\""

#, python-format
msgid "[Person Finder] Notes are now enabled on \"%(full_name)s\""
msgstr ""
"[Buscador de persoas] Agora as notas están habilitadas sobre "
"\"%(full_name)s\""

#, python-format
msgid "[Person Finder] Record restoration notice for \"%(full_name)s\""
msgstr ""
"[Buscador de persoas] Aviso de restauración de rexistro para "
"\"%(full_name)s\""

#, python-format
msgid "[Person Finder] Status update for %(full_name)s"
msgstr "[Buscador de persoas] Actualización de estado para %(full_name)s"

#, python-format
msgid "[Person Finder] You are subscribed to status updates for %(full_name)s"
msgstr ""
"[Buscador de persoas] Estás subscrito a actualizacións de estado para "
"%(full_name)s"

msgid "at"
msgstr "en"

msgid "female"
msgstr "muller"

msgid "in test mode"
msgstr "en modo de proba"

msgid "male"
msgstr "home"

msgid "on"
msgstr "en"

msgid "other"
msgstr "outros"
<|MERGE_RESOLUTION|>--- conflicted
+++ resolved
@@ -146,8 +146,6 @@
 #, python-format
 msgid ""
 "\n"
-<<<<<<< HEAD
-=======
 "            %(dup_count)s records selected\n"
 "          "
 msgstr ""
@@ -178,7 +176,6 @@
 #, python-format
 msgid ""
 "\n"
->>>>>>> 11e03f51
 "      Are you sure you want to delete the record for \"%(full_name)s\"?\n"
 "    "
 msgstr ""
@@ -272,8 +269,6 @@
 #, python-format
 msgid ""
 "\n"
-<<<<<<< HEAD
-=======
 "      No results found for: %(query)s\n"
 "    "
 msgstr ""
@@ -284,7 +279,6 @@
 #, python-format
 msgid ""
 "\n"
->>>>>>> 11e03f51
 "      The URL you entered doesn't look like a valid %(website)s profile "
 "URL.\n"
 "      Please go to this person's profile page on %(website)s, then copy "
@@ -300,8 +294,6 @@
 "      o URL aquí.\n"
 "      "
 
-<<<<<<< HEAD
-=======
 #, python-format
 msgid ""
 "\n"
@@ -312,7 +304,6 @@
 "      O rexistro ampliouse ata o %(expiry_date)s.\n"
 "    "
 
->>>>>>> 11e03f51
 msgid ""
 "\n"
 "      This record is a copy of a record from another source.\n"
@@ -610,8 +601,6 @@
 msgid "Back to start"
 msgstr "Volver ao inicio"
 
-<<<<<<< HEAD
-=======
 msgid ""
 "By marking this note as spam, you will make it hidden by default. It will"
 " still be a part of the record, but will require an extra click to view "
@@ -626,7 +615,6 @@
 msgid "By unmarking this note as spam, you will make it visible by default."
 msgstr "Ao indicar que esta nota non é spam, será visible de forma predeterminada."
 
->>>>>>> 11e03f51
 msgid "CSV file"
 msgstr "Ficheiro CSV"
 
@@ -991,14 +979,9 @@
 msgid "No person with ID: %(id_str)s."
 msgstr "Non hai ningún usuario co seguinte ID: %(id_str)s."
 
-msgid "No results found for"
-msgstr "Non se atoparon resultados para"
-
 msgid "No such Authorization entity."
 msgstr "Non existe esa entidade de autorización."
 
-<<<<<<< HEAD
-=======
 msgid ""
 "Not authorized to post notes with the status \"I have received "
 "information that this person is dead\"."
@@ -1006,7 +989,6 @@
 "Non está permitido publicar notas co estado \"Indicáronme que esta persoa"
 " morreu\"."
 
->>>>>>> 11e03f51
 msgid "Not authorized to post notes with the status \"believed_dead\"."
 msgstr "Non estás autorizado a publicar notas co estado \"believed_dead\"."
 
@@ -1055,12 +1037,9 @@
 msgid "Original site name"
 msgstr "Nome do sitio web orixinal"
 
-<<<<<<< HEAD
-=======
 msgid "Other website"
 msgstr "Outro sitio web"
 
->>>>>>> 11e03f51
 #, fuzzy
 msgid ""
 "PLEASE NOTE: On active Person Finder sites, all data entered is available"
@@ -1167,15 +1146,9 @@
 msgid "Reason for disabling notes:"
 msgstr "Motivo polo que queres deshabilitar as notas:"
 
-<<<<<<< HEAD
-msgid "Records Similar to"
-msgstr "Rexistros semellantes a"
-
 msgid "Records selected"
 msgstr "Rexistros seleccionados"
 
-=======
->>>>>>> 11e03f51
 #, python-format
 msgid "Records with names and addresses matching \"%(query)s\""
 msgstr "Rexistros con nomes e enderezos coincidentes con \"%(query)s\""
@@ -1196,9 +1169,6 @@
 msgid "Save this record"
 msgstr "Gardar este rexistro"
 
-msgid "Search Results for"
-msgstr "Resultados da busca para"
-
 msgid "Search for this person"
 msgstr "Buscar esta persoa"
 
@@ -1224,12 +1194,9 @@
 msgid "Show sensitive information"
 msgstr "Amosar información confidencial"
 
-<<<<<<< HEAD
-=======
 msgid "Show who marked these duplicates"
 msgstr "Amosar quen marcou estes duplicados"
 
->>>>>>> 11e03f51
 msgid "Sign in"
 msgstr "Iniciar sesión"
 
@@ -1317,10 +1284,6 @@
 msgid "The record has been deleted."
 msgstr "Eliminouse o rexistro."
 
-#, python-format
-msgid "The record has been extended to %(expiry_date)s."
-msgstr "O rexistro ampliouse ata o %(expiry_date)s."
-
 msgid ""
 "The status you selected indicates that you are this person.  If this is "
 "true, please also select 'Yes' to indicate that you have contacted this "
@@ -1650,9 +1613,6 @@
 "[Buscador de persoas] Estás subscrito a actualizacións de estado para "
 "%(full_name)s"
 
-msgid "at"
-msgstr "en"
-
 msgid "female"
 msgstr "muller"
 
