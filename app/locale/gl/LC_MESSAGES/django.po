--- conflicted
+++ resolved
@@ -358,13 +358,8 @@
 #, python-format
 msgid ""
 "\n"
-<<<<<<< HEAD
-"Notes are now enabled on the record for \"%(given_name)s %(family_name)s\"."
-"  To view the record,\n"
-=======
 "Notes are now enabled on the record for \"%(given_name)s "
 "%(family_name)s\".  To view the record,\n"
->>>>>>> 4e8367eb
 "follow this link:\n"
 "\n"
 "    %(record_url)s\n"
@@ -409,12 +404,8 @@
 #, python-format
 msgid ""
 "\n"
-<<<<<<< HEAD
-"There is a new note on the record for \"%(given_name)s %(family_name)s\".\n"
-=======
 "There is a new note on the record for \"%(given_name)s %(family_name)s\"."
 "\n"
->>>>>>> 4e8367eb
 msgstr ""
 "\n"
 "Hai unha nova nota no rexistro de \"%(given_name)s %(family_name)s\".\n"
@@ -1388,13 +1379,9 @@
 "%(family_name)s\""
 
 #, python-format
-<<<<<<< HEAD
-msgid "[Person Finder] Enabling notes notice for \"%(given_name)s %(family_name)s\""
-=======
 msgid ""
 "[Person Finder] Enabling notes notice for \"%(given_name)s "
 "%(family_name)s\""
->>>>>>> 4e8367eb
 msgstr ""
 "[Buscador de persoas] Habilitando aviso de notas de \"%(given_name)s "
 "%(family_name)s\""
@@ -1408,13 +1395,9 @@
 "\"%(given_name)s %(family_name)s\""
 
 #, python-format
-<<<<<<< HEAD
-msgid "[Person Finder] Notes are now enabled on \"%(given_name)s %(family_name)s\""
-=======
 msgid ""
 "[Person Finder] Notes are now enabled on \"%(given_name)s "
 "%(family_name)s\""
->>>>>>> 4e8367eb
 msgstr ""
 "[Buscador de persoas] Agora as notas están habilitadas en "
 "\"%(given_name)s %(family_name)s\""
