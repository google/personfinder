# Copyright 2010 Google Inc.
#
# Licensed under the Apache License, Version 2.0 (the "License"); you may
# not use this file except in compliance with the License.  You may obtain
# a copy of the License at: http://www.apache.org/licenses/LICENSE-2.0
# Unless required by applicable law or agreed to in writing, software
# distributed under the License is distributed on an "AS IS" BASIS,
# WITHOUT WARRANTIES OR CONDITIONS OF ANY KIND, either express or implied.
# See the License for the specific language governing permissions and
# limitations under the License.
msgid ""
msgstr ""
"Project-Id-Version: PACKAGE VERSION\n"
"Report-Msgid-Bugs-To: \n"
"POT-Creation-Date: 2000-01-01 00:00+0000\n"
"PO-Revision-Date: YEAR-MO-DA HO:MI+ZONE\n"
"Last-Translator: FULL NAME <EMAIL@ADDRESS>\n"
"Language-Team: LANGUAGE <LL@li.org>\n"
"MIME-Version: 1.0\n"
"Content-Type: text/plain; charset=utf-8\n"
"Content-Transfer-Encoding: 8bit\n"
"Generated-By: Babel None\n"

msgid ""
"\n"
"\n"
"  To ensure that notes are only disabled or enabled with the record "
"author's\n"
"  permission, a confirmation message will be sent to the record author.\n"
"  If you are the author, check your e-mail after clicking the button "
"below.\n"
"\n"
"  "
msgstr ""
"\n"
"\n"
"  Ukuqinisekisa ukuthi amanothi akhutshaziwe noma anikwe amandla ngemvume"
" yombhali werekhodi, umlayezo wokuqinisekisa uzothunyelwa kumbhali "
"werekhodi.\n"
"  Uma ngabe ungumbhali, hlola i-imeyili yakho ngemuva kokuchofoza "
"inkinobho engezansi.\n"
"\n"
"  "

#, python-format
msgid ""
"\n"
"\n"
"Dear %(author_name)s,\n"
"\n"
"A user has requested enabling notes on the record for\n"
"\"%(full_name)s\".\n"
"\n"
"Your e-mail address is recorded as the author of this record.  To enable "
"notes\n"
"on this record, follow this link within 3 days:\n"
"\n"
"   %(confirm_url)s\n"
"\n"
msgstr ""
"\n"
"\n"
"Sawubona %(author_name)s,\n"
"\n"
"Umsebenzisi ucele ukunika amandla amanothi kwirekhodi le-\n"
"\"%(full_name)s\".\n"
"\n"
"Ikheli lakho le-imeyili liqoshiwe njengombhali waleli rekhodi. Ukuze "
"unike amandla amanothi kule rekhodi, landela lesi sixhumanisi ezinsukwini"
" ezingu-3:\n"
"\n"
"   %(confirm_url)s\n"
"\n"

#, python-format
msgid ""
"\n"
"\n"
"Dear %(author_name)s,\n"
"\n"
"A user has requested that you disable notes on the record for\n"
"\"%(full_name)s\".\n"
"\n"
"Your e-mail address is recorded as the author of this record.  To disable"
" notes\n"
"on this record, follow this link within 3 days:\n"
"\n"
"   %(confirm_url)s\n"
"\n"
msgstr ""
"\n"
"\n"
"Sawubona %(author_name)s,\n"
"\n"
"Umsebenzisi ucele ukuthi ukhubaze amanothi kwirekhodi le-\n"
"\"%(full_name)s\".\n"
"\n"
"Ikheli lakho le-imeyili liqoshwe njengombhali waleli rekhodi. Ukuze unike"
" amandla amanothi kule rekhodi, landela lesi sixhumanisi ezinsukwini "
"ezingu-3:\n"
"\n"
"   %(confirm_url)s\n"
"\n"

#, python-format
msgid ""
"\n"
"\n"
"Dear %(author_name)s,\n"
"You just entered a note on the record for \"%(full_name)s\".  \n"
"To publish your note, follow this link within 3 days:\n"
"\n"
"   %(confirm_url)s\n"
"\n"
msgstr ""
"\n"
"\n"
"Sawubona %(author_name)s,\n"
"Usanda kufaka inothi kurekhodi le-\"%(full_name)s\".  \n"
"Ukuze ushicilele inothi lakho, landela lesi sixhumanisi ezinsukwini "
"ezingu-3:\n"
"\n"
"   %(confirm_url)s\n"
"\n"

#, python-format
msgid ""
"\n"
"                    Warning: this record will expire in less than "
"%(expiration_days)s days.\n"
"                  "
msgstr ""
"\n"
"                    Isexwayiso: le rekhodi izophelelwa yisikhathi "
"ngaphansi kwezinsuku ezingu-%(expiration_days)s.\n"
"                  "

msgid ""
"\n"
"                    Warning: this record will expire in less than a day.\n"
"                  "
msgstr ""
"\n"
"                    Isexwayiso: le rekhodi lizophelelwa yisikhathi "
"kungakapheli usuku.\n"
"                  "

#, python-format
msgid ""
"\n"
<<<<<<< HEAD
=======
"            %(dup_count)s records selected\n"
"          "
msgstr ""
"\n"
"            %(dup_count)s amarekhodi akhethiwe\n"
"          "

#, python-format
msgid ""
"\n"
"        Records Similar to: %(full_name)s\n"
"      "
msgstr ""
"\n"
"        Amarekhodi afana ne-: %(full_name)s\n"
"      "

#, python-format
msgid ""
"\n"
"        Search Results for: %(query)s\n"
"      "
msgstr ""
"\n"
"        Imiphumela yosesho lwe-: %(query)s\n"
"      "

#, python-format
msgid ""
"\n"
>>>>>>> 11e03f51
"      Are you sure you want to delete the record for \"%(full_name)s\"?\n"
"    "
msgstr ""
"\n"
"      Ingabe uqinisekile ukuthi ufuna ukususa irekhodi "
"le-\"%(full_name)s\"?\n"
"    "

#, python-format
msgid ""
"\n"
"      Are you sure you want to disable notes on \"%(full_name)s\"?\n"
"    "
msgstr ""
"\n"
"      Ingabe uqinisekile ukuthi ufuna ukukhubaza amanothi "
"ku-\"%(full_name)s\"?\n"
"    "

#, python-format
msgid ""
"\n"
"      Are you sure you want to disable notes on the record of "
"\"%(full_name)s\"?\n"
"    "
msgstr ""
"\n"
"      Ingabe uqinisekile ukuthi ufuna ukukhubaza amanothi kwirekhodi "
"le-\"%(full_name)s\"?\n"
"    "

#, python-format
msgid ""
"\n"
"      Are you sure you want to enable notes on \"%(full_name)s\"?\n"
"    "
msgstr ""
"\n"
"      Ingabe uqinisekile ukuthi ufuna ukunika amandla amanothi "
"ku-\"%(full_name)s\"?\n"
"    "

#, python-format
msgid ""
"\n"
"      Are you sure you want to extend the expiration for record "
"\"%(full_name)s\"?\n"
"    "
msgstr ""
"\n"
"      Ingabe uqinisekile ukuthi ufuna ukunweba ukuphelelwa yisikhathi "
"kwerekhodi elingu-\"%(full_name)s\"?\n"
"    "

msgid ""
"\n"
"      Confirm your note\n"
"    "
msgstr ""
"\n"
"      Qinisekisa inothi lakho\n"
"    "

msgid ""
"\n"
"      If you proceed with deletion,\n"
"      this record will no longer be searchable or viewable on this site.\n"
"    "
msgstr ""
"\n"
"      Uma uqhubeka nokususa,\n"
"      leli rekhodi ngeke lisasesheka noma libukeke kuleli sayithi.\n"
"    "

#, python-format
msgid ""
"\n"
"      If you would like it permanently deleted,\n"
"      please contact the original source.\n"
"      You can view the original record at\n"
"      %(begin_tag)s%(source_name)s%(end_tag)s.\n"
"    "
msgstr ""
"\n"
"      Uma ungayithanda ukuthi isuswe unaphakade,\n"
"      sicela uxhumane nomthombo wangempela.\n"
"      Ungabuka irekhodi langempela "
"ku-%(begin_tag)s%(source_name)s%(end_tag)s.\n"
"    "

#, python-format
msgid ""
"\n"
<<<<<<< HEAD
=======
"      No results found for: %(query)s\n"
"    "
msgstr ""
"\n"
"      Ayikho imiphumela etholelwe i-: %(query)s\n"
"    "

#, python-format
msgid ""
"\n"
>>>>>>> 11e03f51
"      The URL you entered doesn't look like a valid %(website)s profile "
"URL.\n"
"      Please go to this person's profile page on %(website)s, then copy "
"and paste\n"
"      that URL here.\n"
"      "
msgstr ""
"\n"
"      I-URL oyifakile ayibukeki njengesithombe se-URL yephrofayela "
"evumelekile ye-%(website)s.\n"
"      Sicela uye kukhasi lephrofayela yalo muntu ku-%(website)s, bese "
"ukopisha uphinde unamathisele leyo URL lapha.\n"
"      "

<<<<<<< HEAD
=======
#, python-format
msgid ""
"\n"
"      The record has been extended to %(expiry_date)s.\n"
"    "
msgstr ""
"\n"
"      Irekhodi linwetshelwe kumhla ka-%(expiry_date)s.\n"
"    "

>>>>>>> 11e03f51
msgid ""
"\n"
"      This record is a copy of a record from another source.\n"
"      You can delete the record here,\n"
"      but please be aware that\n"
"      we might later receive another copy of it from the original source."
"\n"
"    "
msgstr ""
"\n"
"      Leli rekhodi liyikhophi yerekhodi esuka komunye umthombo.\n"
"      Ungasusa irekhodi lapha,\n"
"      kodwa sicela uqaphele ukuthi\n"
"      ngemuva kwesikhathi singathola enye ikhophi yayo kusukela kumthombo"
" wayo wangempela.\n"
"    "

msgid ""
"\n"
"    To ensure that notes are only disabled or enabled with the record "
"author's\n"
"    permission, a confirmation message will be sent to the record author."
"\n"
"    If you are the author, check your e-mail after clicking the button "
"below.\n"
"  "
msgstr ""
"\n"
"    Ukuqinisekisa ukuthi amanothi akhutshaziwe noma anikwe amandla "
"ngemvume yombhali werekhodi, umlayezo wokuqinisekisa uzothunyelwa "
"kumbhali werekhodi.\n"
"  Uma ngabe ungumbhali, hlola i-imeyili yakho ngemuva kokuchofoza "
"inkinobho engezansi.\n"
"  "

msgid ""
"\n"
"  The record will still be visible on this site, but no one will be able "
"to post\n"
"  further notes on it.\n"
"  "
msgstr ""
"\n"
"  Irekhodi lisazobonakala kusayithi, kodwa akekho umuntu ozokwazi "
"ukuthumela\n"
"  amanothi angeziwe kulo.\n"
"  "

msgid ""
"\n"
"  To post your note, please enter your e-mail address below and follow "
"the\n"
"  confirmation link that you will receive.\n"
"  "
msgstr ""
"\n"
"  Ukuze uthumele inothi yakho, sicela ufake ikheli lakho le-imeyili "
"ngezansi uphinde ulandele\n"
"  isixhumanisi sokuqinisekisa ozosithola.\n"
"  "

#, python-format
msgid ""
"\n"
"A user has deleted the record for \"%(full_name)s\"\n"
"at %(site_url)s.\n"
"\n"
"We are notifying you of the deletion because your e-mail address is\n"
"recorded as the author of a note on this record.\n"
msgstr ""
"\n"
"Umsebenzisi ususe irekhodi le-\"%(full_name)s\"\n"
"ku-%(site_url)s.\n"
"\n"
"Sikwazisa ngokususwa ngoba ikheli lakho le-imeyili\n"
"liqoshwe njengombhali wenothi kuleli rekhodi.\n"

#, python-format
msgid ""
"\n"
"A user has deleted the record for \"%(full_name)s\"\n"
"at %(site_url)s.\n"
"\n"
"We are notifying you of the deletion because your e-mail address is\n"
"recorded as the author of this record.\n"
msgstr ""
"\n"
"Umsebenzisi ususe irekhodi le-\"%(full_name)s\"\n"
"ku-%(site_url)s.\n"
"\n"
"Sikwazisa ngokususwa ngoba ikheli lakho le-imeyili\n"
"liqoshwe njengombhali wenothi kuleli rekhodi.\n"

#, python-format
msgid ""
"\n"
"After %(days_until_deletion)s days, the record will be permanently "
"deleted.\n"
msgstr ""
"\n"
"Ngemuva kwezinsuku ezingu-%(days_until_deletion)s, irekhodi lizosuswa "
"unaphakade.\n"

#, python-format
msgid ""
"\n"
"NOTE: If you believe this record was deleted in error, you can\n"
"restore it by following this link within the next %(days_until_deletion)s"
" days:\n"
"\n"
"    %(restore_url)s\n"
msgstr ""
"\n"
"YAZI: Uma ukholwa ukuthi leli rekhodi lisuswe ngephutha, ungalibuyisela "
"ngokulandela lesi sixhumanisi ezinsukwini ezingu-%(days_until_deletion)s "
"ezilandelayo:\n"
"\n"
"    %(restore_url)s\n"

#, python-format
msgid ""
"\n"
"Notes are now disabled on the record for \"%(full_name)s\".  To view the "
"record,\n"
"follow this link:\n"
"\n"
"    %(record_url)s\n"
"\n"
"We are notifying you because your e-mail address is associated with this\n"
"person record or a note on the record.\n"
msgstr ""
"\n"
"Amanothi manje akhutshaziwe kwirekhodi le-\"%(full_name)s\".  Ukuze ubuke"
" irekhodi,\n"
"landela lesi sixhumanisi:\n"
"\n"
"    %(record_url)s\n"
"\n"
"Sikwazisa ngoba ikheli lakho le-imeyili lihlotshaniswa naleli rekhodi "
"lomuntu noma inothi kwirekhodi.\n"

#, python-format
msgid ""
"\n"
"Notes are now enabled on the record for \"%(full_name)s\".  To view the "
"record,\n"
"follow this link:\n"
"\n"
"    %(record_url)s\n"
"\n"
"We are notifying you because your e-mail address is associated with this\n"
"person record or a note on the record.\n"
msgstr ""
"\n"
"Amanothi manje sewanikwe amandla kurekhodi le-\"%(full_name)s\".  Ukuze "
"ubuke irekhodi,\n"
"landela lesi sixhumanisi:\n"
"\n"
"    %(record_url)s\n"
"\n"
"Sikwazisa ngoba ikheli lakho le-imeyili lihlotshaniswa naleli rekhodi "
"lomuntu noma inothi kwirekhodi.\n"

#, python-format
msgid ""
"\n"
"The author of the record for \"%(full_name)s\"\n"
"(which was previously deleted) has restored the record.  To view the\n"
"record, follow this link:\n"
"\n"
"    %(record_url)s\n"
"\n"
"We are notifying you because your e-mail address is associated with this\n"
"person record or a note on the record.\n"
msgstr ""
"\n"
"Umbhali werekhodi le-\"%(full_name)s\"\n"
"(elisusiwe ngokwedlule) ubuyisele irekhodi.  Ukuze ubuke irekhodi, "
"landela lesi sixhumanisi:\n"
"\n"
"    %(record_url)s\n"
"\n"
"Sikwazisa ngoba ikheli lakho le-imeyili lihlotshaniswa naleli rekhodi "
"lomuntu noma inothi kwirekhodi.\n"

#, python-format
msgid ""
"\n"
"There is a new note on the record for \"%(full_name)s\".\n"
msgstr ""
"\n"
"Kukhona inothi elisha kwirekhodi le-\"%(full_name)s\".\n"

#, python-format
msgid ""
"\n"
"You have subscribed to notes on \"%(full_name)s\".\n"
"\n"
"You can view this record at\n"
"\n"
"     %(view_url)s\n"
"\n"
"To unsubscribe, follow this link: %(unsubscribe_link)s\n"
msgstr ""
"\n"
"Ubhalisele amanothi ku-\"%(full_name)s\".\n"
"\n"
"Ungabuka le rekhodi\n"
"\n"
"     ku-%(view_url)s\n"
"\n"
"Ukuze uzikhiphe ohlwini, landela lesi sixhumanisi: %(unsubscribe_link)s\n"

msgid "(click to reveal)"
msgstr "(chofoza ukuze ubonise)"

msgid "(unknown)"
msgstr "(akwaziwa)"

msgid "A message for this person or others seeking this person"
msgstr "Umlayezo walo muntu noma abanye abafuna lo muntu"

msgid "A new API key has been created successfully."
msgstr "Ukhiye omusha we-API udalwe ngempumelelo."

msgid "API Key Management"
msgstr "Ukuphatha kokhiye we-API"

msgid "About 1 month (30 days) from now"
msgstr "Cishe inyanga engu-1 (izinsuku ezingu-30) kusukela manje"

msgid "About 1 year (360 days) from now"
msgstr "Cishe unyaka ongu-1 (izinsuku ezingu-360) kusukela manje"

msgid "About 2 months (60 days) from now"
msgstr "Cishe izinyanga ezingu-2 (izinsuku ezingu-60) kusukela manje"

msgid "About 3 months (90 days) from now"
msgstr "Cishe izinyanga ezingu-3 (izinsuku ezingu-90) kusukela manje"

msgid "About 6 months (180 days) from now"
msgstr "Cishe izinyanga ezingu-6 (izinsuku ezingu-180) kusukela manje"

msgid "About Google Person Finder"
msgstr "Mayelana ne-Google Person Finder"

msgid "About you (required)"
msgstr "Mayelana nawe (okudingekayo)"

msgid "Administration"
msgstr "Ukulawula"

msgid "Age"
msgstr "Ubudala"

msgid "Alternate family names"
msgstr "Amanye amagama womndeni"

msgid "Alternate given names"
msgstr "Amanye amagama anikeziwe"

msgid "Alternate names"
msgstr "Amanye amagama"

msgid "Are you sure this note isn't spam?"
msgstr "Ingabe uqinisekile ukuthi leli nothi akulona ugaxekile?"

msgid "Are you sure you want to mark this note as spam?"
msgstr "Ingabe uqinisekile ukuthi ufuna ukuphawula leli nothi njengogaxekile?"

msgid "Are you sure you want to restore this record from deletion?"
msgstr "Ingabe uqinisekile ukuthi ufuna ukubuyisela le rekhodi kusukela ekususeni?"

msgid "Atom feed of updates about this person"
msgstr "Okuphakelayo kwe-Atom kwezibuyekezo mayelana nalo muntu"

msgid "Author's e-mail address"
msgstr "Ikheli le-imeyili lombhali"

msgid "Author's name"
msgstr "Igama lombhali"

msgid "Author's phone number"
msgstr "Inombolo yefoni yombhali"

msgid "Authorization key"
msgstr "Ukhiye wokugunyazwa"

msgid "Back to results list"
msgstr "Buyela emuva kuhlu lwemiphumela"

msgid "Back to start"
msgstr "Buyela ekuqaleni"

<<<<<<< HEAD
=======
msgid ""
"By marking this note as spam, you will make it hidden by default. It will"
" still be a part of the record, but will require an extra click to view "
"the contents of the note. Users will also be able to remove the spam mark"
" from this note."
msgstr ""
"Ngokumaka leli nothi njengogaxekile, uzolenza ukuthi lifihlwe "
"ngokuzenzakalela. Lisazoba yingxenye yerekhodi, kodwa lizodinga "
"ukuchofoza okungeziwe ukuze ubuke okuqukethwe kwenothi. Abasebenzisi "
"bazophinde bakwazi ukususa ukumaka kogaxekile kusukela kule nothi."

msgid "By unmarking this note as spam, you will make it visible by default."
msgstr ""
"Ngokuyekisa ukumaka leli nothi njengogaxekile, uzolenza libonakale "
"ngokuzenzakalela."

>>>>>>> 11e03f51
msgid "CSV file"
msgstr "Ifayela le-CSV"

#, python-format
msgid "Can not find note with id %(id)s"
msgstr "Ayikwazi ukuthola inothi eline-id engu-%(id)s"

msgid "Cancel"
msgstr "Khansela"

msgid "City"
msgstr "Idolobha"

msgid "Click here to view results."
msgstr "Chofoza lapha ukuze ubuke imiphumela."

msgid "Close window"
msgstr "Vala iwindi"

msgid "Compare these records"
msgstr "Qhathanisa lawa marekhodi"

msgid "Copy and paste the following HTML code to put this tool on your site"
msgstr ""
"Kopisha uphinde unamathisele ikhodi elandelayo ye-HTML ukuze ufake leli "
"thuluzi kusayithi lakho"

msgid "Create a new API key"
msgstr "Dala ukhiye omusha we-API"

msgid "Create a new record"
msgstr "Dala irekhodi elisha"

msgid "Create a new record for"
msgstr "Dalela irekhodi elisha i-"

msgid "Create a new record for a missing person"
msgstr "Dalela irekhodi elisha umuntu olahlekile"

msgid "Crisis events"
msgstr "Imicimbi esengozini"

#, python-format
msgid "Currently tracking about %(num_people)s records."
msgstr "Okwamanje ilandelela mayelana namarekhodi wabangu-%(num_people)s."

msgid "Date cannot be in the future.  Please go back and try again."
msgstr "Idethi ayikwazi ukuba ngokuzayo. Sicela ubuyele emuva uphinde uzame futhi."

msgid "Date of birth"
msgstr "Idethi yokuzalwa"

msgid "Delete this record"
msgstr "Susa le rekhodi"

msgid "Describe how to identify this person."
msgstr "Chaza ukuthi angakhonjwa kanjani lo muntu."

msgid "Describe the physical characteristics of this person."
msgstr "Chaza ubunjalo bomzimba walo muntu."

msgid "Description"
msgstr "Incazelo"

msgid "Desktop version"
msgstr "Inguqulo yedeskithophu"

msgid "Developers"
msgstr "Onjiniyela"

msgid "Disable notes on this record"
msgstr "Khubaza amanothi kule rekhodi"

msgid "Does this person have profile pages at other websites?"
msgstr "Ingabe lo muntu unamakhasi wephrofayela kwamanye amawebhusayithi?"

#, python-format
msgid "Download %(begin_link)sthis Excel template%(end_link)s and add rows to it"
msgstr ""
"Landa %(begin_link)slesi sifanekiso se-Excel%(end_link)s futhi wengeze "
"imigqa kuso"

msgid "Download the sound as MP3"
msgstr "Landa umsindo njenge-MP3"

msgid "E-mail"
msgstr "I-imeyili"

msgid "E-mail address"
msgstr "Ikheli le-imeyili"

msgid "Edit"
msgstr "Hlela"

msgid "Embedding the Application"
msgstr "Ukushumeka uhlelo lokusebenza"

msgid "Enable notes on this record"
msgstr "Nika amandla amanothi kule rekhodi"

msgid "Enter as YYYY-MM-DD"
msgstr "Faka njengo-YYYY-MM-DD"

msgid "Enter the person's given and family names."
msgstr "Faka igama lomuntu elinikeziwe namagama womndeni."

msgid "Enter the person's name or parts of the name."
msgstr "Faka igama lomuntu noma izingxenye zegama."

msgid "Enter the person's name, parts of the name, or mobile phone number."
msgstr "Faka igama lomuntu, izingxenye zegama, noma inombolo yeselula foni."

msgid "Enter the person's name."
msgstr "Faka igama lomuntu."

msgid "Expiry"
msgstr "Ukuphelelwa yisikhathi"

msgid "Expiry date of this record"
msgstr "Idethi yokuphelelwa yisikhathi kwale rekhodi"

#, python-format
msgid "Extend expiration date by %(extension_days)s days"
msgstr "Nweba idethi yokuphelelwa yisikhathi ngezinsuku ezingu-%(extension_days)s"

msgid "Family name"
msgstr "Igama lomndeni"

msgid "Feed of updates about this person"
msgstr "Okuphakelayo kwezibuyekezo mayelana nalo muntu"

msgid "Follow this link to create a new record"
msgstr "Landela lesi sixhumanisi ukuze udale irekhodi elisha"

msgid ""
"For phones other than mobile phones, please use 171 service provided by "
"NTT."
msgstr ""
"Kumafoni ngaphandle kwamaselula, sicela usebenzise umhlinzeki wesevisi "
"ongu-171 nge-NTT."

msgid "Full name"
msgstr "Igama eligcwele"

msgid "Get a new challenge"
msgstr "Thola ukuphonselwa inselelo okusha"

msgid "Get a visual challenge"
msgstr "Thola ukuphonselwa inselelo okubonakalayo"

msgid "Get an audio challenge"
msgstr "Thola ukuphonselwa inselelo komsindo"

msgid "Given name"
msgstr "Igama elinikeziwe"

msgid "Google Person Finder"
msgstr "Isitholi Somuntu se-Google"

msgid "Have you personally talked with this person AFTER the disaster? (required)"
msgstr ""
"Ingabe uke wakhuluma nibhekene nalo muntu NGEMUVA kwengozi enkulu? "
"(okudingekayo)"

msgid "Help"
msgstr "Usizo"

#, python-format
msgid "Here is %(begin_tag)sa sample CSV file%(end_tag)s you can edit and upload"
msgstr ""
"Nali %(begin_tag)sisampuli lefayela le-CSV%(end_tag)s ongalihlela uphinde"
" ulilayishe"

msgid "Hide Map"
msgstr "Fihla i-Map"

msgid "Hide note"
msgstr "Fihla inothi"

msgid "Home Address"
msgstr "Ikheli lasekhaya"

msgid "Home address"
msgstr "Ikheli lasekhaya"

msgid "Home country"
msgstr "Izwe lasekhaya"

msgid "How can this person be reached now?"
msgstr "Lo muntu angafinyeleleka kanjani manje?"

msgid "How others who are interested in this person can contact you"
msgstr "Abanye abantu abanentshisekelo kulo muntu bangaxhumana kanjani nawe"

msgid "I am seeking information"
msgstr "Ngifuna ulwazi"

msgid "I am this person"
msgstr "Ngiwulo muntu"

msgid "I do not want any more updates on this record."
msgstr "Angisafuni ezinye izibuyekezo kuleli rekhodi."

msgid "I do not want my information online anymore."
msgstr "Angisalufuni ulwazi lami ku-intanethi."

msgid "I have information about someone"
msgstr "Nginolwazi mayelana nomunye umuntu"

msgid "I have reason to think this person is missing"
msgstr "Nginesizathu sokucabanga ukuthi lo muntu ulahlekile"

msgid "I have received information that this person is alive"
msgstr "Ngithole ulwazi lokuthi lo muntu uyaphila"

msgid "I have received information that this person is dead"
msgstr "Ngithole ulwazi lokuthi lo muntu ushonile"

msgid "I have received spam due to this note."
msgstr "Ngithole ugaxekile ngenxa yaleli nothi."

msgid "I have received spam."
msgstr "Ngithole ugaxekile."

msgid "I prefer not to specify."
msgstr "Ngincamela ukungacacisi."

msgid "I'm looking for someone"
msgstr "Ngifuna umuntu othile"

msgid "Identify who you are looking for"
msgstr "Khomba ukuthi ufuna bani"

msgid "Identify who you have information about"
msgstr "Khomba ukuthi ubani onolwazi ngaye"

msgid "Identifying information"
msgstr "Ikhomba ulwazi"

msgid ""
"If none of these records match the person you had in mind, you can click "
"below to create a new record."
msgstr ""
"Uma ngabe ungumbhali waleli nothi, sicela uhlole i-imeyili yakho ukuze "
"uthole isixhumanisi sokuqinisekisa ukuthi ufuna ukukhubaza amanothi kule "
"rekhodi. Kungenjalo, sicela ulinde umbhali werekhodi ukuze aqinisekise "
"isicelo sakho."

msgid ""
"If you are the author of this note, please check your e-mail for a link "
"to confirm that you want to disable notes on this record.  Otherwise, "
"please wait for the record author to confirm your request."
msgstr ""
"Uma ngabe ungumbhali waleli nothi, sicela uhlole i-imeyili yakho ukuze "
"uthole isixhumanisi sokuqinisekisa ukuthi ufuna ukukhubazela amanothi "
"kuleli rekhodi. Kungenjalo, sicela ulindele umbhali werekhodi ukuze "
"aqinisekise isicelo sakho."

msgid ""
"If you are the author of this note, please check your e-mail for a link "
"to confirm that you want to enable notes on this record.  Otherwise, "
"please wait for the record author to confirm your request."
msgstr ""
"Uma ngabe ungumbhali waleli nothi, sicela uhlole i-imeyili yakho ukuze "
"uthole isixhumanisi sokuqinisekisa ukuthi ufuna ukunika amandla amanothi "
"kuleli rekhodi. Kungenjalo, sicela ulinde umbhali werekhodi ukuze "
"aqinisekise isicelo sakho."

msgid "If you have a photo of this person, upload it or enter its URL address."
msgstr "Uma unesithombe salo muntu, silayishe noma faka ikheli laso le-URL."

msgid "In Excel, use File &gt; Save as... and save in CSV format (.csv)"
msgstr ""
"Ku-Excel, sebenzisa ifayela &gt; Londoloza njenge... bese ulondoloza "
"kufomethi ye-CSV (.csv)"

msgid "Incorrect.  Try again."
msgstr "Akulungile. Zama futhi."

msgid "Invalid e-mail address. Please try again."
msgstr "Ikheli le-imeyili elingavumelekile. Sicela uzame futhi."

msgid "Language selection"
msgstr "Ukukhetha kolimi"

msgid "Last known location"
msgstr "Indawo yokugcina eyaziwayo"

msgid "Link"
msgstr "Xhuma"

msgid "Link to profile page"
msgstr "Isixhumanisi esiya kukhasi lephrofayela"

msgid "List API keys"
msgstr "Ukubuka kohlu lokhiye be-API"

msgid "Mark records as duplicate"
msgstr "Maka amarekhodi njengempinda"

msgid "Mark the selected records as duplicate"
msgstr "Maka amarekhodi akhethwe njengafanayo"

msgid "Message (required)"
msgstr "Umlayezo (okudingekayo)"

msgid "Message is required. Please go back and try again."
msgstr "Umlayezo uyadingeka. Sicela ubuyele emuva uphinde uzame futhi."

msgid "Missing person's current contact information"
msgstr "Ulwazi lokuxhumana lamanje lomuntu olahlekile"

msgid "Missing person's current e-mail address"
msgstr "Ikheli le-imeyili lamanje lomuntu olahlekile"

msgid "Missing person's current phone number"
msgstr "Inombolo yefoni yamanje yomuntu olahlekile"

#, python-format
msgid ""
"More information for developers can now be found "
"%(developers_link_html)shere%(link_end_html)s."
msgstr ""
"Ulwazi oluningi lonjiniyela manje selingatholwa "
"%(developers_link_html)slapha%(link_end_html)s."

msgid ""
"More than 100 results; only showing the first 100.  Try entering more of "
"the name"
msgstr ""
"Imiphumela eminingi kunengu-100; kuboniswa kuphela engu-100 yokuqala. "
"Zama ukufaka okuningi kwegama"

msgid "Name"
msgstr "Igama"

msgid "Name (required)"
msgstr "Igama (okudingekayo)"

msgid "Name is required.  Please go back and try again."
msgstr "Igama liyadingeka. Sicela ubuyele emuva uphinde uzame futhi."

msgid "Neighborhood"
msgstr "Endaweni"

msgid "No"
msgstr "Cha"

#, python-format
msgid "No author email for record %(id)s."
msgstr "Ayikho i-imeyili yombhali yerekhodi elingu-%(id)s."

msgid "No messages are found registered to the carrier's message board service."
msgstr ""
"Ayikho imilayezo etholwayo ebhaliswe kubhodi yesevisi yomlayezo "
"wenkampani yenethiwekhi."

#, python-format
msgid "No note with ID: %(id_str)s."
msgstr "Alikho inothi eline-ID: %(id_str)s."

msgid "No notes have been posted"
msgstr "Awekho amanothi athunyelwe"

#, python-format
msgid "No person with ID: %(id_str)s."
msgstr "Akekho umuntu one-ID: %(id_str)s."

msgid "No results found for"
msgstr "Ayikho imiphumela etholelwe i-"

msgid "No such Authorization entity."
msgstr "Alikho ibhizinisi eligunyaziwe."

<<<<<<< HEAD
=======
msgid ""
"Not authorized to post notes with the status \"I have received "
"information that this person is dead\"."
msgstr ""
"Awugunyaziwe ukuthumela amanothi anesimo esithi \"Ngithole ulwazi lokuthi"
" umuntu ushonile\"."

>>>>>>> 11e03f51
msgid "Not authorized to post notes with the status \"believed_dead\"."
msgstr "Awugunyazwanga ukuthumela amanothi ngesimo \"kukholelwa_eshonile\"."

msgid "Not spam"
msgstr "Akuyena ugaxekile"

msgid "Note author"
msgstr "Umbhali wenothi"

msgid "Note text"
msgstr "Umbhalo wenothi"

msgid "Notes for a possible duplicate"
msgstr "Amanothi okufana okungase kube khona"

msgid "Notes for this person"
msgstr "Amanothi walo muntu"

msgid "Number or range (e.g. 20-30)"
msgstr "Inombolo noma ibanga (isb. 20-30)"

#, python-format
msgid ""
"Or add to your site as a %(gadget_link_html)sGoogle "
"Gadget%(link_end_html)s."
msgstr ""
"Noma engeza kusayithi lakho njenge-%(gadget_link_html)sGajethi ye-"
"Google%(link_end_html)s."

msgid "Original URL"
msgstr "I-URL yangempela"

msgid "Original author's name"
msgstr "Igama langempela lombhali"

msgid "Original posting date"
msgstr "Idethi yangempela yokuthumela"

msgid ""
"Original posting date is not in YYYY-MM-DD format, or is a nonexistent "
"date.  Please go back and try again."
msgstr ""
"Idethi yokuthumela yangempela ayikho ngefomethi engu-YYYY-MM-DD, noma "
"iyidethi engekho sanhlobo.  Sicela ubuyele emuva uphinde uzame futhi."

msgid "Original site name"
msgstr "Igama lesayithi langempela"

<<<<<<< HEAD
=======
msgid "Other website"
msgstr "Enye iwebhusayithi"

>>>>>>> 11e03f51
#, fuzzy
msgid ""
"PLEASE NOTE: On active Person Finder sites, all data entered is available"
" to the public and usable by anyone.  Google does not review or verify "
"the accuracy of this data."
msgstr ""
"SICELA WAZI: Kumasayithi asebenzayo we-Isitholi sabantu, yonke idatha "
"efakiwe itholakalela umphakathi futhi ingasetshenziswa unoma ubani. "
"I-Google ayibuyekezi noma iqinisekise ukulunga kwale datha."

msgid "Person Finder"
msgstr "ISitholi sabantu"

msgid "Phone"
msgstr "Ifoni"

msgid "Phone number"
msgstr "Inombolo yefoni"

msgid "Photo"
msgstr "Isithombe"

msgid ""
"Photo uploaded is in an unrecognized format.  Please go back and try "
"again."
msgstr ""
"Isithombe esilayishiwe sikufomethi engabonwa. Sicela ubuyele emuva "
"uphinde uzame futhi."

msgid "Physical characteristics"
msgstr "Ubunjalo bomuntu"

msgid "Play the sound again"
msgstr "Dlala umsindo futhi"

msgid ""
"Please check that you have been in contact with the person after the "
"earthquake, or change the \"Status of this person\" field."
msgstr ""
"Sicela uhlole ukuthi uxhumane nomuntu ngemuva kokuzamazama komhlaba, noma"
" ushintshe inkambu \"Isimo salo muntu\"."

msgid "Please check whether it matches the person you were planning to report."
msgstr "Sicela uhlole uma ngabe ifana nalo muntu bowuhlose ukumbika."

msgid "Please confirm your e-mail address to subscribe to updates"
msgstr "Sicela uqinisekise ikheli lakho le-imeyili ukuze ubhalisele izibuyekezo"

msgid "Please enter your e-mail address to subscribe to updates"
msgstr "Sicela ufake ikheli lakho le-imeyili ukuze ubhalisele izibuyekezo"

msgid "Please explain why you think these are the same person"
msgstr "Sicela uchaze kungani ucabanga ukuthi laba ngumuntu ofanayo"

msgid "Please fill in all the required fields."
msgstr "Sicela ugcwalise zonke izinkambu ezidingekayo."

msgid "Please fill in your email address."
msgstr "Sicela ugcwalise ikheli lakho le-imeyili."

msgid "Please provide an valid email address."
msgstr "Sicela unikeze ngekheli le-imeyili elivumelekile."

msgid "Possible duplicates"
msgstr "Okungenzeka kube izimpinda"

msgid "Possible duplicates found."
msgstr "Kutholakele ukufana okungase kube khona."

msgid "Postal or zip code"
msgstr "Ikhodi yeposi noma ye-zip"

msgid "Posted by"
msgstr "Ithunyelwe ngu-"

msgid "Proceed"
msgstr "Qhubeka"

msgid "Profile Pages"
msgstr "Amakhasi wephrofayela"

msgid "Profile page"
msgstr "Ikhasi lephrofayela"

msgid "Provide information"
msgstr "Nikeza ngolwazi"

msgid "Provide information about this person"
msgstr "Nikeza ngolwazi mayelana nalo muntu"

msgid "Provided by:"
msgstr "Inikezwe ngu-:"

msgid "Province or state"
msgstr "Isifundazwe noma isifunda"

msgid "Reason for deletion:"
msgstr "Isizathu sokususa:"

msgid "Reason for disabling notes:"
msgstr "Isizathu sokukhubaza amanothi:"

<<<<<<< HEAD
msgid "Records Similar to"
msgstr "Amarekhodi afana ne-"

msgid "Records selected"
msgstr "Amarekhodi akhethiwe"

=======
>>>>>>> 11e03f51
#, python-format
msgid "Records with names and addresses matching \"%(query)s\""
msgstr "Amarekhodi anamagama namakheli afana ne-\"%(query)s\""

msgid "Remove"
msgstr "Susa"

msgid "Report spam"
msgstr "Bika ugaxekile"

#, python-format
msgid "Return to the record for %(full_name)s."
msgstr "Buyela kurekhodi le-%(full_name)s."

msgid "Reveal note"
msgstr "Bonisa inothi"

msgid "Save this record"
msgstr "Londoloza leli rekhodi"

msgid "Search Results for"
msgstr "Seshela imiphumela ye-"

msgid "Search for this person"
msgstr "Seshela lo muntu"

#, python-format
msgid "See %(begin_tag)sthe wiki%(end_tag)s for more instructions"
msgstr "Bona %(begin_tag)si-wiki%(end_tag)s ukuze uthole imiyalo eminingi"

msgid "Select a website to add a profile page..."
msgstr "Khetha iwebhusayithi ukuze ungeze ikhasi lephrofayela..."

msgid "Select up to 3 records to mark as duplicate:"
msgstr "Khetha kuze kufike kumarekhodi angu-3 ozowamaka njengayimpinda:"

msgid "Send email"
msgstr "Thumela i-imeyili"

msgid "Sex"
msgstr "Ubulili"

msgid "Show Map"
msgstr "Bonisa i-Map"

msgid "Show sensitive information"
msgstr "Bonisa ulwazi olubucayi"

<<<<<<< HEAD
=======
msgid "Show who marked these duplicates"
msgstr "Bonisa ukuthi ubani omake lawa mawele"

>>>>>>> 11e03f51
msgid "Sign in"
msgstr "Ngena ngemvume"

msgid "Sign out"
msgstr "Phuma ngemvume"

msgid "Someone has received information that this person is alive"
msgstr "Umuntu othile uthole ulwazi lokuthi lo muntu uyaphila"

msgid "Someone has received information that this person is dead"
msgstr "Umuntu othile uthole ulwazi lokuthi lo muntu ushonile"

msgid "Someone has reported that this person is missing"
msgstr "Umuntu othile ubike ukuthi lo muntu ulahlekile"

msgid "Someone is seeking information about this person"
msgstr "Umuntu othile ufuna ulwazi mayelana nalo muntu"

msgid "Source of this record"
msgstr "Umthombo waleli rekhodi"

msgid "Source of this record (required)"
msgstr "Umthombo waleli rekhodi (okudingekayo)"

msgid "Status"
msgstr "Isimo"

msgid "Status of this person"
msgstr "Isimo salo muntu"

msgid "Street name"
msgstr "Igama lomgwaqo"

msgid "Street name only, no number"
msgstr "Igama lomgwaqo kuphela, ngaphandle kwenombolo"

msgid "Subscribe"
msgstr "Bhalisela"

#, python-format
msgid "Subscribe to updates about %(full_name)s"
msgstr "Bhalisela kuzibuyekezo mayelana ne-%(full_name)s"

msgid "Subscribe to updates about this person"
msgstr "Bhalisela kuzibuyekezo mayelana nalo muntu"

msgid "Switch to address"
msgstr "Shintshela kukheli"

msgid "Switch to lat/long"
msgstr "Shintshela ku-lat/ubude"

msgid "Tell us the status of this person"
msgstr "Sitshele ngesimo salo muntu"

msgid "Terms of Service"
msgstr "Imigomo Yesevisi"

msgid "The API key has been updated successfully."
msgstr "Ukhiye we-API ubuyekezwe ngempumelelo."

msgid ""
"The Given name and Family name are both required.  Please go back and try"
" again."
msgstr ""
"Igama elinikeziwe negama lomndeni womabili ayadingeka. Sicela ubuyele "
"emuva uphinde uzame futhi."

msgid "The Original author's name is required.  Please go back and try again."
msgstr ""
"Igama lombhali wangempela liyadingeka. Sicela ubuyele emuva uphinde uzame"
" futhi."

msgid "The author has disabled notes on this record."
msgstr "Umbhali ukhubaze amanothi kuleli rekhodi."

msgid "The author has disabled status updates on this record."
msgstr "Umbhali ukhubaze izibuyekezo zesimo kuleli rekhodi."

msgid "The provided image is too large.  Please upload a smaller one."
msgstr "Isithombe esinikeziwe sikhulu kakhulu. Sicela ulayishe esincane."

msgid "The reason this note is being marked as spam:"
msgstr "Isizathu esenza leli nothi limakwe njengogaxekile:"

msgid "The record cannot be extended."
msgstr "Irekhodi alikwazi ukunwetshwa."

msgid "The record has been deleted."
msgstr "Irekhodi lisusiwe."

#, python-format
msgid "The record has been extended to %(expiry_date)s."
msgstr "Irekhodi linwetshelwe kumhla ka-%(expiry_date)s."

msgid ""
"The status you selected indicates that you are this person.  If this is "
"true, please also select 'Yes' to indicate that you have contacted this "
"person."
msgstr ""
"Isimo osikhethile sibonisa ukuthi ungulo muntu.  Uma ngabe lokhu "
"kuyiqiniso, sicela uphinde ukhethe 'uyebo' ukuze ubonise ukuthi uxhumene "
"nalo muntu."

#, python-format
msgid "The token %(token)s was invalid"
msgstr "Ithokheni engu-%(token)s ibikade ingavumelekile"

#, python-format
msgid "The token %(token)s was invalid."
msgstr "Ithokheni engu-%(token)s ibikade ingavumelekile."

#, python-format
msgid "There are %(num_results)s existing records with similar names."
msgstr "Kukhona amarekhodi angu-%(num_results)s anamagama afanayo."

msgid "There are some existing records with similar names."
msgstr "Kukhona amarekhodi athile anamagama afanayo."

msgid "There is one existing record with a similar name."
msgstr "Kukhona irekhodi elilodwa elinegama elifanayo."

msgid "There was a problem processing the image.  Please try a different image."
msgstr ""
"Kube khona inkinga ekucubunguleni isithombe. Sicela uzame isithombe "
"esihlukile."

msgid ""
"There was an error processing your request.  Sorry for the inconvenience."
"  Our administrators will investigate the source of the problem, but "
"please check that the format of your request is correct."
msgstr ""
"Kube nephutha ekucubunguleni isicelo sakho. Siyaxolisa ngokuphazamiseka. "
"Abalawuli bethu bazophenya umthombo wenkinga, kodwa sicela uhlole ukuthi "
"ifomethi yesicelo sakho ilungile."

#, python-format
msgid ""
"These gadgets are made available under the %(apache_link_html)sApache 2.0"
" license%(link_end_html)s."
msgstr ""
"Lawa magajethi enziwe watholakala ngaphansi "
"%(apache_link_html)skwelayisense ye-Apache 2.0%(link_end_html)s."

msgid "This is a new record."
msgstr "Leli yirekhodi elisha."

msgid "This link is invalid."
msgstr "Lesi sixhumanisi asivumelekile."

msgid "This note has been marked as spam."
msgstr "Leli nothi limakwe njengogaxekile."

msgid "This note is inappropriate."
msgstr "Leli nothi alifanelekile."

msgid "This note is incorrect or untrue."
msgstr "Leli nothi alilungile noma aliqinisanga."

msgid "This note is spam."
msgstr "Leli nothi lingugaxekile."

msgid "This person has been in contact with someone"
msgstr "Lo muntu uxhumane nomunye umuntu"

msgid "This person has posted a message"
msgstr "Lo muntu uthumele umlayezo"

msgid "This person's entry does not exist or has been deleted."
msgstr "Okufakiwe kwalo muntu akukho noma kususiwe."

msgid "This record has served its purpose."
msgstr "Leli rekhodi lenze injongo yalo."

msgid "This record is a duplicate of"
msgstr "Leli rekhodi liyimpinda ye-"

msgid "This record is copied from another source."
msgstr "Leli rekhodi likopishwe kusukela komunye umthombo."

msgid "This record is inappropriate."
msgstr "Leli rekhodi alifanelekile."

msgid "This record is spam."
msgstr "Leli rekhodi ugaxekile."

msgid ""
"This repository is currently in test mode. While test mode is in effect, "
"records that are over 6 hours old are deleted."
msgstr ""
"Leli khosombe okwamanje likumodi yokuhlola. Ngenkathi imodi yokuhlola "
"isebenza, amarekhodi angaphezulu kobudala bamahora angu-6 ayasuswa."

msgid "To attach a photo to this note, upload it or enter its URL."
msgstr "Ukuze ushumeke isithombe kuleli nothi, silayishe noma faka i-URL yaso."

msgid "To delete your data, access Person Finder from your desktop."
msgstr ""
"Ukuze ususe idatha yakho, finyelela ku-Person Finder kusukela "
"kudeskithophu yakho."

msgid "To unsubscribe, follow this link"
msgstr "Ukuze uzikhiphe ohlweni, landela lesi sixhumanisi"

msgid "To view or add information, select a name below."
msgstr "Ukuze ubuke noma ungeze ulwazi, khetha igama ngezansi."

msgid ""
"Type an address or open the map below and indicate the location by "
"clicking on the map."
msgstr ""
"Thayipha ikheli noma uvule imephu ngezansi uphinde ubonise indawo "
"ngokuchofoza kumephu."

msgid "Type an address."
msgstr "Thayipha ikheli."

msgid "Type the two words:"
msgstr "Thayipha amagama amabili:"

msgid "Type what you hear:"
msgstr "Thayipha okuzwayo:"

msgid "URL"
msgstr "I-URL"

msgid "URL of original record"
msgstr "I-URL yerekhodi langempela"

msgid "Unspecified"
msgstr "Okungashiwongo"

msgid "Update an existing key"
msgstr "Ukubuyekezo ukhiye okhona"

msgid "Upload"
msgstr "Layisha"

msgid "Upload notes in CSV format"
msgstr "Layisha amanothi kufomethi ye-CSV"

msgid "Upload person records in CSV format"
msgstr "Layisha amarekhodi omuntu ngefomethi ye-CSV"

msgid "Upload your CSV file below"
msgstr "Layisha ifayela yakho ye-CSV ngezansi"

msgid "View the record"
msgstr "Buka irekhodi"

msgid "We have nothing matching your search."
msgstr "Asinalutho olufana nokusesha kwakho."

msgid "What is this person's name?"
msgstr "Ubani igama lalo muntu?"

msgid "When should this record disappear?"
msgstr "Kufanele leli rekhodi linyamalale nini?"

msgid "Where did this information come from?"
msgstr "Luvele kuphi lolu lwazi?"

msgid "Where is this person from?"
msgstr "Lo muntu usuka kuphi?"

msgid ""
"While test mode is in effect, records that are over 6 hours old are "
"deleted regardless of the expiry date."
msgstr ""
"Ngenkathi indlela yokuhlola isebenza, amarekhodi angaphezulu kwamahora "
"angu-6 ubudala ayasuswa ngokunganaki idethi yokuphelelwa yisikhathi."

msgid "Yes"
msgstr "Yebo"

msgid "Yes, ask the record author to disable notes"
msgstr "Yebo, cela umbhali werekhodi ukuthi akhubaze amanothi"

msgid "Yes, ask the record author to enable notes"
msgstr "Yebo, cela umbhali werekhodi ukuthi anike amandla amanothi"

msgid "Yes, delete the record"
msgstr "Yebo, susa irekhodi"

msgid "Yes, disable notes on this record."
msgstr "Yebo, khubaza amanothi kuleli rekhodi."

msgid "Yes, extend the record"
msgstr "Yebo, nweba irekhodi"

msgid "Yes, restore this record"
msgstr "Yebo, buyisela leli rekhodi"

msgid "Yes, these are the same person"
msgstr "Yebo, laba bangumuntu oyedwa"

msgid "Yes, update the note"
msgstr "Yebo, buyekeza inothi"

msgid "You are already subscribed. "
msgstr "Usuvele ubhalisile. "

msgid "You are already unsubscribed."
msgstr "Usuvele ukhishiwe ohlwini."

#, python-format
msgid ""
"You are currently signed in as "
"%(begin_span_tag)s%(email)s%(end_span_tag)s."
msgstr ""
"Okwamanje ungene ngemvume "
"njengo-%(begin_span_tag)s%(email)s%(end_span_tag)s."

#, python-format
msgid "You are currently signed in as %(user_email)s."
msgstr "Okwamanje ungene ngemvume njengo-%(user_email)s."

msgid "You are not currently signed in."
msgstr "Okwamanje awungenanga ngemvume."

#, python-format
msgid "You can %(begin_tag)sview the record%(end_tag)s before deleting it."
msgstr "%(begin_tag)sUngabuka irekhodi%(end_tag)s ngaphambi kokuthi ulisuse."

#, python-format
msgid "You can view the full record at %(view_url)s"
msgstr "Ungabuka irekhodi eligcwele ku-%(view_url)s"

msgid "You have successfully subscribed."
msgstr "Ubhalise ngempumelelo."

msgid "You have successfully unsubscribed."
msgstr "Uzikhiphe ohlweni ngempumelelo."

msgid ""
"You received this notification because you have subscribed to updates on "
"the following person:\n"
msgstr ""
"Uthole lesi saziso ngoba ngoba ubhalisele kuzibuyekezo kulo muntu "
"olandelayo:\n"

msgid "Your e-mail address"
msgstr "Ikheli lakho le-imeyili"

msgid "Your e-mail address:"
msgstr "Ikheli lakho le-imeyili:"

msgid "Your email"
msgstr "I-imeyili yakho"

msgid "Your name"
msgstr "Igama lakho"

msgid ""
"Your name is required in the \"About you\" section.  Please go back and "
"try again."
msgstr ""
"Igama lakho liyadingeka kusigaba \"Mayelana nawe\". Sicela ubuyele emuva "
"uphinde uzame futhi."

msgid ""
"Your name is required in the \"Source\" section.  Please go back and try "
"again."
msgstr ""
"Igama lakho liyadingeka kusigaba \"Umthombo\". Sicela ubuyele emuva "
"uphinde uzame futhi."

msgid "Your phone number"
msgstr "Inombolo yakho yefoni"

msgid ""
"Your request has been processed successfully. Please check your inbox and"
" confirm that you want to post your note by following the url embedded."
msgstr ""
"Isicelo sakho sicutshungulwe ngempumelelo. SIcela uhlole ibhokisi lakho "
"lokungenayo uphinde uqinisekise ukuthi ufuna ukuthumela inothi lakho "
"ngokulandela i-url eshumekiwe."

#, python-format
msgid "[Person Finder] Confirm your note on \"%(full_name)s\""
msgstr "[ISitholi sabantu] Qinisekisa inothi lakho ku-\"%(full_name)s\""

#, python-format
msgid "[Person Finder] Deletion notice for \"%(full_name)s\""
msgstr "[ISitholi sabantu] Isaziso sokususa se-\"%(full_name)s\""

#, python-format
msgid "[Person Finder] Disable notes on \"%(full_name)s\"?"
msgstr "[ISitholi sabantu] Khubaza amanothi ku-\"%(full_name)s\"?"

#, python-format
msgid "[Person Finder] Enable notes on \"%(full_name)s\"?"
msgstr "[ISitholi sabantu] Nika amandla amanothi ku-\"%(full_name)s\"?"

#, python-format
msgid "[Person Finder] Enabling notes notice for \"%(full_name)s\""
msgstr "[ISitholi sabantu] Inikwa amandla isaziso samanothi we-\"%(full_name)s\""

#, python-format
msgid "[Person Finder] Notes are now disabled for \"%(full_name)s\""
msgstr "[ISitholi sabantu] Amanothi manje akhutshazelwe i-\"%(full_name)s\""

#, python-format
msgid "[Person Finder] Notes are now enabled on \"%(full_name)s\""
msgstr "[ISitholi sabantu] Amanothi manje anikwe amandla ku-\"%(full_name)s\""

#, python-format
msgid "[Person Finder] Record restoration notice for \"%(full_name)s\""
msgstr "[ISitholi sabantu] Isaziso sokubuyiselwa kwerekhodi le-\"%(full_name)s\""

#, python-format
msgid "[Person Finder] Status update for %(full_name)s"
msgstr "[ISitholi sabantu] Isibuyekezo sesimo se-%(full_name)s"

#, python-format
msgid "[Person Finder] You are subscribed to status updates for %(full_name)s"
msgstr "[ISitholi sabantu] Ubhalisele izibuyekezo zesimo ze-%(full_name)s"

msgid "at"
msgstr "ngo-"

msgid "female"
msgstr "owesifazane"

msgid "in test mode"
msgstr "kumodi yokuhlola"

msgid "male"
msgstr "owesilisa"

msgid "on"
msgstr "vuliwe"

msgid "other"
msgstr "okunye"
<|MERGE_RESOLUTION|>--- conflicted
+++ resolved
@@ -148,8 +148,6 @@
 #, python-format
 msgid ""
 "\n"
-<<<<<<< HEAD
-=======
 "            %(dup_count)s records selected\n"
 "          "
 msgstr ""
@@ -180,7 +178,6 @@
 #, python-format
 msgid ""
 "\n"
->>>>>>> 11e03f51
 "      Are you sure you want to delete the record for \"%(full_name)s\"?\n"
 "    "
 msgstr ""
@@ -274,8 +271,6 @@
 #, python-format
 msgid ""
 "\n"
-<<<<<<< HEAD
-=======
 "      No results found for: %(query)s\n"
 "    "
 msgstr ""
@@ -286,7 +281,6 @@
 #, python-format
 msgid ""
 "\n"
->>>>>>> 11e03f51
 "      The URL you entered doesn't look like a valid %(website)s profile "
 "URL.\n"
 "      Please go to this person's profile page on %(website)s, then copy "
@@ -301,8 +295,6 @@
 "ukopisha uphinde unamathisele leyo URL lapha.\n"
 "      "
 
-<<<<<<< HEAD
-=======
 #, python-format
 msgid ""
 "\n"
@@ -313,7 +305,6 @@
 "      Irekhodi linwetshelwe kumhla ka-%(expiry_date)s.\n"
 "    "
 
->>>>>>> 11e03f51
 msgid ""
 "\n"
 "      This record is a copy of a record from another source.\n"
@@ -608,8 +599,6 @@
 msgid "Back to start"
 msgstr "Buyela ekuqaleni"
 
-<<<<<<< HEAD
-=======
 msgid ""
 "By marking this note as spam, you will make it hidden by default. It will"
 " still be a part of the record, but will require an extra click to view "
@@ -626,7 +615,6 @@
 "Ngokuyekisa ukumaka leli nothi njengogaxekile, uzolenza libonakale "
 "ngokuzenzakalela."
 
->>>>>>> 11e03f51
 msgid "CSV file"
 msgstr "Ifayela le-CSV"
 
@@ -995,14 +983,9 @@
 msgid "No person with ID: %(id_str)s."
 msgstr "Akekho umuntu one-ID: %(id_str)s."
 
-msgid "No results found for"
-msgstr "Ayikho imiphumela etholelwe i-"
-
 msgid "No such Authorization entity."
 msgstr "Alikho ibhizinisi eligunyaziwe."
 
-<<<<<<< HEAD
-=======
 msgid ""
 "Not authorized to post notes with the status \"I have received "
 "information that this person is dead\"."
@@ -1010,7 +993,6 @@
 "Awugunyaziwe ukuthumela amanothi anesimo esithi \"Ngithole ulwazi lokuthi"
 " umuntu ushonile\"."
 
->>>>>>> 11e03f51
 msgid "Not authorized to post notes with the status \"believed_dead\"."
 msgstr "Awugunyazwanga ukuthumela amanothi ngesimo \"kukholelwa_eshonile\"."
 
@@ -1059,12 +1041,9 @@
 msgid "Original site name"
 msgstr "Igama lesayithi langempela"
 
-<<<<<<< HEAD
-=======
 msgid "Other website"
 msgstr "Enye iwebhusayithi"
 
->>>>>>> 11e03f51
 #, fuzzy
 msgid ""
 "PLEASE NOTE: On active Person Finder sites, all data entered is available"
@@ -1167,15 +1146,9 @@
 msgid "Reason for disabling notes:"
 msgstr "Isizathu sokukhubaza amanothi:"
 
-<<<<<<< HEAD
-msgid "Records Similar to"
-msgstr "Amarekhodi afana ne-"
-
 msgid "Records selected"
 msgstr "Amarekhodi akhethiwe"
 
-=======
->>>>>>> 11e03f51
 #, python-format
 msgid "Records with names and addresses matching \"%(query)s\""
 msgstr "Amarekhodi anamagama namakheli afana ne-\"%(query)s\""
@@ -1196,9 +1169,6 @@
 msgid "Save this record"
 msgstr "Londoloza leli rekhodi"
 
-msgid "Search Results for"
-msgstr "Seshela imiphumela ye-"
-
 msgid "Search for this person"
 msgstr "Seshela lo muntu"
 
@@ -1224,12 +1194,9 @@
 msgid "Show sensitive information"
 msgstr "Bonisa ulwazi olubucayi"
 
-<<<<<<< HEAD
-=======
 msgid "Show who marked these duplicates"
 msgstr "Bonisa ukuthi ubani omake lawa mawele"
 
->>>>>>> 11e03f51
 msgid "Sign in"
 msgstr "Ngena ngemvume"
 
@@ -1320,10 +1287,6 @@
 
 msgid "The record has been deleted."
 msgstr "Irekhodi lisusiwe."
-
-#, python-format
-msgid "The record has been extended to %(expiry_date)s."
-msgstr "Irekhodi linwetshelwe kumhla ka-%(expiry_date)s."
 
 msgid ""
 "The status you selected indicates that you are this person.  If this is "
@@ -1648,9 +1611,6 @@
 msgid "[Person Finder] You are subscribed to status updates for %(full_name)s"
 msgstr "[ISitholi sabantu] Ubhalisele izibuyekezo zesimo ze-%(full_name)s"
 
-msgid "at"
-msgstr "ngo-"
-
 msgid "female"
 msgstr "owesifazane"
 
