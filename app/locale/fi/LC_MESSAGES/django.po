# Copyright 2010 Google Inc.
#
# Licensed under the Apache License, Version 2.0 (the "License"); you may
# not use this file except in compliance with the License.  You may obtain
# a copy of the License at: http://www.apache.org/licenses/LICENSE-2.0
# Unless required by applicable law or agreed to in writing, software
# distributed under the License is distributed on an "AS IS" BASIS,
# WITHOUT WARRANTIES OR CONDITIONS OF ANY KIND, either express or implied.
# See the License for the specific language governing permissions and
# limitations under the License.
msgid ""
msgstr ""
"Project-Id-Version: PACKAGE VERSION\n"
"Report-Msgid-Bugs-To: \n"
"POT-Creation-Date: 2000-01-01 00:00+0000\n"
"PO-Revision-Date: YEAR-MO-DA HO:MI+ZONE\n"
"Last-Translator: FULL NAME <EMAIL@ADDRESS>\n"
"Language-Team: LANGUAGE <LL@li.org>\n"
"MIME-Version: 1.0\n"
"Content-Type: text/plain; charset=utf-8\n"
"Content-Transfer-Encoding: 8bit\n"
"Generated-By: Babel None\n"

msgid ""
"\n"
"\n"
"  To ensure that notes are only disabled or enabled with the record "
"author's\n"
"  permission, a confirmation message will be sent to the record author.\n"
"  If you are the author, check your e-mail after clicking the button "
"below.\n"
"\n"
"  "
msgstr ""
"\n"
"\n"
"  Tietojen kirjoittajalle lähetetään vahvistusviesti varmistaaksemme, "
"että muistiinpanot poistetaan käytöstä tai otetaan käyttöön vain tietojen"
" kirjoittajan luvalla. Jos olet tietojen kirjoittaja, tarkista "
"sähköpostisi klikattuasi alla olevaa painiketta.\n"
"\n"
"  "

#, python-format
msgid ""
"\n"
"\n"
"Dear %(author_name)s,\n"
"\n"
"A user has requested enabling notes on the record for\n"
"\"%(full_name)s\".\n"
"\n"
"Your e-mail address is recorded as the author of this record.  To enable "
"notes\n"
"on this record, follow this link within 3 days:\n"
"\n"
"   %(confirm_url)s\n"
"\n"
msgstr ""
"\n"
"\n"
"Hei %(author_name)s\n"
"\n"
"Eräs käyttäjä haluaa ottaa käyttöön henkilöä\n"
"%(full_name)s koskevien tietojen muistiinpanot.\n"
"\n"
"Sähköpostiosoitteesi on merkitty näiden tietojen kirjoittajaksi. Voit "
"ottaa muistiinpanot käyttöön näissä tiedoissa klikkaamalla tätä linkkiä "
"kolmen päivän kuluessa:\n"
"\n"
"   %(confirm_url)s\n"
"\n"

#, python-format
msgid ""
"\n"
"\n"
"Dear %(author_name)s,\n"
"\n"
"A user has requested that you disable notes on the record for\n"
"\"%(full_name)s\".\n"
"\n"
"Your e-mail address is recorded as the author of this record.  To disable"
" notes\n"
"on this record, follow this link within 3 days:\n"
"\n"
"   %(confirm_url)s\n"
"\n"
msgstr ""
"\n"
"\n"
"Hei %(author_name)s\n"
"\n"
"Eräs käyttäjä haluaa poistaa käytöstä henkilöä\n"
"%(full_name)s koskevien tietojen muistiinpanot.\n"
"\n"
"Sähköpostiosoitteesi on merkitty näiden tietojen kirjoittajaksi. Voit "
"poistaa muistiinpanot käytöstä näissä tiedoissa klikkaamalla tätä linkkiä"
" kolmen päivän kuluessa:\n"
"\n"
"   %(confirm_url)s\n"
"\n"

#, python-format
msgid ""
"\n"
"\n"
"Dear %(author_name)s,\n"
"You just entered a note on the record for \"%(full_name)s\".  \n"
"To publish your note, follow this link within 3 days:\n"
"\n"
"   %(confirm_url)s\n"
"\n"
msgstr ""
"\n"
"\n"
"Hei %(author_name)s\n"
"Lisäsit juuri muistiinpanon henkilöä %(full_name)s koskeviin tietoihin."
"  \n"
"Voit julkaista muistiinpanon klikkaamalla tätä linkkiä kolmen päivän "
"kuluessa:\n"
"\n"
"   %(confirm_url)s\n"
"\n"

#, python-format
msgid ""
"\n"
"                    Warning: this record will expire in less than "
"%(expiration_days)s days.\n"
"                  "
msgstr ""
"\n"
"                    Varoitus: nämä tiedot vanhenevat alle "
"%(expiration_days)s päivässä.\n"
"                  "

msgid ""
"\n"
"                    Warning: this record will expire in less than a day.\n"
"                  "
msgstr ""
"\n"
"                    Varoitus: nämä tiedot vanhenevat alle päivässä.\n"
"                  "

#, python-format
msgid ""
"\n"
<<<<<<< HEAD
=======
"            %(dup_count)s records selected\n"
"          "
msgstr ""
"\n"
"            %(dup_count)s tallennetta valittu\n"
"          "

#, python-format
msgid ""
"\n"
"        Records Similar to: %(full_name)s\n"
"      "
msgstr ""
"\n"
"        Tallenteet, jotka ovat samankaltaisia kuin %(full_name)s\n"
"      "

#, python-format
msgid ""
"\n"
"        Search Results for: %(query)s\n"
"      "
msgstr ""
"\n"
"        Hakutulokset haulle %(query)s\n"
"      "

#, python-format
msgid ""
"\n"
>>>>>>> 11e03f51
"      Are you sure you want to delete the record for \"%(full_name)s\"?\n"
"    "
msgstr ""
"\n"
"      Haluatko varmasti poistaa henkilöä %(full_name)s koskevat tiedot?\n"
"    "

#, python-format
msgid ""
"\n"
"      Are you sure you want to disable notes on \"%(full_name)s\"?\n"
"    "
msgstr ""
"\n"
"      Haluatko varmasti poistaa käytöstä henkilöä %(full_name)s koskevat "
"muistiinpanot?\n"
"    "

#, python-format
msgid ""
"\n"
"      Are you sure you want to disable notes on the record of "
"\"%(full_name)s\"?\n"
"    "
msgstr ""
"\n"
"      Haluatko varmasti poistaa käytöstä muistiinpanot henkilöä "
"%(full_name)s koskevista tiedoista?\n"
"    "

#, python-format
msgid ""
"\n"
"      Are you sure you want to enable notes on \"%(full_name)s\"?\n"
"    "
msgstr ""
"\n"
"      Haluatko varmasti ottaa käyttöön henkilöä %(full_name)s koskevat "
"muistiinpanot?\n"
"    "

#, python-format
msgid ""
"\n"
"      Are you sure you want to extend the expiration for record "
"\"%(full_name)s\"?\n"
"    "
msgstr ""
"\n"
"      Haluatko varmasti siirtää henkilön %(full_name)s tietojen "
"vanhentumispäivää?\n"
"    "

msgid ""
"\n"
"      Confirm your note\n"
"    "
msgstr ""
"\n"
"      Muistiinpanojen vahvistaminen\n"
"    "

msgid ""
"\n"
"      If you proceed with deletion,\n"
"      this record will no longer be searchable or viewable on this site.\n"
"    "
msgstr ""
"\n"
"      Jos poistat tiedot, niitä ei enää voi hakea tai tarkastella tässä "
"sivustossa.\n"
"    "

#, python-format
msgid ""
"\n"
"      If you would like it permanently deleted,\n"
"      please contact the original source.\n"
"      You can view the original record at\n"
"      %(begin_tag)s%(source_name)s%(end_tag)s.\n"
"    "
msgstr ""
"\n"
"      Jos haluat poistaa tiedot pysyvästi,\n"
"      ota yhteyttä alkuperäiseen lähteeseen.\n"
"      Alkuperäiset tiedot näkyvät osoitteessa\n"
"      %(begin_tag)s%(source_name)s%(end_tag)s.\n"
"    "

#, python-format
msgid ""
"\n"
<<<<<<< HEAD
=======
"      No results found for: %(query)s\n"
"    "
msgstr ""
"\n"
"      Ei tuloksia haulla %(query)s\n"
"    "

#, python-format
msgid ""
"\n"
>>>>>>> 11e03f51
"      The URL you entered doesn't look like a valid %(website)s profile "
"URL.\n"
"      Please go to this person's profile page on %(website)s, then copy "
"and paste\n"
"      that URL here.\n"
"      "
msgstr ""
"\n"
"      Antamasi URL-osoite ei vaikuta kelvolliselta verkkosivuston "
"%(website)s profiilin URL-osoitteelta.\n"
"      Siirry tämän henkilön profiilisivulle osoitteessa %(website)s ja "
"kopioi ja liitä\n"
"      kyseinen URL-osoite tähän.\n"
"      "

<<<<<<< HEAD
=======
#, python-format
msgid ""
"\n"
"      The record has been extended to %(expiry_date)s.\n"
"    "
msgstr ""
"\n"
"      Tietojen uusi vanhentumispäivä on %(expiry_date)s.\n"
"    "

>>>>>>> 11e03f51
msgid ""
"\n"
"      This record is a copy of a record from another source.\n"
"      You can delete the record here,\n"
"      but please be aware that\n"
"      we might later receive another copy of it from the original source."
"\n"
"    "
msgstr ""
"\n"
"      Nämä tiedot on kopioitu toisesta lähteestä.\n"
"      Voit poistaa tiedot tässä.\n"
"      Huomioi kuitenkin, että\n"
"      saatamme saada myöhemmin toisen kopion tiedoista alkuperäisestä "
"lähteestä.\n"
"    "

msgid ""
"\n"
"    To ensure that notes are only disabled or enabled with the record "
"author's\n"
"    permission, a confirmation message will be sent to the record author."
"\n"
"    If you are the author, check your e-mail after clicking the button "
"below.\n"
"  "
msgstr ""
"\n"
"    Tietojen kirjoittajalle lähetetään vahvistusviesti varmistaaksemme, "
"että muistiinpanot poistetaan käytöstä tai otetaan käyttöön vain tietojen"
" kirjoittajan luvalla. Jos olet tietojen kirjoittaja, tarkista "
"sähköpostisi klikattuasi alla olevaa painiketta.\n"
"  "

msgid ""
"\n"
"  The record will still be visible on this site, but no one will be able "
"to post\n"
"  further notes on it.\n"
"  "
msgstr ""
"\n"
"  Tiedot näkyvät edelleen sivustossa, mutta kukaan ei enää voi lisätä "
"muistiinpanoja niiden yhteyteen.\n"
"  "

msgid ""
"\n"
"  To post your note, please enter your e-mail address below and follow "
"the\n"
"  confirmation link that you will receive.\n"
"  "
msgstr ""
"\n"
"  Voit lisätä muistiinpanosi kirjoittamalla sähköpostiosoitteesi "
"alapuolelle ja klikkaamalla sinulle lähetettävää vahvistuslinkkiä.\n"
"  "

#, python-format
msgid ""
"\n"
"A user has deleted the record for \"%(full_name)s\"\n"
"at %(site_url)s.\n"
"\n"
"We are notifying you of the deletion because your e-mail address is\n"
"recorded as the author of a note on this record.\n"
msgstr ""
"\n"
"Käyttäjä poisti henkilöä %(full_name)s koskevat tiedot\n"
"sivustosta %(site_url)s.\n"
"\n"
"Ilmoitamme sinulle poistosta, koska näihin tietoihin lisätty viesti on "
"luotu sähköpostiosoitteestasi.\n"

#, python-format
msgid ""
"\n"
"A user has deleted the record for \"%(full_name)s\"\n"
"at %(site_url)s.\n"
"\n"
"We are notifying you of the deletion because your e-mail address is\n"
"recorded as the author of this record.\n"
msgstr ""
"\n"
"Käyttäjä poisti henkilön %(full_name)s\n"
"tiedot osoitteessa %(site_url)s.\n"
"\n"
"Sait tämän ilmoituksen, koska sähköpostiosoitteesi on ilmoitettu näiden "
"tietojen antajana.\n"

#, python-format
msgid ""
"\n"
"After %(days_until_deletion)s days, the record will be permanently "
"deleted.\n"
msgstr ""
"\n"
"Tiedot poistetaan pysyvästi %(days_until_deletion)s päivän jälkeen.\n"

#, python-format
msgid ""
"\n"
"NOTE: If you believe this record was deleted in error, you can\n"
"restore it by following this link within the next %(days_until_deletion)s"
" days:\n"
"\n"
"    %(restore_url)s\n"
msgstr ""
"\n"
"HUOMAA: \n"
"jos uskot, että näitä tietoja ei tulisi poistaa, voit palauttaa tiedot "
"seuraamalla tätä linkkiä seuraavan %(days_until_deletion)s päivän "
"kuluessa:\n"
"\n"
"    %(restore_url)s\n"

#, python-format
msgid ""
"\n"
"Notes are now disabled on the record for \"%(full_name)s\".  To view the "
"record,\n"
"follow this link:\n"
"\n"
"    %(record_url)s\n"
"\n"
"We are notifying you because your e-mail address is associated with this\n"
"person record or a note on the record.\n"
msgstr ""
"\n"
"Muistiinpanot on nyt poistettu käytöstä henkilöä %(full_name)s \n"
"koskevissa tiedoissa. Voit tarkastella tietoja klikkaamalla tätä linkkiä:"
"\n"
"\n"
"    %(record_url)s\n"
"\n"
"Ilmoitamme tästä sinulle, koska sähköpostiosoitteesi on yhdistetty tämän "
"henkilön tietoihin tai tietoihin lisättyyn muistiinpanoon.\n"

#, python-format
msgid ""
"\n"
"Notes are now enabled on the record for \"%(full_name)s\".  To view the "
"record,\n"
"follow this link:\n"
"\n"
"    %(record_url)s\n"
"\n"
"We are notifying you because your e-mail address is associated with this\n"
"person record or a note on the record.\n"
msgstr ""
"\n"
"Muistiinpanot on nyt otettu käyttöön henkilöä %(full_name)s koskevissa "
"tiedoissa. Voit tarkastella tietoja klikkaamalla tätä linkkiä:\n"
"\n"
"    %(record_url)s\n"
"\n"
"Ilmoitamme tästä sinulle, koska sähköpostiosoitteesi on yhdistetty tämän "
"henkilön tietoihin tai tietoihin lisättyyn muistiinpanoon.\n"

#, python-format
msgid ""
"\n"
"The author of the record for \"%(full_name)s\"\n"
"(which was previously deleted) has restored the record.  To view the\n"
"record, follow this link:\n"
"\n"
"    %(record_url)s\n"
"\n"
"We are notifying you because your e-mail address is associated with this\n"
"person record or a note on the record.\n"
msgstr ""
"\n"
"Henkilön %(full_name)s tietojen lisääjä on palauttanut poistetut tiedot. "
"Voit tarkastella tietoja klikkaamalla seuraavaa linkkiä:\n"
"\n"
"    %(record_url)s\n"
"\n"
"Ilmoitamme tästä sinulle, koska sähköpostiosoitteesi on liitetty tähän "
"henkilöön tai tiedoissa olevaan muistiinpanoon.\n"

#, python-format
msgid ""
"\n"
"There is a new note on the record for \"%(full_name)s\".\n"
msgstr ""
"\n"
"Henkilöä %(full_name)s koskeviin tietoihin on lisätty uusi muistiinpano.\n"

#, python-format
msgid ""
"\n"
"You have subscribed to notes on \"%(full_name)s\".\n"
"\n"
"You can view this record at\n"
"\n"
"     %(view_url)s\n"
"\n"
"To unsubscribe, follow this link: %(unsubscribe_link)s\n"
msgstr ""
"\n"
"Olet tilannut henkilöä %(full_name)s koskevat muistiinpanot.\n"
"\n"
"Voit tarkastella tietoja osoitteessa\n"
"\n"
"     %(view_url)s\n"
"\n"
"Voit peruuttaa tilauksen klikkaamalla tätä linkkiä: %(unsubscribe_link)s\n"

msgid "(click to reveal)"
msgstr "(näytä klikkaamalla)"

msgid "(unknown)"
msgstr "(tuntematon)"

msgid "A message for this person or others seeking this person"
msgstr "Viesti tälle henkilölle tai muille tätä henkilöä etsiville"

msgid "A new API key has been created successfully."
msgstr "Uusi sovellusliittymäavain on luotu onnistuneesti."

msgid "API Key Management"
msgstr "Sovellusliittymäavaimen hallinnointi"

msgid "About 1 month (30 days) from now"
msgstr "Noin kuukauden (30 päivän) kuluttua"

msgid "About 1 year (360 days) from now"
msgstr "Noin vuoden (360 päivän) kuluttua"

msgid "About 2 months (60 days) from now"
msgstr "Noin kahden kuukauden (60 päivän) kuluttua"

msgid "About 3 months (90 days) from now"
msgstr "Noin kolmen kuukauden (90 päivän) kuluttua"

msgid "About 6 months (180 days) from now"
msgstr "Noin kuuden kuukauden (180 päivän) kuluttua"

msgid "About Google Person Finder"
msgstr "Tietoja Google Person Finderista"

msgid "About you (required)"
msgstr "Tietoja sinusta (pakollinen)"

msgid "Administration"
msgstr "Hallinto"

msgid "Age"
msgstr "Ikä"

msgid "Alternate family names"
msgstr "Vaihtoehtoiset sukunimet"

msgid "Alternate given names"
msgstr "Vaihtoehtoiset etunimet"

msgid "Alternate names"
msgstr "Vaihtoehtoiset nimet"

msgid "Are you sure this note isn't spam?"
msgstr "Oletko varma, että tämä viesti ei ole roskapostia?"

msgid "Are you sure you want to mark this note as spam?"
msgstr "Haluatko varmasti merkitä tämän viestin roskapostiksi?"

msgid "Are you sure you want to restore this record from deletion?"
msgstr "Haluatko varmasti palauttaa nämä tiedot?"

msgid "Atom feed of updates about this person"
msgstr "Atom-syötteet tätä henkilöä koskevista päivityksistä"

msgid "Author's e-mail address"
msgstr "Ilmoittajan sähköpostiosoite"

msgid "Author's name"
msgstr "Ilmoittajan nimi"

msgid "Author's phone number"
msgstr "Ilmoittajan puhelinnumero"

msgid "Authorization key"
msgstr "Valtuutusavain"

msgid "Back to results list"
msgstr "Takaisin tulosluetteloon"

msgid "Back to start"
msgstr "Takaisin alkuun"

<<<<<<< HEAD
=======
msgid ""
"By marking this note as spam, you will make it hidden by default. It will"
" still be a part of the record, but will require an extra click to view "
"the contents of the note. Users will also be able to remove the spam mark"
" from this note."
msgstr ""
"Merkitsemällä tämän muistiinpanon roskasisällöksi piilotat sen "
"oletusarvoisesti. Se on silti osa tallennetta, mutta vaatii ylimääräisen "
"klikkauksen, jotta muistiinpanon sisällön voi nähdä. Käyttäjät voivat "
"myös poistaa roskasisältömerkinnän tästä muistiinpanosta."

msgid "By unmarking this note as spam, you will make it visible by default."
msgstr ""
"Jos poistat roskasisältömerkinnän tästä muistiinpanosta, se näkyy "
"oletusarvoisesti."

>>>>>>> 11e03f51
msgid "CSV file"
msgstr "CSV-tiedosto"

#, python-format
msgid "Can not find note with id %(id)s"
msgstr "Tunnuksella %(id)s ei löydy muistiinpanoa"

msgid "Cancel"
msgstr "Peruuta"

msgid "City"
msgstr "Kaupunki"

msgid "Click here to view results."
msgstr "Näet tulokset klikkaamalla tätä."

msgid "Close window"
msgstr "Sulje ikkuna"

msgid "Compare these records"
msgstr "Vertaa näitä tallenteita"

msgid "Copy and paste the following HTML code to put this tool on your site"
msgstr ""
"Kopioi ja liitä seuraava HTML-koodi, jos haluat lisätä tämän työkalun "
"sivustoosi"

msgid "Create a new API key"
msgstr "Luo uusi sovellusliittymäavain"

msgid "Create a new record"
msgstr "Luo uusi tallenne"

msgid "Create a new record for"
msgstr "Luo uusi tallenne henkilölle"

msgid "Create a new record for a missing person"
msgstr "Luo uusi tallenne kadonneelle henkilölle"

msgid "Crisis events"
msgstr "Kriisitapahtumat"

#, python-format
msgid "Currently tracking about %(num_people)s records."
msgstr "Seurataan tällä hetkellä noin %(num_people)s tallennetta."

msgid "Date cannot be in the future.  Please go back and try again."
msgstr "Päivämäärä ei voi olla tulevaisuudessa. Palaa takaisin ja yritä uudelleen."

msgid "Date of birth"
msgstr "Syntymäpäivä"

msgid "Delete this record"
msgstr "Poista nämä tiedot"

msgid "Describe how to identify this person."
msgstr "Kuvaile, miten tämä henkilö voidaan tunnistaa."

msgid "Describe the physical characteristics of this person."
msgstr "Kuvaa henkilön ulkonäköä."

msgid "Description"
msgstr "Kuvaus"

msgid "Desktop version"
msgstr "Versio tietokoneelle"

msgid "Developers"
msgstr "Kehittäjät"

msgid "Disable notes on this record"
msgstr "Poista muistiinpanot käytöstä näissä tiedoissa"

msgid "Does this person have profile pages at other websites?"
msgstr "Onko tällä henkilöllä profiilisivuja muissa verkkosivustoissa?"

#, python-format
msgid "Download %(begin_link)sthis Excel template%(end_link)s and add rows to it"
msgstr "Lataa %(begin_link)stämä Excel-malli%(end_link)s ja lisää siihen rivejä"

msgid "Download the sound as MP3"
msgstr "Lataa ääni MP3-tiedostona"

msgid "E-mail"
msgstr "Sähköpostiosoite"

msgid "E-mail address"
msgstr "Sähköpostiosoite"

msgid "Edit"
msgstr "Muokkaa"

msgid "Embedding the Application"
msgstr "Sovelluksen upottaminen"

msgid "Enable notes on this record"
msgstr "Ota muistiinpanot käyttöön näissä tiedoissa"

msgid "Enter as YYYY-MM-DD"
msgstr "Anna muodossa VVVV-KK-PP"

msgid "Enter the person's given and family names."
msgstr "Anna henkilön etu- ja sukunimi."

msgid "Enter the person's name or parts of the name."
msgstr "Anna henkilön nimi tai osia nimestä."

msgid "Enter the person's name, parts of the name, or mobile phone number."
msgstr "Anna henkilön nimi, nimen osia tai matkapuhelinnumero."

msgid "Enter the person's name."
msgstr "Anna henkilön nimi."

msgid "Expiry"
msgstr "Vanhentumispäivä"

msgid "Expiry date of this record"
msgstr "Tietojen vanhentumispäivä"

#, python-format
msgid "Extend expiration date by %(extension_days)s days"
msgstr "Jatka vanhentumispäivää %(extension_days)s päivällä"

msgid "Family name"
msgstr "Sukunimi"

msgid "Feed of updates about this person"
msgstr "Syötteet tätä henkilöä koskevista päivityksistä"

msgid "Follow this link to create a new record"
msgstr "Luo uusi tallenne klikkaamalla tätä linkkiä."

msgid ""
"For phones other than mobile phones, please use 171 service provided by "
"NTT."
msgstr "Käytä lankapuhelinnumerojen tapauksessa NTT:n 171-palvelua."

msgid "Full name"
msgstr "Koko nimi"

msgid "Get a new challenge"
msgstr "Uusi haaste"

msgid "Get a visual challenge"
msgstr "Uusi visuaalinen haaste"

msgid "Get an audio challenge"
msgstr "Uusi äänihaaste"

msgid "Given name"
msgstr "Etunimi"

msgid "Google Person Finder"
msgstr "Google Person Finder"

msgid "Have you personally talked with this person AFTER the disaster? (required)"
msgstr ""
"Oletko puhunut tämän henkilön kanssa katastrofin JÄLKEEN? (pakollinen "
"tieto)"

msgid "Help"
msgstr "Ohje"

#, python-format
msgid "Here is %(begin_tag)sa sample CSV file%(end_tag)s you can edit and upload"
msgstr ""
"Tässä on %(begin_tag)sCSV-esimerkkitiedosto%(end_tag)s, joka on "
"muokattavissa ja lähetettävissä"

msgid "Hide Map"
msgstr "Piilota kartta"

msgid "Hide note"
msgstr "Piilota viesti"

msgid "Home Address"
msgstr "Kotiosoite"

msgid "Home address"
msgstr "Kotiosoite"

msgid "Home country"
msgstr "Kotimaa"

msgid "How can this person be reached now?"
msgstr "Miten tähän henkilöön voidaan ottaa yhteyttä?"

msgid "How others who are interested in this person can contact you"
msgstr "Miten muut tätä henkilöä etsivät voivat ottaa sinuun yhteyttä"

msgid "I am seeking information"
msgstr "Etsin tietoja"

msgid "I am this person"
msgstr "Olen kyseinen henkilö"

msgid "I do not want any more updates on this record."
msgstr "En halua enää saada näitä tietoja koskevia päivityksiä."

msgid "I do not want my information online anymore."
msgstr "Haluan poistaa tietoni verkosta."

msgid "I have information about someone"
msgstr "Minulla on tietoja jostakusta henkilöstä"

msgid "I have reason to think this person is missing"
msgstr "Uskon, että tämä henkilö on kadonnut"

msgid "I have received information that this person is alive"
msgstr "Olen saanut tiedon, että tämä henkilö on elossa"

msgid "I have received information that this person is dead"
msgstr "Olen saanut tiedon, että tämä henkilö on kuollut"

msgid "I have received spam due to this note."
msgstr "Olen saanut roskapostia tämän viestin vuoksi."

msgid "I have received spam."
msgstr "Olen saanut roskapostia."

msgid "I prefer not to specify."
msgstr "En halua kertoa."

msgid "I'm looking for someone"
msgstr "Etsin jotakuta henkilöä"

msgid "Identify who you are looking for"
msgstr "Ilmoita, ketä etsit"

msgid "Identify who you have information about"
msgstr "Ilmoita, kenestä sinulla on tietoja"

msgid "Identifying information"
msgstr "Tunnistustiedot"

msgid ""
"If none of these records match the person you had in mind, you can click "
"below to create a new record."
msgstr ""
"Jos yksikään näistä tallenteista ei kerro henkilöstä, jota koskevan "
"ilmoituksen aioit tehdä, luo uusi tallenne klikkaamalla alla."

msgid ""
"If you are the author of this note, please check your e-mail for a link "
"to confirm that you want to disable notes on this record.  Otherwise, "
"please wait for the record author to confirm your request."
msgstr ""
"Jos olet kirjoittanut tämän muistiinpanon, vahvista klikkaamalla "
"sähköpostiosoitteeseesi lähetettyä vahvistuslinkkiä, että haluat poistaa "
"näiden tietojen muistiinpanot käytöstä. Odota muussa tapauksessa, että "
"tietojen kirjoittaja vahvistaa pyyntösi."

msgid ""
"If you are the author of this note, please check your e-mail for a link "
"to confirm that you want to enable notes on this record.  Otherwise, "
"please wait for the record author to confirm your request."
msgstr ""
"Jos olet kirjoittanut tämän muistiinpanon, vahvista klikkaamalla "
"sähköpostiosoitteeseesi lähetettyä vahvistuslinkkiä, että haluat ottaa "
"näiden tietojen muistiinpanot käyttöön. Odota muussa tapauksessa, että "
"tietojen kirjoittaja vahvistaa pyyntösi."

msgid "If you have a photo of this person, upload it or enter its URL address."
msgstr ""
"Jos sinulla on henkilöstä valokuva, voit ladata sen tai antaa sen URL-"
"osoitteen."

msgid "In Excel, use File &gt; Save as... and save in CSV format (.csv)"
msgstr ""
"Käytä Excelissä kohtaa Tiedosto &gt; Tallenna nimellä… ja tallenna CSV-"
"muodossa (.csv)"

msgid "Incorrect.  Try again."
msgstr "Virhe. Yritä uudelleen."

msgid "Invalid e-mail address. Please try again."
msgstr "Virheellinen sähköpostiosoite. Yritä uudelleen."

msgid "Language selection"
msgstr "Kielivalinta"

msgid "Last known location"
msgstr "Viimeinen tunnettu sijainti"

msgid "Link"
msgstr "Linkki"

msgid "Link to profile page"
msgstr "Linkki profiilisivulle"

msgid "List API keys"
msgstr "Sovellusliittymäavainten luettelo"

msgid "Mark records as duplicate"
msgstr "Merkitse tallenteet kopioiksi"

msgid "Mark the selected records as duplicate"
msgstr "Merkitse valitut tietueet päällekkäisiksi tiedoiksi"

msgid "Message (required)"
msgstr "Viesti (pakollinen)"

msgid "Message is required. Please go back and try again."
msgstr "Viesti tarvitaan. Palaa takaisin ja yritä uudelleen."

msgid "Missing person's current contact information"
msgstr "Kadoksissa olevan henkilön nykyiset yhteystiedot"

msgid "Missing person's current e-mail address"
msgstr "Kadonneen henkilön nykyinen sähköpostiosoite"

msgid "Missing person's current phone number"
msgstr "Kadonneen henkilön nykyinen puhelinnumero"

#, python-format
msgid ""
"More information for developers can now be found "
"%(developers_link_html)shere%(link_end_html)s."
msgstr ""
"Lisätietoja kehittäjille löytyy "
"%(developers_link_html)stäältä%(link_end_html)s."

msgid ""
"More than 100 results; only showing the first 100.  Try entering more of "
"the name"
msgstr ""
"Löytyi yli 100 tulosta, näytetään vain ensimmäiset 100. Kirjoita nimeä "
"enemmän."

msgid "Name"
msgstr "Nimi"

msgid "Name (required)"
msgstr "Nimi (pakollinen)"

msgid "Name is required.  Please go back and try again."
msgstr "Nimi tarvitaan. Palaa takaisin ja yritä uudelleen."

msgid "Neighborhood"
msgstr "Naapurusto"

msgid "No"
msgstr "Ei"

#, python-format
msgid "No author email for record %(id)s."
msgstr "Tunnuksella %(id)s ei löydy tietojen kirjoittajan sähköpostiosoitetta."

msgid "No messages are found registered to the carrier's message board service."
msgstr "Operaattorin viestipalvelusta ei löytynyt viestejä."

#, python-format
msgid "No note with ID: %(id_str)s."
msgstr "Ei löydy muistiinpanoa tunnuksella: %(id_str)s."

msgid "No notes have been posted"
msgstr "Muistiinpanoja ei ole lisätty"

#, python-format
msgid "No person with ID: %(id_str)s."
msgstr "Ei löydy henkilöä tunnuksella: %(id_str)s."

msgid "No results found for"
msgstr "Ei tuloksia haulla"

msgid "No such Authorization entity."
msgstr "Ei kyseistä valtuutusyhteisöä."

<<<<<<< HEAD
=======
msgid ""
"Not authorized to post notes with the status \"I have received "
"information that this person is dead\"."
msgstr ""
"Sinulla ei ole lupaa lisätä muistiinpanoja, joiden tila on Olen saanut "
"tiedon, että tämä henkilö on kuollut."

>>>>>>> 11e03f51
msgid "Not authorized to post notes with the status \"believed_dead\"."
msgstr ""
"Sinulla ei ole lupaa lisätä muistiinpanoja, joiden tila on "
"\"uskotaan_menehtyneen\"."

msgid "Not spam"
msgstr "Ei roskapostia"

msgid "Note author"
msgstr "Muistiinpanon kirjoittaja"

msgid "Note text"
msgstr "Huomautus"

msgid "Notes for a possible duplicate"
msgstr "Muistiinpanoja mahdollisesta päällekkäisestä tiedosta"

msgid "Notes for this person"
msgstr "Tätä henkilöä koskevat muistiinpanot"

msgid "Number or range (e.g. 20-30)"
msgstr "Luku tai alue (esim. 20–30)"

#, python-format
msgid ""
"Or add to your site as a %(gadget_link_html)sGoogle "
"Gadget%(link_end_html)s."
msgstr "Tai lisää sivustosi %(gadget_link_html)sGoogle-gadgetina%(link_end_html)s."

msgid "Original URL"
msgstr "Alkuperäinen URL-osoite"

msgid "Original author's name"
msgstr "Alkuperäisen ilmoittajan nimi"

msgid "Original posting date"
msgstr "Alkuperäinen julkaisupäivämäärä"

msgid ""
"Original posting date is not in YYYY-MM-DD format, or is a nonexistent "
"date.  Please go back and try again."
msgstr ""
"Alkuperäinen julkaisupäivämäärä ei ole muotoa VVVV-KK-PP tai päivämäärä "
"on virheellinen. Palaa takaisin ja yritä uudelleen."

msgid "Original site name"
msgstr "Alkuperäinen sivuston nimi"

<<<<<<< HEAD
=======
msgid "Other website"
msgstr "Muu verkkosivusto"

>>>>>>> 11e03f51
#, fuzzy
msgid ""
"PLEASE NOTE: On active Person Finder sites, all data entered is available"
" to the public and usable by anyone.  Google does not review or verify "
"the accuracy of this data."
msgstr ""
"HUOMAA: Aktiivisten Person Finder -sivustojen kaikki annetut tiedot ovat "
"julkisesti saatavilla ja kaikkien käytettävissä. Google ei tarkista tai "
"vahvista tietojen paikkansapitävyyttä."

msgid "Person Finder"
msgstr "Henkilöhaku"

msgid "Phone"
msgstr "Puhelinnumero"

msgid "Phone number"
msgstr "Puhelinnumero"

msgid "Photo"
msgstr "Valokuva"

msgid ""
"Photo uploaded is in an unrecognized format.  Please go back and try "
"again."
msgstr ""
"Lataamasi kuva on tuntemattomassa muodossa. Palaa takaisin ja yritä "
"uudelleen."

msgid "Physical characteristics"
msgstr "Fyysiset ominaisuudet"

msgid "Play the sound again"
msgstr "Toista ääni uudelleen"

msgid ""
"Please check that you have been in contact with the person after the "
"earthquake, or change the \"Status of this person\" field."
msgstr ""
"Tarkista, että olet ollut yhteydessä henkilön kanssa maanjäristyksen "
"jälkeen, tai muuta Henkilön tila -kentän arvoa."

msgid "Please check whether it matches the person you were planning to report."
msgstr ""
"Tarkista, kertooko tallenne henkilöstä, jota koskevan ilmoituksen aioit "
"tehdä."

msgid "Please confirm your e-mail address to subscribe to updates"
msgstr "Vahvista sähköpostiosoitteesi tilataksesi päivityksiä"

msgid "Please enter your e-mail address to subscribe to updates"
msgstr "Anna sähköpostiosoitteesi tilataksesi päivityksiä"

msgid "Please explain why you think these are the same person"
msgstr "Kerro, miksi uskot näiden olevan sama henkilö"

msgid "Please fill in all the required fields."
msgstr "Täytä kaikki pakolliset kentät"

msgid "Please fill in your email address."
msgstr "Anna sähköpostiosoitteesi."

msgid "Please provide an valid email address."
msgstr "Anna käytössä oleva sähköpostiosoite."

msgid "Possible duplicates"
msgstr "Mahdolliset kopiot"

msgid "Possible duplicates found."
msgstr "Löydettiin mahdollisesti päällekkäisiä tietoja."

msgid "Postal or zip code"
msgstr "Postinumero"

msgid "Posted by"
msgstr "Lisääjä:"

msgid "Proceed"
msgstr "Jatka"

msgid "Profile Pages"
msgstr "Profiilisivut"

msgid "Profile page"
msgstr "Profiilisivu"

msgid "Provide information"
msgstr "Anna tietoja"

msgid "Provide information about this person"
msgstr "Anna tietoja tästä henkilöstä"

msgid "Provided by:"
msgstr "Tiedot tarjoaa:"

msgid "Province or state"
msgstr "Lääni tai osavaltio"

msgid "Reason for deletion:"
msgstr "Poiston syy:"

msgid "Reason for disabling notes:"
msgstr "Syy muistiinpanojen käytöstä poistamiseen:"

<<<<<<< HEAD
msgid "Records Similar to"
msgstr "Tallenteet, jotka ovat samankaltaisia kuin"

msgid "Records selected"
msgstr "Tallenteet valittu"

=======
>>>>>>> 11e03f51
#, python-format
msgid "Records with names and addresses matching \"%(query)s\""
msgstr "Tiedot, joiden nimi ja osoite vastaa kyselyä %(query)s"

msgid "Remove"
msgstr "Poista"

msgid "Report spam"
msgstr "Ilmoita roskapostista"

#, python-format
msgid "Return to the record for %(full_name)s."
msgstr "Palaa seuraavan henkilön tietoihin: %(full_name)s."

msgid "Reveal note"
msgstr "Näytä viesti"

msgid "Save this record"
msgstr "Tallenna tallenne"

msgid "Search Results for"
msgstr "Hakutulokset haulla"

msgid "Search for this person"
msgstr "Hae tätä henkilöä"

#, python-format
msgid "See %(begin_tag)sthe wiki%(end_tag)s for more instructions"
msgstr "Saat lisää ohjeita %(begin_tag)swikistä%(end_tag)s"

msgid "Select a website to add a profile page..."
msgstr "Valitse verkkosivusto lisätäksesi profiilisivun…"

msgid "Select up to 3 records to mark as duplicate:"
msgstr "Valitse korkeintaan kolme tallennetta, jotka merkitään kopioiksi:"

msgid "Send email"
msgstr "Lähetä sähköpostia"

msgid "Sex"
msgstr "Sukupuoli"

msgid "Show Map"
msgstr "Näytä kartta"

msgid "Show sensitive information"
msgstr "Näytä arkaluonteiset tiedot"

<<<<<<< HEAD
=======
msgid "Show who marked these duplicates"
msgstr "Näytä, kuka merkitsi nämä kaksoiskappaleiksi"

>>>>>>> 11e03f51
msgid "Sign in"
msgstr "Kirjaudu sisään"

msgid "Sign out"
msgstr "Kirjaudu ulos"

msgid "Someone has received information that this person is alive"
msgstr "Joku on saanut tiedon, että tämä henkilö on elossa"

msgid "Someone has received information that this person is dead"
msgstr "Joku on saanut tiedon, että tämä henkilö on kuollut"

msgid "Someone has reported that this person is missing"
msgstr "Joku on ilmoittanut, että tämä henkilö on kadonnut"

msgid "Someone is seeking information about this person"
msgstr "Joku etsii tietoja tästä henkilöstä"

msgid "Source of this record"
msgstr "Tämän tallenteen lähde"

msgid "Source of this record (required)"
msgstr "Tämän tallenteen lähde (pakollinen)"

msgid "Status"
msgstr "Tila"

msgid "Status of this person"
msgstr "Tämän henkilön tila"

msgid "Street name"
msgstr "Kadun nimi"

msgid "Street name only, no number"
msgstr "Vain kadun nimi, ei numeroa"

msgid "Subscribe"
msgstr "Tilaa"

#, python-format
msgid "Subscribe to updates about %(full_name)s"
msgstr "Tilaa henkilöä %(full_name)s koskevat päivitykset"

msgid "Subscribe to updates about this person"
msgstr "Tilaa tätä henkilöä koskevat päivitykset"

msgid "Switch to address"
msgstr "Vaihda osoitteeseen"

msgid "Switch to lat/long"
msgstr "Vaihda pituus-/leveysasteisiin"

msgid "Tell us the status of this person"
msgstr "Ilmoita tämän henkilön tila"

msgid "Terms of Service"
msgstr "Käyttöehdot"

msgid "The API key has been updated successfully."
msgstr "Sovellusliittymäavain on päivitetty onnistuneesti."

msgid ""
"The Given name and Family name are both required.  Please go back and try"
" again."
msgstr "Etunimi ja sukunimi tarvitaan. Palaa takaisin ja yritä uudelleen."

msgid "The Original author's name is required.  Please go back and try again."
msgstr ""
"Alkuperäisen ilmoittajan nimi tarvitaan. Palaa takaisin ja yritä "
"uudelleen."

msgid "The author has disabled notes on this record."
msgstr "Näiden tietojen kirjoittaja on poistanut muistiinpanot käytöstä."

msgid "The author has disabled status updates on this record."
msgstr "Näiden tietojen kirjoittaja on poistanut tilapäivitykset käytöstä."

msgid "The provided image is too large.  Please upload a smaller one."
msgstr "Kuva on liian suuri. Lataa pienempi kuva."

msgid "The reason this note is being marked as spam:"
msgstr "Tämän viestin roskapostiksi merkitsemisen syy:"

msgid "The record cannot be extended."
msgstr "Tietojen vanhentumispäivää ei voi siirtää."

msgid "The record has been deleted."
msgstr "Tiedot poistettu."

#, python-format
msgid "The record has been extended to %(expiry_date)s."
msgstr "Tietojen uusi vanhentumispäivä on %(expiry_date)s."

msgid ""
"The status you selected indicates that you are this person.  If this is "
"true, please also select 'Yes' to indicate that you have contacted this "
"person."
msgstr ""
"Valitsemasi tilan mukaan olet kyseinen henkilö. Jos näin on, valitse myös"
" Kyllä osoittaaksesi, että olet ottanut yhteyttä tähän henkilöön."

#, python-format
msgid "The token %(token)s was invalid"
msgstr "Tunnus %(token)s on virheellinen"

#, python-format
msgid "The token %(token)s was invalid."
msgstr "Tunnus %(token)s on virheellinen."

#, python-format
msgid "There are %(num_results)s existing records with similar names."
msgstr ""
"Löytyi %(num_results)s tallennetta, joissa henkilöiden nimet ovat "
"samankaltaiset."

msgid "There are some existing records with similar names."
msgstr "Löytyi joitakin tallenteita, joissa henkilöiden nimet ovat samankaltaiset."

msgid "There is one existing record with a similar name."
msgstr "Löytyi yksi tallenne, jossa henkilön nimi on samankaltainen."

msgid "There was a problem processing the image.  Please try a different image."
msgstr "Kuvan käsittelyssä oli ongelmia. Yritä ladata toinen kuva."

msgid ""
"There was an error processing your request.  Sorry for the inconvenience."
"  Our administrators will investigate the source of the problem, but "
"please check that the format of your request is correct."
msgstr ""
"Pyyntösi käsittelyssä tapahtui virhe. Pahoittelemme. "
"Järjestelmänvalvojamme tutkivat ongelmaa, mutta tarkista kuitenkin, että "
"pyyntösi on oikeassa muodossa."

#, python-format
msgid ""
"These gadgets are made available under the %(apache_link_html)sApache 2.0"
" license%(link_end_html)s."
msgstr ""
"Nämä gadgetit tarjotaan käyttöön %(apache_link_html)sApache 2.0 "
"-käyttöluvan%(link_end_html)s alaisena."

msgid "This is a new record."
msgstr "Tämä on uusi tallenne."

msgid "This link is invalid."
msgstr "Virheellinen linkki."

msgid "This note has been marked as spam."
msgstr "Tämä viesti on merkitty roskapostiksi."

msgid "This note is inappropriate."
msgstr "Sopimaton viesti."

msgid "This note is incorrect or untrue."
msgstr "Virheellinen tai valheellinen viesti."

msgid "This note is spam."
msgstr "Roskapostiviesti."

msgid "This person has been in contact with someone"
msgstr "Tämä henkilö on ollut yhteydessä johonkuhun"

msgid "This person has posted a message"
msgstr "Tämä henkilö on julkaissut viestin"

msgid "This person's entry does not exist or has been deleted."
msgstr "Tämän henkilön tietoja ei ole olemassa tai ne on poistettu."

msgid "This record has served its purpose."
msgstr "Näitä tietoja ei enää tarvita."

msgid "This record is a duplicate of"
msgstr "Tämä tallenne on seuraavan tallenteen kopio:"

msgid "This record is copied from another source."
msgstr "Tämä tallenne on kopioitu toisesta lähteestä."

msgid "This record is inappropriate."
msgstr "Sopimattomat tiedot."

msgid "This record is spam."
msgstr "Nämä tiedot ovat roskasisältöä."

msgid ""
"This repository is currently in test mode. While test mode is in effect, "
"records that are over 6 hours old are deleted."
msgstr ""
"Tämä tietovarasto on testitilassa. Kun testitila on käytössä, yli kuusi "
"tuntia vanhat tallenteet poistetaan."

msgid "To attach a photo to this note, upload it or enter its URL."
msgstr "Liitä kuva tähän viestiin lähettämällä kuva tai antamalla sen URL-osoite."

msgid "To delete your data, access Person Finder from your desktop."
msgstr "Voit poistaa tietosi käyttämällä Henkilöhakua tietokoneella."

msgid "To unsubscribe, follow this link"
msgstr "Voit peruuttaa tilauksen seuraamalla tätä linkkiä"

msgid "To view or add information, select a name below."
msgstr "Voit katsella tai lisätä tietoja valitsemalla nimen alta."

msgid ""
"Type an address or open the map below and indicate the location by "
"clicking on the map."
msgstr ""
"Kirjoita osoite tai avaa kartta alla ja osoita sijainti klikkaamalla "
"karttaa."

msgid "Type an address."
msgstr "Kirjoita osoite."

msgid "Type the two words:"
msgstr "Kirjoita kaksi sanaa:"

msgid "Type what you hear:"
msgstr "Kirjoita kuulemasi:"

msgid "URL"
msgstr "URL-osoite"

msgid "URL of original record"
msgstr "Alkuperäisen tallenteen URL-osoite"

msgid "Unspecified"
msgstr "Määrittämätön"

msgid "Update an existing key"
msgstr "Päivitä olemassa oleva avain"

msgid "Upload"
msgstr "Lataa"

msgid "Upload notes in CSV format"
msgstr "Lähetä muistiinpanot CSV-muodossa"

msgid "Upload person records in CSV format"
msgstr "Lähetä henkilön tiedot CSV-muodossa"

msgid "Upload your CSV file below"
msgstr "Lähetä CSV-tiedostosi alta"

msgid "View the record"
msgstr "Katso tiedot"

msgid "We have nothing matching your search."
msgstr "Haullasi ei löytynyt yhtään tulosta."

msgid "What is this person's name?"
msgstr "Mikä henkilön nimi on?"

msgid "When should this record disappear?"
msgstr "Milloin nämä tiedot tulee poistaa näkyvistä?"

msgid "Where did this information come from?"
msgstr "Mistä nämä tiedot ovat peräisin?"

msgid "Where is this person from?"
msgstr "Mistä tämä henkilö on kotoisin?"

msgid ""
"While test mode is in effect, records that are over 6 hours old are "
"deleted regardless of the expiry date."
msgstr ""
"Kun testitila on käytössä, yli kuusi tuntia vanhat tallenteet poistetaan "
"riippumatta vanhentumispäivästä."

msgid "Yes"
msgstr "Kyllä"

msgid "Yes, ask the record author to disable notes"
msgstr "Kyllä, pyydä tietojen kirjoittajaa poistamaan muistiinpanot käytöstä"

msgid "Yes, ask the record author to enable notes"
msgstr "Kyllä, pyydä tietojen kirjoittajaa ottamaan muistiinpanot käyttöön"

msgid "Yes, delete the record"
msgstr "Kyllä, poista tiedot."

msgid "Yes, disable notes on this record."
msgstr "Kyllä, poista näiden tietojen muistiinpanot käytöstä."

msgid "Yes, extend the record"
msgstr "Kyllä, siirrä vanhentumispäivää"

msgid "Yes, restore this record"
msgstr "Kyllä, palauta tiedot."

msgid "Yes, these are the same person"
msgstr "Kyllä, kyseessä on sama henkilö"

msgid "Yes, update the note"
msgstr "Kyllä, päivitä viesti"

msgid "You are already subscribed. "
msgstr "Olet jo tilannut tämän kohteen. "

msgid "You are already unsubscribed."
msgstr "Olet jo peruuttanut tämän kohteen tilauksen."

#, python-format
msgid ""
"You are currently signed in as "
"%(begin_span_tag)s%(email)s%(end_span_tag)s."
msgstr ""
"Olet tällä hetkellä kirjautunut sisään osoitteella "
"%(begin_span_tag)s%(email)s%(end_span_tag)s."

#, python-format
msgid "You are currently signed in as %(user_email)s."
msgstr "Olet tällä hetkellä kirjautunut sisään osoitteella %(user_email)s."

msgid "You are not currently signed in."
msgstr "Et ole kirjautunut sisään."

#, python-format
msgid "You can %(begin_tag)sview the record%(end_tag)s before deleting it."
msgstr "Voit %(begin_tag)starkastella tietoja%(end_tag)s ennen niiden poistamista."

#, python-format
msgid "You can view the full record at %(view_url)s"
msgstr "Täydet tiedot näkyvät osoitteessa %(view_url)s"

msgid "You have successfully subscribed."
msgstr "Tilaus onnistui."

msgid "You have successfully unsubscribed."
msgstr "Tilauksen peruuttaminen onnistui."

msgid ""
"You received this notification because you have subscribed to updates on "
"the following person:\n"
msgstr ""
"Sait tämän ilmoituksen, koska olet tilannut seuraavaa henkilöä koskevat "
"päivitykset:\n"

msgid "Your e-mail address"
msgstr "Sähköpostiosoite"

msgid "Your e-mail address:"
msgstr "Sähköpostiosoite:"

msgid "Your email"
msgstr "Sähköpostiosoite:"

msgid "Your name"
msgstr "Nimi"

msgid ""
"Your name is required in the \"About you\" section.  Please go back and "
"try again."
msgstr ""
"Kirjoita oma nimesi Tietoja sinusta -osioon. Palaa takaisin ja yritä "
"uudelleen."

msgid ""
"Your name is required in the \"Source\" section.  Please go back and try "
"again."
msgstr "Kirjoita oma nimesi Lähde-osioon. Palaa takaisin ja yritä uudelleen."

msgid "Your phone number"
msgstr "Puhelinnumero"

msgid ""
"Your request has been processed successfully. Please check your inbox and"
" confirm that you want to post your note by following the url embedded."
msgstr ""
"Pyyntösi on käsitelty. Tarkista sähköpostisi ja vahvista muistiinpanon "
"julkaiseminen klikkaamalla viestissä olevaa linkkiä."

#, python-format
msgid "[Person Finder] Confirm your note on \"%(full_name)s\""
msgstr ""
"[Person Finder] Vahvista henkilön %(full_name)s tietoihin lisäämäsi "
"muistiinpano"

#, python-format
msgid "[Person Finder] Deletion notice for \"%(full_name)s\""
msgstr "[Person Finder] Henkilön %(full_name)s tietojen poistoilmoitus"

#, python-format
msgid "[Person Finder] Disable notes on \"%(full_name)s\"?"
msgstr ""
"[Person Finder] Poistetaanko henkilöä %(full_name)s koskevat "
"muistiinpanot käytöstä?"

#, python-format
msgid "[Person Finder] Enable notes on \"%(full_name)s\"?"
msgstr ""
"[Person Finder] Otetaanko henkilöä %(full_name)s koskevat muistiinpanot "
"käyttöön?"

#, python-format
msgid "[Person Finder] Enabling notes notice for \"%(full_name)s\""
msgstr ""
"[Person Finder] Ilmoitus henkilöä %(full_name)s koskevien muistiinpanojen"
" ottamisesta käyttöön"

#, python-format
msgid "[Person Finder] Notes are now disabled for \"%(full_name)s\""
msgstr ""
"[Person Finder] Henkilöä %(full_name)s koskevat muistiinpanot on nyt "
"poistettu käytöstä"

#, python-format
msgid "[Person Finder] Notes are now enabled on \"%(full_name)s\""
msgstr ""
"[Person Finder] Henkilöä %(full_name)s koskevat muistiinpanot on nyt "
"otettu käyttöön"

#, python-format
msgid "[Person Finder] Record restoration notice for \"%(full_name)s\""
msgstr "[Person Finder] Henkilön %(full_name)s tietojen palautusilmoitus"

#, python-format
msgid "[Person Finder] Status update for %(full_name)s"
msgstr "[Person Finder] Henkilön %(full_name)s tilapäivitys"

#, python-format
msgid "[Person Finder] You are subscribed to status updates for %(full_name)s"
msgstr ""
"[Person Finder] Olet tilannut seuraavaa henkilöä koskevat "
"tilapäivitykset: %(full_name)s"

msgid "at"
msgstr "kellonaika:"

msgid "female"
msgstr "nainen"

msgid "in test mode"
msgstr "testitilassa"

msgid "male"
msgstr "mies"

msgid "on"
msgstr "päivä:"

msgid "other"
msgstr "muut"
<|MERGE_RESOLUTION|>--- conflicted
+++ resolved
@@ -147,8 +147,6 @@
 #, python-format
 msgid ""
 "\n"
-<<<<<<< HEAD
-=======
 "            %(dup_count)s records selected\n"
 "          "
 msgstr ""
@@ -179,7 +177,6 @@
 #, python-format
 msgid ""
 "\n"
->>>>>>> 11e03f51
 "      Are you sure you want to delete the record for \"%(full_name)s\"?\n"
 "    "
 msgstr ""
@@ -272,8 +269,6 @@
 #, python-format
 msgid ""
 "\n"
-<<<<<<< HEAD
-=======
 "      No results found for: %(query)s\n"
 "    "
 msgstr ""
@@ -284,7 +279,6 @@
 #, python-format
 msgid ""
 "\n"
->>>>>>> 11e03f51
 "      The URL you entered doesn't look like a valid %(website)s profile "
 "URL.\n"
 "      Please go to this person's profile page on %(website)s, then copy "
@@ -300,8 +294,6 @@
 "      kyseinen URL-osoite tähän.\n"
 "      "
 
-<<<<<<< HEAD
-=======
 #, python-format
 msgid ""
 "\n"
@@ -312,7 +304,6 @@
 "      Tietojen uusi vanhentumispäivä on %(expiry_date)s.\n"
 "    "
 
->>>>>>> 11e03f51
 msgid ""
 "\n"
 "      This record is a copy of a record from another source.\n"
@@ -602,8 +593,6 @@
 msgid "Back to start"
 msgstr "Takaisin alkuun"
 
-<<<<<<< HEAD
-=======
 msgid ""
 "By marking this note as spam, you will make it hidden by default. It will"
 " still be a part of the record, but will require an extra click to view "
@@ -620,7 +609,6 @@
 "Jos poistat roskasisältömerkinnän tästä muistiinpanosta, se näkyy "
 "oletusarvoisesti."
 
->>>>>>> 11e03f51
 msgid "CSV file"
 msgstr "CSV-tiedosto"
 
@@ -983,14 +971,9 @@
 msgid "No person with ID: %(id_str)s."
 msgstr "Ei löydy henkilöä tunnuksella: %(id_str)s."
 
-msgid "No results found for"
-msgstr "Ei tuloksia haulla"
-
 msgid "No such Authorization entity."
 msgstr "Ei kyseistä valtuutusyhteisöä."
 
-<<<<<<< HEAD
-=======
 msgid ""
 "Not authorized to post notes with the status \"I have received "
 "information that this person is dead\"."
@@ -998,7 +981,6 @@
 "Sinulla ei ole lupaa lisätä muistiinpanoja, joiden tila on Olen saanut "
 "tiedon, että tämä henkilö on kuollut."
 
->>>>>>> 11e03f51
 msgid "Not authorized to post notes with the status \"believed_dead\"."
 msgstr ""
 "Sinulla ei ole lupaa lisätä muistiinpanoja, joiden tila on "
@@ -1047,12 +1029,9 @@
 msgid "Original site name"
 msgstr "Alkuperäinen sivuston nimi"
 
-<<<<<<< HEAD
-=======
 msgid "Other website"
 msgstr "Muu verkkosivusto"
 
->>>>>>> 11e03f51
 #, fuzzy
 msgid ""
 "PLEASE NOTE: On active Person Finder sites, all data entered is available"
@@ -1157,15 +1136,9 @@
 msgid "Reason for disabling notes:"
 msgstr "Syy muistiinpanojen käytöstä poistamiseen:"
 
-<<<<<<< HEAD
-msgid "Records Similar to"
-msgstr "Tallenteet, jotka ovat samankaltaisia kuin"
-
 msgid "Records selected"
 msgstr "Tallenteet valittu"
 
-=======
->>>>>>> 11e03f51
 #, python-format
 msgid "Records with names and addresses matching \"%(query)s\""
 msgstr "Tiedot, joiden nimi ja osoite vastaa kyselyä %(query)s"
@@ -1186,9 +1159,6 @@
 msgid "Save this record"
 msgstr "Tallenna tallenne"
 
-msgid "Search Results for"
-msgstr "Hakutulokset haulla"
-
 msgid "Search for this person"
 msgstr "Hae tätä henkilöä"
 
@@ -1214,12 +1184,9 @@
 msgid "Show sensitive information"
 msgstr "Näytä arkaluonteiset tiedot"
 
-<<<<<<< HEAD
-=======
 msgid "Show who marked these duplicates"
 msgstr "Näytä, kuka merkitsi nämä kaksoiskappaleiksi"
 
->>>>>>> 11e03f51
 msgid "Sign in"
 msgstr "Kirjaudu sisään"
 
@@ -1309,10 +1276,6 @@
 msgid "The record has been deleted."
 msgstr "Tiedot poistettu."
 
-#, python-format
-msgid "The record has been extended to %(expiry_date)s."
-msgstr "Tietojen uusi vanhentumispäivä on %(expiry_date)s."
-
 msgid ""
 "The status you selected indicates that you are this person.  If this is "
 "true, please also select 'Yes' to indicate that you have contacted this "
@@ -1644,9 +1607,6 @@
 "[Person Finder] Olet tilannut seuraavaa henkilöä koskevat "
 "tilapäivitykset: %(full_name)s"
 
-msgid "at"
-msgstr "kellonaika:"
-
 msgid "female"
 msgstr "nainen"
 
