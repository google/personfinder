--- conflicted
+++ resolved
@@ -14,11 +14,7 @@
 msgstr ""
 "Project-Id-Version: PACKAGE VERSION\n"
 "Report-Msgid-Bugs-To: \n"
-<<<<<<< HEAD
-"POT-Creation-Date: 2011-03-29 17:44-0700\n"
-=======
 "POT-Creation-Date: 2000-01-01 00:00-0000\n"
->>>>>>> 019a7f2e
 "PO-Revision-Date: 2010-03-24 10:09-0800\n"
 "Last-Translator: weloc <info@welocalize.com>\n"
 "Language-Team: LANGUAGE <LL@li.org>\n"
@@ -26,50 +22,26 @@
 "Content-Type: text/plain; charset=UTF-8\n"
 "Content-Transfer-Encoding: 8bit\n"
 
-<<<<<<< HEAD
-#: create.py:53
-=======
->>>>>>> 019a7f2e
 msgid ""
 "The Given name and Family name are both required.  Please go back and try "
 "again."
 msgstr "Etunimi ja sukunimi tarvitaan. Palaa takaisin ja yritä uudelleen."
 
-<<<<<<< HEAD
-#: create.py:56
 msgid "Name is required.  Please go back and try again."
 msgstr "Nimi tarvitaan. Palaa takaisin ja yritä uudelleen."
 
-#: create.py:59
-=======
-msgid "Name is required.  Please go back and try again."
-msgstr "Nimi tarvitaan. Palaa takaisin ja yritä uudelleen."
-
->>>>>>> 019a7f2e
 msgid "The Original author's name is required.  Please go back and try again."
 msgstr ""
 "Alkuperäisen ilmoittajan nimi tarvitaan. Palaa takaisin ja yritä uudelleen."
 
-<<<<<<< HEAD
-#: create.py:61
-=======
->>>>>>> 019a7f2e
 msgid ""
 "Your name is required in the \"Source\" section.  Please go back and try "
 "again."
 msgstr "Kirjoita oma nimesi Lähde-osioon. Palaa takaisin ja yritä uudelleen."
 
-<<<<<<< HEAD
-#: create.py:65 multiview.py:78 view.py:121
 msgid "Message is required. Please go back and try again."
 msgstr "Viesti tarvitaan. Palaa takaisin ja yritä uudelleen."
 
-#: create.py:67 view.py:130
-=======
-msgid "Message is required. Please go back and try again."
-msgstr "Viesti tarvitaan. Palaa takaisin ja yritä uudelleen."
-
->>>>>>> 019a7f2e
 msgid ""
 "Please check that you have been in contact with the person after the "
 "earthquake, or change the \"Status of this person\" field."
@@ -77,10 +49,6 @@
 "Tarkista, että olet ollut yhteydessä henkilön kanssa maanjäristyksen "
 "jälkeen, tai muuta Henkilön tila -kentän arvoa."
 
-<<<<<<< HEAD
-#: create.py:74
-=======
->>>>>>> 019a7f2e
 msgid ""
 "Original posting date is not in YYYY-MM-DD format, or is a nonexistent "
 "date.  Please go back and try again."
@@ -88,59 +56,31 @@
 "Alkuperäinen julkaisupäivämäärä ei ole muotoa VVVV-KK-PP tai päivämäärä on "
 "virheellinen. Palaa takaisin ja yritä uudelleen."
 
-<<<<<<< HEAD
-#: create.py:76
-=======
->>>>>>> 019a7f2e
 msgid "Date cannot be in the future.  Please go back and try again."
 msgstr ""
 "Päivämäärä ei voi olla tulevaisuudessa. Palaa takaisin ja yritä uudelleen."
 
-<<<<<<< HEAD
-#: create.py:90
-=======
->>>>>>> 019a7f2e
 msgid ""
 "Photo uploaded is in an unrecognized format.  Please go back and try again."
 msgstr ""
 "Lataamasi kuva on tuntemattomassa muodossa. Palaa takaisin ja yritä "
 "uudelleen."
 
-<<<<<<< HEAD
-#: create.py:110
 msgid "The provided image is too large.  Please upload a smaller one."
 msgstr "Kuva on liian suuri. Lataa pienempi kuva."
 
-#: create.py:114
-=======
-msgid "The provided image is too large.  Please upload a smaller one."
-msgstr "Kuva on liian suuri. Lataa pienempi kuva."
-
->>>>>>> 019a7f2e
 msgid ""
 "There was a problem processing the image.  Please try a different image."
 msgstr "Kuvan käsittelyssä oli ongelmia. Yritä ladata toinen kuva."
 
-<<<<<<< HEAD
-#: delete.py:58
 msgid "The record has been deleted."
 msgstr "Tiedot poistettu."
 
-#: delete.py:87
-=======
-msgid "The record has been deleted."
-msgstr "Tiedot poistettu."
-
->>>>>>> 019a7f2e
 #, python-format
 msgid "[Person Finder] Deletion notice for \"%(first_name)s %(last_name)s\""
 msgstr ""
 "[Person Finder] Henkilön %(first_name)s %(last_name)s tietojen poistoilmoitus"
 
-<<<<<<< HEAD
-#: multiview.py:82 view.py:125
-=======
->>>>>>> 019a7f2e
 msgid ""
 "Your name is required in the \"About you\" section.  Please go back and try "
 "again."
@@ -148,10 +88,6 @@
 "Kirjoita oma nimesi Tietoja sinusta -osioon. Palaa takaisin ja yritä "
 "uudelleen."
 
-<<<<<<< HEAD
-#: restore.py:80
-=======
->>>>>>> 019a7f2e
 #, python-format
 msgid ""
 "[Person Finder] Record restoration notice for \"%(first_name)s %(last_name)s"
@@ -160,18 +96,10 @@
 "[Person Finder] Henkilön %(first_name)s %(last_name)s tietojen "
 "palautusilmoitus"
 
-<<<<<<< HEAD
-#: subscribe.py:82
-=======
->>>>>>> 019a7f2e
 #, python-format
 msgid "[Person Finder] Status update for %(given_name)s %(family_name)s"
 msgstr "[Person Finder] Henkilön %(given_name)s %(family_name)s tilapäivitys"
 
-<<<<<<< HEAD
-#: subscribe.py:108
-=======
->>>>>>> 019a7f2e
 #, python-format
 msgid ""
 "[Person Finder] You are subscribed to status updates for %(given_name)s %"
@@ -180,247 +108,112 @@
 "[Person Finder] Olet tilannut seuraavaa henkilöä koskevat tilapäivitykset: %"
 "(given_name)s %(family_name)s"
 
-<<<<<<< HEAD
-#: subscribe.py:157
 msgid "Invalid e-mail address. Please try again."
 msgstr "Virheellinen sähköpostiosoite. Yritä uudelleen."
 
-#: subscribe.py:178 subscribe.py:187
-=======
-msgid "Invalid e-mail address. Please try again."
-msgstr "Virheellinen sähköpostiosoite. Yritä uudelleen."
-
->>>>>>> 019a7f2e
 #, python-format
 msgid "Return to the record for %(given_name)s %(family_name)s."
 msgstr "Palaa seuraavan henkilön tietoihin: %(given_name)s%(family_name)s"
 
-<<<<<<< HEAD
-#: subscribe.py:183
 msgid "You are already subscribed. "
 msgstr "Olet jo tilannut tämän kohteen. "
 
-#: subscribe.py:192
 msgid "You have successfully subscribed."
 msgstr "Tilaus onnistui."
 
-#: unsubscribe.py:29
 msgid "This link is invalid."
 msgstr "Virheellinen linkki."
 
-#: unsubscribe.py:34
 msgid "You have successfully unsubscribed."
 msgstr "Tilauksen peruuttaminen onnistui."
 
-#: unsubscribe.py:36
 msgid "You are already unsubscribed."
 msgstr "Olet jo peruuttanut tämän kohteen tilauksen."
 
-#: utils.py:187
 msgid "female"
 msgstr "nainen"
 
-#: utils.py:188
 msgid "male"
 msgstr "mies"
 
-#: utils.py:189
 msgid "other"
 msgstr "muu"
 
-#: utils.py:200 utils.py:211 utils.py:230
 msgid "Unspecified"
 msgstr "Määrittämätön"
 
-#: utils.py:201
 msgid "About 1 month (30 days) from now"
 msgstr ""
 
-#: utils.py:202
 msgid "About 2 months (60 days) from now"
 msgstr ""
 
-#: utils.py:203
 msgid "About 3 months (90 days) from now"
 msgstr ""
 
-#: utils.py:204
 msgid "About 6 months (180 days) from now"
 msgstr ""
 
-#: utils.py:205
 msgid "About 1 year (360 days) from now"
 msgstr ""
 
-#: utils.py:212
 msgid "I am seeking information"
 msgstr "Etsin tietoja"
 
-#: utils.py:213
 msgid "I am this person"
 msgstr "Olen kyseinen henkilö"
 
-#: utils.py:215
 msgid "I have received information that this person is alive"
 msgstr "Olen saanut tiedon, että tämä henkilö on elossa"
 
-#: utils.py:216
 msgid "I have reason to think this person is missing"
 msgstr "Uskon, että tämä henkilö on kadonnut"
 
-#: utils.py:217
 msgid "I have received information that this person is dead"
 msgstr "Olen saanut tiedon, että tämä henkilö on kuollut"
 
-#: utils.py:231
 msgid "Someone is seeking information about this person"
 msgstr "Joku etsii tietoja tästä henkilöstä"
 
-#: utils.py:232
 msgid "This person has posted a message"
 msgstr "Tämä henkilö on julkaissut viestin"
 
-#: utils.py:234
 msgid "Someone has received information that this person is alive"
 msgstr "Joku on saanut tiedon, että tämä henkilö on elossa"
 
-#: utils.py:235
 msgid "Someone has reported that this person is missing"
 msgstr "Joku on ilmoittanut, että tämä henkilö on kadonnut"
 
-#: utils.py:237
 msgid "Someone has received information that this person is dead"
 msgstr "Joku on saanut tiedon, että tämä henkilö on kuollut"
 
-#: utils.py:742
 msgid "Type the two words:"
 msgstr "Kirjoita kaksi sanaa:"
 
-#: utils.py:743
 msgid "Type what you hear:"
 msgstr "Kirjoita kuulemasi:"
 
-#: utils.py:744
 msgid "Play the sound again"
 msgstr "Toista ääni uudelleen"
 
-#: utils.py:745
-=======
-msgid "You are already subscribed. "
-msgstr "Olet jo tilannut tämän kohteen. "
-
-msgid "You have successfully subscribed."
-msgstr "Tilaus onnistui."
-
-msgid "This link is invalid."
-msgstr "Virheellinen linkki."
-
-msgid "You have successfully unsubscribed."
-msgstr "Tilauksen peruuttaminen onnistui."
-
-msgid "You are already unsubscribed."
-msgstr "Olet jo peruuttanut tämän kohteen tilauksen."
-
-msgid "female"
-msgstr "nainen"
-
-msgid "male"
-msgstr "mies"
-
-msgid "other"
-msgstr "muu"
-
-msgid "Unspecified"
-msgstr "Määrittämätön"
-
-msgid "About 1 month (30 days) from now"
-msgstr ""
-
-msgid "About 2 months (60 days) from now"
-msgstr ""
-
-msgid "About 3 months (90 days) from now"
-msgstr ""
-
-msgid "About 6 months (180 days) from now"
-msgstr ""
-
-msgid "About 1 year (360 days) from now"
-msgstr ""
-
-msgid "I am seeking information"
-msgstr "Etsin tietoja"
-
-msgid "I am this person"
-msgstr "Olen kyseinen henkilö"
-
-msgid "I have received information that this person is alive"
-msgstr "Olen saanut tiedon, että tämä henkilö on elossa"
-
-msgid "I have reason to think this person is missing"
-msgstr "Uskon, että tämä henkilö on kadonnut"
-
-msgid "I have received information that this person is dead"
-msgstr "Olen saanut tiedon, että tämä henkilö on kuollut"
-
-msgid "Someone is seeking information about this person"
-msgstr "Joku etsii tietoja tästä henkilöstä"
-
-msgid "This person has posted a message"
-msgstr "Tämä henkilö on julkaissut viestin"
-
-msgid "Someone has received information that this person is alive"
-msgstr "Joku on saanut tiedon, että tämä henkilö on elossa"
-
-msgid "Someone has reported that this person is missing"
-msgstr "Joku on ilmoittanut, että tämä henkilö on kadonnut"
-
-msgid "Someone has received information that this person is dead"
-msgstr "Joku on saanut tiedon, että tämä henkilö on kuollut"
-
-msgid "Type the two words:"
-msgstr "Kirjoita kaksi sanaa:"
-
-msgid "Type what you hear:"
-msgstr "Kirjoita kuulemasi:"
-
-msgid "Play the sound again"
-msgstr "Toista ääni uudelleen"
-
->>>>>>> 019a7f2e
 msgid "Download the sound as MP3"
 msgstr "Lataa ääni MP3-tiedostona"
 
-#: utils.py:746
 msgid "Get a visual challenge"
 msgstr "Uusi visuaalinen haaste"
 
-#: utils.py:747
 msgid "Get an audio challenge"
 msgstr "Uusi äänihaaste"
 
-<<<<<<< HEAD
-#: utils.py:748
-=======
->>>>>>> 019a7f2e
 msgid "Get a new challenge"
 msgstr "Uusi haaste"
 
-#: utils.py:749
 msgid "Help"
 msgstr "Ohje"
 
-<<<<<<< HEAD
-#: utils.py:750
 msgid "Incorrect.  Try again."
 msgstr "Virhe. Yritä uudelleen."
 
-#: utils.py:766
-=======
-msgid "Incorrect.  Try again."
-msgstr "Virhe. Yritä uudelleen."
-
->>>>>>> 019a7f2e
 msgid ""
 "There was an error processing your request.  Sorry for the inconvenience.  "
 "Our administrators will investigate the source of the problem, but please "
@@ -430,68 +223,31 @@
 "tutkivat ongelmaa, mutta tarkista kuitenkin, että pyyntösi on oikeassa "
 "muodossa."
 
-<<<<<<< HEAD
-#: view.py:37 view.py:40
-=======
->>>>>>> 019a7f2e
 #, fuzzy
 msgid "This person's entry does not exist or has been deleted."
 msgstr "Tiedot poistettu."
 
-<<<<<<< HEAD
-#: templates/add_note.html:29
 msgid "Tell us the status of this person"
 msgstr "Ilmoita tämän henkilön tila"
 
-#: templates/add_note.html:31 templates/results.html:143
 msgid "Mark records as duplicate"
 msgstr "Merkitse tallenteet kopioiksi"
 
-#: templates/add_note.html:39
 msgid "Status of this person"
 msgstr "Tämän henkilön tila"
 
-#: templates/add_note.html:63
 msgid "Message (required)"
 msgstr "Viesti (pakollinen)"
 
-#: templates/add_note.html:67
 msgid "A message for this person or others seeking this person"
 msgstr "Viesti tälle henkilölle tai muille tätä henkilöä etsiville"
 
-#: templates/add_note.html:69
 msgid "Please explain why you think these are the same person"
 msgstr "Kerro, miksi uskot näiden olevan sama henkilö"
 
-#: templates/add_note.html:87 templates/note.html:138
-#: templates/person_status_update_email.txt:14
 msgid "Last known location"
 msgstr "Viimeinen tunnettu sijainti"
 
-#: templates/add_note.html:90
-=======
-msgid "Tell us the status of this person"
-msgstr "Ilmoita tämän henkilön tila"
-
-msgid "Mark records as duplicate"
-msgstr "Merkitse tallenteet kopioiksi"
-
-msgid "Status of this person"
-msgstr "Tämän henkilön tila"
-
-msgid "Message (required)"
-msgstr "Viesti (pakollinen)"
-
-msgid "A message for this person or others seeking this person"
-msgstr "Viesti tälle henkilölle tai muille tätä henkilöä etsiville"
-
-msgid "Please explain why you think these are the same person"
-msgstr "Kerro, miksi uskot näiden olevan sama henkilö"
-
-msgid "Last known location"
-msgstr "Viimeinen tunnettu sijainti"
-
->>>>>>> 019a7f2e
 msgid ""
 "Type an address or open the map below and indicate the location by moving "
 "the pin."
@@ -499,139 +255,62 @@
 "Kirjoita osoite tai avaa alla oleva kartta ja näytä sijainti siirtämällä "
 "merkkiä."
 
-<<<<<<< HEAD
-#: templates/add_note.html:107 templates/note.html:148
 msgid "Show Map"
 msgstr "Näytä kartta"
 
-#: templates/add_note.html:112 templates/note.html:153
 msgid "Hide Map"
 msgstr "Piilota kartta"
 
-#: templates/add_note.html:129
-=======
-msgid "Show Map"
-msgstr "Näytä kartta"
-
-msgid "Hide Map"
-msgstr "Piilota kartta"
-
->>>>>>> 019a7f2e
 msgid ""
 "Have you personally talked with this person AFTER the disaster? (required)"
 msgstr ""
 "Oletko puhunut tämän henkilön kanssa katastrofin JÄLKEEN? (pakollinen tieto)"
 
-<<<<<<< HEAD
-#: templates/add_note.html:142
 msgid "Yes"
 msgstr "Kyllä"
 
-#: templates/add_note.html:153
 msgid "No"
 msgstr "Ei"
 
-#: templates/add_note.html:164
 msgid "Missing person's current contact information"
 msgstr "Kadoksissa olevan henkilön nykyiset yhteystiedot"
 
-#: templates/add_note.html:167
 msgid "How can this person be reached now?"
 msgstr "Miten tähän henkilöön voidaan saada yhteys?"
 
-#: templates/add_note.html:173
 msgid "Phone number"
 msgstr "Puhelinnumero"
 
-#: templates/add_note.html:185
 msgid "E-mail address"
 msgstr "Sähköpostiosoite"
 
-#: templates/add_note.html:202
 msgid "About you (required)"
 msgstr "Tietoja sinusta (pakollinen)"
 
-#: templates/add_note.html:205
 msgid "How others who are interested in this person can contact you"
 msgstr "Miten muut tätä henkilöä etsivät voivat ottaa sinuun yhteyttä"
 
-#: templates/add_note.html:212 templates/create.html:340
 msgid "Your name"
 msgstr "Nimi"
 
-#: templates/add_note.html:223 templates/create.html:355
 msgid "Your phone number"
 msgstr "Puhelinnumero"
 
-#: templates/add_note.html:234 templates/create.html:370
 msgid "Your e-mail address"
 msgstr "Sähköpostiosoite"
 
-#: templates/add_note.html:252
 msgid "Yes, these are the same person"
 msgstr "Kyllä, kyseessä on sama henkilö"
 
-#: templates/add_note.html:254 templates/create.html:424
 msgid "Save this record"
 msgstr "Tallenna tallenne"
 
-#: templates/add_note.html:258 templates/delete.html:70
-#: templates/flag_note.html:62 templates/subscribe_captcha.html:43
 msgid "Cancel"
 msgstr "Peruuta"
 
-#: templates/add_note.html:262 templates/create.html:428
 msgid "Please fill in all the required fields."
 msgstr "Täytä kaikki pakolliset kentät"
 
-#: templates/add_note.html:266 templates/create.html:432
-=======
-msgid "Yes"
-msgstr "Kyllä"
-
-msgid "No"
-msgstr "Ei"
-
-msgid "Missing person's current contact information"
-msgstr "Kadoksissa olevan henkilön nykyiset yhteystiedot"
-
-msgid "How can this person be reached now?"
-msgstr "Miten tähän henkilöön voidaan saada yhteys?"
-
-msgid "Phone number"
-msgstr "Puhelinnumero"
-
-msgid "E-mail address"
-msgstr "Sähköpostiosoite"
-
-msgid "About you (required)"
-msgstr "Tietoja sinusta (pakollinen)"
-
-msgid "How others who are interested in this person can contact you"
-msgstr "Miten muut tätä henkilöä etsivät voivat ottaa sinuun yhteyttä"
-
-msgid "Your name"
-msgstr "Nimi"
-
-msgid "Your phone number"
-msgstr "Puhelinnumero"
-
-msgid "Your e-mail address"
-msgstr "Sähköpostiosoite"
-
-msgid "Yes, these are the same person"
-msgstr "Kyllä, kyseessä on sama henkilö"
-
-msgid "Save this record"
-msgstr "Tallenna tallenne"
-
-msgid "Cancel"
-msgstr "Peruuta"
-
-msgid "Please fill in all the required fields."
-msgstr "Täytä kaikki pakolliset kentät"
-
->>>>>>> 019a7f2e
 msgid ""
 "The status you selected indicates that you are this person.  If this is "
 "true, please also select 'Yes' to indicate that you have contacted this "
@@ -640,60 +319,31 @@
 "Valitsemasi tilan mukaan olet kyseinen henkilö. Jos näin on, valitse myös "
 "Kyllä osoittaaksesi, että olet ottanut yhteyttä tähän henkilöön."
 
-<<<<<<< HEAD
-#: templates/admin.html:20
 msgid "Administration"
 msgstr "Hallinto"
 
-#: templates/admin.html:23
-=======
-msgid "Administration"
-msgstr "Hallinto"
-
->>>>>>> 019a7f2e
 #, python-format
 msgid "You are currently signed in as <span class=\"email\">%(email)s</span>."
 msgstr ""
 "Olet tällä hetkellä kirjautunut sisään osoitteella <span class=\"email\">%"
 "(email)s</span>"
 
-<<<<<<< HEAD
-#: templates/admin.html:24
-=======
->>>>>>> 019a7f2e
 #, fuzzy, python-format
 msgid "<a href=\"%(logout_url)s\">Sign out</a>"
 msgstr "<a href=\"%(logout_url)s\">Kirjaudu ulos</a>"
 
-<<<<<<< HEAD
-#: templates/admin.html:26
-=======
->>>>>>> 019a7f2e
 #, fuzzy, python-format
 msgid "You are not currently signed in.  <a href=\"%(login_url)s\">Sign in</a>"
 msgstr ""
 "Et ole kirjautunut sisään. <a href=\"%(login_url)s\">Kirjaudu sisään</a>"
 
-<<<<<<< HEAD
-#: templates/admin_dashboard.html:51
 msgid "Dashboard"
 msgstr ""
 
-#: templates/base.html:34
-=======
-msgid "Dashboard"
-msgstr ""
-
->>>>>>> 019a7f2e
 #, fuzzy
 msgid "Atom feed of updates about this person"
 msgstr "Tämän henkilön tilapäivitykset"
 
-<<<<<<< HEAD
-#: templates/base.html:39
-msgid "Google Person Finder"
-msgstr "Google Person Finder"
-=======
 msgid "Google Person Finder"
 msgstr "Google Person Finder"
 
@@ -725,264 +375,71 @@
 
 msgid "Identify who you are looking for"
 msgstr "Ilmoita, ketä etsit"
->>>>>>> 019a7f2e
-
-#: templates/base.html:86 templates/base.html.py:105
-msgid "Person Finder"
-msgstr "Person Finder"
-
-#: templates/base.html:117 templates/embed.html:42 templates/view.html:324
-msgid "Back to start"
-msgstr "Takaisin alkuun"
-
-#: templates/base.html:123
-msgid ""
-"PLEASE NOTE: All data entered will be available to the public and viewable "
-"and usable by anyone.  Google does not review or verify the accuracy of this "
-"data."
-msgstr ""
-"HUOMAA: Kaikki annetut tiedot ovat julkisesti saatavilla ja kaikkien "
-"katseltavissa. Google ei tarkista tai vahvista tietojen paikkansapitävyyttä."
-
-#: templates/base.html:132
-msgid "Embed this tool on your site"
-msgstr "Upota työkalu sivustoosi"
-
-#: templates/base.html:137
-msgid "Developers"
-msgstr "Kehittäjät"
-
-#: templates/base.html:140
-msgid "Terms of Service"
-msgstr "Käyttöehdot"
-
-#: templates/create.html:32
-msgid "Identify who you have information about"
-msgstr "Ilmoita, kenestä sinulla on tietoja"
-
-#: templates/create.html:34
-msgid "Identify who you are looking for"
-msgstr "Ilmoita, ketä etsit"
-
-#: templates/create.html:41
+
 msgid "Name (required)"
 msgstr "Nimi (pakollinen)"
 
-<<<<<<< HEAD
-#: templates/create.html:44
 msgid "What is this person's name?"
 msgstr "Mikä on henkilön nimi?"
 
-#: templates/create.html:51 templates/create.html.py:81
-#: templates/multiview.html:47 templates/multiview.html.py:79
-#: templates/query_form.html:30 templates/query_form.html.py:66
-#: templates/view.html:70 templates/view.html.py:86
 msgid "Family name"
 msgstr "Sukunimi"
 
-#: templates/create.html:65 templates/multiview.html:64
-#: templates/query_form.html:47 templates/view.html:77
 msgid "Given name"
 msgstr "Etunimi"
 
-#: templates/create.html:67 templates/multiview.html:42
-#: templates/multiview.html.py:66 templates/query_form.html:49
-#: templates/view.html:66 templates/view.html.py:79
 msgid "Name"
 msgstr "Nimi"
 
-#: templates/create.html:96 templates/create.html.py:128
-#: templates/multiview.html:88 templates/multiview.html.py:112
-#: templates/view.html:93 templates/view.html.py:109
-=======
-msgid "What is this person's name?"
-msgstr "Mikä on henkilön nimi?"
-
-msgid "Family name"
-msgstr "Sukunimi"
-
-msgid "Given name"
-msgstr "Etunimi"
-
-msgid "Name"
-msgstr "Nimi"
-
->>>>>>> 019a7f2e
 #, fuzzy
 msgid "Alternate family names"
 msgstr "Sukunimi"
 
-<<<<<<< HEAD
-#: templates/create.html:111 templates/multiview.html:101
-#: templates/view.html:100
 msgid "Alternate given names"
 msgstr ""
 
-#: templates/create.html:113 templates/multiview.html:103
-#: templates/view.html:102
-=======
-msgid "Alternate given names"
-msgstr ""
-
->>>>>>> 019a7f2e
 #, fuzzy
 msgid "Alternate names"
 msgstr "Kadun nimi"
 
-<<<<<<< HEAD
-#: templates/create.html:146
 msgid "Home Address"
 msgstr "Kotiosoite"
 
-#: templates/create.html:149
 msgid "Where is this person from?"
 msgstr "Mistä tämä henkilö on kotoisin?"
 
-#: templates/create.html:155 templates/multiview.html:148
-#: templates/view.html:149
 msgid "Street name"
 msgstr "Kadun nimi"
 
-#: templates/create.html:157
 msgid "Street name only, no number"
 msgstr "Vain kadun nimi, ei numeroa"
 
-#: templates/create.html:173 templates/multiview.html:154
-#: templates/view.html:153
 msgid "Neighborhood"
 msgstr "Naapurusto"
 
-#: templates/create.html:183 templates/multiview.html:160
-#: templates/view.html:157
 msgid "City"
 msgstr "Kaupunki"
 
-#: templates/create.html:194 templates/multiview.html:166
-#: templates/view.html:161
 msgid "Province or state"
 msgstr "Lääni tai osavaltio"
 
-#: templates/create.html:207 templates/multiview.html:173
-#: templates/view.html:166
 msgid "Postal or zip code"
 msgstr "Postinumero"
 
-#: templates/create.html:223
 msgid "Description"
 msgstr "Kuvaus"
 
-#: templates/create.html:226
-=======
-msgid "Home Address"
-msgstr "Kotiosoite"
-
-msgid "Where is this person from?"
-msgstr "Mistä tämä henkilö on kotoisin?"
-
-msgid "Street name"
-msgstr "Kadun nimi"
-
-msgid "Street name only, no number"
-msgstr "Vain kadun nimi, ei numeroa"
-
-msgid "Neighborhood"
-msgstr "Naapurusto"
-
-msgid "City"
-msgstr "Kaupunki"
-
-msgid "Province or state"
-msgstr "Lääni tai osavaltio"
-
-msgid "Postal or zip code"
-msgstr "Postinumero"
-
-msgid "Description"
-msgstr "Kuvaus"
-
->>>>>>> 019a7f2e
 msgid "Describe how to identify this person."
 msgstr "Kuvaile, miten tämä henkilö voidaan tunnistaa."
 
-#: templates/create.html:241 templates/multiview.html:198
-#: templates/view.html:195
 msgid "Photo"
 msgstr "Valokuva"
 
-<<<<<<< HEAD
-#: templates/create.html:244
-=======
->>>>>>> 019a7f2e
 msgid "If you have a photo of this person, upload it or enter its URL address."
 msgstr ""
 "Jos sinulla on henkilöstä valokuva, voit ladata sen tai antaa sen URL-"
 "osoitteen."
 
-<<<<<<< HEAD
-#: templates/create.html:252
-msgid "URL"
-msgstr "URL-osoite"
-
-#: templates/create.html:265
-msgid "Upload"
-msgstr "Lataa"
-
-#: templates/create.html:279
-msgid "Expiry"
-msgstr ""
-
-#: templates/create.html:282
-msgid "When should this record disappear?"
-msgstr ""
-
-#: templates/create.html:302
-msgid "Source of this record (required)"
-msgstr "Tämän tallenteen lähde (pakollinen)"
-
-#: templates/create.html:305
-msgid "Where did this information come from?"
-msgstr "Mistä nämä tiedot ovat peräisin?"
-
-#: templates/create.html:319
-msgid "This is a new record."
-msgstr "Tämä on uusi tallenne."
-
-#: templates/create.html:331
-msgid "This record is copied from another source."
-msgstr "Tämä tallenne on kopioitu toisesta lähteestä."
-
-#: templates/create.html:344
-msgid "Original author's name"
-msgstr "Alkuperäisen ilmoittajan nimi"
-
-#: templates/create.html:359 templates/multiview.html:226
-#: templates/view.html:218
-msgid "Author's phone number"
-msgstr "Ilmoittajan puhelinnumero"
-
-#: templates/create.html:374 templates/multiview.html:242
-#: templates/view.html:231
-msgid "Author's e-mail address"
-msgstr "Ilmoittajan sähköpostiosoite"
-
-#: templates/create.html:385
-msgid "URL of original record"
-msgstr "Alkuperäisen tallenteen URL-osoite"
-
-#: templates/create.html:396 templates/multiview.html:268
-#: templates/view.html:252
-msgid "Original posting date"
-msgstr "Alkuperäinen julkaisupäivämäärä"
-
-#: templates/create.html:398
-msgid "Enter as YYYY-MM-DD"
-msgstr "Anna muodossa VVVV-KK-PP"
-
-#: templates/create.html:408 templates/multiview.html:274
-#: templates/view.html:267
-msgid "Original site name"
-msgstr "Alkuperäinen sivuston nimi"
-=======
 msgid "URL"
 msgstr "URL-osoite"
 
@@ -1087,102 +544,28 @@
 msgstr ""
 "Voit <a target=\"_blank\" href=\"%(view_url)s\">tarkastella tietoja</a> "
 "ennen niiden poistamista."
->>>>>>> 019a7f2e
-
-#: templates/delete.html:23
-#, python-format
-msgid ""
-"\n"
-"      Are you sure you want to delete the record for \"%(first_name)s %"
-"(last_name)s\"?\n"
-"    "
-msgstr ""
-"\n"
-"     Haluatko varmasti poistaa henkilöä %(first_name)s %(last_name)skoskevat "
-"tiedot?\n"
-"    "
-
-<<<<<<< HEAD
-#: templates/delete.html:30
-msgid ""
-"\n"
-"      If you proceed with deletion,\n"
-"      this record will no longer be searchable or viewable on this site.\n"
-"    "
-msgstr ""
-"\n"
-"      Jos poistat tiedot,\n"
-"    niitä ei enää voi hakea tai tarkastella tässä sivustossa.\n"
-"    "
-
-#: templates/delete.html:35
-#, python-format
-msgid ""
-"\n"
-"      This record is a copy of a record from another source.\n"
-"      You can delete the record here,\n"
-"      but please be aware that\n"
-"      we might later receive another copy of it from the original source.\n"
-"\n"
-"      <p>\n"
-"      If you would like it permanently deleted,\n"
-"      please contact the original source.\n"
-"      You can view the original record at\n"
-"      <a href=\"%(source_url)s\">%(source_name)s</a>.\n"
-"    "
-msgstr ""
-"\n"
-"      Nämä tiedot ovat kopio toisen lähteen tiedoista.\n"
-"      Voit poistaa tässä sivustossa olevat tiedot,\n"
-"      mutta huomaa, että\n"
-"      voimme vastaanottaa myöhemmin toisen kopion tiedoista alkuperäisestä "
-"lähteestä.\n"
-"\n"
-"      <p>\n"
-"      Jos haluat poistaa tiedot pysyvästi,\n"
-"      ota yhteyttä tietojen alkuperäiseen lähteeseen.\n"
-"      Alkuperäiset tiedot löytyvät osoitteesta\n"
-"      <a href=\"%(source_url)s\">%(source_name)s</a>.\n"
-"    "
-
-#: templates/delete.html:48
-#, python-format
-msgid ""
-"You can <a target=\"_blank\" href=\"%(view_url)s\">view the record</a> "
-"before deleting it."
-msgstr ""
-"Voit <a target=\"_blank\" href=\"%(view_url)s\">tarkastella tietoja</a> "
-"ennen niiden poistamista."
-
-#: templates/delete.html:51
+
 msgid "Reason for deletion:"
 msgstr "Poiston syy:"
 
-#: templates/delete.html:54
 msgid "I do not want my information online anymore."
 msgstr "Haluan poistaa tietoni verkosta."
 
-#: templates/delete.html:56
 msgid "I have received spam."
 msgstr "Olen saanut roskapostia."
 
-#: templates/delete.html:58
 msgid "This record is inappropriate."
 msgstr "Sopimattomat tiedot."
 
-#: templates/delete.html:60
 msgid "This record is spam."
 msgstr "Roskapostitiedot."
 
-#: templates/delete.html:62
 msgid "This record has served its purpose."
 msgstr "Näitä tietoja ei enää tarvita."
 
-#: templates/delete.html:69
 msgid "Yes, delete the record"
 msgstr "Kyllä, poista tiedot."
 
-#: templates/deletion_email_for_note_author.txt:4
 #, python-format
 msgid ""
 "\n"
@@ -1200,7 +583,6 @@
 "Ilmoitamme sinulle poistosta, koska näihin tietoihin lisätty viesti\n"
 "on luotu sähköpostiosoitteestasi.\n"
 
-#: templates/deletion_email_for_person_author.txt:4
 #, python-format
 msgid ""
 "\n"
@@ -1234,103 +616,20 @@
 "\n"
 "%(days_until_deletion)s päivän kuluttua tiedot poistetaan lopullisesti.\n"
 
-#: templates/embed.html:21
 msgid "Embedding the Application"
 msgstr "Sovelluksen upottaminen"
 
-#: templates/embed.html:22
-=======
-msgid "I do not want my information online anymore."
-msgstr "Haluan poistaa tietoni verkosta."
-
-msgid "I have received spam."
-msgstr "Olen saanut roskapostia."
-
-msgid "This record is inappropriate."
-msgstr "Sopimattomat tiedot."
-
-msgid "This record is spam."
-msgstr "Roskapostitiedot."
-
-msgid "This record has served its purpose."
-msgstr "Näitä tietoja ei enää tarvita."
-
-msgid "Yes, delete the record"
-msgstr "Kyllä, poista tiedot."
-
-#, python-format
-msgid ""
-"\n"
-"A user has deleted the record for \"%(first_name)s %(last_name)s\"\n"
-"at %(site_url)s.\n"
-"\n"
-"We are notifying you of the deletion because your e-mail address is\n"
-"recorded as the author of a note on this record.\n"
-msgstr ""
-"\n"
-"Käyttäjä poisti seuraavaa henkilöä koskevat tiedot: %(first_name)s %"
-"(last_name)s\n"
-"sivustosta %(site_url)s.\n"
-"\n"
-"Ilmoitamme sinulle poistosta, koska näihin tietoihin lisätty viesti\n"
-"on luotu sähköpostiosoitteestasi.\n"
-
-#, python-format
-msgid ""
-"\n"
-"A user has deleted the record for \"%(first_name)s %(last_name)s\"\n"
-"at %(site_url)s.\n"
-"\n"
-"We are notifying you of the deletion because your e-mail address is\n"
-"recorded as the author of this record.\n"
-"\n"
-"NOTE: If you believe this record was deleted in error, you can\n"
-"restore it by following this link within the next %(days_until_deletion)s "
-"days:\n"
-"\n"
-"    %(restore_url)s\n"
-"\n"
-"After %(days_until_deletion)s days, the record will be permanently deleted.\n"
-msgstr ""
-"\n"
-"Käyttäjä poisti seuraavaa henkilöä koskevat tiedot: %(first_name)s %"
-"(last_name)s\n"
-"sivustosta %(site_url)s.\n"
-"\n"
-"Ilmoitamme sinulle poistosta, koska tiedot on luotu\n"
-"sähköpostiosoitteestasi.\n"
-"\n"
-"HUOM: Jos uskot, että tiedot poistettiin vahingossa, voit\n"
-"palauttaa ne napsauttamalla seuraavaa linkkiä %(days_until_deletion)s päivän "
-"kuluessa:\n"
-"\n"
-"    %(restore_url)s\n"
-"\n"
-"%(days_until_deletion)s päivän kuluttua tiedot poistetaan lopullisesti.\n"
-
-msgid "Embedding the Application"
-msgstr "Sovelluksen upottaminen"
-
->>>>>>> 019a7f2e
 msgid "Copy and paste the following HTML code to put this tool on your site"
 msgstr ""
 "Kopioi ja liitä seuraava HTML-koodi, jos haluat lisätä tämän työkalun "
 "sivustoosi"
 
-<<<<<<< HEAD
-#: templates/embed.html:30
-=======
->>>>>>> 019a7f2e
 #, python-format
 msgid ""
 "Or add to your site as a %(gadget_link_html)sGoogle Gadget%(link_end_html)s."
 msgstr ""
 "Tai lisää sivustosi %(gadget_link_html)sGoogle-gadgetina%(link_end_html)s."
 
-<<<<<<< HEAD
-#: templates/embed.html:32
-=======
->>>>>>> 019a7f2e
 #, python-format
 msgid ""
 "These gadgets are made available under the %(apache_link_html)sApache 2.0 "
@@ -1339,10 +638,6 @@
 "Nämä gadgetit tarjotaan käyttöön %(apache_link_html)sApache 2.0 -käyttöluvan%"
 "(link_end_html)s alaisena."
 
-<<<<<<< HEAD
-#: templates/embed.html:35
-=======
->>>>>>> 019a7f2e
 #, python-format
 msgid ""
 "More information for developers can now be found %(developers_link_html)shere"
@@ -1351,304 +646,133 @@
 "Lisätietoja kehittäjille löytyy %(developers_link_html)stäältä%"
 "(link_end_html)s."
 
-<<<<<<< HEAD
-#: templates/embed.html:39
 msgid "Close window"
 msgstr "Sulje ikkuna"
 
-#: templates/flag_note.html:23
 msgid "Are you sure this note isn't spam?"
 msgstr "Oletko varma, että tämä viesti ei ole roskapostia?"
 
-#: templates/flag_note.html:25
 msgid "Are you sure you want to mark this note as spam?"
 msgstr "Haluatko varmasti merkitä tämän viestin roskapostiksi?"
 
-#: templates/flag_note.html:41
 msgid "The reason this note is being marked as spam:"
 msgstr "Tämän viestin roskapostiksi merkitsemisen syy:"
 
-#: templates/flag_note.html:44
 msgid "I prefer not to specify."
 msgstr "En halua kertoa."
 
-#: templates/flag_note.html:46
 msgid "This note is spam."
 msgstr "Roskapostiviesti."
 
-#: templates/flag_note.html:48
 msgid "This note is inappropriate."
 msgstr "Sopimaton viesti."
 
-#: templates/flag_note.html:50
 msgid "I have received spam due to this note."
 msgstr "Olen saanut roskapostia tämän viestin vuoksi."
 
-#: templates/flag_note.html:52
 msgid "This note is incorrect or untrue."
 msgstr "Virheellinen tai valheellinen viesti."
 
-#: templates/flag_note.html:61
 msgid "Yes, update the note"
 msgstr "Kyllä, päivitä viesti"
 
-#: templates/main.html:22
 msgid "What is your situation?"
 msgstr "Mikä on oma tilanteesi?"
 
-#: templates/main.html:28 templates/query_form.html:20
 msgid "I'm looking for someone"
 msgstr "Etsin jotakin henkilöä"
 
-#: templates/main.html:33 templates/query_form.html:13
 msgid "I have information about someone"
 msgstr "Minulla on tietoja jostakin henkilöstä"
 
-#: templates/main.html:40
-=======
-msgid "Close window"
-msgstr "Sulje ikkuna"
-
-msgid "Are you sure this note isn't spam?"
-msgstr "Oletko varma, että tämä viesti ei ole roskapostia?"
-
-msgid "Are you sure you want to mark this note as spam?"
-msgstr "Haluatko varmasti merkitä tämän viestin roskapostiksi?"
-
-msgid "The reason this note is being marked as spam:"
-msgstr "Tämän viestin roskapostiksi merkitsemisen syy:"
-
-msgid "I prefer not to specify."
-msgstr "En halua kertoa."
-
-msgid "This note is spam."
-msgstr "Roskapostiviesti."
-
-msgid "This note is inappropriate."
-msgstr "Sopimaton viesti."
-
-msgid "I have received spam due to this note."
-msgstr "Olen saanut roskapostia tämän viestin vuoksi."
-
-msgid "This note is incorrect or untrue."
-msgstr "Virheellinen tai valheellinen viesti."
-
-msgid "Yes, update the note"
-msgstr "Kyllä, päivitä viesti"
-
-msgid "What is your situation?"
-msgstr "Mikä on oma tilanteesi?"
-
-msgid "I'm looking for someone"
-msgstr "Etsin jotakin henkilöä"
-
-msgid "I have information about someone"
-msgstr "Minulla on tietoja jostakin henkilöstä"
-
->>>>>>> 019a7f2e
 #, python-format
 msgid "Currently tracking about %(num_people)s records."
 msgstr "Seurataan tällä hetkellä noin %(num_people)s tallennetta."
 
-<<<<<<< HEAD
-#: templates/multiview.html:37
 msgid "Compare these records"
 msgstr "Vertaa näitä tallenteita"
 
-#: templates/multiview.html:121 templates/view.html:124
 msgid "Physical characteristics"
 msgstr "Fyysiset ominaisuudet"
 
-#: templates/multiview.html:125 templates/view.html:127
 msgid "Sex"
 msgstr "Sukupuoli"
 
-#: templates/multiview.html:131 templates/view.html:133
 msgid "Date of birth"
 msgstr "Syntymäpäivä"
 
-#: templates/multiview.html:137 templates/view.html:138
 msgid "Age"
 msgstr "Ikä"
 
-#: templates/multiview.html:144 templates/results.html:98
-#: templates/view.html:146
 msgid "Home address"
 msgstr "Kotiosoite"
 
-#: templates/multiview.html:182 templates/view.html:180
 msgid "Other information"
 msgstr "Muita tietoja"
 
-#: templates/multiview.html:216 templates/view.html:211
 msgid "Source of this record"
 msgstr "Tämän tallenteen lähde"
 
-#: templates/multiview.html:220 templates/view.html:214
 msgid "Author's name"
 msgstr "Ilmoittajan nimi"
 
-#: templates/multiview.html:234 templates/multiview.html.py:250
-#: templates/note.html:59 templates/note.html.py:70 templates/note.html:115
-#: templates/note.html.py:130 templates/view.html:225
-#: templates/view.html.py:238
 msgid "(click to reveal)"
 msgstr "(näytä napsauttamalla)"
 
-#: templates/multiview.html:259 templates/view.html:245
 msgid "Original URL"
 msgstr "Alkuperäinen URL-osoite"
 
-#: templates/multiview.html:263 templates/view.html:248
 msgid "Link"
 msgstr "Linkki"
 
-#: templates/note.html:21
 msgid "Posted by"
 msgstr "Lisäsi"
 
-#: templates/note.html:25
 msgid "(unknown)"
 msgstr "(tuntematon)"
 
-#: templates/note.html:27
 msgid "on"
 msgstr "päivämäärä:"
 
-#: templates/note.html:29
-=======
-msgid "Compare these records"
-msgstr "Vertaa näitä tallenteita"
-
-msgid "Physical characteristics"
-msgstr "Fyysiset ominaisuudet"
-
-msgid "Sex"
-msgstr "Sukupuoli"
-
-msgid "Date of birth"
-msgstr "Syntymäpäivä"
-
-msgid "Age"
-msgstr "Ikä"
-
-msgid "Home address"
-msgstr "Kotiosoite"
-
-msgid "Other information"
-msgstr "Muita tietoja"
-
-msgid "Source of this record"
-msgstr "Tämän tallenteen lähde"
-
-msgid "Author's name"
-msgstr "Ilmoittajan nimi"
-
-msgid "(click to reveal)"
-msgstr "(näytä napsauttamalla)"
-
-msgid "Original URL"
-msgstr "Alkuperäinen URL-osoite"
-
-msgid "Link"
-msgstr "Linkki"
-
-msgid "Posted by"
-msgstr "Lisäsi"
-
-msgid "(unknown)"
-msgstr "(tuntematon)"
-
-msgid "on"
-msgstr "päivämäärä:"
-
->>>>>>> 019a7f2e
 msgid "at"
 msgstr "kellonaika:"
 
-#: templates/note.html:35
 msgid "This note has been marked as spam."
 msgstr "Tämä viesti on merkitty roskapostiksi."
 
-<<<<<<< HEAD
-#: templates/note.html:38
 msgid "Reveal note"
 msgstr "Näytä viesti"
 
-#: templates/note.html:41
 msgid "Hide note"
 msgstr "Piilota viesti"
 
-#: templates/note.html:44
 msgid "Not spam"
 msgstr "Ei roskapostia"
 
-#: templates/note.html:49
 msgid "Report spam"
 msgstr "Ilmoita roskapostista"
 
-#: templates/note.html:54
 msgid "E-mail"
 msgstr "Sähköpostiosoite"
 
-#: templates/note.html:65
-=======
-msgid "Reveal note"
-msgstr "Näytä viesti"
-
-msgid "Hide note"
-msgstr "Piilota viesti"
-
-msgid "Not spam"
-msgstr "Ei roskapostia"
-
-msgid "Report spam"
-msgstr "Ilmoita roskapostista"
-
-msgid "E-mail"
-msgstr "Sähköpostiosoite"
-
->>>>>>> 019a7f2e
 msgid "Phone"
 msgstr "Puhelinnumero"
 
-#: templates/note.html:85
 msgid "This record is a duplicate of"
 msgstr "Tämä tallenne on seuraavan tallenteen kopio:"
 
-<<<<<<< HEAD
-#: templates/note.html:93 templates/person_status_update_email.txt:12
-#: templates/results.html:116
 msgid "Status"
 msgstr "Tila"
 
-#: templates/note.html:102 templates/person_status_update_email.txt:13
 msgid "This person has been in contact with someone"
 msgstr "Tämä henkilö on ollut yhteydessä johonkuhun"
 
-#: templates/note.html:108
 msgid "Missing person's current e-mail address"
 msgstr "Kadonneen henkilön nykyinen sähköpostiosoite"
 
-#: templates/note.html:123
 msgid "Missing person's current phone number"
 msgstr "Kadonneen henkilön nykyinen puhelinnumero"
 
-#: templates/person_status_update_email.txt:4
-=======
-msgid "Status"
-msgstr "Tila"
-
-msgid "This person has been in contact with someone"
-msgstr "Tämä henkilö on ollut yhteydessä johonkuhun"
-
-msgid "Missing person's current e-mail address"
-msgstr "Kadonneen henkilön nykyinen sähköpostiosoite"
-
-msgid "Missing person's current phone number"
-msgstr "Kadonneen henkilön nykyinen puhelinnumero"
-
->>>>>>> 019a7f2e
 #, python-format
 msgid ""
 "\n"
@@ -1659,26 +783,14 @@
 "Käyttäjä lisäsi tilapäivityksen henkilölle %(first_name)s %(last_name)s "
 "sivustoon %(site_url)s:"
 
-<<<<<<< HEAD
-#: templates/person_status_update_email.txt:10
-=======
->>>>>>> 019a7f2e
 #, fuzzy
 msgid "This record is a duplicate of another record:"
 msgstr "Tämä tallenne on seuraavan tallenteen kopio:"
 
-<<<<<<< HEAD
-#: templates/person_status_update_email.txt:17
-=======
->>>>>>> 019a7f2e
 #, python-format
 msgid "You can view the full record at %(view_url)s"
 msgstr "Täydet tiedot näkyvät osoitteessa %(view_url)s"
 
-<<<<<<< HEAD
-#: templates/person_status_update_email.txt:20
-=======
->>>>>>> 019a7f2e
 #, python-format
 msgid ""
 "You received this notification because you have subscribed to updates on "
@@ -1689,31 +801,15 @@
 "päivitykset.\n"
 "Voit peruuttaa tilauksen napsauttamalla tätä linkkiä: %(unsubscribe_link)s"
 
-<<<<<<< HEAD
-#: templates/query_form.html:15
 msgid "Enter the person's given and family names."
 msgstr "Anna henkilön etu- ja sukunimi."
 
-#: templates/query_form.html:17
 msgid "Enter the person's name."
 msgstr "Anna henkilön nimi."
 
-#: templates/query_form.html:21
 msgid "Enter the person's name or parts of the name."
 msgstr "Anna henkilön nimi tai osia nimestä."
 
-#: templates/query_form.html:96
-=======
-msgid "Enter the person's given and family names."
-msgstr "Anna henkilön etu- ja sukunimi."
-
-msgid "Enter the person's name."
-msgstr "Anna henkilön nimi."
-
-msgid "Enter the person's name or parts of the name."
-msgstr "Anna henkilön nimi tai osia nimestä."
-
->>>>>>> 019a7f2e
 msgid ""
 "More than 100 results; only showing the first 100.  Try entering more of the "
 "name"
@@ -1721,16 +817,12 @@
 "Löytyi yli 100 tulosta, näytetään vain ensimmäiset 100. Kirjoita nimeä "
 "enemmän."
 
-<<<<<<< HEAD
-#: templates/query_form.html:103
 msgid "Provide information about this person"
 msgstr "Anna tietoja tästä henkilöstä"
 
-#: templates/query_form.html:107 templates/query_form.html.py:110
 msgid "Search for this person"
 msgstr "Hae tätä henkilöä"
 
-#: templates/restoration_email.txt:4
 #, python-format
 msgid ""
 "\n"
@@ -1754,72 +846,21 @@
 "henkilöön\n"
 "tai tiedoissa olevaan viestiin.\n"
 
-#: templates/restore.html:22
-=======
-msgid "Provide information about this person"
-msgstr "Anna tietoja tästä henkilöstä"
-
-msgid "Search for this person"
-msgstr "Hae tätä henkilöä"
-
-#, python-format
-msgid ""
-"\n"
-"The author of the record for \"%(first_name)s %(last_name)s\"\n"
-"(which was previously deleted) has restored the record.  To view the\n"
-"record, follow this link:\n"
-"\n"
-"    %(record_url)s\n"
-"\n"
-"We are notifying you because your e-mail address is associated with this\n"
-"person record or a note on the record.\n"
-msgstr ""
-"\n"
-"Henkilön %(first_name)s %(last_name)s\n"
-"tietojen lisääjä on palauttanut poistetut tiedot. Voit tarkastella\n"
-"tietoja napsauttamalla seuraavaa linkkiä:\n"
-"\n"
-"    %(record_url)s\n"
-"\n"
-"Ilmoitamme tästä sinulle, koska sähköpostiosoitteesi on liitetty tähän "
-"henkilöön\n"
-"tai tiedoissa olevaan viestiin.\n"
-
->>>>>>> 019a7f2e
 msgid "Are you sure you want to restore this record from deletion?"
 msgstr "Haluatko varmasti palauttaa nämä tiedot?"
 
-#: templates/restore.html:31
 msgid "Yes, restore this record"
 msgstr "Kyllä, palauta tiedot."
 
-<<<<<<< HEAD
-#: templates/results.html:23
 msgid "Search Results for"
 msgstr "Hakutulokset haulla"
 
-#: templates/results.html:28
 msgid "Records Similar to"
 msgstr "Tallenteet, jotka ovat samankaltaisia kuin"
 
-#: templates/results.html:33 templates/results.html.py:43
 msgid "There is one existing record with a similar name."
 msgstr "Löytyi yksi tallenne, jonka henkilön nimi on samankaltainen."
 
-#: templates/results.html:35
-msgid "There are some existing records with similar names."
-msgstr ""
-"Löytyi joitakin tallenteita, joiden henkilöiden nimet ovat samankaltaiset."
-=======
-msgid "Search Results for"
-msgstr "Hakutulokset haulla"
-
-msgid "Records Similar to"
-msgstr "Tallenteet, jotka ovat samankaltaisia kuin"
-
-msgid "There is one existing record with a similar name."
-msgstr "Löytyi yksi tallenne, jonka henkilön nimi on samankaltainen."
-
 msgid "There are some existing records with similar names."
 msgstr ""
 "Löytyi joitakin tallenteita, joiden henkilöiden nimet ovat samankaltaiset."
@@ -1828,75 +869,35 @@
 msgstr ""
 "Tarkista, kertooko tallenne henkilöstä, jota koskevan ilmoituksen aioit "
 "tehdä."
->>>>>>> 019a7f2e
-
-#: templates/results.html:37
-msgid "Please check whether it matches the person you were planning to report."
-msgstr ""
-"Tarkista, kertooko tallenne henkilöstä, jota koskevan ilmoituksen aioit "
-"tehdä."
-
-#: templates/results.html:45
+
 #, python-format
 msgid "There are %(num_results)s existing records with similar names."
 msgstr ""
 "Löytyi %(num_results)s tallennetta, joiden henkilöiden nimet ovat "
 "samankaltaiset."
 
-<<<<<<< HEAD
-#: templates/results.html:49
 msgid "Click here to view results."
 msgstr "Näet tulokset napsauttamalla tätä."
 
-#: templates/results.html:53
 msgid "To view or add information, select a name below."
 msgstr "Voit katsella tai lisätä tietoja valitsemalla nimen alta."
 
-#: templates/results.html:54
 msgid "Switch to duplicate marking mode"
 msgstr "Vaihda kopioiden merkintätilaan"
 
-#: templates/results.html:55
 msgid "Switch to normal view mode"
 msgstr "Vaihda normaaliin näyttötilaan"
 
-#: templates/results.html:123 templates/view.html:60
-=======
-msgid "Click here to view results."
-msgstr "Näet tulokset napsauttamalla tätä."
-
-msgid "To view or add information, select a name below."
-msgstr "Voit katsella tai lisätä tietoja valitsemalla nimen alta."
-
-msgid "Switch to duplicate marking mode"
-msgstr "Vaihda kopioiden merkintätilaan"
-
-msgid "Switch to normal view mode"
-msgstr "Vaihda normaaliin näyttötilaan"
-
->>>>>>> 019a7f2e
 #, fuzzy
 msgid "Provided by:"
 msgstr "Lisäsi"
 
-<<<<<<< HEAD
-#: templates/results.html:136
 msgid "Select up to 3 records to mark as duplicate:"
 msgstr "Valitse korkeintaan kolme tallennetta, jotka merkitään kopioiksi:"
 
-#: templates/results.html:144
 msgid "Records selected"
 msgstr "Tallenteet valittu"
 
-#: templates/results.html:154
-=======
-msgid "Select up to 3 records to mark as duplicate:"
-msgstr "Valitse korkeintaan kolme tallennetta, jotka merkitään kopioiksi:"
-
-msgid "Records selected"
-msgstr "Tallenteet valittu"
-
->>>>>>> 019a7f2e
 msgid ""
 "If none of these records match the person you had in mind, you can click "
 "below to create a new record."
@@ -1904,96 +905,46 @@
 "Jos yksikään näistä tallenteista ei kerro henkilöstä, jota koskevan "
 "ilmoituksen aioit tehdä, luo uusi tallenne napsauttamalla alapuolelta."
 
-<<<<<<< HEAD
-#: templates/results.html:158
 msgid "No results found for"
 msgstr "Ei tuloksia haulla"
 
-#: templates/results.html:161
 msgid "We have nothing matching your search."
 msgstr "Haullasi ei löytynyt yhtään tuloksia."
 
-#: templates/results.html:165 templates/small-create.html:23
 msgid "Follow this link to create a new record"
 msgstr "Luo uusi tallenne napsauttamalla tätä linkkiä."
 
-#: templates/results.html:180 templates/small-create.html:20
 msgid "Create a new record for"
 msgstr "Luo uusi tallenne henkilölle"
 
-#: templates/results.html:182
 msgid "Create a new record for a missing person"
 msgstr "Luo uusi tallenne kadonneelle henkilölle"
 
-#: templates/reveal.html:21
 msgid "Show sensitive information"
 msgstr "Näytä arkaluonteiset tiedot"
 
-#: templates/reveal.html:29
 msgid "Proceed"
 msgstr "Jatka"
 
-#: templates/subscribe.html:21 templates/view.html:312
-=======
-msgid "No results found for"
-msgstr "Ei tuloksia haulla"
-
-msgid "We have nothing matching your search."
-msgstr "Haullasi ei löytynyt yhtään tuloksia."
-
-msgid "Follow this link to create a new record"
-msgstr "Luo uusi tallenne napsauttamalla tätä linkkiä."
-
-msgid "Create a new record for"
-msgstr "Luo uusi tallenne henkilölle"
-
-msgid "Create a new record for a missing person"
-msgstr "Luo uusi tallenne kadonneelle henkilölle"
-
-msgid "Show sensitive information"
-msgstr "Näytä arkaluonteiset tiedot"
-
-msgid "Proceed"
-msgstr "Jatka"
-
->>>>>>> 019a7f2e
 msgid "Subscribe to updates about this person"
 msgstr "Tilaa tätä henkilöä koskevat päivitykset"
 
-#: templates/subscribe_captcha.html:22
 #, python-format
 msgid "Subscribe to updates about %(first_name)s %(last_name)s"
 msgstr "Tilaa henkilöä %(first_name)s %(last_name)s koskevat päivitykset"
 
-<<<<<<< HEAD
-#: templates/subscribe_captcha.html:24
 msgid "Please confirm your e-mail address to subscribe to updates"
 msgstr "Vahvista sähköpostiosoitteesi tilataksesi päivityksiä"
 
-#: templates/subscribe_captcha.html:26
 msgid "Please enter your e-mail address to subscribe to updates"
 msgstr "Anna sähköpostiosoitteesi tilataksesi päivityksiä"
 
-#: templates/subscribe_captcha.html:30
 msgid "Your e-mail address:"
 msgstr "Sähköpostiosoite:"
 
-#: templates/subscribe_captcha.html:40
-=======
-msgid "Please confirm your e-mail address to subscribe to updates"
-msgstr "Vahvista sähköpostiosoitteesi tilataksesi päivityksiä"
-
-msgid "Please enter your e-mail address to subscribe to updates"
-msgstr "Anna sähköpostiosoitteesi tilataksesi päivityksiä"
-
-msgid "Your e-mail address:"
-msgstr "Sähköpostiosoite:"
-
->>>>>>> 019a7f2e
 msgid "Subscribe"
 msgstr "Tilaa"
 
-#: templates/subscription_confirmation_email.txt:4
 #, python-format
 msgid ""
 "\n"
@@ -2012,77 +963,35 @@
 "\n"
 "Voit peruuttaa tilauksen napsauttamalla seuraavaa linkkiä: %"
 "(unsubscribe_link)s\n"
-<<<<<<< HEAD
-
-#: templates/view.html:58
+
 msgid "Identifying information"
 msgstr "Tunnistustiedot"
 
-#: templates/view.html:115
 msgid "Note: Alternate names may be machine generated and may not be accurate."
 msgstr ""
 
-#: templates/view.html:171
 msgid "Home country"
 msgstr "Kotimaa"
 
-#: templates/view.html:260
 #, fuzzy
 msgid "Expiry date of this record"
 msgstr "Tämän tallenteen lähde"
 
-#: templates/view.html:280
 msgid "Possible duplicates"
 msgstr "Mahdolliset kopiot"
 
-#: templates/view.html:320
 msgid "Back to results list"
 msgstr "Takaisin tulosluetteloon"
 
-#: templates/view.html:331
 msgid "Status updates for this person"
 msgstr "Tämän henkilön tilapäivitykset"
 
-#: templates/view.html:333 templates/view.html.py:345
-=======
-
-msgid "Identifying information"
-msgstr "Tunnistustiedot"
-
-msgid "Note: Alternate names may be machine generated and may not be accurate."
-msgstr ""
-
-msgid "Home country"
-msgstr "Kotimaa"
-
-#, fuzzy
-msgid "Expiry date of this record"
-msgstr "Tämän tallenteen lähde"
-
-msgid "Possible duplicates"
-msgstr "Mahdolliset kopiot"
-
-msgid "Back to results list"
-msgstr "Takaisin tulosluetteloon"
-
-msgid "Status updates for this person"
-msgstr "Tämän henkilön tilapäivitykset"
-
->>>>>>> 019a7f2e
 #, fuzzy
 msgid "Feed of updates about this person"
 msgstr "Tämän henkilön tilapäivitykset"
 
-<<<<<<< HEAD
-#: templates/view.html:343
 msgid "No status updates have been posted"
 msgstr "Yhtään tilapäivityksiä ei ole lisätty"
 
-#: templates/view.html:359
-=======
-msgid "No status updates have been posted"
-msgstr "Yhtään tilapäivityksiä ei ole lisätty"
-
->>>>>>> 019a7f2e
 msgid "Delete this record"
 msgstr "Poista nämä tiedot"