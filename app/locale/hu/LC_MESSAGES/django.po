--- conflicted
+++ resolved
@@ -147,8 +147,6 @@
 #, python-format
 msgid ""
 "\n"
-<<<<<<< HEAD
-=======
 "            %(dup_count)s records selected\n"
 "          "
 msgstr ""
@@ -179,7 +177,6 @@
 #, python-format
 msgid ""
 "\n"
->>>>>>> 11e03f51
 "      Are you sure you want to delete the record for \"%(full_name)s\"?\n"
 "    "
 msgstr ""
@@ -269,8 +266,6 @@
 #, python-format
 msgid ""
 "\n"
-<<<<<<< HEAD
-=======
 "      No results found for: %(query)s\n"
 "    "
 msgstr ""
@@ -281,7 +276,6 @@
 #, python-format
 msgid ""
 "\n"
->>>>>>> 11e03f51
 "      The URL you entered doesn't look like a valid %(website)s profile "
 "URL.\n"
 "      Please go to this person's profile page on %(website)s, then copy "
@@ -295,8 +289,6 @@
 "másolja be ide azt az URL-t.\n"
 "      "
 
-<<<<<<< HEAD
-=======
 #, python-format
 msgid ""
 "\n"
@@ -307,7 +299,6 @@
 "      A bejegyzést meghosszabbították eddig: %(expiry_date)s.\n"
 "    "
 
->>>>>>> 11e03f51
 msgid ""
 "\n"
 "      This record is a copy of a record from another source.\n"
@@ -604,8 +595,6 @@
 msgid "Back to start"
 msgstr "Vissza az elejére"
 
-<<<<<<< HEAD
-=======
 msgid ""
 "By marking this note as spam, you will make it hidden by default. It will"
 " still be a part of the record, but will require an extra click to view "
@@ -623,7 +612,6 @@
 "Ha a jegyzetről eltávolítja a spam jelölést, akkor alapértelmezés szerint"
 " láthatóvá teszi azt."
 
->>>>>>> 11e03f51
 msgid "CSV file"
 msgstr "CSV-fájl"
 
@@ -988,14 +976,9 @@
 msgid "No person with ID: %(id_str)s."
 msgstr "Nem létezik személy a következő azonosítóval: %(id_str)s."
 
-msgid "No results found for"
-msgstr "Nincs találat a következőre:"
-
 msgid "No such Authorization entity."
 msgstr "Nincs ilyen engedélyező entitás."
 
-<<<<<<< HEAD
-=======
 msgid ""
 "Not authorized to post notes with the status \"I have received "
 "information that this person is dead\"."
@@ -1003,7 +986,6 @@
 "A következő állapottal nem lehet jegyzetet közzétenni: „Arról értesültem,"
 " hogy ez a személy elhalálozott”."
 
->>>>>>> 11e03f51
 msgid "Not authorized to post notes with the status \"believed_dead\"."
 msgstr ""
 "„Believed_dead” (halottnak vélt) állapottal nem tehet közzé "
@@ -1054,12 +1036,9 @@
 msgid "Original site name"
 msgstr "Az eredeti webhely neve"
 
-<<<<<<< HEAD
-=======
 msgid "Other website"
 msgstr "Másik webhely"
 
->>>>>>> 11e03f51
 #, fuzzy
 msgid ""
 "PLEASE NOTE: On active Person Finder sites, all data entered is available"
@@ -1164,15 +1143,9 @@
 msgid "Reason for disabling notes:"
 msgstr "A megjegyzések letiltásának oka:"
 
-<<<<<<< HEAD
-msgid "Records Similar to"
-msgstr "Ehhez hasonló bejegyzések:"
-
 msgid "Records selected"
 msgstr "Bejegyzések kiválasztva"
 
-=======
->>>>>>> 11e03f51
 #, python-format
 msgid "Records with names and addresses matching \"%(query)s\""
 msgstr "Bejegyzések a következővel egyező névvel és címmel: „%(query)s”"
@@ -1193,9 +1166,6 @@
 msgid "Save this record"
 msgstr "Bejegyzés mentése"
 
-msgid "Search Results for"
-msgstr "Találatok a következőre:"
-
 msgid "Search for this person"
 msgstr "A személy keresése"
 
@@ -1223,12 +1193,9 @@
 msgid "Show sensitive information"
 msgstr "Bizalmas adatok megjelenítése"
 
-<<<<<<< HEAD
-=======
 msgid "Show who marked these duplicates"
 msgstr "Azok megjelenítése, akik ismétlődőként jelölték meg ezeket"
 
->>>>>>> 11e03f51
 msgid "Sign in"
 msgstr "Bejelentkezés"
 
@@ -1319,10 +1286,6 @@
 
 msgid "The record has been deleted."
 msgstr "A bejegyzés törölve."
-
-#, python-format
-msgid "The record has been extended to %(expiry_date)s."
-msgstr "A bejegyzést meghosszabbították eddig: %(expiry_date)s."
 
 msgid ""
 "The status you selected indicates that you are this person.  If this is "
@@ -1655,9 +1618,6 @@
 msgid "[Person Finder] You are subscribed to status updates for %(full_name)s"
 msgstr "[Személykereső] Feliratkozott %(full_name)s állapotfrissítéseire"
 
-msgid "at"
-msgstr "idő:"
-
 msgid "female"
 msgstr "nő"
 
