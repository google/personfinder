--- conflicted
+++ resolved
@@ -14,11 +14,7 @@
 msgstr ""
 "Project-Id-Version: PACKAGE VERSION\n"
 "Report-Msgid-Bugs-To: \n"
-<<<<<<< HEAD
-"POT-Creation-Date: 2011-03-29 17:44-0700\n"
-=======
 "POT-Creation-Date: 2000-01-01 00:00-0000\n"
->>>>>>> 019a7f2e
 "PO-Revision-Date: 2010-03-24 10:09-0800\n"
 "Last-Translator: weloc <info@welocalize.com>\n"
 "Language-Team: LANGUAGE <LL@li.org>\n"
@@ -26,10 +22,6 @@
 "Content-Type: text/plain; charset=UTF-8\n"
 "Content-Transfer-Encoding: 8bit\n"
 
-<<<<<<< HEAD
-#: create.py:53
-=======
->>>>>>> 019a7f2e
 msgid ""
 "The Given name and Family name are both required.  Please go back and try "
 "again."
@@ -37,26 +29,14 @@
 "Az utónév és a vezetéknév is szükséges. Kérjük, lépjen vissza és próbálja "
 "újra."
 
-<<<<<<< HEAD
-#: create.py:56
 msgid "Name is required.  Please go back and try again."
 msgstr "Meg kell adnia egy nevet. Kérjük, lépjen vissza és próbálja újra."
 
-#: create.py:59
-=======
-msgid "Name is required.  Please go back and try again."
-msgstr "Meg kell adnia egy nevet. Kérjük, lépjen vissza és próbálja újra."
-
->>>>>>> 019a7f2e
 msgid "The Original author's name is required.  Please go back and try again."
 msgstr ""
 "Meg kell adnia az eredeti szerző nevét. Kérjük, lépjen vissza és próbálja "
 "újra."
 
-<<<<<<< HEAD
-#: create.py:61
-=======
->>>>>>> 019a7f2e
 msgid ""
 "Your name is required in the \"Source\" section.  Please go back and try "
 "again."
@@ -64,17 +44,9 @@
 "A \"Forrás\" részben az Ön neve szükséges. Kérjük, lépjen vissza és próbálja "
 "újra."
 
-<<<<<<< HEAD
-#: create.py:65 multiview.py:78 view.py:121
 msgid "Message is required. Please go back and try again."
 msgstr "Meg kell adnia egy üzenetet. Kérjük, lépjen vissza és próbálja újra."
 
-#: create.py:67 view.py:130
-=======
-msgid "Message is required. Please go back and try again."
-msgstr "Meg kell adnia egy üzenetet. Kérjük, lépjen vissza és próbálja újra."
-
->>>>>>> 019a7f2e
 msgid ""
 "Please check that you have been in contact with the person after the "
 "earthquake, or change the \"Status of this person\" field."
@@ -82,10 +54,6 @@
 "Kérjük, jelölje meg, hogy kapcsolatba lépett ezzel a személlyel a földrengés "
 "után, vagy változtassa meg a \"Személy állapota\" mezőt."
 
-<<<<<<< HEAD
-#: create.py:74
-=======
->>>>>>> 019a7f2e
 msgid ""
 "Original posting date is not in YYYY-MM-DD format, or is a nonexistent "
 "date.  Please go back and try again."
@@ -93,59 +61,31 @@
 "Az eredeti beküldési dátum nem ÉÉÉÉ-HH-NN formátumban van, vagy nem létező "
 "dátum. Kérjük, lépjen vissza és próbálja újra."
 
-<<<<<<< HEAD
-#: create.py:76
 msgid "Date cannot be in the future.  Please go back and try again."
 msgstr "A dátum nem lehet jövőbeli. Kérjük, lépjen vissza és próbálja újra."
 
-#: create.py:90
-=======
-msgid "Date cannot be in the future.  Please go back and try again."
-msgstr "A dátum nem lehet jövőbeli. Kérjük, lépjen vissza és próbálja újra."
-
->>>>>>> 019a7f2e
 msgid ""
 "Photo uploaded is in an unrecognized format.  Please go back and try again."
 msgstr ""
 "A feltöltött fénykép nem felismerhető formátumban van. Kérjük, lépjen vissza "
 "és próbálja újra."
 
-<<<<<<< HEAD
-#: create.py:110
 msgid "The provided image is too large.  Please upload a smaller one."
 msgstr "A megadott kép túl nagy. Kérjük, töltsön fel egy kisebbet."
 
-#: create.py:114
-=======
-msgid "The provided image is too large.  Please upload a smaller one."
-msgstr "A megadott kép túl nagy. Kérjük, töltsön fel egy kisebbet."
-
->>>>>>> 019a7f2e
 msgid ""
 "There was a problem processing the image.  Please try a different image."
 msgstr ""
 "Probléma lépett fel a kép feldolgozása során. Kérjük, próbálkozzon másik "
 "képpel."
 
-<<<<<<< HEAD
-#: delete.py:58
 msgid "The record has been deleted."
 msgstr "A rekord törölve."
 
-#: delete.py:87
-=======
-msgid "The record has been deleted."
-msgstr "A rekord törölve."
-
->>>>>>> 019a7f2e
 #, python-format
 msgid "[Person Finder] Deletion notice for \"%(first_name)s %(last_name)s\""
 msgstr "[Személykereső] Értesítés \"%(first_name)s %(last_name)s\" törléséről"
 
-<<<<<<< HEAD
-#: multiview.py:82 view.py:125
-=======
->>>>>>> 019a7f2e
 msgid ""
 "Your name is required in the \"About you\" section.  Please go back and try "
 "again."
@@ -153,10 +93,6 @@
 "Az \"Önről\" részben az Ön neve szükséges. Kérjük, lépjen vissza és próbálja "
 "újra."
 
-<<<<<<< HEAD
-#: restore.py:80
-=======
->>>>>>> 019a7f2e
 #, python-format
 msgid ""
 "[Person Finder] Record restoration notice for \"%(first_name)s %(last_name)s"
@@ -165,20 +101,12 @@
 "[Személykereső] Értesítés \"%(first_name)s %(last_name)s\" rekordjának "
 "helyreállításáról"
 
-<<<<<<< HEAD
-#: subscribe.py:82
-=======
->>>>>>> 019a7f2e
 #, python-format
 msgid "[Person Finder] Status update for %(given_name)s %(family_name)s"
 msgstr ""
 "[Személykereső] Státuszfrissítés vele kapcsolatban: %(given_name)s %"
 "(family_name)s"
 
-<<<<<<< HEAD
-#: subscribe.py:108
-=======
->>>>>>> 019a7f2e
 #, python-format
 msgid ""
 "[Person Finder] You are subscribed to status updates for %(given_name)s %"
@@ -187,247 +115,112 @@
 "[Személykereső] Feliratkozott %(given_name)s %(family_name)s "
 "státuszfrissítéseire"
 
-<<<<<<< HEAD
-#: subscribe.py:157
 msgid "Invalid e-mail address. Please try again."
 msgstr "Érvénytelen e-mail cím. Próbálja újra."
 
-#: subscribe.py:178 subscribe.py:187
-=======
-msgid "Invalid e-mail address. Please try again."
-msgstr "Érvénytelen e-mail cím. Próbálja újra."
-
->>>>>>> 019a7f2e
 #, python-format
 msgid "Return to the record for %(given_name)s %(family_name)s."
 msgstr "Visszatérés %(given_name)s %(family_name)s rekordjához"
 
-<<<<<<< HEAD
-#: subscribe.py:183
 msgid "You are already subscribed. "
 msgstr "Már feliratkozott. "
 
-#: subscribe.py:192
 msgid "You have successfully subscribed."
 msgstr "Sikeresen feliratkozott."
 
-#: unsubscribe.py:29
 msgid "This link is invalid."
 msgstr "Ez a link érvénytelen."
 
-#: unsubscribe.py:34
 msgid "You have successfully unsubscribed."
 msgstr "Sikeresen leiratkozott."
 
-#: unsubscribe.py:36
 msgid "You are already unsubscribed."
 msgstr "Már leiratkozott."
 
-#: utils.py:187
 msgid "female"
 msgstr "nő"
 
-#: utils.py:188
 msgid "male"
 msgstr "férfi"
 
-#: utils.py:189
 msgid "other"
 msgstr "egyéb"
 
-#: utils.py:200 utils.py:211 utils.py:230
 msgid "Unspecified"
 msgstr "Meghatározatlan"
 
-#: utils.py:201
 msgid "About 1 month (30 days) from now"
 msgstr ""
 
-#: utils.py:202
 msgid "About 2 months (60 days) from now"
 msgstr ""
 
-#: utils.py:203
 msgid "About 3 months (90 days) from now"
 msgstr ""
 
-#: utils.py:204
 msgid "About 6 months (180 days) from now"
 msgstr ""
 
-#: utils.py:205
 msgid "About 1 year (360 days) from now"
 msgstr ""
 
-#: utils.py:212
 msgid "I am seeking information"
 msgstr "Információt keresek"
 
-#: utils.py:213
 msgid "I am this person"
 msgstr "Én vagyok ez a személy"
 
-#: utils.py:215
 msgid "I have received information that this person is alive"
 msgstr "Információm van róla, hogy ez a személy életben van"
 
-#: utils.py:216
 msgid "I have reason to think this person is missing"
 msgstr "Okom van feltételezni, hogy ez a személy eltűnt"
 
-#: utils.py:217
 msgid "I have received information that this person is dead"
 msgstr "Információm van róla, hogy ez a személy meghalt"
 
-#: utils.py:231
 msgid "Someone is seeking information about this person"
 msgstr "Valaki információ után tudakozódik erről a személyről"
 
-#: utils.py:232
 msgid "This person has posted a message"
 msgstr "Ez a személy küldött egy üzenetet"
 
-#: utils.py:234
 msgid "Someone has received information that this person is alive"
 msgstr "Valakinek információja van róla, hogy ez a személy életben van"
 
-#: utils.py:235
 msgid "Someone has reported that this person is missing"
 msgstr "Valaki bejelentette, hogy ez a személy eltűnt"
 
-#: utils.py:237
 msgid "Someone has received information that this person is dead"
 msgstr "Valakinek információja van róla, hogy ez a személy meghalt"
 
-#: utils.py:742
 msgid "Type the two words:"
 msgstr "Írja be a két szót:"
 
-#: utils.py:743
 msgid "Type what you hear:"
 msgstr "Írja be, amit hall:"
 
-#: utils.py:744
 msgid "Play the sound again"
 msgstr "Hang lejátszása újra"
 
-#: utils.py:745
-=======
-msgid "You are already subscribed. "
-msgstr "Már feliratkozott. "
-
-msgid "You have successfully subscribed."
-msgstr "Sikeresen feliratkozott."
-
-msgid "This link is invalid."
-msgstr "Ez a link érvénytelen."
-
-msgid "You have successfully unsubscribed."
-msgstr "Sikeresen leiratkozott."
-
-msgid "You are already unsubscribed."
-msgstr "Már leiratkozott."
-
-msgid "female"
-msgstr "nő"
-
-msgid "male"
-msgstr "férfi"
-
-msgid "other"
-msgstr "egyéb"
-
-msgid "Unspecified"
-msgstr "Meghatározatlan"
-
-msgid "About 1 month (30 days) from now"
-msgstr ""
-
-msgid "About 2 months (60 days) from now"
-msgstr ""
-
-msgid "About 3 months (90 days) from now"
-msgstr ""
-
-msgid "About 6 months (180 days) from now"
-msgstr ""
-
-msgid "About 1 year (360 days) from now"
-msgstr ""
-
-msgid "I am seeking information"
-msgstr "Információt keresek"
-
-msgid "I am this person"
-msgstr "Én vagyok ez a személy"
-
-msgid "I have received information that this person is alive"
-msgstr "Információm van róla, hogy ez a személy életben van"
-
-msgid "I have reason to think this person is missing"
-msgstr "Okom van feltételezni, hogy ez a személy eltűnt"
-
-msgid "I have received information that this person is dead"
-msgstr "Információm van róla, hogy ez a személy meghalt"
-
-msgid "Someone is seeking information about this person"
-msgstr "Valaki információ után tudakozódik erről a személyről"
-
-msgid "This person has posted a message"
-msgstr "Ez a személy küldött egy üzenetet"
-
-msgid "Someone has received information that this person is alive"
-msgstr "Valakinek információja van róla, hogy ez a személy életben van"
-
-msgid "Someone has reported that this person is missing"
-msgstr "Valaki bejelentette, hogy ez a személy eltűnt"
-
-msgid "Someone has received information that this person is dead"
-msgstr "Valakinek információja van róla, hogy ez a személy meghalt"
-
-msgid "Type the two words:"
-msgstr "Írja be a két szót:"
-
-msgid "Type what you hear:"
-msgstr "Írja be, amit hall:"
-
-msgid "Play the sound again"
-msgstr "Hang lejátszása újra"
-
->>>>>>> 019a7f2e
 msgid "Download the sound as MP3"
 msgstr "Hang letöltése MP3-ként"
 
-#: utils.py:746
 msgid "Get a visual challenge"
 msgstr "Vizuális kihívás teljesítése"
 
-#: utils.py:747
 msgid "Get an audio challenge"
 msgstr "Audiokihívás teljesítése"
 
-<<<<<<< HEAD
-#: utils.py:748
-=======
->>>>>>> 019a7f2e
 msgid "Get a new challenge"
 msgstr "Új kihívás teljesítése"
 
-#: utils.py:749
 msgid "Help"
 msgstr "Súgó"
 
-<<<<<<< HEAD
-#: utils.py:750
 msgid "Incorrect.  Try again."
 msgstr "Hibás. Próbálja újra."
 
-#: utils.py:766
-=======
-msgid "Incorrect.  Try again."
-msgstr "Hibás. Próbálja újra."
-
->>>>>>> 019a7f2e
 msgid ""
 "There was an error processing your request.  Sorry for the inconvenience.  "
 "Our administrators will investigate the source of the problem, but please "
@@ -437,68 +230,31 @@
 "kellemetlenségért. Adminisztrátoraink felderítik a hiba forrását, ám kérjük "
 "győződjön meg róla, hogy a kérelem formátuma helyes-e."
 
-<<<<<<< HEAD
-#: view.py:37 view.py:40
-=======
->>>>>>> 019a7f2e
 #, fuzzy
 msgid "This person's entry does not exist or has been deleted."
 msgstr "A rekord törölve."
 
-<<<<<<< HEAD
-#: templates/add_note.html:29
 msgid "Tell us the status of this person"
 msgstr "Ossza meg velünk a személy állapotát"
 
-#: templates/add_note.html:31 templates/results.html:143
 msgid "Mark records as duplicate"
 msgstr "Rekordok megjelölése duplikátumként"
 
-#: templates/add_note.html:39
 msgid "Status of this person"
 msgstr "A személy állapota"
 
-#: templates/add_note.html:63
 msgid "Message (required)"
 msgstr "Üzenet (szükséges)"
 
-#: templates/add_note.html:67
 msgid "A message for this person or others seeking this person"
 msgstr "Üzenet ennek a személynek, vagy azoknak, akik őt keresik"
 
-#: templates/add_note.html:69
 msgid "Please explain why you think these are the same person"
 msgstr "Kérjük, mondja el, miből gondolja, hogy ezek azonos személyek"
 
-#: templates/add_note.html:87 templates/note.html:138
-#: templates/person_status_update_email.txt:14
 msgid "Last known location"
 msgstr "Utolsó ismert hely"
 
-#: templates/add_note.html:90
-=======
-msgid "Tell us the status of this person"
-msgstr "Ossza meg velünk a személy állapotát"
-
-msgid "Mark records as duplicate"
-msgstr "Rekordok megjelölése duplikátumként"
-
-msgid "Status of this person"
-msgstr "A személy állapota"
-
-msgid "Message (required)"
-msgstr "Üzenet (szükséges)"
-
-msgid "A message for this person or others seeking this person"
-msgstr "Üzenet ennek a személynek, vagy azoknak, akik őt keresik"
-
-msgid "Please explain why you think these are the same person"
-msgstr "Kérjük, mondja el, miből gondolja, hogy ezek azonos személyek"
-
-msgid "Last known location"
-msgstr "Utolsó ismert hely"
-
->>>>>>> 019a7f2e
 msgid ""
 "Type an address or open the map below and indicate the location by moving "
 "the pin."
@@ -506,139 +262,62 @@
 "Írjon be egy címet, vagy nyissa meg alább a térképet és jelezze a helyet a "
 "mutató áthelyezésével."
 
-<<<<<<< HEAD
-#: templates/add_note.html:107 templates/note.html:148
 msgid "Show Map"
 msgstr "Térkép mutatása"
 
-#: templates/add_note.html:112 templates/note.html:153
 msgid "Hide Map"
 msgstr "Térkép elrejtése"
 
-#: templates/add_note.html:129
-=======
-msgid "Show Map"
-msgstr "Térkép mutatása"
-
-msgid "Hide Map"
-msgstr "Térkép elrejtése"
-
->>>>>>> 019a7f2e
 msgid ""
 "Have you personally talked with this person AFTER the disaster? (required)"
 msgstr "Személyesen beszélt ezzel a személlyel a katasztrófa UTÁN? (szükséges)"
 
-<<<<<<< HEAD
-#: templates/add_note.html:142
 msgid "Yes"
 msgstr "Igen"
 
-#: templates/add_note.html:153
 msgid "No"
 msgstr "Nem"
 
-#: templates/add_note.html:164
 msgid "Missing person's current contact information"
 msgstr "Az eltűnt személy jelenlegi elérhetőségei"
 
-#: templates/add_note.html:167
 msgid "How can this person be reached now?"
 msgstr "Hogyan érhető el ez a személy jelenleg?"
 
-#: templates/add_note.html:173
 msgid "Phone number"
 msgstr "Telefonszám"
 
-#: templates/add_note.html:185
 msgid "E-mail address"
 msgstr "E-mail cím"
 
-#: templates/add_note.html:202
 msgid "About you (required)"
 msgstr "Önről (szükséges)"
 
-#: templates/add_note.html:205
-=======
-msgid "Yes"
-msgstr "Igen"
-
-msgid "No"
-msgstr "Nem"
-
-msgid "Missing person's current contact information"
-msgstr "Az eltűnt személy jelenlegi elérhetőségei"
-
-msgid "How can this person be reached now?"
-msgstr "Hogyan érhető el ez a személy jelenleg?"
-
-msgid "Phone number"
-msgstr "Telefonszám"
-
-msgid "E-mail address"
-msgstr "E-mail cím"
-
-msgid "About you (required)"
-msgstr "Önről (szükséges)"
-
->>>>>>> 019a7f2e
 msgid "How others who are interested in this person can contact you"
 msgstr ""
 "Hogyan léphetnek kapcsolatba Önnel azok, akik érdeklődnek a személy iránt?"
 
-<<<<<<< HEAD
-#: templates/add_note.html:212 templates/create.html:340
 msgid "Your name"
 msgstr "Az Ön neve"
 
-#: templates/add_note.html:223 templates/create.html:355
 msgid "Your phone number"
 msgstr "Az Ön telefonszáma"
 
-#: templates/add_note.html:234 templates/create.html:370
 msgid "Your e-mail address"
 msgstr "Az Ön e-mail címe"
 
-#: templates/add_note.html:252
 msgid "Yes, these are the same person"
 msgstr "Igen, ezek azonos személyek"
 
-#: templates/add_note.html:254 templates/create.html:424
 msgid "Save this record"
 msgstr "Rekord mentése"
 
-#: templates/add_note.html:258 templates/delete.html:70
-#: templates/flag_note.html:62 templates/subscribe_captcha.html:43
 msgid "Cancel"
 msgstr "Mégse"
 
-#: templates/add_note.html:262 templates/create.html:428
 msgid "Please fill in all the required fields."
 msgstr "Töltse ki az összes kötelező mezőt."
 
-#: templates/add_note.html:266 templates/create.html:432
-=======
-msgid "Your name"
-msgstr "Az Ön neve"
-
-msgid "Your phone number"
-msgstr "Az Ön telefonszáma"
-
-msgid "Your e-mail address"
-msgstr "Az Ön e-mail címe"
-
-msgid "Yes, these are the same person"
-msgstr "Igen, ezek azonos személyek"
-
-msgid "Save this record"
-msgstr "Rekord mentése"
-
-msgid "Cancel"
-msgstr "Mégse"
-
-msgid "Please fill in all the required fields."
-msgstr "Töltse ki az összes kötelező mezőt."
-
->>>>>>> 019a7f2e
 msgid ""
 "The status you selected indicates that you are this person.  If this is "
 "true, please also select 'Yes' to indicate that you have contacted this "
@@ -648,81 +327,40 @@
 "válassza az \"Igen\" lehetőséget is annak jelzésére, hogy kapcsolatba lépett "
 "ezzel a személlyel."
 
-<<<<<<< HEAD
-#: templates/admin.html:20
-=======
->>>>>>> 019a7f2e
 msgid "Administration"
 msgstr "Adminisztráció"
 
-#: templates/admin.html:23
 #, python-format
 msgid "You are currently signed in as <span class=\"email\">%(email)s</span>."
 msgstr ""
 "Jelenleg a következő néven van bejelentkezve:<span class=\"email\">%(email)"
 "s</span>"
-<<<<<<< HEAD
-
-#: templates/admin.html:24
+
 #, fuzzy, python-format
 msgid "<a href=\"%(logout_url)s\">Sign out</a>"
 msgstr "<a href=\"%(logout_url)s\">Kijelentkezés</a>"
 
-#: templates/admin.html:26
 #, fuzzy, python-format
 msgid "You are not currently signed in.  <a href=\"%(login_url)s\">Sign in</a>"
 msgstr ""
 "Jelenleg nincs bejelentkezve. <a href=\"%(login_url)s\">Bejelentkezés.</a>"
 
-#: templates/admin_dashboard.html:51
 msgid "Dashboard"
 msgstr ""
 
-#: templates/base.html:34
-=======
-
-#, fuzzy, python-format
-msgid "<a href=\"%(logout_url)s\">Sign out</a>"
-msgstr "<a href=\"%(logout_url)s\">Kijelentkezés</a>"
-
-#, fuzzy, python-format
-msgid "You are not currently signed in.  <a href=\"%(login_url)s\">Sign in</a>"
-msgstr ""
-"Jelenleg nincs bejelentkezve. <a href=\"%(login_url)s\">Bejelentkezés.</a>"
-
-msgid "Dashboard"
-msgstr ""
-
->>>>>>> 019a7f2e
 #, fuzzy
 msgid "Atom feed of updates about this person"
 msgstr "Állapotfrissítések ehhez a személyhez"
 
-<<<<<<< HEAD
-#: templates/base.html:39
 msgid "Google Person Finder"
 msgstr "Google Személykereső"
 
-#: templates/base.html:86 templates/base.html.py:105
 msgid "Person Finder"
 msgstr "Személykereső"
 
-#: templates/base.html:117 templates/embed.html:42 templates/view.html:324
 msgid "Back to start"
 msgstr "Vissza az elejére"
 
-#: templates/base.html:123
-=======
-msgid "Google Person Finder"
-msgstr "Google Személykereső"
-
-msgid "Person Finder"
-msgstr "Személykereső"
-
-msgid "Back to start"
-msgstr "Vissza az elejére"
-
->>>>>>> 019a7f2e
 msgid ""
 "PLEASE NOTE: All data entered will be available to the public and viewable "
 "and usable by anyone.  Google does not review or verify the accuracy of this "
@@ -732,13 +370,8 @@
 "felhasználható lesz. A Google nem vizsgálja felül vagy hitelesíti ezen "
 "adatok pontosságát."
 
-<<<<<<< HEAD
-#: templates/base.html:132
 msgid "Embed this tool on your site"
 msgstr "Ágyazza be ezt az eszközt a webhelyén"
-=======
-msgid "Embed this tool on your site"
-msgstr "Ágyazza be ezt az eszközt a webhelyén"
 
 msgid "Developers"
 msgstr "Fejlesztők"
@@ -751,243 +384,71 @@
 
 msgid "Identify who you are looking for"
 msgstr "Azonosítsa be, kit keres"
->>>>>>> 019a7f2e
-
-#: templates/base.html:137
-msgid "Developers"
-msgstr "Fejlesztők"
-
-#: templates/base.html:140
-msgid "Terms of Service"
-msgstr "Általános szerződési feltételek"
-
-#: templates/create.html:32
-msgid "Identify who you have information about"
-msgstr "Azonosítsa be, kiről rendelkezik információval"
-
-#: templates/create.html:34
-msgid "Identify who you are looking for"
-msgstr "Azonosítsa be, kit keres"
-
-#: templates/create.html:41
+
 msgid "Name (required)"
 msgstr "Név (szükséges)"
 
-<<<<<<< HEAD
-#: templates/create.html:44
 msgid "What is this person's name?"
 msgstr "Mi a személy neve?"
 
-#: templates/create.html:51 templates/create.html.py:81
-#: templates/multiview.html:47 templates/multiview.html.py:79
-#: templates/query_form.html:30 templates/query_form.html.py:66
-#: templates/view.html:70 templates/view.html.py:86
 msgid "Family name"
 msgstr "Vezetéknév"
 
-#: templates/create.html:65 templates/multiview.html:64
-#: templates/query_form.html:47 templates/view.html:77
 msgid "Given name"
 msgstr "Utónév"
 
-#: templates/create.html:67 templates/multiview.html:42
-#: templates/multiview.html.py:66 templates/query_form.html:49
-#: templates/view.html:66 templates/view.html.py:79
 msgid "Name"
 msgstr "Név"
 
-#: templates/create.html:96 templates/create.html.py:128
-#: templates/multiview.html:88 templates/multiview.html.py:112
-#: templates/view.html:93 templates/view.html.py:109
-=======
-msgid "What is this person's name?"
-msgstr "Mi a személy neve?"
-
-msgid "Family name"
-msgstr "Vezetéknév"
-
-msgid "Given name"
-msgstr "Utónév"
-
-msgid "Name"
-msgstr "Név"
-
->>>>>>> 019a7f2e
 #, fuzzy
 msgid "Alternate family names"
 msgstr "Vezetéknév"
 
-<<<<<<< HEAD
-#: templates/create.html:111 templates/multiview.html:101
-#: templates/view.html:100
 msgid "Alternate given names"
 msgstr ""
 
-#: templates/create.html:113 templates/multiview.html:103
-#: templates/view.html:102
-=======
-msgid "Alternate given names"
-msgstr ""
-
->>>>>>> 019a7f2e
 #, fuzzy
 msgid "Alternate names"
 msgstr "Utca neve"
 
-<<<<<<< HEAD
-#: templates/create.html:146
 msgid "Home Address"
 msgstr "Otthoni cím"
 
-#: templates/create.html:149
 msgid "Where is this person from?"
 msgstr "Honnan származik ez a személy?"
 
-#: templates/create.html:155 templates/multiview.html:148
-#: templates/view.html:149
 msgid "Street name"
 msgstr "Utca neve"
 
-#: templates/create.html:157
 msgid "Street name only, no number"
 msgstr "Csak az utca neve, a házszám nem"
 
-#: templates/create.html:173 templates/multiview.html:154
-#: templates/view.html:153
 msgid "Neighborhood"
 msgstr "Környék"
 
-#: templates/create.html:183 templates/multiview.html:160
-#: templates/view.html:157
 msgid "City"
 msgstr "Város"
 
-#: templates/create.html:194 templates/multiview.html:166
-#: templates/view.html:161
 msgid "Province or state"
 msgstr "Tartomány vagy állam"
 
-#: templates/create.html:207 templates/multiview.html:173
-#: templates/view.html:166
 msgid "Postal or zip code"
 msgstr "Postai irányítószám"
 
-#: templates/create.html:223
 msgid "Description"
 msgstr "Leírás"
 
-#: templates/create.html:226
-=======
-msgid "Home Address"
-msgstr "Otthoni cím"
-
-msgid "Where is this person from?"
-msgstr "Honnan származik ez a személy?"
-
-msgid "Street name"
-msgstr "Utca neve"
-
-msgid "Street name only, no number"
-msgstr "Csak az utca neve, a házszám nem"
-
-msgid "Neighborhood"
-msgstr "Környék"
-
-msgid "City"
-msgstr "Város"
-
-msgid "Province or state"
-msgstr "Tartomány vagy állam"
-
-msgid "Postal or zip code"
-msgstr "Postai irányítószám"
-
-msgid "Description"
-msgstr "Leírás"
-
->>>>>>> 019a7f2e
 msgid "Describe how to identify this person."
 msgstr "Írja le, hogyan azonosítható ez a személy"
 
-#: templates/create.html:241 templates/multiview.html:198
-#: templates/view.html:195
 msgid "Photo"
 msgstr "Fénykép"
 
-<<<<<<< HEAD
-#: templates/create.html:244
-=======
->>>>>>> 019a7f2e
 msgid "If you have a photo of this person, upload it or enter its URL address."
 msgstr ""
 "Ha rendelkezik fényképpel erről a személyről, töltse fel vagy adja meg az "
 "URL-címét."
 
-<<<<<<< HEAD
-#: templates/create.html:252
-msgid "URL"
-msgstr "URL"
-
-#: templates/create.html:265
-msgid "Upload"
-msgstr "Feltöltés"
-
-#: templates/create.html:279
-msgid "Expiry"
-msgstr ""
-
-#: templates/create.html:282
-msgid "When should this record disappear?"
-msgstr ""
-
-#: templates/create.html:302
-msgid "Source of this record (required)"
-msgstr "A rekord forrása (szükséges)"
-
-#: templates/create.html:305
-msgid "Where did this information come from?"
-msgstr "Honnan származik ez az információ?"
-
-#: templates/create.html:319
-msgid "This is a new record."
-msgstr "Ez egy új rekord."
-
-#: templates/create.html:331
-msgid "This record is copied from another source."
-msgstr "Ez a rekord egy másik forrásból került másolásra."
-
-#: templates/create.html:344
-msgid "Original author's name"
-msgstr "Eredeti szerző neve"
-
-#: templates/create.html:359 templates/multiview.html:226
-#: templates/view.html:218
-msgid "Author's phone number"
-msgstr "Szerző telefonszáma"
-
-#: templates/create.html:374 templates/multiview.html:242
-#: templates/view.html:231
-msgid "Author's e-mail address"
-msgstr "Szerző e-mail címe"
-
-#: templates/create.html:385
-msgid "URL of original record"
-msgstr "Az eredeti rekord URL-je"
-
-#: templates/create.html:396 templates/multiview.html:268
-#: templates/view.html:252
-msgid "Original posting date"
-msgstr "Az eredeti beküldés dátuma"
-
-#: templates/create.html:398
-msgid "Enter as YYYY-MM-DD"
-msgstr "ÉÉÉÉ-HH-NN formátumban adja meg"
-
-#: templates/create.html:408 templates/multiview.html:274
-#: templates/view.html:267
-msgid "Original site name"
-msgstr "Az eredeti webhely neve"
-=======
 msgid "URL"
 msgstr "URL"
 
@@ -1091,101 +552,28 @@
 msgstr ""
 "<a target=\"_blank\" href=\"%(view_url)s\">Megtekintheti a rekordot</a>, "
 "mielőtt törölné."
->>>>>>> 019a7f2e
-
-#: templates/delete.html:23
-#, python-format
-msgid ""
-"\n"
-"      Are you sure you want to delete the record for \"%(first_name)s %"
-"(last_name)s\"?\n"
-"    "
-msgstr ""
-"\n"
-"      Biztosan törli \"%(first_name)s %(last_name)s\" rekordját?\n"
-"    "
-
-<<<<<<< HEAD
-#: templates/delete.html:30
-msgid ""
-"\n"
-"      If you proceed with deletion,\n"
-"      this record will no longer be searchable or viewable on this site.\n"
-"    "
-msgstr ""
-"\n"
-"      Ha folytatja a törlést,\n"
-"      akkor ez a rekord többé nem lesz kereshető és látható ezen a "
-"webhelyen.\n"
-"    "
-
-#: templates/delete.html:35
-#, python-format
-msgid ""
-"\n"
-"      This record is a copy of a record from another source.\n"
-"      You can delete the record here,\n"
-"      but please be aware that\n"
-"      we might later receive another copy of it from the original source.\n"
-"\n"
-"      <p>\n"
-"      If you would like it permanently deleted,\n"
-"      please contact the original source.\n"
-"      You can view the original record at\n"
-"      <a href=\"%(source_url)s\">%(source_name)s</a>.\n"
-"    "
-msgstr ""
-"\n"
-"      Ez a rekord egy másik forrásból származó rekord másolata.\n"
-"      Itt törölheti a rekordot,\n"
-"      de jobb, ha tudja,\n"
-"      hogy később esetleg kaphatunk egy másolatot az eredeti forrásból.\n"
-"\n"
-"      <p>\n"
-"      Ha szeretné véglegesen törölni,\n"
-"      kérjük, lépjen kapcsolatba az eredeti forrás tulajdonosával.\n"
-"      Az eredeti rekordot a következő webhelyen tekintheti meg:\n"
-"      <a href=\"%(source_url)s\">%(source_name)s</a>.\n"
-"    "
-
-#: templates/delete.html:48
-#, python-format
-msgid ""
-"You can <a target=\"_blank\" href=\"%(view_url)s\">view the record</a> "
-"before deleting it."
-msgstr ""
-"<a target=\"_blank\" href=\"%(view_url)s\">Megtekintheti a rekordot</a>, "
-"mielőtt törölné."
-
-#: templates/delete.html:51
+
 msgid "Reason for deletion:"
 msgstr "A törlés oka:"
 
-#: templates/delete.html:54
 msgid "I do not want my information online anymore."
 msgstr "Nem szeretném tovább tárolni az adataimat online."
 
-#: templates/delete.html:56
 msgid "I have received spam."
 msgstr "Spamet kaptam."
 
-#: templates/delete.html:58
 msgid "This record is inappropriate."
 msgstr "Ez a rekord nem megfelelő."
 
-#: templates/delete.html:60
 msgid "This record is spam."
 msgstr "Ez a rekord spam."
 
-#: templates/delete.html:62
 msgid "This record has served its purpose."
 msgstr "Ez a rekord elérte célját."
 
-#: templates/delete.html:69
 msgid "Yes, delete the record"
 msgstr "Igen, törlöm a rekordot"
 
-#: templates/deletion_email_for_note_author.txt:4
 #, python-format
 msgid ""
 "\n"
@@ -1202,7 +590,6 @@
 "Azért értesítjük a törlésről, mert ez az e-mail cím\n"
 "van rögzítve a rekordhoz fűzött egyik megjegyzés szerzőjeként.\n"
 
-#: templates/deletion_email_for_person_author.txt:4
 #, python-format
 msgid ""
 "\n"
@@ -1235,91 +622,14 @@
 "\n"
 "%(days_until_deletion)s nap után a rekord véglegesen törlésre kerül.\n"
 
-#: templates/embed.html:21
 msgid "Embedding the Application"
 msgstr "Alkalmazás beágyazása"
 
-#: templates/embed.html:22
-=======
-msgid "I do not want my information online anymore."
-msgstr "Nem szeretném tovább tárolni az adataimat online."
-
-msgid "I have received spam."
-msgstr "Spamet kaptam."
-
-msgid "This record is inappropriate."
-msgstr "Ez a rekord nem megfelelő."
-
-msgid "This record is spam."
-msgstr "Ez a rekord spam."
-
-msgid "This record has served its purpose."
-msgstr "Ez a rekord elérte célját."
-
-msgid "Yes, delete the record"
-msgstr "Igen, törlöm a rekordot"
-
-#, python-format
-msgid ""
-"\n"
-"A user has deleted the record for \"%(first_name)s %(last_name)s\"\n"
-"at %(site_url)s.\n"
-"\n"
-"We are notifying you of the deletion because your e-mail address is\n"
-"recorded as the author of a note on this record.\n"
-msgstr ""
-"\n"
-"Egy felhasználó törölte \"%(first_name)s %(last_name)s\" rekordját\n"
-"a %(site_url)s webhelyen.\n"
-"\n"
-"Azért értesítjük a törlésről, mert ez az e-mail cím\n"
-"van rögzítve a rekordhoz fűzött egyik megjegyzés szerzőjeként.\n"
-
-#, python-format
-msgid ""
-"\n"
-"A user has deleted the record for \"%(first_name)s %(last_name)s\"\n"
-"at %(site_url)s.\n"
-"\n"
-"We are notifying you of the deletion because your e-mail address is\n"
-"recorded as the author of this record.\n"
-"\n"
-"NOTE: If you believe this record was deleted in error, you can\n"
-"restore it by following this link within the next %(days_until_deletion)s "
-"days:\n"
-"\n"
-"    %(restore_url)s\n"
-"\n"
-"After %(days_until_deletion)s days, the record will be permanently deleted.\n"
-msgstr ""
-"\n"
-"Egy felhasználó törölte \"%(first_name)s %(last_name)s\" rekordját\n"
-"a %(site_url)s webhelyen.\n"
-"\n"
-"Azért értesítjük a törlésről, mert ez az e-mail cím\n"
-"van rögzítve a rekord szerzőjeként.\n"
-"\n"
-"MEGJEGYZÉS: ha úgy véli, hogy a rekordot tévesen törölték,\n"
-"visszaállíthatja, ha a következő %(days_until_deletion)s napban felkeresi "
-"ezt a webhelycímet:\n"
-"\n"
-"    %(restore_url)s\n"
-"\n"
-"%(days_until_deletion)s nap után a rekord véglegesen törlésre kerül.\n"
-
-msgid "Embedding the Application"
-msgstr "Alkalmazás beágyazása"
-
->>>>>>> 019a7f2e
 msgid "Copy and paste the following HTML code to put this tool on your site"
 msgstr ""
 "Másolja, majd illessze be a következő HTML-kódot, ha az eszközt a webhelyére "
 "kívánja tenni"
 
-<<<<<<< HEAD
-#: templates/embed.html:30
-=======
->>>>>>> 019a7f2e
 #, python-format
 msgid ""
 "Or add to your site as a %(gadget_link_html)sGoogle Gadget%(link_end_html)s."
@@ -1327,10 +637,6 @@
 "Vagy adja hozzá webhelyét %(gadget_link_html)sGoogle-modulként%"
 "(link_end_html)s."
 
-<<<<<<< HEAD
-#: templates/embed.html:32
-=======
->>>>>>> 019a7f2e
 #, python-format
 msgid ""
 "These gadgets are made available under the %(apache_link_html)sApache 2.0 "
@@ -1339,10 +645,6 @@
 "Ezek a modulok az %(apache_link_html)sApache 2.0 licenc%(link_end_html)s "
 "alatt állnak rendelkezésre."
 
-<<<<<<< HEAD
-#: templates/embed.html:35
-=======
->>>>>>> 019a7f2e
 #, python-format
 msgid ""
 "More information for developers can now be found %(developers_link_html)shere"
@@ -1351,305 +653,134 @@
 "Fejlesztők számára további információ %(developers_link_html)sitt%"
 "(link_end_html)s található."
 
-<<<<<<< HEAD
-#: templates/embed.html:39
 msgid "Close window"
 msgstr "Ablak bezárása"
 
-#: templates/flag_note.html:23
 msgid "Are you sure this note isn't spam?"
 msgstr "Biztos benne, hogy ez a megjegyzés nem spam?"
 
-#: templates/flag_note.html:25
 msgid "Are you sure you want to mark this note as spam?"
 msgstr "Biztosan megjelöli ezt a megjegyzést spamként?"
 
-#: templates/flag_note.html:41
 msgid "The reason this note is being marked as spam:"
 msgstr "Az ok, amiért spamként jelöli meg ezt a megjegyzést:"
 
-#: templates/flag_note.html:44
 msgid "I prefer not to specify."
 msgstr "Nem szeretném megadni."
 
-#: templates/flag_note.html:46
 msgid "This note is spam."
 msgstr "Ez a megjegyzés spam."
 
-#: templates/flag_note.html:48
 msgid "This note is inappropriate."
 msgstr "Ez a megjegyzés nem megfelelő."
 
-#: templates/flag_note.html:50
 msgid "I have received spam due to this note."
 msgstr "Spamet kaptam emiatt a megjegyzés miatt."
 
-#: templates/flag_note.html:52
 msgid "This note is incorrect or untrue."
 msgstr "Ez a megjegyzés helytelen vagy nem igaz."
 
-#: templates/flag_note.html:61
 msgid "Yes, update the note"
 msgstr "Igen, frissítem a megjegyzést"
 
-#: templates/main.html:22
 msgid "What is your situation?"
 msgstr "Mi a célja?"
 
-#: templates/main.html:28 templates/query_form.html:20
 msgid "I'm looking for someone"
 msgstr "Keresek valakit"
 
-#: templates/main.html:33 templates/query_form.html:13
 msgid "I have information about someone"
 msgstr "Információm van valakiről"
 
-#: templates/main.html:40
-=======
-msgid "Close window"
-msgstr "Ablak bezárása"
-
-msgid "Are you sure this note isn't spam?"
-msgstr "Biztos benne, hogy ez a megjegyzés nem spam?"
-
-msgid "Are you sure you want to mark this note as spam?"
-msgstr "Biztosan megjelöli ezt a megjegyzést spamként?"
-
-msgid "The reason this note is being marked as spam:"
-msgstr "Az ok, amiért spamként jelöli meg ezt a megjegyzést:"
-
-msgid "I prefer not to specify."
-msgstr "Nem szeretném megadni."
-
-msgid "This note is spam."
-msgstr "Ez a megjegyzés spam."
-
-msgid "This note is inappropriate."
-msgstr "Ez a megjegyzés nem megfelelő."
-
-msgid "I have received spam due to this note."
-msgstr "Spamet kaptam emiatt a megjegyzés miatt."
-
-msgid "This note is incorrect or untrue."
-msgstr "Ez a megjegyzés helytelen vagy nem igaz."
-
-msgid "Yes, update the note"
-msgstr "Igen, frissítem a megjegyzést"
-
-msgid "What is your situation?"
-msgstr "Mi a célja?"
-
-msgid "I'm looking for someone"
-msgstr "Keresek valakit"
-
-msgid "I have information about someone"
-msgstr "Információm van valakiről"
-
->>>>>>> 019a7f2e
 #, python-format
 msgid "Currently tracking about %(num_people)s records."
 msgstr ""
 "Jelenleg körülbelül %(num_people)s személy adatait tartalmazza a rendszer."
 
-<<<<<<< HEAD
-#: templates/multiview.html:37
 msgid "Compare these records"
 msgstr "Ezen rekordok összehasonlítása"
 
-#: templates/multiview.html:121 templates/view.html:124
 msgid "Physical characteristics"
 msgstr "Fizikai jellemzők"
 
-#: templates/multiview.html:125 templates/view.html:127
 msgid "Sex"
 msgstr "Nem"
 
-#: templates/multiview.html:131 templates/view.html:133
 msgid "Date of birth"
 msgstr "Születési dátum"
 
-#: templates/multiview.html:137 templates/view.html:138
 msgid "Age"
 msgstr "Kor"
 
-#: templates/multiview.html:144 templates/results.html:98
-#: templates/view.html:146
 msgid "Home address"
 msgstr "Otthoni cím"
 
-#: templates/multiview.html:182 templates/view.html:180
 msgid "Other information"
 msgstr "Egyéb információ"
 
-#: templates/multiview.html:216 templates/view.html:211
 msgid "Source of this record"
 msgstr "A rekord forrása"
 
-#: templates/multiview.html:220 templates/view.html:214
 msgid "Author's name"
 msgstr "Szerző neve"
 
-#: templates/multiview.html:234 templates/multiview.html.py:250
-#: templates/note.html:59 templates/note.html.py:70 templates/note.html:115
-#: templates/note.html.py:130 templates/view.html:225
-#: templates/view.html.py:238
 msgid "(click to reveal)"
 msgstr "(kattintson a megjelenítéshez)"
 
-#: templates/multiview.html:259 templates/view.html:245
 msgid "Original URL"
 msgstr "Eredeti URL"
 
-#: templates/multiview.html:263 templates/view.html:248
 msgid "Link"
 msgstr "Link"
 
-#: templates/note.html:21
 msgid "Posted by"
 msgstr "Beküldő:"
 
-#: templates/note.html:25
 msgid "(unknown)"
 msgstr "(ismeretlen)"
 
-#: templates/note.html:27
 msgid "on"
 msgstr "dátum:"
 
-#: templates/note.html:29
-=======
-msgid "Compare these records"
-msgstr "Ezen rekordok összehasonlítása"
-
-msgid "Physical characteristics"
-msgstr "Fizikai jellemzők"
-
-msgid "Sex"
-msgstr "Nem"
-
-msgid "Date of birth"
-msgstr "Születési dátum"
-
-msgid "Age"
-msgstr "Kor"
-
-msgid "Home address"
-msgstr "Otthoni cím"
-
-msgid "Other information"
-msgstr "Egyéb információ"
-
-msgid "Source of this record"
-msgstr "A rekord forrása"
-
-msgid "Author's name"
-msgstr "Szerző neve"
-
-msgid "(click to reveal)"
-msgstr "(kattintson a megjelenítéshez)"
-
-msgid "Original URL"
-msgstr "Eredeti URL"
-
-msgid "Link"
-msgstr "Link"
-
-msgid "Posted by"
-msgstr "Beküldő:"
-
-msgid "(unknown)"
-msgstr "(ismeretlen)"
-
-msgid "on"
-msgstr "dátum:"
-
->>>>>>> 019a7f2e
 msgid "at"
 msgstr "idő:"
 
-#: templates/note.html:35
 msgid "This note has been marked as spam."
 msgstr "A megjegyzés megjelölve spamként."
 
-<<<<<<< HEAD
-#: templates/note.html:38
 msgid "Reveal note"
 msgstr "Megjegyzés megjelenítése"
 
-#: templates/note.html:41
 msgid "Hide note"
 msgstr "Megjegyzés elrejtése"
 
-#: templates/note.html:44
 msgid "Not spam"
 msgstr "Nem spam"
 
-#: templates/note.html:49
 msgid "Report spam"
 msgstr "Spam jelentése"
 
-#: templates/note.html:54
 msgid "E-mail"
 msgstr "E-mail cím"
 
-#: templates/note.html:65
-=======
-msgid "Reveal note"
-msgstr "Megjegyzés megjelenítése"
-
-msgid "Hide note"
-msgstr "Megjegyzés elrejtése"
-
-msgid "Not spam"
-msgstr "Nem spam"
-
-msgid "Report spam"
-msgstr "Spam jelentése"
-
-msgid "E-mail"
-msgstr "E-mail cím"
-
->>>>>>> 019a7f2e
 msgid "Phone"
 msgstr "Telefonszám"
 
-#: templates/note.html:85
 msgid "This record is a duplicate of"
 msgstr "Ez a rekord a következő duplikátuma:"
 
-<<<<<<< HEAD
-#: templates/note.html:93 templates/person_status_update_email.txt:12
-#: templates/results.html:116
 msgid "Status"
 msgstr "Állapot"
 
-#: templates/note.html:102 templates/person_status_update_email.txt:13
 msgid "This person has been in contact with someone"
 msgstr "Ez a személy kapcsolatba lépett valakivel."
 
-#: templates/note.html:108
 msgid "Missing person's current e-mail address"
 msgstr "Az eltűnt személy jelenlegi e-mail címe"
 
-#: templates/note.html:123
 msgid "Missing person's current phone number"
 msgstr "Az eltűnt személy jelenlegi telefonszáma"
 
-#: templates/person_status_update_email.txt:4
-=======
-msgid "Status"
-msgstr "Állapot"
-
-msgid "This person has been in contact with someone"
-msgstr "Ez a személy kapcsolatba lépett valakivel."
-
-msgid "Missing person's current e-mail address"
-msgstr "Az eltűnt személy jelenlegi e-mail címe"
-
-msgid "Missing person's current phone number"
-msgstr "Az eltűnt személy jelenlegi telefonszáma"
-
->>>>>>> 019a7f2e
 #, python-format
 msgid ""
 "\n"
@@ -1660,26 +791,14 @@
 "Egy felhasználó frissítette \"%(first_name)s %(last_name)s\" státuszát a %"
 "(site_url)s webhelyen:"
 
-<<<<<<< HEAD
-#: templates/person_status_update_email.txt:10
-=======
->>>>>>> 019a7f2e
 #, fuzzy
 msgid "This record is a duplicate of another record:"
 msgstr "Ez a rekord a következő duplikátuma:"
 
-<<<<<<< HEAD
-#: templates/person_status_update_email.txt:17
-=======
->>>>>>> 019a7f2e
 #, python-format
 msgid "You can view the full record at %(view_url)s"
 msgstr "A következő címen nézheti meg a teljes rekordot: %(view_url)s"
 
-<<<<<<< HEAD
-#: templates/person_status_update_email.txt:20
-=======
->>>>>>> 019a7f2e
 #, python-format
 msgid ""
 "You received this notification because you have subscribed to updates on "
@@ -1690,31 +809,15 @@
 "kapcsolatos frissítésekre.\n"
 "A leiratkozáshoz nyissa meg ezt a linket: %(unsubscribe_link)s"
 
-<<<<<<< HEAD
-#: templates/query_form.html:15
 msgid "Enter the person's given and family names."
 msgstr "Adja meg a személy utó- és vezetéknevét."
 
-#: templates/query_form.html:17
 msgid "Enter the person's name."
 msgstr "Adja meg a személy nevét."
 
-#: templates/query_form.html:21
 msgid "Enter the person's name or parts of the name."
 msgstr "Adja meg a személy nevét, vagy nevének részleteit."
 
-#: templates/query_form.html:96
-=======
-msgid "Enter the person's given and family names."
-msgstr "Adja meg a személy utó- és vezetéknevét."
-
-msgid "Enter the person's name."
-msgstr "Adja meg a személy nevét."
-
-msgid "Enter the person's name or parts of the name."
-msgstr "Adja meg a személy nevét, vagy nevének részleteit."
-
->>>>>>> 019a7f2e
 msgid ""
 "More than 100 results; only showing the first 100.  Try entering more of the "
 "name"
@@ -1722,16 +825,12 @@
 "Több mint 100 eredmény, az első 100 megjelenítve. Próbáljon többet megadni a "
 "névből."
 
-<<<<<<< HEAD
-#: templates/query_form.html:103
 msgid "Provide information about this person"
 msgstr "Információ megadása erről a személyről"
 
-#: templates/query_form.html:107 templates/query_form.html.py:110
 msgid "Search for this person"
 msgstr "A személy keresése"
 
-#: templates/restoration_email.txt:4
 #, python-format
 msgid ""
 "\n"
@@ -1754,143 +853,58 @@
 "Azért értesítjük Önt, mert ez az e-mail társítva van ennek a\n"
 "személynek a rekordjával vagy a rekordhoz fűzött egyik megjegyzéssel.\n"
 
-#: templates/restore.html:22
-=======
-msgid "Provide information about this person"
-msgstr "Információ megadása erről a személyről"
-
-msgid "Search for this person"
-msgstr "A személy keresése"
-
-#, python-format
-msgid ""
-"\n"
-"The author of the record for \"%(first_name)s %(last_name)s\"\n"
-"(which was previously deleted) has restored the record.  To view the\n"
-"record, follow this link:\n"
-"\n"
-"    %(record_url)s\n"
-"\n"
-"We are notifying you because your e-mail address is associated with this\n"
-"person record or a note on the record.\n"
-msgstr ""
-"\n"
-"\"%(first_name)s %(last_name)s\" rekordjának szerzője\n"
-"helyreállította a(korábban törölt) rekordot. A rekord\n"
-"megtekintéséhez nyissa meg ezt a linket:\n"
-"\n"
-"    %(record_url)s\n"
-"\n"
-"Azért értesítjük Önt, mert ez az e-mail társítva van ennek a\n"
-"személynek a rekordjával vagy a rekordhoz fűzött egyik megjegyzéssel.\n"
-
->>>>>>> 019a7f2e
 msgid "Are you sure you want to restore this record from deletion?"
 msgstr "Biztosan helyreállítja ezt a törölt rekordot?"
 
-#: templates/restore.html:31
 msgid "Yes, restore this record"
 msgstr "Igen, helyreállítom a rekordot"
 
-<<<<<<< HEAD
-#: templates/results.html:23
 msgid "Search Results for"
 msgstr "Találatok a következőre"
 
-#: templates/results.html:28
 msgid "Records Similar to"
 msgstr "Ehhez hasonló rekordok"
 
-#: templates/results.html:33 templates/results.html.py:43
 msgid "There is one existing record with a similar name."
 msgstr "Már van egy bejegyzés hasonló névvel."
 
-#: templates/results.html:35
 msgid "There are some existing records with similar names."
 msgstr "Néhány létező rekordnak hasonló a neve."
 
-#: templates/results.html:37
-=======
-msgid "Search Results for"
-msgstr "Találatok a következőre"
-
-msgid "Records Similar to"
-msgstr "Ehhez hasonló rekordok"
-
-msgid "There is one existing record with a similar name."
-msgstr "Már van egy bejegyzés hasonló névvel."
-
-msgid "There are some existing records with similar names."
-msgstr "Néhány létező rekordnak hasonló a neve."
-
->>>>>>> 019a7f2e
 msgid "Please check whether it matches the person you were planning to report."
 msgstr ""
 "Kérjük, ellenőrizze, hátha egyezik a személlyel, akiről bejelentést kíván "
 "tenni."
 
-#: templates/results.html:45
 #, python-format
 msgid "There are %(num_results)s existing records with similar names."
 msgstr "%(num_results)s létező rekordnak hasonló a neve."
 
-<<<<<<< HEAD
-#: templates/results.html:49
 msgid "Click here to view results."
 msgstr "Kattintson ide az eredmények megtekintéséhez."
 
-#: templates/results.html:53
-=======
-msgid "Click here to view results."
-msgstr "Kattintson ide az eredmények megtekintéséhez."
-
->>>>>>> 019a7f2e
 msgid "To view or add information, select a name below."
 msgstr ""
 "Megtekintéshez vagy információ hozzáadásához válasszon ki egy nevet az "
 "alábbiak közül."
 
-<<<<<<< HEAD
-#: templates/results.html:54
 msgid "Switch to duplicate marking mode"
 msgstr "Ismétlődések megjelölése"
 
-#: templates/results.html:55
 msgid "Switch to normal view mode"
 msgstr "Váltás normál nézetbe."
 
-#: templates/results.html:123 templates/view.html:60
-=======
-msgid "Switch to duplicate marking mode"
-msgstr "Ismétlődések megjelölése"
-
-msgid "Switch to normal view mode"
-msgstr "Váltás normál nézetbe."
-
->>>>>>> 019a7f2e
 #, fuzzy
 msgid "Provided by:"
 msgstr "Beküldő:"
 
-<<<<<<< HEAD
-#: templates/results.html:136
-=======
->>>>>>> 019a7f2e
 msgid "Select up to 3 records to mark as duplicate:"
 msgstr ""
 "Válasszon ki legfeljebb 3 rekordot, melyeket duplikátumként kíván megjelölni:"
 
-<<<<<<< HEAD
-#: templates/results.html:144
 msgid "Records selected"
 msgstr "Rekord kiválasztva"
 
-#: templates/results.html:154
-=======
-msgid "Records selected"
-msgstr "Rekord kiválasztva"
-
->>>>>>> 019a7f2e
 msgid ""
 "If none of these records match the person you had in mind, you can click "
 "below to create a new record."
@@ -1898,98 +912,48 @@
 "Ha ezek közül egyik rekord sem illik arra a személyre, akire Ön gondolt, "
 "alább kattintva létrehozhat egy új rekordot."
 
-<<<<<<< HEAD
-#: templates/results.html:158
 msgid "No results found for"
 msgstr "Nincs találat a következőre"
 
-#: templates/results.html:161
 msgid "We have nothing matching your search."
 msgstr "Semmi sem egyezik a keresésével."
 
-#: templates/results.html:165 templates/small-create.html:23
 msgid "Follow this link to create a new record"
 msgstr "Kövesse ezt a linket új rekord létrehozásához"
 
-#: templates/results.html:180 templates/small-create.html:20
 msgid "Create a new record for"
 msgstr "Új rekord létrehozása - "
 
-#: templates/results.html:182
 msgid "Create a new record for a missing person"
 msgstr "Új rekord létrehozása eltűnt személy számára"
 
-#: templates/reveal.html:21
 msgid "Show sensitive information"
 msgstr "Kényes információ megjelenítése"
 
-#: templates/reveal.html:29
 msgid "Proceed"
 msgstr "Továbblépés"
 
-#: templates/subscribe.html:21 templates/view.html:312
-=======
-msgid "No results found for"
-msgstr "Nincs találat a következőre"
-
-msgid "We have nothing matching your search."
-msgstr "Semmi sem egyezik a keresésével."
-
-msgid "Follow this link to create a new record"
-msgstr "Kövesse ezt a linket új rekord létrehozásához"
-
-msgid "Create a new record for"
-msgstr "Új rekord létrehozása - "
-
-msgid "Create a new record for a missing person"
-msgstr "Új rekord létrehozása eltűnt személy számára"
-
-msgid "Show sensitive information"
-msgstr "Kényes információ megjelenítése"
-
-msgid "Proceed"
-msgstr "Továbblépés"
-
->>>>>>> 019a7f2e
 msgid "Subscribe to updates about this person"
 msgstr "Feliratkozás az ezzel a személlyel kapcsolatos frissítésekre"
 
-#: templates/subscribe_captcha.html:22
 #, python-format
 msgid "Subscribe to updates about %(first_name)s %(last_name)s"
 msgstr ""
 "Feliratkozás a vele kapcsolatos frissítésekre: %(first_name)s %(last_name)s"
 
-<<<<<<< HEAD
-#: templates/subscribe_captcha.html:24
-=======
->>>>>>> 019a7f2e
 msgid "Please confirm your e-mail address to subscribe to updates"
 msgstr ""
 "Kérjük, erősítse meg e-mail címét, hogy feliratkozhasson a frissítésekre"
 
-<<<<<<< HEAD
-#: templates/subscribe_captcha.html:26
 msgid "Please enter your e-mail address to subscribe to updates"
 msgstr "Kérjük, adja meg e-mail címét, hogy feliratkozhasson a frissítésekre"
 
-#: templates/subscribe_captcha.html:30
 msgid "Your e-mail address:"
 msgstr "Az Ön e-mail címe:"
 
-#: templates/subscribe_captcha.html:40
-=======
-msgid "Please enter your e-mail address to subscribe to updates"
-msgstr "Kérjük, adja meg e-mail címét, hogy feliratkozhasson a frissítésekre"
-
-msgid "Your e-mail address:"
-msgstr "Az Ön e-mail címe:"
-
->>>>>>> 019a7f2e
 msgid "Subscribe"
 msgstr "Feliratkozás"
 
-#: templates/subscription_confirmation_email.txt:4
 #, python-format
 msgid ""
 "\n"
@@ -2007,77 +971,35 @@
 "A teljes rekordot a %(view_url)s címen érheti el.\n"
 "\n"
 "A leiratkozáshoz nyissa meg ezt a linket: %(unsubscribe_link)s\n"
-<<<<<<< HEAD
-
-#: templates/view.html:58
+
 msgid "Identifying information"
 msgstr "Azonosítási információ"
 
-#: templates/view.html:115
 msgid "Note: Alternate names may be machine generated and may not be accurate."
 msgstr ""
 
-#: templates/view.html:171
 msgid "Home country"
 msgstr "Ország"
 
-#: templates/view.html:260
 #, fuzzy
 msgid "Expiry date of this record"
 msgstr "A rekord forrása"
 
-#: templates/view.html:280
 msgid "Possible duplicates"
 msgstr "Lehetséges duplikátumok"
 
-#: templates/view.html:320
 msgid "Back to results list"
 msgstr "Vissza a találatokhoz"
 
-#: templates/view.html:331
 msgid "Status updates for this person"
 msgstr "Állapotfrissítések ehhez a személyhez"
 
-#: templates/view.html:333 templates/view.html.py:345
-=======
-
-msgid "Identifying information"
-msgstr "Azonosítási információ"
-
-msgid "Note: Alternate names may be machine generated and may not be accurate."
-msgstr ""
-
-msgid "Home country"
-msgstr "Ország"
-
-#, fuzzy
-msgid "Expiry date of this record"
-msgstr "A rekord forrása"
-
-msgid "Possible duplicates"
-msgstr "Lehetséges duplikátumok"
-
-msgid "Back to results list"
-msgstr "Vissza a találatokhoz"
-
-msgid "Status updates for this person"
-msgstr "Állapotfrissítések ehhez a személyhez"
-
->>>>>>> 019a7f2e
 #, fuzzy
 msgid "Feed of updates about this person"
 msgstr "Állapotfrissítések ehhez a személyhez"
 
-<<<<<<< HEAD
-#: templates/view.html:343
 msgid "No status updates have been posted"
 msgstr "Nem érkezett állapotfrissítés"
 
-#: templates/view.html:359
-=======
-msgid "No status updates have been posted"
-msgstr "Nem érkezett állapotfrissítés"
-
->>>>>>> 019a7f2e
 msgid "Delete this record"
 msgstr "Rekord törlése"