# Copyright 2010 Google Inc.
#
# Licensed under the Apache License, Version 2.0 (the "License"); you may
# not use this file except in compliance with the License.  You may obtain
# a copy of the License at: http://www.apache.org/licenses/LICENSE-2.0
# Unless required by applicable law or agreed to in writing, software
# distributed under the License is distributed on an "AS IS" BASIS,
# WITHOUT WARRANTIES OR CONDITIONS OF ANY KIND, either express or implied.
# See the License for the specific language governing permissions and
# limitations under the License.
msgid ""
msgstr ""
"Project-Id-Version: PACKAGE VERSION\n"
"Report-Msgid-Bugs-To: \n"
"POT-Creation-Date: 2000-01-01 00:00+0000\n"
"PO-Revision-Date: YEAR-MO-DA HO:MI+ZONE\n"
"Last-Translator: FULL NAME <EMAIL@ADDRESS>\n"
"Language-Team: LANGUAGE <LL@li.org>\n"
"MIME-Version: 1.0\n"
"Content-Type: text/plain; charset=utf-8\n"
"Content-Transfer-Encoding: 8bit\n"
"Generated-By: Babel None\n"

msgid ""
"\n"
"\n"
"  To ensure that notes are only disabled or enabled with the record "
"author's\n"
"  permission, a confirmation message will be sent to the record author.\n"
"  If you are the author, check your e-mail after clicking the button "
"below.\n"
"\n"
"  "
msgstr ""
"\n"
"\n"
"  Pentru a ne asigura că notele sunt dezactivate sau activate numai cu "
"permisiunea\n"
"  autorului înregistrării, trimitem un mesaj de confirmare autorului "
"înregistrării.\n"
"  Dacă sunteți autorul, verificați-vă e-mailul după ce dați clic pe "
"butonul de mai jos.\n"
"\n"
"  "

#, python-format
msgid ""
"\n"
"\n"
"Dear %(author_name)s,\n"
"\n"
"A user has requested enabling notes on the record for\n"
"\"%(full_name)s\".\n"
"\n"
"Your e-mail address is recorded as the author of this record.  To enable "
"notes\n"
"on this record, follow this link within 3 days:\n"
"\n"
"   %(confirm_url)s\n"
"\n"
msgstr ""
"\n"
"\n"
"Stimate %(author_name)s,\n"
"\n"
"Un utilizator a solicitat activarea notelor la înregistrarea pentru\n"
"„%(full_name)s”.\n"
"\n"
"Adresa dvs. de e-mail este înregistrată ca autor al acestei înregistrări."
" Pentru a activa\n"
"notele pentru această înregistrare, accesați acest link în termen de 3 "
"zile:\n"
"\n"
"   %(confirm_url)s\n"
"\n"

#, python-format
msgid ""
"\n"
"\n"
"Dear %(author_name)s,\n"
"\n"
"A user has requested that you disable notes on the record for\n"
"\"%(full_name)s\".\n"
"\n"
"Your e-mail address is recorded as the author of this record.  To disable"
" notes\n"
"on this record, follow this link within 3 days:\n"
"\n"
"   %(confirm_url)s\n"
"\n"
msgstr ""
"\n"
"\n"
"Stimate %(author_name)s,\n"
"\n"
"Un utilizator a solicitat să dezactivați notele la înregistrarea pentru\n"
"„%(full_name)s”.\n"
"\n"
"Adresa dvs. de e-mail este înregistrată ca autor al acestei înregistrări."
" Pentru a dezactiva\n"
"notele pentru această înregistrare, accesați acest link în termen de 3 "
"zile:\n"
"\n"
"   %(confirm_url)s\n"
"\n"

#, python-format
msgid ""
"\n"
"\n"
"Dear %(author_name)s,\n"
"You just entered a note on the record for \"%(full_name)s\".  \n"
"To publish your note, follow this link within 3 days:\n"
"\n"
"   %(confirm_url)s\n"
"\n"
msgstr ""
"\n"
"\n"
"Stimate %(author_name)s,\n"
"Tocmai ați introdus o notă la înregistrarea pentru „%(full_name)s”.\n"
"Pentru a publica nota, accesați acest link în termen de 3 zile:\n"
"\n"
"   %(confirm_url)s\n"
"\n"

#, python-format
msgid ""
"\n"
"                    Warning: this record will expire in less than "
"%(expiration_days)s days.\n"
"                  "
msgstr ""
"\n"
"                    Avertisment: această înregistrare va expira în mai "
"puțin de %(expiration_days)s (de) zile.\n"
"                  "

msgid ""
"\n"
"                    Warning: this record will expire in less than a day.\n"
"                  "
msgstr ""
"\n"
"                    Avertisment: această înregistrare va expira în mai "
"puțin de o zi.\n"
"                  "

#, python-format
msgid ""
"\n"
<<<<<<< HEAD
=======
"            %(dup_count)s records selected\n"
"          "
msgstr ""
"\n"
"            %(dup_count)s (de) înregistrări selectate\n"
"          "

#, python-format
msgid ""
"\n"
"        Records Similar to: %(full_name)s\n"
"      "
msgstr ""
"\n"
"        Înregistrări similare cu: %(full_name)s\n"
"      "

#, python-format
msgid ""
"\n"
"        Search Results for: %(query)s\n"
"      "
msgstr ""
"\n"
"        Rezultatele căutării pentru: %(query)s\n"
"      "

#, python-format
msgid ""
"\n"
>>>>>>> 11e03f51
"      Are you sure you want to delete the record for \"%(full_name)s\"?\n"
"    "
msgstr ""
"\n"
"      Sigur doriți să ștergeți înregistrarea pentru „%(full_name)s”?\n"
"    "

#, python-format
msgid ""
"\n"
"      Are you sure you want to disable notes on \"%(full_name)s\"?\n"
"    "
msgstr ""
"\n"
"      Sigur doriți să dezactivați notele pentru „%(full_name)s”?\n"
"    "

#, python-format
msgid ""
"\n"
"      Are you sure you want to disable notes on the record of "
"\"%(full_name)s\"?\n"
"    "
msgstr ""
"\n"
"      Sigur doriți să dezactivați notele la înregistrarea pentru "
"„%(full_name)s”?\n"
"    "

#, python-format
msgid ""
"\n"
"      Are you sure you want to enable notes on \"%(full_name)s\"?\n"
"    "
msgstr ""
"\n"
"      Sigur doriți să activați notele pentru „%(full_name)s”?\n"
"    "

#, python-format
msgid ""
"\n"
"      Are you sure you want to extend the expiration for record "
"\"%(full_name)s\"?\n"
"    "
msgstr ""
"\n"
"      Sigur doriți să prelungiți data expirării pentru înregistrarea "
"„%(full_name)s”?\n"
"    "

msgid ""
"\n"
"      Confirm your note\n"
"    "
msgstr ""
"\n"
"      Confirmați nota\n"
"    "

msgid ""
"\n"
"      If you proceed with deletion,\n"
"      this record will no longer be searchable or viewable on this site.\n"
"    "
msgstr ""
"\n"
"      Dacă veți continua ștergerea,\n"
"      această înregistrare nu va mai putea fi căutată sau vizualizată pe "
"acest site.\n"
"    "

#, python-format
msgid ""
"\n"
"      If you would like it permanently deleted,\n"
"      please contact the original source.\n"
"      You can view the original record at\n"
"      %(begin_tag)s%(source_name)s%(end_tag)s.\n"
"    "
msgstr ""
"\n"
"      Dacă doriți să ștergeți definitiv înregistrarea,\n"
"      contactați sursa originală a acesteia.\n"
"      Puteți vedea înregistrarea originală la\n"
"      %(begin_tag)s%(source_name)s%(end_tag)s.\n"
"    "

#, python-format
msgid ""
"\n"
<<<<<<< HEAD
=======
"      No results found for: %(query)s\n"
"    "
msgstr ""
"\n"
"      Niciun rezultat găsit pentru: %(query)s\n"
"    "

#, python-format
msgid ""
"\n"
>>>>>>> 11e03f51
"      The URL you entered doesn't look like a valid %(website)s profile "
"URL.\n"
"      Please go to this person's profile page on %(website)s, then copy "
"and paste\n"
"      that URL here.\n"
"      "
msgstr ""
"\n"
"      Adresa URL introdusă nu pare a fi o adresă URL validă pentru "
"profilul de pe site-ul %(website)s.\n"
"      Accesați pagina de profil a acestei persoane de pe %(website)s, "
"apoi copiați și inserați\n"
"      aici respectiva adresă URL.\n"
"      "

<<<<<<< HEAD
=======
#, python-format
msgid ""
"\n"
"      The record has been extended to %(expiry_date)s.\n"
"    "
msgstr ""
"\n"
"      Înregistrarea a fost extinsă la %(expiry_date)s.\n"
"    "

>>>>>>> 11e03f51
msgid ""
"\n"
"      This record is a copy of a record from another source.\n"
"      You can delete the record here,\n"
"      but please be aware that\n"
"      we might later receive another copy of it from the original source."
"\n"
"    "
msgstr ""
"\n"
"      Această înregistrare este o copie a unei înregistrări dintr-o altă "
"sursă.\n"
"      Puteți să ștergeți înregistrarea de aici,\n"
"      dar trebuie să știți că ulterior am putea primi\n"
"      o altă copie a acesteia din sursa originală.\n"
"    "

msgid ""
"\n"
"    To ensure that notes are only disabled or enabled with the record "
"author's\n"
"    permission, a confirmation message will be sent to the record author."
"\n"
"    If you are the author, check your e-mail after clicking the button "
"below.\n"
"  "
msgstr ""
"\n"
"    Pentru a ne asigura că notele sunt dezactivate sau activate numai cu "
"permisiunea\n"
"    autorului înregistrării, trimitem un mesaj de confirmare autorului "
"înregistrării.\n"
"    Dacă sunteți autorul, verificați-vă e-mailul după ce dați clic pe "
"butonul de mai jos.\n"
"  "

msgid ""
"\n"
"  The record will still be visible on this site, but no one will be able "
"to post\n"
"  further notes on it.\n"
"  "
msgstr ""
"\n"
"  Înregistrarea va rămâne vizibilă pe acest site, dar nimeni nu va mai "
"putea posta\n"
"  note la aceasta.\n"
"  "

msgid ""
"\n"
"  To post your note, please enter your e-mail address below and follow "
"the\n"
"  confirmation link that you will receive.\n"
"  "
msgstr ""
"\n"
"  Pentru a posta această notă, introduceți mai jos adresa dvs. de e-mail "
"și accesați\n"
"  linkul de confirmare pe care îl veți primi.\n"
"  "

#, python-format
msgid ""
"\n"
"A user has deleted the record for \"%(full_name)s\"\n"
"at %(site_url)s.\n"
"\n"
"We are notifying you of the deletion because your e-mail address is\n"
"recorded as the author of a note on this record.\n"
msgstr ""
"\n"
"Un utilizator a șters înregistrarea pentru „%(full_name)s”\n"
"de pe %(site_url)s.\n"
"\n"
"Vă informăm cu privire la ștergere, deoarece adresa dvs. de e-mail este\n"
"înregistrată ca autor al unei note la această înregistrare.\n"

#, python-format
msgid ""
"\n"
"A user has deleted the record for \"%(full_name)s\"\n"
"at %(site_url)s.\n"
"\n"
"We are notifying you of the deletion because your e-mail address is\n"
"recorded as the author of this record.\n"
msgstr ""
"\n"
"Un utilizator a șters înregistrarea pentru „%(full_name)s”\n"
"de pe %(site_url)s.\n"
"\n"
"Vă informăm cu privire la ștergere, deoarece adresa dvs. de e-mail este\n"
"înregistrată ca autor al acestei înregistrări.\n"

#, python-format
msgid ""
"\n"
"After %(days_until_deletion)s days, the record will be permanently "
"deleted.\n"
msgstr ""
"\n"
"După %(days_until_deletion)s (de) zile, înregistrarea va fi ștearsă "
"definitiv.\n"

#, python-format
msgid ""
"\n"
"NOTE: If you believe this record was deleted in error, you can\n"
"restore it by following this link within the next %(days_until_deletion)s"
" days:\n"
"\n"
"    %(restore_url)s\n"
msgstr ""
"\n"
"NOTĂ: în cazul în care considerați că înregistrarea a fost ștearsă din "
"greșeală,\n"
"o puteți restabili accesând acest link în următoarele "
"%(days_until_deletion)s (de) zile:\n"
"\n"
"    %(restore_url)s\n"

#, python-format
msgid ""
"\n"
"Notes are now disabled on the record for \"%(full_name)s\".  To view the "
"record,\n"
"follow this link:\n"
"\n"
"    %(record_url)s\n"
"\n"
"We are notifying you because your e-mail address is associated with this\n"
"person record or a note on the record.\n"
msgstr ""
"\n"
"Acum sunt dezactivate notele la înregistrarea pentru „%(full_name)s”. "
"Pentru a afișa înregistrarea,\n"
"accesați acest link:\n"
"\n"
"    %(record_url)s\n"
"\n"
"Vă trimitem această notificare, deoarece adresa dvs. de e-mail este "
"asociată cu înregistrarea\n"
"acestei persoane sau cu o notă la înregistrare.\n"

#, python-format
msgid ""
"\n"
"Notes are now enabled on the record for \"%(full_name)s\".  To view the "
"record,\n"
"follow this link:\n"
"\n"
"    %(record_url)s\n"
"\n"
"We are notifying you because your e-mail address is associated with this\n"
"person record or a note on the record.\n"
msgstr ""
"\n"
"Acum sunt activate notele la înregistrarea pentru „%(full_name)s”. Pentru"
" a afișa înregistrarea,\n"
"accesați acest link:\n"
"\n"
"    %(record_url)s\n"
"\n"
"Vă trimitem această notificare, deoarece adresa dvs. de e-mail este "
"asociată cu înregistrarea\n"
"acestei persoane sau cu o notă la înregistrare.\n"

#, python-format
msgid ""
"\n"
"The author of the record for \"%(full_name)s\"\n"
"(which was previously deleted) has restored the record.  To view the\n"
"record, follow this link:\n"
"\n"
"    %(record_url)s\n"
"\n"
"We are notifying you because your e-mail address is associated with this\n"
"person record or a note on the record.\n"
msgstr ""
"\n"
"Autorul înregistrării pentru „%(full_name)s”\n"
"(care a fost ștearsă anterior) a restabilit înregistrarea. Pentru a "
"vizualiza\n"
"înregistrarea, accesați acest link:\n"
"\n"
"    %(record_url)s\n"
"\n"
"Vă trimitem această notificare, deoarece adresa dvs. de e-mail este "
"asociată cu înregistrarea\n"
"acestei persoane sau cu o notă la înregistrare.\n"

#, python-format
msgid ""
"\n"
"There is a new note on the record for \"%(full_name)s\".\n"
msgstr ""
"\n"
"Există o notă nouă la înregistrarea pentru „%(full_name)s”.\n"

#, python-format
msgid ""
"\n"
"You have subscribed to notes on \"%(full_name)s\".\n"
"\n"
"You can view this record at\n"
"\n"
"     %(view_url)s\n"
"\n"
"To unsubscribe, follow this link: %(unsubscribe_link)s\n"
msgstr ""
"\n"
"V-ați abonat la notele pentru „%(full_name)s”.\n"
"\n"
"Puteți vedea această înregistrare la\n"
"\n"
"     %(view_url)s\n"
"\n"
"Pentru a vă dezabona, accesați acest link: %(unsubscribe_link)s\n"

msgid "(click to reveal)"
msgstr "(dați clic pentru a afișa)"

msgid "(unknown)"
msgstr "(necunoscut)"

msgid "A message for this person or others seeking this person"
msgstr "Un mesaj pentru această persoană sau pentru alte persoane care o caută"

msgid "A new API key has been created successfully."
msgstr "A fost creată o cheie API nouă."

msgid "API Key Management"
msgstr "Gestionarea cheilor API"

msgid "About 1 month (30 days) from now"
msgstr "Peste aproximativ o lună (30 de zile)"

msgid "About 1 year (360 days) from now"
msgstr "Peste aproximativ un an (360 de zile)"

msgid "About 2 months (60 days) from now"
msgstr "Peste aproximativ 2 luni (60 de zile)"

msgid "About 3 months (90 days) from now"
msgstr "Peste aproximativ 3 luni (90 de zile)"

msgid "About 6 months (180 days) from now"
msgstr "Peste aproximativ 6 luni (180 de zile)"

msgid "About Google Person Finder"
msgstr "Despre Google Person Finder"

msgid "About you (required)"
msgstr "Despre dvs. (obligatoriu)"

msgid "Administration"
msgstr "Administrare"

msgid "Age"
msgstr "Vârstă"

msgid "Alternate family names"
msgstr "Nume de familie alternative"

msgid "Alternate given names"
msgstr "Prenume alternative"

msgid "Alternate names"
msgstr "Nume alternative"

msgid "Are you sure this note isn't spam?"
msgstr "Sunteți sigur(ă) că această notă nu este spam?"

msgid "Are you sure you want to mark this note as spam?"
msgstr "Sigur doriți să marcați această notă ca spam?"

msgid "Are you sure you want to restore this record from deletion?"
msgstr "Sigur doriți să restabiliți varianta ștearsă a acestei înregistrări?"

msgid "Atom feed of updates about this person"
msgstr "Feed Atom de actualizări despre această persoană"

msgid "Author's e-mail address"
msgstr "Adresa de e-mail a autorului"

msgid "Author's name"
msgstr "Numele autorului"

msgid "Author's phone number"
msgstr "Numărul de telefon al autorului"

msgid "Authorization key"
msgstr "Cheia de autorizare"

msgid "Back to results list"
msgstr "Înapoi la lista de rezultate"

msgid "Back to start"
msgstr "Înapoi la început"

<<<<<<< HEAD
=======
msgid ""
"By marking this note as spam, you will make it hidden by default. It will"
" still be a part of the record, but will require an extra click to view "
"the contents of the note. Users will also be able to remove the spam mark"
" from this note."
msgstr ""
"Dacă marcați nota ca spam, aceasta va fi ascunsă în mod prestabilit. Nota"
" va rămâne inclusă în înregistrare, dar pentru vizualizarea conținutului "
"acesteia va fi necesar un clic suplimentar. De asemenea, utilizatorii vor"
" putea să anuleze marcarea ca spam a acestei note."

msgid "By unmarking this note as spam, you will make it visible by default."
msgstr ""
"Anulând marcarea ca spam a notei, aceasta va deveni vizibilă în mod "
"prestabilit."

>>>>>>> 11e03f51
msgid "CSV file"
msgstr "Fișier CSV"

#, python-format
msgid "Can not find note with id %(id)s"
msgstr "Nu poate fi găsită nota cu codul %(id)s"

msgid "Cancel"
msgstr "Anulați"

msgid "City"
msgstr "Oraș"

msgid "Click here to view results."
msgstr "Dați clic aici pentru a afișa rezultatele."

msgid "Close window"
msgstr "Închideți fereastra"

msgid "Compare these records"
msgstr "Comparați aceste înregistrări"

msgid "Copy and paste the following HTML code to put this tool on your site"
msgstr ""
"Copiați și inserați următorul cod HTML pentru a pune acest instrument pe "
"site-ul dvs."

msgid "Create a new API key"
msgstr "Creați o cheie API nouă"

msgid "Create a new record"
msgstr "Creați o înregistrare nouă"

msgid "Create a new record for"
msgstr "Creați o înregistrare nouă pentru"

msgid "Create a new record for a missing person"
msgstr "Creați o înregistrare nouă pentru o persoană dispărută"

msgid "Crisis events"
msgstr "Situații de urgență"

#, python-format
msgid "Currently tracking about %(num_people)s records."
msgstr "În prezent, sunt urmărite aproximativ %(num_people)s (de) înregistrări."

msgid "Date cannot be in the future.  Please go back and try again."
msgstr ""
"Data nu poate fi în viitor. Reveniți la pasul anterior și încercați din "
"nou."

msgid "Date of birth"
msgstr "Data nașterii"

msgid "Delete this record"
msgstr "Ștergeți această înregistrare"

msgid "Describe how to identify this person."
msgstr "Descrieți cum poate fi identificată această persoană."

msgid "Describe the physical characteristics of this person."
msgstr "Descrieți caracteristicile fizice ale acestei persoane."

msgid "Description"
msgstr "Descriere"

msgid "Desktop version"
msgstr "Versiunea pentru desktop"

msgid "Developers"
msgstr "Dezvoltatori"

msgid "Disable notes on this record"
msgstr "Dezactivați notele pentru această înregistrare"

msgid "Does this person have profile pages at other websites?"
msgstr "Această persoană are pagini de profil pe alte site-uri web?"

#, python-format
msgid "Download %(begin_link)sthis Excel template%(end_link)s and add rows to it"
msgstr ""
"Descărcați %(begin_link)sacest șablon în Excel%(end_link)s și adăugați-i "
"rânduri"

msgid "Download the sound as MP3"
msgstr "Descărcați sunetul în format MP3"

msgid "E-mail"
msgstr "E-mail"

msgid "E-mail address"
msgstr "Adresă de e-mail"

msgid "Edit"
msgstr "Editați"

msgid "Embedding the Application"
msgstr "Încorporarea aplicației"

msgid "Enable notes on this record"
msgstr "Activați notele pentru această înregistrare"

msgid "Enter as YYYY-MM-DD"
msgstr "Introduceți în format AAAA-LL-ZZ"

msgid "Enter the person's given and family names."
msgstr "Introduceți numele și prenumele persoanei."

msgid "Enter the person's name or parts of the name."
msgstr "Introduceți numele persoanei sau părți din acesta."

msgid "Enter the person's name, parts of the name, or mobile phone number."
msgstr ""
"Introduceți numele persoanei, părți ale numelui sau numărul de telefon "
"mobil."

msgid "Enter the person's name."
msgstr "Introduceți numele persoanei."

msgid "Expiry"
msgstr "Expirare"

msgid "Expiry date of this record"
msgstr "Data de expirare a acestei înregistrări"

#, python-format
msgid "Extend expiration date by %(extension_days)s days"
msgstr "Extindeți data de expirare cu %(extension_days)s (de) zile"

msgid "Family name"
msgstr "Nume de familie"

msgid "Feed of updates about this person"
msgstr "Feed de actualizări despre această persoană"

msgid "Follow this link to create a new record"
msgstr "Urmați acest link pentru a crea o înregistrare nouă"

msgid ""
"For phones other than mobile phones, please use 171 service provided by "
"NTT."
msgstr ""
"Pentru alte telefoane decât cele mobile, utilizați serviciul 171 oferit "
"de NTT."

msgid "Full name"
msgstr "Nume complet"

msgid "Get a new challenge"
msgstr "Obțineți un nou cod captcha"

msgid "Get a visual challenge"
msgstr "Obțineți un cod captcha vizual"

msgid "Get an audio challenge"
msgstr "Obțineți un cod captcha audio"

msgid "Given name"
msgstr "Prenume"

msgid "Google Person Finder"
msgstr "Google Person Finder"

msgid "Have you personally talked with this person AFTER the disaster? (required)"
msgstr "Ați vorbit personal cu această persoană DUPĂ dezastru? (obligatoriu)"

msgid "Help"
msgstr "Ajutor"

#, python-format
msgid "Here is %(begin_tag)sa sample CSV file%(end_tag)s you can edit and upload"
msgstr ""
"Iată %(begin_tag)sun exemplu de fișier CSV%(end_tag)s pe care îl puteți "
"edita și încărca"

msgid "Hide Map"
msgstr "Ascundeți harta"

msgid "Hide note"
msgstr "Ascundeți nota"

msgid "Home Address"
msgstr "Adresă de domiciliu"

msgid "Home address"
msgstr "Adresă de domiciliu"

msgid "Home country"
msgstr "Țară de origine"

msgid "How can this person be reached now?"
msgstr "Cum poate fi contactată acum această persoană?"

msgid "How others who are interested in this person can contact you"
msgstr ""
"Modalitatea prin care puteți fi contactat(ă) de către alți oameni care "
"sunt interesați de această persoană"

msgid "I am seeking information"
msgstr "Caut informații"

msgid "I am this person"
msgstr "Eu sunt această persoană"

msgid "I do not want any more updates on this record."
msgstr "Nu mai doresc actualizări pentru această înregistrare."

msgid "I do not want my information online anymore."
msgstr "Nu mai doresc ca informațiile mele să fie online."

msgid "I have information about someone"
msgstr "Dețin informații despre cineva"

msgid "I have reason to think this person is missing"
msgstr "Am motive să cred că această persoană este dispărută"

msgid "I have received information that this person is alive"
msgstr "Am primit informații conform cărora această persoană este în viață"

msgid "I have received information that this person is dead"
msgstr "Am primit informații conform cărora această persoană a decedat"

msgid "I have received spam due to this note."
msgstr "Am primit spam din cauza acestei note."

msgid "I have received spam."
msgstr "Am primit spam."

msgid "I prefer not to specify."
msgstr "Prefer să nu specific."

msgid "I'm looking for someone"
msgstr "Caut pe cineva"

msgid "Identify who you are looking for"
msgstr "Identificați persoana pe care o căutați"

msgid "Identify who you have information about"
msgstr "Identificați persoana despre care aveți informații"

msgid "Identifying information"
msgstr "Informații de identificare"

msgid ""
"If none of these records match the person you had in mind, you can click "
"below to create a new record."
msgstr ""
"Dacă niciuna dintre aceste înregistrări nu se referă la persoana la care "
"vă gândiți, dați clic mai jos pentru a crea o nouă înregistrare."

msgid ""
"If you are the author of this note, please check your e-mail for a link "
"to confirm that you want to disable notes on this record.  Otherwise, "
"please wait for the record author to confirm your request."
msgstr ""
"Dacă sunteți autorul acestei note, verificați e-mailul pentru a vedea "
"dacă ați primit un link prin care să confirmați că doriți să dezactivați "
"notele pentru această înregistrare. În caz contrar, așteptați ca autorul "
"înregistrării să vă confirme solicitarea."

msgid ""
"If you are the author of this note, please check your e-mail for a link "
"to confirm that you want to enable notes on this record.  Otherwise, "
"please wait for the record author to confirm your request."
msgstr ""
"Dacă sunteți autorul acestei note, verificați e-mailul pentru a vedea "
"dacă ați primit un link prin care să confirmați că doriți să activați "
"notele pentru această înregistrare. În caz contrar, așteptați ca autorul "
"înregistrării să vă confirme solicitarea."

msgid "If you have a photo of this person, upload it or enter its URL address."
msgstr ""
"Dacă dețineți o fotografie a acestei persoane, încărcați-o sau "
"introduceți adresa URL a acesteia."

msgid "In Excel, use File &gt; Save as... and save in CSV format (.csv)"
msgstr ""
"În Excel, utilizați Fișier &gt; Salvare ca... și salvați în format CSV "
"(.csv)"

msgid "Incorrect.  Try again."
msgstr "Incorect. Încercați din nou."

msgid "Invalid e-mail address. Please try again."
msgstr "Adresă de e-mail nevalidă. Încercați din nou."

msgid "Language selection"
msgstr "Selectarea limbii"

msgid "Last known location"
msgstr "Ultima locație cunoscută"

msgid "Link"
msgstr "Link"

msgid "Link to profile page"
msgstr "Link la pagina de profil"

msgid "List API keys"
msgstr "Afișați cheile API"

msgid "Mark records as duplicate"
msgstr "Marcați înregistrările ca fiind duplicate"

msgid "Mark the selected records as duplicate"
msgstr "Marcați înregistrările selectate ca duplicate"

msgid "Message (required)"
msgstr "Mesaj (obligatoriu)"

msgid "Message is required. Please go back and try again."
msgstr ""
"Introducerea unui mesaj este obligatorie. Reveniți la pasul anterior și "
"încercați din nou."

msgid "Missing person's current contact information"
msgstr "Informațiile de contact actuale ale persoanei dispărute"

msgid "Missing person's current e-mail address"
msgstr "Adresa de e-mail actuală a persoanei dispărute"

msgid "Missing person's current phone number"
msgstr "Numărul de telefon actual al persoanei dispărute"

#, python-format
msgid ""
"More information for developers can now be found "
"%(developers_link_html)shere%(link_end_html)s."
msgstr ""
"Mai multe informații pentru dezvoltatori pot fi găsite acum "
"%(developers_link_html)saici%(link_end_html)s."

msgid ""
"More than 100 results; only showing the first 100.  Try entering more of "
"the name"
msgstr ""
"Mai mult de 100 de rezultate. Se afișează numai primele 100. Încercați să"
" introduceți o parte mai mare din nume"

msgid "Name"
msgstr "Nume"

msgid "Name (required)"
msgstr "Nume (obligatoriu)"

msgid "Name is required.  Please go back and try again."
msgstr ""
"Introducerea unui nume este obligatorie. Reveniți la pasul anterior și "
"încercați din nou."

msgid "Neighborhood"
msgstr "Cartier"

msgid "No"
msgstr "Nu"

#, python-format
msgid "No author email for record %(id)s."
msgstr "Nu există un e-mail de autor pentru înregistrarea %(id)s."

msgid "No messages are found registered to the carrier's message board service."
msgstr "Nu s-au găsit mesaje înregistrate în serviciul de mesaje al operatorului."

#, python-format
msgid "No note with ID: %(id_str)s."
msgstr "Nu există nicio notă cu ID-ul: %(id_str)s."

msgid "No notes have been posted"
msgstr "Nu au fost postate note"

#, python-format
msgid "No person with ID: %(id_str)s."
msgstr "Nu există nicio persoană cu ID-ul: %(id_str)s."

msgid "No results found for"
msgstr "Nu a fost găsit niciun rezultat pentru"

msgid "No such Authorization entity."
msgstr "Nu există o astfel de entitate de autorizare."

<<<<<<< HEAD
=======
msgid ""
"Not authorized to post notes with the status \"I have received "
"information that this person is dead\"."
msgstr ""
"Nu este autorizată postarea de note cu starea „Am primit informații "
"conform cărora această persoană a decedat”."

>>>>>>> 11e03f51
msgid "Not authorized to post notes with the status \"believed_dead\"."
msgstr "Nu sunteți autorizat(ă) să postați note cu starea „believed_dead”."

msgid "Not spam"
msgstr "Nu este spam"

msgid "Note author"
msgstr "Autorul notei"

msgid "Note text"
msgstr "Textul notei"

msgid "Notes for a possible duplicate"
msgstr "Note pentru o posibilă înregistrare duplicat"

msgid "Notes for this person"
msgstr "Note pentru această persoană"

msgid "Number or range (e.g. 20-30)"
msgstr "Număr sau interval (de ex., 20 – 30)"

#, python-format
msgid ""
"Or add to your site as a %(gadget_link_html)sGoogle "
"Gadget%(link_end_html)s."
msgstr ""
"Sau adăugați-l pe site-ul dvs. ca %(gadget_link_html)sgadget "
"Google%(link_end_html)s."

msgid "Original URL"
msgstr "Adresă URL inițială"

msgid "Original author's name"
msgstr "Numele autorului inițial"

msgid "Original posting date"
msgstr "Data postării inițiale"

msgid ""
"Original posting date is not in YYYY-MM-DD format, or is a nonexistent "
"date.  Please go back and try again."
msgstr ""
"Data postării inițiale nu este în formatul AAAA-LL-ZZ sau este o dată "
"inexistentă. Reveniți la pasul anterior și încercați din nou."

msgid "Original site name"
msgstr "Numele site-ului inițial"

<<<<<<< HEAD
=======
msgid "Other website"
msgstr "Alt site web"

>>>>>>> 11e03f51
#, fuzzy
msgid ""
"PLEASE NOTE: On active Person Finder sites, all data entered is available"
" to the public and usable by anyone.  Google does not review or verify "
"the accuracy of this data."
msgstr ""
"REȚINEȚI: în site-urile Person Finder active, toate datele introduse sunt"
" disponibile în mod public și pot fi utilizate de oricine. Google nu "
"examinează și nu verifică precizia acestor date."

msgid "Person Finder"
msgstr "Person Finder"

msgid "Phone"
msgstr "Telefon"

msgid "Phone number"
msgstr "Număr de telefon"

msgid "Photo"
msgstr "Fotografie"

msgid ""
"Photo uploaded is in an unrecognized format.  Please go back and try "
"again."
msgstr ""
"Fotografia încărcată este într-un format nerecunoscut. Reveniți la pasul "
"anterior și încercați din nou."

msgid "Physical characteristics"
msgstr "Caracteristici fizice"

msgid "Play the sound again"
msgstr "Redați sunetul din nou"

msgid ""
"Please check that you have been in contact with the person after the "
"earthquake, or change the \"Status of this person\" field."
msgstr ""
"Confirmați dacă ați intrat în legătură cu această persoană după cutremur "
"sau modificați câmpul „Starea acestei persoane”."

msgid "Please check whether it matches the person you were planning to report."
msgstr ""
"Verificați dacă vreuna dintre acestea se potrivește cu persoana despre "
"care doriți să oferiți informații."

msgid "Please confirm your e-mail address to subscribe to updates"
msgstr "Confirmați adresa de e-mail pentru a vă abona la actualizări"

msgid "Please enter your e-mail address to subscribe to updates"
msgstr "Introduceți adresa de e-mail pentru a vă abona la actualizări"

msgid "Please explain why you think these are the same person"
msgstr "Explicați de ce considerați că este vorba despre aceeași persoană"

msgid "Please fill in all the required fields."
msgstr "Completați toate câmpurile obligatorii."

msgid "Please fill in your email address."
msgstr "Introduceți adresa de e-mail."

msgid "Please provide an valid email address."
msgstr "Introduceți o adresă de e-mail validă."

msgid "Possible duplicates"
msgstr "Duplicate posibile"

msgid "Possible duplicates found."
msgstr "S-au găsit posibile înregistrări duplicate."

msgid "Postal or zip code"
msgstr "Cod poștal"

msgid "Posted by"
msgstr "Postată de"

msgid "Proceed"
msgstr "Continuați"

msgid "Profile Pages"
msgstr "Pagini de profil"

msgid "Profile page"
msgstr "Pagină de profil"

msgid "Provide information"
msgstr "Oferiți informații"

msgid "Provide information about this person"
msgstr "Oferiți informații despre această persoană"

msgid "Provided by:"
msgstr "Oferite de:"

msgid "Province or state"
msgstr "Provincie sau stat"

msgid "Reason for deletion:"
msgstr "Motiv de ștergere:"

msgid "Reason for disabling notes:"
msgstr "Motivul dezactivării notelor:"

<<<<<<< HEAD
msgid "Records Similar to"
msgstr "Înregistrări similiare cu"

msgid "Records selected"
msgstr "Înregistrări selectate"

=======
>>>>>>> 11e03f51
#, python-format
msgid "Records with names and addresses matching \"%(query)s\""
msgstr "Înregistrări cu nume și adrese care se potrivesc cu „%(query)s”"

msgid "Remove"
msgstr "Eliminați"

msgid "Report spam"
msgstr "Semnalați ca spam"

#, python-format
msgid "Return to the record for %(full_name)s."
msgstr "Reveniți la înregistrarea pentru %(full_name)s."

msgid "Reveal note"
msgstr "Afișați nota"

msgid "Save this record"
msgstr "Salvați această înregistrare"

msgid "Search Results for"
msgstr "Rezultatele căutării pentru"

msgid "Search for this person"
msgstr "Căutați această persoană"

#, python-format
msgid "See %(begin_tag)sthe wiki%(end_tag)s for more instructions"
msgstr ""
"Consultați %(begin_tag)spagina wiki%(end_tag)s pentru instrucțiuni "
"suplimentare"

msgid "Select a website to add a profile page..."
msgstr "Selectați un site web pentru a adăuga o pagină de profil..."

msgid "Select up to 3 records to mark as duplicate:"
msgstr "Selectați maximum 3 înregistrări pentru a le marca drept duplicate:"

msgid "Send email"
msgstr "Trimiteți e-mail"

msgid "Sex"
msgstr "Sex"

msgid "Show Map"
msgstr "Afișați harta"

msgid "Show sensitive information"
msgstr "Afișați informații delicate"

<<<<<<< HEAD
=======
msgid "Show who marked these duplicates"
msgstr "Afișați cine a marcat aceste duplicate"

>>>>>>> 11e03f51
msgid "Sign in"
msgstr "Conectați-vă"

msgid "Sign out"
msgstr "Deconectați-vă"

msgid "Someone has received information that this person is alive"
msgstr "Cineva a primit informații conform cărora această persoană este în viață"

msgid "Someone has received information that this person is dead"
msgstr "Cineva a primit informații conform cărora această persoană a decedat"

msgid "Someone has reported that this person is missing"
msgstr "Cineva a semnalat dispariția acestei persoane"

msgid "Someone is seeking information about this person"
msgstr "Cineva caută informații despre această persoană"

msgid "Source of this record"
msgstr "Sursa acestei înregistrări"

msgid "Source of this record (required)"
msgstr "Sursa acestei înregistrări (obligatoriu)"

msgid "Status"
msgstr "Stare"

msgid "Status of this person"
msgstr "Starea acestei persoane"

msgid "Street name"
msgstr "Nume stradă"

msgid "Street name only, no number"
msgstr "Nume stradă, fără număr"

msgid "Subscribe"
msgstr "Abonați-vă"

#, python-format
msgid "Subscribe to updates about %(full_name)s"
msgstr "Abonați-vă la actualizări despre %(full_name)s"

msgid "Subscribe to updates about this person"
msgstr "Abonați-vă la actualizări despre această persoană"

msgid "Switch to address"
msgstr "Comutați la adresă"

msgid "Switch to lat/long"
msgstr "Comutați la latitudine/longitudine"

msgid "Tell us the status of this person"
msgstr "Spuneți-ne care este starea acestei persoane"

msgid "Terms of Service"
msgstr "Termeni și condiții"

msgid "The API key has been updated successfully."
msgstr "Cheia API a fost actualizată."

msgid ""
"The Given name and Family name are both required.  Please go back and try"
" again."
msgstr ""
"Introducerea prenumelui și a numelui de familie este obligatorie. "
"Reveniți la pasul anterior și încercați din nou."

msgid "The Original author's name is required.  Please go back and try again."
msgstr ""
"Introducerea numelui autorului inițial este obligatorie. Reveniți la "
"pasul anterior și încercați din nou."

msgid "The author has disabled notes on this record."
msgstr "Autorul a dezactivat notele pentru această înregistrare."

msgid "The author has disabled status updates on this record."
msgstr "Autorul a dezactivat actualizările stării pentru această înregistrare."

msgid "The provided image is too large.  Please upload a smaller one."
msgstr "Imaginea trimisă este prea mare. Încărcați o imagine mai mică."

msgid "The reason this note is being marked as spam:"
msgstr "Motivul pentru care această notă este marcată ca spam:"

msgid "The record cannot be extended."
msgstr "Înregistrarea nu poate fi extinsă."

msgid "The record has been deleted."
msgstr "Înregistrarea a fost ștearsă."

#, python-format
msgid "The record has been extended to %(expiry_date)s."
msgstr "Înregistrarea a fost extinsă la %(expiry_date)s."

msgid ""
"The status you selected indicates that you are this person.  If this is "
"true, please also select 'Yes' to indicate that you have contacted this "
"person."
msgstr ""
"Starea pe care ați selectat-o arată că dvs. sunteți această persoană. "
"Dacă este adevărat, selectați „Da” pentru a arăta că ați contactat "
"această persoană."

#, python-format
msgid "The token %(token)s was invalid"
msgstr "Indicativul %(token)s a fost nevalid"

#, python-format
msgid "The token %(token)s was invalid."
msgstr "Indicativul %(token)s a fost nevalid."

#, python-format
msgid "There are %(num_results)s existing records with similar names."
msgstr "Există deja %(num_results)s (de) înregistrări create cu nume similare."

msgid "There are some existing records with similar names."
msgstr "Există deja câteva înregistrări create cu nume similare."

msgid "There is one existing record with a similar name."
msgstr "Există deja o înregistrare creată cu nume similar."

msgid "There was a problem processing the image.  Please try a different image."
msgstr "A apărut o problemă la procesarea imaginii. Încercați cu altă imagine."

msgid ""
"There was an error processing your request.  Sorry for the inconvenience."
"  Our administrators will investigate the source of the problem, but "
"please check that the format of your request is correct."
msgstr ""
"A apărut o eroare la procesarea solicitării dvs. Ne cerem scuze pentru "
"neplăcerile cauzate. Administratorii noștri vor investiga sursa "
"problemei, dar vă rugăm să verificați dacă formatul solicitării dvs. este"
" corect."

#, python-format
msgid ""
"These gadgets are made available under the %(apache_link_html)sApache 2.0"
" license%(link_end_html)s."
msgstr ""
"Aceste gadgeturi sunt disponibile sub %(apache_link_html)slicență Apache "
"2.0%(link_end_html)s."

msgid "This is a new record."
msgstr "Aceasta este o înregistrare nouă."

msgid "This link is invalid."
msgstr "Acest link este nevalid."

msgid "This note has been marked as spam."
msgstr "Această notă a fost marcată ca spam."

msgid "This note is inappropriate."
msgstr "Această notă este inadecvată."

msgid "This note is incorrect or untrue."
msgstr "Această notă este incorectă sau falsă."

msgid "This note is spam."
msgstr "Această notă este spam."

msgid "This person has been in contact with someone"
msgstr "Această persoană a intrat în contact cu cineva"

msgid "This person has posted a message"
msgstr "Această persoană a postat un mesaj"

msgid "This person's entry does not exist or has been deleted."
msgstr "Intrarea acestei persoane nu există sau a fost ștearsă."

msgid "This record has served its purpose."
msgstr "Această înregistrare și-a atins scopul."

msgid "This record is a duplicate of"
msgstr "Această înregistrare este un duplicat al"

msgid "This record is copied from another source."
msgstr "Această înregistrare este copiată dintr-o altă sursă."

msgid "This record is inappropriate."
msgstr "Această înregistrare este inadecvată."

msgid "This record is spam."
msgstr "Această înregistrare este spam."

msgid ""
"This repository is currently in test mode. While test mode is in effect, "
"records that are over 6 hours old are deleted."
msgstr ""
"Acest director se află în prezent în modul de testare. Cât timp "
"funcționează modul de testare, înregistrările mai vechi de 6 ore sunt "
"șterse."

msgid "To attach a photo to this note, upload it or enter its URL."
msgstr ""
"Pentru a atașa o fotografie la această notă, încărcați-o sau introduceți "
"adresa URL a fotografiei."

msgid "To delete your data, access Person Finder from your desktop."
msgstr "Pentru a șterge notele, accesați Person Finder de pe desktop."

msgid "To unsubscribe, follow this link"
msgstr "Pentru a vă dezabona, accesați acest link"

msgid "To view or add information, select a name below."
msgstr ""
"Pentru a afișa sau pentru a adăuga informații, selectați un nume de mai "
"jos."

msgid ""
"Type an address or open the map below and indicate the location by "
"clicking on the map."
msgstr ""
"Introduceți o adresă sau deschideți harta de mai jos și indicați locația "
"cu un clic pe hartă."

msgid "Type an address."
msgstr "Introduceți o adresă."

msgid "Type the two words:"
msgstr "Introduceți cele două cuvinte:"

msgid "Type what you hear:"
msgstr "Introduceți ceea ce auziți:"

msgid "URL"
msgstr "Adresă URL"

msgid "URL of original record"
msgstr "Adresa URL a înregistrării inițiale"

msgid "Unspecified"
msgstr "Nespecificată"

msgid "Update an existing key"
msgstr "Actualizați o cheie existentă"

msgid "Upload"
msgstr "Încărcați"

msgid "Upload notes in CSV format"
msgstr "Încărcați note în format CSV"

msgid "Upload person records in CSV format"
msgstr "Încărcați înregistrările persoanei în format CSV"

msgid "Upload your CSV file below"
msgstr "Încărcați fișierul CSV mai jos"

msgid "View the record"
msgstr "Afișați înregistrarea"

msgid "We have nothing matching your search."
msgstr "Nu am găsit nimic care să corespundă căutării dvs."

msgid "What is this person's name?"
msgstr "Care este numele acestei persoane?"

msgid "When should this record disappear?"
msgstr "Când ar trebui să dispară această înregistrare?"

msgid "Where did this information come from?"
msgstr "De unde provin aceste informații?"

msgid "Where is this person from?"
msgstr "De unde este această persoană?"

msgid ""
"While test mode is in effect, records that are over 6 hours old are "
"deleted regardless of the expiry date."
msgstr ""
"Cât timp funcționează modul de testare, înregistrările mai vechi de 6 ore"
" sunt șterse indiferent de data lor de expirare."

msgid "Yes"
msgstr "Da"

msgid "Yes, ask the record author to disable notes"
msgstr "Da, solicitați autorului înregistrării să dezactiveze notele"

msgid "Yes, ask the record author to enable notes"
msgstr "Da, solicitați autorului înregistrării să activeze notele"

msgid "Yes, delete the record"
msgstr "Da, ștergeți înregistrarea"

msgid "Yes, disable notes on this record."
msgstr "Da, dezactivați notele pentru această înregistrare."

msgid "Yes, extend the record"
msgstr "Da, extindeți înregistrarea"

msgid "Yes, restore this record"
msgstr "Da, restabiliți această înregistrare"

msgid "Yes, these are the same person"
msgstr "Da, este vorba despre aceeași persoană"

msgid "Yes, update the note"
msgstr "Da, actualizați nota"

msgid "You are already subscribed. "
msgstr "Sunteți deja abonat(ă). "

msgid "You are already unsubscribed."
msgstr "Sunteți deja dezabonat(ă)."

#, python-format
msgid ""
"You are currently signed in as "
"%(begin_span_tag)s%(email)s%(end_span_tag)s."
msgstr ""
"În prezent, sunteți conectat(ă) ca "
"%(begin_span_tag)s%(email)s%(end_span_tag)s."

#, python-format
msgid "You are currently signed in as %(user_email)s."
msgstr "În prezent, sunteți conectat(ă) ca %(user_email)s."

msgid "You are not currently signed in."
msgstr "Nu sunteți conectat(ă)."

#, python-format
msgid "You can %(begin_tag)sview the record%(end_tag)s before deleting it."
msgstr ""
"Puteți să %(begin_tag)svizualizați această înregistrare%(end_tag)s "
"înainte de a o șterge."

#, python-format
msgid "You can view the full record at %(view_url)s"
msgstr "Puteți vizualiza întreaga înregistrare la %(view_url)s"

msgid "You have successfully subscribed."
msgstr "V-ați abonat."

msgid "You have successfully unsubscribed."
msgstr "V-ați dezabonat."

msgid ""
"You received this notification because you have subscribed to updates on "
"the following person:\n"
msgstr ""
"Ați primit această notificare, deoarece v-ați abonat la actualizări "
"despre următoarea persoană:\n"

msgid "Your e-mail address"
msgstr "Adresa dvs. de e-mail"

msgid "Your e-mail address:"
msgstr "Adresa dvs. de e-mail:"

msgid "Your email"
msgstr "Adresa dvs. de e-mail"

msgid "Your name"
msgstr "Numele dvs."

msgid ""
"Your name is required in the \"About you\" section.  Please go back and "
"try again."
msgstr ""
"Introducerea numelui în secțiunea „Despre dvs.” este obligatorie. "
"Reveniți la pasul anterior și încercați din nou."

msgid ""
"Your name is required in the \"Source\" section.  Please go back and try "
"again."
msgstr ""
"Introducerea numelui în secțiunea „Sursă” este obligatorie. Reveniți la "
"pasul anterior și încercați din nou."

msgid "Your phone number"
msgstr "Numărul dvs. de telefon"

msgid ""
"Your request has been processed successfully. Please check your inbox and"
" confirm that you want to post your note by following the url embedded."
msgstr ""
"Solicitarea a fost procesată. Verificați Mesajele primite și confirmați "
"că doriți să postați această notă, accesând adresa URL încorporată."

#, python-format
msgid "[Person Finder] Confirm your note on \"%(full_name)s\""
msgstr "[Person Finder] Confirmați nota pentru „%(full_name)s”"

#, python-format
msgid "[Person Finder] Deletion notice for \"%(full_name)s\""
msgstr "[Person Finder] Notificare de ștergere pentru „%(full_name)s”"

#, python-format
msgid "[Person Finder] Disable notes on \"%(full_name)s\"?"
msgstr "[Person Finder] Dezactivați notele pentru „%(full_name)s”?"

#, python-format
msgid "[Person Finder] Enable notes on \"%(full_name)s\"?"
msgstr "[Person Finder] Activați notele pentru „%(full_name)s”?"

#, python-format
msgid "[Person Finder] Enabling notes notice for \"%(full_name)s\""
msgstr ""
"[Person Finder] Se activează notificarea privind notele pentru "
"„%(full_name)s”"

#, python-format
msgid "[Person Finder] Notes are now disabled for \"%(full_name)s\""
msgstr "[Person Finder] Notele sunt dezactivate acum pentru „%(full_name)s”"

#, python-format
msgid "[Person Finder] Notes are now enabled on \"%(full_name)s\""
msgstr "[Person Finder] Notele sunt activate acum pentru „%(full_name)s”"

#, python-format
msgid "[Person Finder] Record restoration notice for \"%(full_name)s\""
msgstr ""
"[Person Finder] Notificare de restabilire a înregistrării pentru "
"„%(full_name)s”"

#, python-format
msgid "[Person Finder] Status update for %(full_name)s"
msgstr "[Person Finder] Actualizarea stării pentru %(full_name)s"

#, python-format
msgid "[Person Finder] You are subscribed to status updates for %(full_name)s"
msgstr ""
"[Person Finder] Sunteți abonat(ă) la actualizări ale stării pentru "
"%(full_name)s"

msgid "at"
msgstr "la"

msgid "female"
msgstr "feminin"

msgid "in test mode"
msgstr "în modul de testare"

msgid "male"
msgstr "masculin"

msgid "on"
msgstr "pe"

msgid "other"
msgstr "altul"
<|MERGE_RESOLUTION|>--- conflicted
+++ resolved
@@ -150,8 +150,6 @@
 #, python-format
 msgid ""
 "\n"
-<<<<<<< HEAD
-=======
 "            %(dup_count)s records selected\n"
 "          "
 msgstr ""
@@ -182,7 +180,6 @@
 #, python-format
 msgid ""
 "\n"
->>>>>>> 11e03f51
 "      Are you sure you want to delete the record for \"%(full_name)s\"?\n"
 "    "
 msgstr ""
@@ -274,8 +271,6 @@
 #, python-format
 msgid ""
 "\n"
-<<<<<<< HEAD
-=======
 "      No results found for: %(query)s\n"
 "    "
 msgstr ""
@@ -286,7 +281,6 @@
 #, python-format
 msgid ""
 "\n"
->>>>>>> 11e03f51
 "      The URL you entered doesn't look like a valid %(website)s profile "
 "URL.\n"
 "      Please go to this person's profile page on %(website)s, then copy "
@@ -302,8 +296,6 @@
 "      aici respectiva adresă URL.\n"
 "      "
 
-<<<<<<< HEAD
-=======
 #, python-format
 msgid ""
 "\n"
@@ -314,7 +306,6 @@
 "      Înregistrarea a fost extinsă la %(expiry_date)s.\n"
 "    "
 
->>>>>>> 11e03f51
 msgid ""
 "\n"
 "      This record is a copy of a record from another source.\n"
@@ -615,8 +606,6 @@
 msgid "Back to start"
 msgstr "Înapoi la început"
 
-<<<<<<< HEAD
-=======
 msgid ""
 "By marking this note as spam, you will make it hidden by default. It will"
 " still be a part of the record, but will require an extra click to view "
@@ -633,7 +622,6 @@
 "Anulând marcarea ca spam a notei, aceasta va deveni vizibilă în mod "
 "prestabilit."
 
->>>>>>> 11e03f51
 msgid "CSV file"
 msgstr "Fișier CSV"
 
@@ -1008,14 +996,9 @@
 msgid "No person with ID: %(id_str)s."
 msgstr "Nu există nicio persoană cu ID-ul: %(id_str)s."
 
-msgid "No results found for"
-msgstr "Nu a fost găsit niciun rezultat pentru"
-
 msgid "No such Authorization entity."
 msgstr "Nu există o astfel de entitate de autorizare."
 
-<<<<<<< HEAD
-=======
 msgid ""
 "Not authorized to post notes with the status \"I have received "
 "information that this person is dead\"."
@@ -1023,7 +1006,6 @@
 "Nu este autorizată postarea de note cu starea „Am primit informații "
 "conform cărora această persoană a decedat”."
 
->>>>>>> 11e03f51
 msgid "Not authorized to post notes with the status \"believed_dead\"."
 msgstr "Nu sunteți autorizat(ă) să postați note cu starea „believed_dead”."
 
@@ -1072,12 +1054,9 @@
 msgid "Original site name"
 msgstr "Numele site-ului inițial"
 
-<<<<<<< HEAD
-=======
 msgid "Other website"
 msgstr "Alt site web"
 
->>>>>>> 11e03f51
 #, fuzzy
 msgid ""
 "PLEASE NOTE: On active Person Finder sites, all data entered is available"
@@ -1182,15 +1161,9 @@
 msgid "Reason for disabling notes:"
 msgstr "Motivul dezactivării notelor:"
 
-<<<<<<< HEAD
-msgid "Records Similar to"
-msgstr "Înregistrări similiare cu"
-
 msgid "Records selected"
 msgstr "Înregistrări selectate"
 
-=======
->>>>>>> 11e03f51
 #, python-format
 msgid "Records with names and addresses matching \"%(query)s\""
 msgstr "Înregistrări cu nume și adrese care se potrivesc cu „%(query)s”"
@@ -1211,9 +1184,6 @@
 msgid "Save this record"
 msgstr "Salvați această înregistrare"
 
-msgid "Search Results for"
-msgstr "Rezultatele căutării pentru"
-
 msgid "Search for this person"
 msgstr "Căutați această persoană"
 
@@ -1241,12 +1211,9 @@
 msgid "Show sensitive information"
 msgstr "Afișați informații delicate"
 
-<<<<<<< HEAD
-=======
 msgid "Show who marked these duplicates"
 msgstr "Afișați cine a marcat aceste duplicate"
 
->>>>>>> 11e03f51
 msgid "Sign in"
 msgstr "Conectați-vă"
 
@@ -1337,10 +1304,6 @@
 
 msgid "The record has been deleted."
 msgstr "Înregistrarea a fost ștearsă."
-
-#, python-format
-msgid "The record has been extended to %(expiry_date)s."
-msgstr "Înregistrarea a fost extinsă la %(expiry_date)s."
 
 msgid ""
 "The status you selected indicates that you are this person.  If this is "
@@ -1674,9 +1637,6 @@
 "[Person Finder] Sunteți abonat(ă) la actualizări ale stării pentru "
 "%(full_name)s"
 
-msgid "at"
-msgstr "la"
-
 msgid "female"
 msgstr "feminin"
 
