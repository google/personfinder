--- conflicted
+++ resolved
@@ -148,8 +148,6 @@
 #, python-format
 msgid ""
 "\n"
-<<<<<<< HEAD
-=======
 "            %(dup_count)s records selected\n"
 "          "
 msgstr ""
@@ -180,7 +178,6 @@
 #, python-format
 msgid ""
 "\n"
->>>>>>> 11e03f51
 "      Are you sure you want to delete the record for \"%(full_name)s\"?\n"
 "    "
 msgstr ""
@@ -274,8 +271,6 @@
 #, python-format
 msgid ""
 "\n"
-<<<<<<< HEAD
-=======
 "      No results found for: %(query)s\n"
 "    "
 msgstr ""
@@ -286,7 +281,6 @@
 #, python-format
 msgid ""
 "\n"
->>>>>>> 11e03f51
 "      The URL you entered doesn't look like a valid %(website)s profile "
 "URL.\n"
 "      Please go to this person's profile page on %(website)s, then copy "
@@ -302,8 +296,6 @@
 "      die URL hier.\n"
 "      "
 
-<<<<<<< HEAD
-=======
 #, python-format
 msgid ""
 "\n"
@@ -314,7 +306,6 @@
 "      De vermelding is verlengd tot %(expiry_date)s.\n"
 "    "
 
->>>>>>> 11e03f51
 msgid ""
 "\n"
 "      This record is a copy of a record from another source.\n"
@@ -613,8 +604,6 @@
 msgid "Back to start"
 msgstr "Terug naar begin"
 
-<<<<<<< HEAD
-=======
 msgid ""
 "By marking this note as spam, you will make it hidden by default. It will"
 " still be a part of the record, but will require an extra click to view "
@@ -631,7 +620,6 @@
 "Als u de markering van deze notitie als spam ongedaan maakt, wordt de "
 "notitie standaard weergegeven."
 
->>>>>>> 11e03f51
 msgid "CSV file"
 msgstr "CSV-bestand"
 
@@ -1002,14 +990,9 @@
 msgid "No person with ID: %(id_str)s."
 msgstr "Geen persoon met id: %(id_str)s."
 
-msgid "No results found for"
-msgstr "Geen resultaten gevonden voor"
-
 msgid "No such Authorization entity."
 msgstr "Deze autorisatie-entiteit bestaat niet."
 
-<<<<<<< HEAD
-=======
 msgid ""
 "Not authorized to post notes with the status \"I have received "
 "information that this person is dead\"."
@@ -1017,7 +1000,6 @@
 "Niet geautoriseerd om notities te plaatsen met de status 'Ik heb "
 "informatie gekregen dat deze persoon is overleden'."
 
->>>>>>> 11e03f51
 msgid "Not authorized to post notes with the status \"believed_dead\"."
 msgstr "Niet toegestaan opmerkingen te plaatsen met de status 'believed_dead'."
 
@@ -1066,12 +1048,9 @@
 msgid "Original site name"
 msgstr "Naam van oorspronkelijke site"
 
-<<<<<<< HEAD
-=======
 msgid "Other website"
 msgstr "Andere website"
 
->>>>>>> 11e03f51
 #, fuzzy
 msgid ""
 "PLEASE NOTE: On active Person Finder sites, all data entered is available"
@@ -1175,15 +1154,9 @@
 msgid "Reason for disabling notes:"
 msgstr "Reden voor het uitschakelen van opmerkingen:"
 
-<<<<<<< HEAD
-msgid "Records Similar to"
-msgstr "Vermeldingen die lijken op"
-
 msgid "Records selected"
 msgstr "Vermeldingen geselecteerd"
 
-=======
->>>>>>> 11e03f51
 #, python-format
 msgid "Records with names and addresses matching \"%(query)s\""
 msgstr "Vermeldingen met namen en adressen die overeenkomen met '%(query)s'"
@@ -1204,9 +1177,6 @@
 msgid "Save this record"
 msgstr "Deze vermelding opslaan"
 
-msgid "Search Results for"
-msgstr "Zoekresultaten voor"
-
 msgid "Search for this person"
 msgstr "Zoeken naar deze persoon"
 
@@ -1232,12 +1202,9 @@
 msgid "Show sensitive information"
 msgstr "Gevoelige gegevens weergeven"
 
-<<<<<<< HEAD
-=======
 msgid "Show who marked these duplicates"
 msgstr "Weergeven wie deze duplicaten heeft gemarkeerd"
 
->>>>>>> 11e03f51
 msgid "Sign in"
 msgstr "Inloggen"
 
@@ -1327,10 +1294,6 @@
 msgid "The record has been deleted."
 msgstr "De vermelding is verwijderd."
 
-#, python-format
-msgid "The record has been extended to %(expiry_date)s."
-msgstr "De vermelding is verlengd tot %(expiry_date)s."
-
 msgid ""
 "The status you selected indicates that you are this person.  If this is "
 "true, please also select 'Yes' to indicate that you have contacted this "
@@ -1655,9 +1618,6 @@
 msgid "[Person Finder] You are subscribed to status updates for %(full_name)s"
 msgstr "[Personen zoeken] U bent geabonneerd op statusupdates voor %(full_name)s"
 
-msgid "at"
-msgstr "in"
-
 msgid "female"
 msgstr "vrouw"
 
