# Copyright 2010 Google Inc.
#
# Licensed under the Apache License, Version 2.0 (the "License"); you may
# not use this file except in compliance with the License.  You may obtain
# a copy of the License at: http://www.apache.org/licenses/LICENSE-2.0
# Unless required by applicable law or agreed to in writing, software
# distributed under the License is distributed on an "AS IS" BASIS,
# WITHOUT WARRANTIES OR CONDITIONS OF ANY KIND, either express or implied.
# See the License for the specific language governing permissions and
# limitations under the License.
msgid ""
msgstr ""
"Project-Id-Version: PACKAGE VERSION\n"
"Report-Msgid-Bugs-To: \n"
"POT-Creation-Date: 2000-01-01 00:00+0000\n"
"PO-Revision-Date: YEAR-MO-DA HO:MI+ZONE\n"
"Last-Translator: FULL NAME <EMAIL@ADDRESS>\n"
"Language-Team: LANGUAGE <LL@li.org>\n"
"MIME-Version: 1.0\n"
"Content-Type: text/plain; charset=utf-8\n"
"Content-Transfer-Encoding: 8bit\n"
"Generated-By: Babel None\n"

msgid ""
"\n"
"\n"
"  To ensure that notes are only disabled or enabled with the record "
"author's\n"
"  permission, a confirmation message will be sent to the record author.\n"
"  If you are the author, check your e-mail after clicking the button "
"below.\n"
"\n"
"  "
msgstr ""
"\n"
"\n"
"  Да бисмо били сигурни да су белешке онемогућене или омогућене само уз\n"
"дозволу аутора записа, аутору записа ће бити послата порука са потврдом.\n"
"Ако сте ви аутор, проверите е-пошту после клика на дугме у наставку.\n"
"\n"
"  "

#, python-format
msgid ""
"\n"
"\n"
"Dear %(author_name)s,\n"
"\n"
"A user has requested enabling notes on the record for\n"
"\"%(full_name)s\".\n"
"\n"
"Your e-mail address is recorded as the author of this record.  To enable "
"notes\n"
"on this record, follow this link within 3 days:\n"
"\n"
"   %(confirm_url)s\n"
"\n"
msgstr ""
"\n"
"\n"
"Драги/а %(author_name)s,\n"
"\n"
"Корисник је захтевао омогућавање бележака у запису за особу "
"„%(full_name)s“.\n"
"\n"
"Забележена је ваша адреса е-поште као аутора овог записа. Да бисте "
"омогућили белешке у овом запису, посетите овај линк у року од 3 дана:\n"
"\n"
"%(confirm_url)s\n"
"\n"

#, python-format
msgid ""
"\n"
"\n"
"Dear %(author_name)s,\n"
"\n"
"A user has requested that you disable notes on the record for\n"
"\"%(full_name)s\".\n"
"\n"
"Your e-mail address is recorded as the author of this record.  To disable"
" notes\n"
"on this record, follow this link within 3 days:\n"
"\n"
"   %(confirm_url)s\n"
"\n"
msgstr ""
"\n"
"\n"
"Драги/а %(author_name)s,\n"
"\n"
"Корисник је захтевао да онемогућите белешке у запису за особу "
"„%(full_name)s“.\n"
"\n"
"Забележена је ваша адреса е-поште као аутора овог записа. Да бисте "
"онемогућили белешке у овом запису, посетите овај линк у року од 3 дана:\n"
"\n"
"%(confirm_url)s\n"
"\n"

#, python-format
msgid ""
"\n"
"\n"
"Dear %(author_name)s,\n"
"You just entered a note on the record for \"%(full_name)s\".  \n"
"To publish your note, follow this link within 3 days:\n"
"\n"
"   %(confirm_url)s\n"
"\n"
msgstr ""
"\n"
"\n"
"Драги/а %(author_name)s,\n"
"\n"
"Управо сте унели белешку у запис за особу „%(full_name)s“. \n"
"Да бисте објавили белешку, посетите овај линк у року од 3 дана:\n"
"\n"
"%(confirm_url)s\n"
"\n"

#, python-format
msgid ""
"\n"
"                    Warning: this record will expire in less than "
"%(expiration_days)s days.\n"
"                  "
msgstr ""
"\n"
"                    Упозорење: Овај запис ће истећи за мање од "
"%(expiration_days)s дана.\n"
"                  "

msgid ""
"\n"
"                    Warning: this record will expire in less than a day.\n"
"                  "
msgstr ""
"\n"
"                    Упозорење: Овај запис ће истећи за мање од једног "
"дана.\n"
"                  "

#, python-format
msgid ""
"\n"
<<<<<<< HEAD
=======
"            %(dup_count)s records selected\n"
"          "
msgstr ""
"\n"
"            Изабраних записа: %(dup_count)s\n"
"          "

#, python-format
msgid ""
"\n"
"        Records Similar to: %(full_name)s\n"
"      "
msgstr ""
"\n"
"        Записи слични као: %(full_name)s\n"
"      "

#, python-format
msgid ""
"\n"
"        Search Results for: %(query)s\n"
"      "
msgstr ""
"\n"
"        Резултати претраге за: %(query)s\n"
"      "

#, python-format
msgid ""
"\n"
>>>>>>> 11e03f51
"      Are you sure you want to delete the record for \"%(full_name)s\"?\n"
"    "
msgstr ""
"\n"
"      Да ли стварно желите да избришете запис за особу „%(full_name)s“?\n"
"    "

#, python-format
msgid ""
"\n"
"      Are you sure you want to disable notes on \"%(full_name)s\"?\n"
"    "
msgstr ""
"\n"
"      Да ли стварно желите да онемогућите белешке о особи "
"„%(full_name)s“?\n"
"    "

#, python-format
msgid ""
"\n"
"      Are you sure you want to disable notes on the record of "
"\"%(full_name)s\"?\n"
"    "
msgstr ""
"\n"
"      Да ли стварно желите да онемогућите белешке у запису о особи "
"„%(full_name)s“?\n"
"    "

#, python-format
msgid ""
"\n"
"      Are you sure you want to enable notes on \"%(full_name)s\"?\n"
"    "
msgstr ""
"\n"
"      Да ли стварно желите да омогућите белешке о особи „%(full_name)s“?\n"
"    "

#, python-format
msgid ""
"\n"
"      Are you sure you want to extend the expiration for record "
"\"%(full_name)s\"?\n"
"    "
msgstr ""
"\n"
"      Да ли стварно желите да продужите рок важења записа "
"„%(full_name)s“?\n"
"    "

msgid ""
"\n"
"      Confirm your note\n"
"    "
msgstr ""
"\n"
"      Потврдите белешку\n"
"    "

msgid ""
"\n"
"      If you proceed with deletion,\n"
"      this record will no longer be searchable or viewable on this site.\n"
"    "
msgstr ""
"\n"
"      Ако наставите са брисањем,\n"
"овај запис више неће моћи да се претражује или прегледа на овом сајту.\n"
"    "

#, python-format
msgid ""
"\n"
"      If you would like it permanently deleted,\n"
"      please contact the original source.\n"
"      You can view the original record at\n"
"      %(begin_tag)s%(source_name)s%(end_tag)s.\n"
"    "
msgstr ""
"\n"
"      Ако желите трајно да га избришете,\n"
"      контактирајте оригинални извор.\n"
"      Можете да прегледате оригинални запис на\n"
"      %(begin_tag)s%(source_name)s%(end_tag)s.\n"
"    "

#, python-format
msgid ""
"\n"
<<<<<<< HEAD
=======
"      No results found for: %(query)s\n"
"    "
msgstr ""
"\n"
"      Нема пронађених резултата за: %(query)s\n"
"    "

#, python-format
msgid ""
"\n"
>>>>>>> 11e03f51
"      The URL you entered doesn't look like a valid %(website)s profile "
"URL.\n"
"      Please go to this person's profile page on %(website)s, then copy "
"and paste\n"
"      that URL here.\n"
"      "
msgstr ""
"\n"
"      URL који сте унели не изгледа као важећи URL профила на сајту "
"%(website)s.\n"
"      Идите на станицу профила те особе на сајту %(website)s, а затим "
"прекопирајте\n"
"      тај URL овде.\n"
"      "

<<<<<<< HEAD
=======
#, python-format
msgid ""
"\n"
"      The record has been extended to %(expiry_date)s.\n"
"    "
msgstr ""
"\n"
"      Рок важења записа је продужен до %(expiry_date)s.\n"
"    "

>>>>>>> 11e03f51
msgid ""
"\n"
"      This record is a copy of a record from another source.\n"
"      You can delete the record here,\n"
"      but please be aware that\n"
"      we might later receive another copy of it from the original source."
"\n"
"    "
msgstr ""
"\n"
"      Овај запис је копија записа из другог извора.\n"
"      Можете да избришете запис овде,\n"
"      али имајте на уму да\n"
"      ћемо можда касније добити још једну копију тог записа од "
"оригиналног извора.\n"
"    "

msgid ""
"\n"
"    To ensure that notes are only disabled or enabled with the record "
"author's\n"
"    permission, a confirmation message will be sent to the record author."
"\n"
"    If you are the author, check your e-mail after clicking the button "
"below.\n"
"  "
msgstr ""
"\n"
"    Да бисмо били сигурни да су белешке онемогућене или омогућене само уз"
"\n"
"дозволу аутора записа, аутору записа ће бити послата порука са потврдом.\n"
"Ако сте ви аутор, проверите е-пошту после клика на дугме у наставку.\n"
"  "

msgid ""
"\n"
"  The record will still be visible on this site, but no one will be able "
"to post\n"
"  further notes on it.\n"
"  "
msgstr ""
"\n"
"  Запис ће и даље бити видљив на овом сајту, али нико више неће моћи да\n"
"поставља белешке у њега.\n"
"  "

msgid ""
"\n"
"  To post your note, please enter your e-mail address below and follow "
"the\n"
"  confirmation link that you will receive.\n"
"  "
msgstr ""
"\n"
"  Да бисте поставили белешку, у наставку унесите адресу е-поште и пратите"
"\n"
"линк за потврду који ћете примити.\n"
"  "

#, python-format
msgid ""
"\n"
"A user has deleted the record for \"%(full_name)s\"\n"
"at %(site_url)s.\n"
"\n"
"We are notifying you of the deletion because your e-mail address is\n"
"recorded as the author of a note on this record.\n"
msgstr ""
"\n"
"Корисник је избрисао запис за особу „%(full_name)s“ на %(site_url)s.\n"
"\n"
"Обавештавамо вас о брисању зато што је забележена ваша адреса\n"
"е-поште као аутора белешке у овом запису.\n"

#, python-format
msgid ""
"\n"
"A user has deleted the record for \"%(full_name)s\"\n"
"at %(site_url)s.\n"
"\n"
"We are notifying you of the deletion because your e-mail address is\n"
"recorded as the author of this record.\n"
msgstr ""
"\n"
"Корисник је избрисао запис за особу „%(full_name)s“ на %(site_url)s.\n"
"\n"
"Обавештавамо вас о брисању зато што је забележена ваша адреса е-поште\n"
"као аутора овог записа.\n"

#, python-format
msgid ""
"\n"
"After %(days_until_deletion)s days, the record will be permanently "
"deleted.\n"
msgstr ""
"\n"
"После %(days_until_deletion)s дана запис ће бити трајно избрисан.\n"

#, python-format
msgid ""
"\n"
"NOTE: If you believe this record was deleted in error, you can\n"
"restore it by following this link within the next %(days_until_deletion)s"
" days:\n"
"\n"
"    %(restore_url)s\n"
msgstr ""
"\n"
"НАПОМЕНА: Ако сматрате да је овај запис грешком избрисан, можете\n"
"да га вратите ако посетите овај линк у следећа %(days_until_deletion)s "
"дана:\n"
"\n"
"%(restore_url)s\n"

#, python-format
msgid ""
"\n"
"Notes are now disabled on the record for \"%(full_name)s\".  To view the "
"record,\n"
"follow this link:\n"
"\n"
"    %(record_url)s\n"
"\n"
"We are notifying you because your e-mail address is associated with this\n"
"person record or a note on the record.\n"
msgstr ""
"\n"
"Белешке су сада онемогућене у запису за особу „%(full_name)s“. Да бисте "
"прегледали\n"
"запис, пратите овај линк:\n"
"\n"
"%(record_url)s\n"
"\n"
"Послали смо вам обавештење зато што је ваша адреса е-поште повезана са\n"
"записом о овој особи или белешком у запису.\n"

#, python-format
msgid ""
"\n"
"Notes are now enabled on the record for \"%(full_name)s\".  To view the "
"record,\n"
"follow this link:\n"
"\n"
"    %(record_url)s\n"
"\n"
"We are notifying you because your e-mail address is associated with this\n"
"person record or a note on the record.\n"
msgstr ""
"\n"
"Белешке су сада омогућене у запису за особу „%(full_name)s“. Да бисте "
"прегледали запис,\n"
"пратите овај линк:\n"
"\n"
"%(record_url)s Послали смо вам\n"
"\n"
"обавештење зато што је ваша адреса е-поште повезана са записом о овој\n"
"особи или белешком у запису.\n"

#, python-format
msgid ""
"\n"
"The author of the record for \"%(full_name)s\"\n"
"(which was previously deleted) has restored the record.  To view the\n"
"record, follow this link:\n"
"\n"
"    %(record_url)s\n"
"\n"
"We are notifying you because your e-mail address is associated with this\n"
"person record or a note on the record.\n"
msgstr ""
"\n"
"Аутор записа за особу „%(full_name)s“\n"
"(који је раније избрисан) је вратио запис. Да бисте прегледали запис,\n"
"пратите овај линк:\n"
"\n"
"%(record_url)s\n"
"\n"
"Послали смо вам обавештење зато што је ваша адреса е-поште повезана са\n"
"записом о овој особи или белешком у запису.\n"

#, python-format
msgid ""
"\n"
"There is a new note on the record for \"%(full_name)s\".\n"
msgstr ""
"\n"
"Постоји нова белешка у запису за особу „%(full_name)s“.\n"

#, python-format
msgid ""
"\n"
"You have subscribed to notes on \"%(full_name)s\".\n"
"\n"
"You can view this record at\n"
"\n"
"     %(view_url)s\n"
"\n"
"To unsubscribe, follow this link: %(unsubscribe_link)s\n"
msgstr ""
"\n"
"Пријавили сте се за белешке о особи „%(full_name)s“.\n"
"\n"
"Овај запис можете да прегледате на\n"
"\n"
"%(view_url)s\n"
"\n"
"Да бисте отказали пријаву, пратите овај линк: %(unsubscribe_link)s\n"

msgid "(click to reveal)"
msgstr "(кликните да бисте открили)"

msgid "(unknown)"
msgstr "(непознато)"

msgid "A message for this person or others seeking this person"
msgstr "Порука за ову особу или за особе које је траже"

msgid "A new API key has been created successfully."
msgstr "Направљен је нови API кључ."

msgid "API Key Management"
msgstr "Управљање API кључевима"

msgid "About 1 month (30 days) from now"
msgstr "Приближно 1 месец (30 дана) од данас"

msgid "About 1 year (360 days) from now"
msgstr "Приближно 1 годину (360 дана) од данас"

msgid "About 2 months (60 days) from now"
msgstr "Приближно 2 месеца (60 дана) од данас"

msgid "About 3 months (90 days) from now"
msgstr "Приближно 3 месеца (90 дана) од данас"

msgid "About 6 months (180 days) from now"
msgstr "Приближно 6 месеци (180 дана) од данас"

msgid "About Google Person Finder"
msgstr "О Google тражењу особа"

msgid "About you (required)"
msgstr "О вама (обавезно)"

msgid "Administration"
msgstr "Администрација"

msgid "Age"
msgstr "Узраст"

msgid "Alternate family names"
msgstr "Алтернативна презимена"

msgid "Alternate given names"
msgstr "Алтернативна имена"

msgid "Alternate names"
msgstr "Алтернативна имена"

msgid "Are you sure this note isn't spam?"
msgstr "Да ли сте сигурни да ова белешка није непожељан садржај?"

msgid "Are you sure you want to mark this note as spam?"
msgstr "Да ли стварно желите да означите ову белешку као непожељан садржај?"

msgid "Are you sure you want to restore this record from deletion?"
msgstr "Да ли стварно желите да вратите овај запис са брисања?"

msgid "Atom feed of updates about this person"
msgstr "Atom фид новости о овој особи"

msgid "Author's e-mail address"
msgstr "Адреса е-поште аутора"

msgid "Author's name"
msgstr "Име аутора"

msgid "Author's phone number"
msgstr "Број телефона аутора"

msgid "Authorization key"
msgstr "Шифра овлашћења"

msgid "Back to results list"
msgstr "Назад на листу резултата"

msgid "Back to start"
msgstr "Назад на почетак"

<<<<<<< HEAD
=======
msgid ""
"By marking this note as spam, you will make it hidden by default. It will"
" still be a part of the record, but will require an extra click to view "
"the contents of the note. Users will also be able to remove the spam mark"
" from this note."
msgstr ""
"Ако означите ову белешку као непожељан садржај, она ће бити подразумевано"
" сакривена. И даље ће бити део записа, али ће за преглед садржаја белешке"
" бити потребан додатан клик. Корисници ће такође моћи да уклоне ознаку за"
" непожељан садржај са ове белешке."

msgid "By unmarking this note as spam, you will make it visible by default."
msgstr ""
"Ако уклоните ознаку за непожељан садржај са ове белешке, она ће бити "
"подразумевано видљива."

>>>>>>> 11e03f51
msgid "CSV file"
msgstr "CSV датотека"

#, python-format
msgid "Can not find note with id %(id)s"
msgstr "Није могуће пронаћи белешку са ИД-ом %(id)s"

msgid "Cancel"
msgstr "Откажи"

msgid "City"
msgstr "Град"

msgid "Click here to view results."
msgstr "Кликните овде да бисте видели резултате."

msgid "Close window"
msgstr "Затвори прозор"

msgid "Compare these records"
msgstr "Упореди ове записе"

msgid "Copy and paste the following HTML code to put this tool on your site"
msgstr "Прекопирајте следећи HTML кôд да бисте поставили ову алатку на сајт"

msgid "Create a new API key"
msgstr "Прављење новог API кључа"

msgid "Create a new record"
msgstr "Направи нови запис"

msgid "Create a new record for"
msgstr "Направи нови запис за"

msgid "Create a new record for a missing person"
msgstr "Направи нови запис за несталу особу"

msgid "Crisis events"
msgstr "Кризне ситуације"

#, python-format
msgid "Currently tracking about %(num_people)s records."
msgstr "Тренутно се прати око %(num_people)s записа."

msgid "Date cannot be in the future.  Please go back and try again."
msgstr "Датум не може да буде у будућности. Вратите се и покушајте поново."

msgid "Date of birth"
msgstr "Датум рођења"

msgid "Delete this record"
msgstr "Избриши овај запис"

msgid "Describe how to identify this person."
msgstr "Опишите како се ова особа може идентификовати."

msgid "Describe the physical characteristics of this person."
msgstr "Опишите физичке карактеристике ове особе."

msgid "Description"
msgstr "Опис"

msgid "Desktop version"
msgstr "Верзија за рачунаре"

msgid "Developers"
msgstr "Програмери"

msgid "Disable notes on this record"
msgstr "Онемогући белешке у овом запису"

msgid "Does this person have profile pages at other websites?"
msgstr "Да ли ова особа има странице профила на другим веб-сајтовима?"

#, python-format
msgid "Download %(begin_link)sthis Excel template%(end_link)s and add rows to it"
msgstr "Преузмите %(begin_link)sовај Excel шаблон%(end_link)s и додајте му редове"

msgid "Download the sound as MP3"
msgstr "Преузми звук као MP3"

msgid "E-mail"
msgstr "Е-пошта"

msgid "E-mail address"
msgstr "Адреса е-поште"

msgid "Edit"
msgstr "Измена"

msgid "Embedding the Application"
msgstr "Уграђивање апликације"

msgid "Enable notes on this record"
msgstr "Омогући белешке у овом запису"

msgid "Enter as YYYY-MM-DD"
msgstr "Унесите у формату ГГГГ-ММ-ДД"

msgid "Enter the person's given and family names."
msgstr "Унесите име и презиме особе."

msgid "Enter the person's name or parts of the name."
msgstr "Унесите име или делове имена особе."

msgid "Enter the person's name, parts of the name, or mobile phone number."
msgstr "Унесите име особе, делове имена или број мобилног телефона."

msgid "Enter the person's name."
msgstr "Унесите име особе."

msgid "Expiry"
msgstr "Рок важења"

msgid "Expiry date of this record"
msgstr "Рок важења овог записа"

#, python-format
msgid "Extend expiration date by %(extension_days)s days"
msgstr "Продужи рок важења за %(extension_days)s дана"

msgid "Family name"
msgstr "Презиме"

msgid "Feed of updates about this person"
msgstr "Фид новости о овој особи"

msgid "Follow this link to create a new record"
msgstr "Пратите овај линк да бисте направили нови запис"

msgid ""
"For phones other than mobile phones, please use 171 service provided by "
"NTT."
msgstr "За телефоне који нису мобилни користите услугу 171 коју пружа NTT."

msgid "Full name"
msgstr "Име и презиме"

msgid "Get a new challenge"
msgstr "Нова провера"

msgid "Get a visual challenge"
msgstr "Визуелна провера"

msgid "Get an audio challenge"
msgstr "Звучна провера"

msgid "Given name"
msgstr "Име"

msgid "Google Person Finder"
msgstr "Google тражење особа"

msgid "Have you personally talked with this person AFTER the disaster? (required)"
msgstr "Да ли сте лично разговарали са овом особом ПОСЛЕ несреће? (обавезно)"

msgid "Help"
msgstr "Помоћ"

#, python-format
msgid "Here is %(begin_tag)sa sample CSV file%(end_tag)s you can edit and upload"
msgstr ""
"Ово је %(begin_tag)sпример CSV датотеке%(end_tag)s који можете да "
"измените и отпремите"

msgid "Hide Map"
msgstr "Сакриј мапу"

msgid "Hide note"
msgstr "Сакриј белешку"

msgid "Home Address"
msgstr "Адреса"

msgid "Home address"
msgstr "Адреса"

msgid "Home country"
msgstr "Земља порекла"

msgid "How can this person be reached now?"
msgstr "Како је тренутно могуће ступити у контакт са овом особом?"

msgid "How others who are interested in this person can contact you"
msgstr ""
"Како други који су заинтересовани за ову особу могу да ступе у контакт са"
" вама"

msgid "I am seeking information"
msgstr "Тражим информације"

msgid "I am this person"
msgstr "Ја сам та особа"

msgid "I do not want any more updates on this record."
msgstr "Не желим више да добијам новости о овом запису."

msgid "I do not want my information online anymore."
msgstr "Не желим да се моје информације и даље приказују онлајн."

msgid "I have information about someone"
msgstr "Имам информације о некоме"

msgid "I have reason to think this person is missing"
msgstr "Имам разлога да верујем да је ова особа нестала"

msgid "I have received information that this person is alive"
msgstr "Поседујем информације да је ова особа жива"

msgid "I have received information that this person is dead"
msgstr "Поседујем информације да је ова особа мртва"

msgid "I have received spam due to this note."
msgstr "Примио/ла сам непожељан садржај због ове белешке."

msgid "I have received spam."
msgstr "Примио/ла сам непожељан садржај."

msgid "I prefer not to specify."
msgstr "Не желим да наведем."

msgid "I'm looking for someone"
msgstr "Тражим некога"

msgid "Identify who you are looking for"
msgstr "Наведите особу коју тражите"

msgid "Identify who you have information about"
msgstr "Наведите особу о којој имате информације"

msgid "Identifying information"
msgstr "Информације за идентификацију"

msgid ""
"If none of these records match the person you had in mind, you can click "
"below to create a new record."
msgstr ""
"Ако се ниједан од ових записа не односи на особу на коју сте мислили, "
"можете да кликнете испод да бисте направили нови запис."

msgid ""
"If you are the author of this note, please check your e-mail for a link "
"to confirm that you want to disable notes on this record.  Otherwise, "
"please wait for the record author to confirm your request."
msgstr ""
"Ако сте аутор ове белешке, у е-пошти потражите линк којим треба да "
"потврдите да желите да онемогућите белешке у овом запису. У супротном, "
"сачекајте да аутор записа потврди захтев."

msgid ""
"If you are the author of this note, please check your e-mail for a link "
"to confirm that you want to enable notes on this record.  Otherwise, "
"please wait for the record author to confirm your request."
msgstr ""
"Ако сте аутор ове белешке, у е-пошти потражите линк којим треба да "
"потврдите да желите да омогућите белешке у овом запису. У супротном, "
"сачекајте да аутор записа потврди захтев."

msgid "If you have a photo of this person, upload it or enter its URL address."
msgstr ""
"Ако имате слику ове особе, отпремите је или унесите URL адресу на којој "
"се налази."

msgid "In Excel, use File &gt; Save as... and save in CSV format (.csv)"
msgstr ""
"У Excel-у идите на File (Датотека) &gt; Save as... (Сачувај као...) и "
"сачувајте га у CSV формату (.csv)"

msgid "Incorrect.  Try again."
msgstr "Нетачно. Покушајте поново."

msgid "Invalid e-mail address. Please try again."
msgstr "Неважећа адреса е-поште. Покушајте поново."

msgid "Language selection"
msgstr "Избор језика"

msgid "Last known location"
msgstr "Последња позната локација"

msgid "Link"
msgstr "Линк"

msgid "Link to profile page"
msgstr "Линк до странице профила"

msgid "List API keys"
msgstr "Навођење API кључева"

msgid "Mark records as duplicate"
msgstr "Означи записе као дупликате"

msgid "Mark the selected records as duplicate"
msgstr "Означи изабране записе као дупликате"

msgid "Message (required)"
msgstr "Порука (обавезно)"

msgid "Message is required. Please go back and try again."
msgstr "Порука је обавезна. Вратите се и покушајте поново."

msgid "Missing person's current contact information"
msgstr "Актуелне контакт информације нестале особе"

msgid "Missing person's current e-mail address"
msgstr "Актуелна адреса е-поште нестале особе"

msgid "Missing person's current phone number"
msgstr "Актуелни број телефона нестале особе"

#, python-format
msgid ""
"More information for developers can now be found "
"%(developers_link_html)shere%(link_end_html)s."
msgstr ""
"Више информација за програмере сада можете да пронађете "
"%(developers_link_html)sовде%(link_end_html)s."

msgid ""
"More than 100 results; only showing the first 100.  Try entering more of "
"the name"
msgstr ""
"Постоји више од 100 резултата; приказано је само првих 100. Покушајте да "
"унесете још неки део имена"

msgid "Name"
msgstr "Име"

msgid "Name (required)"
msgstr "Име (обавезно)"

msgid "Name is required.  Please go back and try again."
msgstr "Име је обавезно. Вратите се и покушајте поново."

msgid "Neighborhood"
msgstr "Комшилук"

msgid "No"
msgstr "Не"

#, python-format
msgid "No author email for record %(id)s."
msgstr "Нема поруке е-поште аутора за запис %(id)s."

msgid "No messages are found registered to the carrier's message board service."
msgstr ""
"Није пронађена ниједна порука регистрована на услугу виртуелне табле за "
"поруке мобилног оператера."

#, python-format
msgid "No note with ID: %(id_str)s."
msgstr "Не постоји ниједна белешка са ИД-ом: %(id_str)s."

msgid "No notes have been posted"
msgstr "Није постављена ниједна белешка"

#, python-format
msgid "No person with ID: %(id_str)s."
msgstr "Не постоји ниједна особа са ИД-ом: %(id_str)s."

msgid "No results found for"
msgstr "Није пронађен ниједан резултат за"

msgid "No such Authorization entity."
msgstr "Не постоји такав ентитет за овлашћења."

<<<<<<< HEAD
=======
msgid ""
"Not authorized to post notes with the status \"I have received "
"information that this person is dead\"."
msgstr ""
"Нисте овлашћени да постављате белешке са статусом „Примио/ла сам "
"информације да је ова особа преминула“."

>>>>>>> 11e03f51
msgid "Not authorized to post notes with the status \"believed_dead\"."
msgstr "Не постоји овлашћење за постављање бележака са статусом „believed_dead“."

msgid "Not spam"
msgstr "Није непожељан садржај"

msgid "Note author"
msgstr "Аутор белешке"

msgid "Note text"
msgstr "Текст белешке"

msgid "Notes for a possible duplicate"
msgstr "Напомене за могући дупликат"

msgid "Notes for this person"
msgstr "Белешке за ову особу"

msgid "Number or range (e.g. 20-30)"
msgstr "Број или опсег (нпр. 20–30)"

#, python-format
msgid ""
"Or add to your site as a %(gadget_link_html)sGoogle "
"Gadget%(link_end_html)s."
msgstr "Или додајте на сајт као %(gadget_link_html)sGoogle гаџет%(link_end_html)s."

msgid "Original URL"
msgstr "Оригинални URL"

msgid "Original author's name"
msgstr "Име оригиналног аутора"

msgid "Original posting date"
msgstr "Оригинални датум постављања"

msgid ""
"Original posting date is not in YYYY-MM-DD format, or is a nonexistent "
"date.  Please go back and try again."
msgstr ""
"Оригинални датум постављања није у формату ГГГГ-ММ-ДД или је датум "
"непостојећи. Вратите се и покушајте поново."

msgid "Original site name"
msgstr "Назив оригиналног сајта"

<<<<<<< HEAD
=======
msgid "Other website"
msgstr "Други веб-сајт"

>>>>>>> 11e03f51
#, fuzzy
msgid ""
"PLEASE NOTE: On active Person Finder sites, all data entered is available"
" to the public and usable by anyone.  Google does not review or verify "
"the accuracy of this data."
msgstr ""
"НАПОМЕНА: На активним сајтовима Тражења особа сви унети подаци су јавно "
"доступни и сви могу да их користе. Google не прегледа ове податке нити "
"проверава њихову тачност."

msgid "Person Finder"
msgstr "Тражење особа"

msgid "Phone"
msgstr "Телефон"

msgid "Phone number"
msgstr "Број телефона"

msgid "Photo"
msgstr "Слика"

msgid ""
"Photo uploaded is in an unrecognized format.  Please go back and try "
"again."
msgstr "Отпремљена слика је у непознатом формату. Вратите се и покушајте поново."

msgid "Physical characteristics"
msgstr "Физичке карактеристике"

msgid "Play the sound again"
msgstr "Пусти звук поново"

msgid ""
"Please check that you have been in contact with the person after the "
"earthquake, or change the \"Status of this person\" field."
msgstr ""
"Потврдите да сте у контакту са особом после земљотреса или промените "
"вредност у пољу „Статус ове особе“."

msgid "Please check whether it matches the person you were planning to report."
msgstr "Проверите да ли се подудара са особом коју сте намеравали да пријавите."

msgid "Please confirm your e-mail address to subscribe to updates"
msgstr "Потврдите адресу е-поште да бисте се пријавили за новости"

msgid "Please enter your e-mail address to subscribe to updates"
msgstr "Унесите адресу е-поште да бисте се пријавили за новости"

msgid "Please explain why you think these are the same person"
msgstr "Објасните зашто сматрате да је ово иста особа"

msgid "Please fill in all the required fields."
msgstr "Попуните сва обавезна поља."

msgid "Please fill in your email address."
msgstr "Унесите адресу е-поште."

msgid "Please provide an valid email address."
msgstr "Наведите важећу адресу е-поште."

msgid "Possible duplicates"
msgstr "Могући дупликати"

msgid "Possible duplicates found."
msgstr "Пронађени су могући дупликати."

msgid "Postal or zip code"
msgstr "Поштански број"

msgid "Posted by"
msgstr "Поставио/ла"

msgid "Proceed"
msgstr "Настави"

msgid "Profile Pages"
msgstr "Странице профила"

msgid "Profile page"
msgstr "Страница профила"

msgid "Provide information"
msgstr "Наведите информације"

msgid "Provide information about this person"
msgstr "Наведите информације о овој особи"

msgid "Provided by:"
msgstr "Доставља:"

msgid "Province or state"
msgstr "Покрајина или држава"

msgid "Reason for deletion:"
msgstr "Разлог за брисање:"

msgid "Reason for disabling notes:"
msgstr "Разлог за онемогућавање бележака:"

<<<<<<< HEAD
msgid "Records Similar to"
msgstr "Записи који су слични записима"

msgid "Records selected"
msgstr "Изабрани записи"

=======
>>>>>>> 11e03f51
#, python-format
msgid "Records with names and addresses matching \"%(query)s\""
msgstr "Записи са називима и адресама који се подударају са „%(query)s“"

msgid "Remove"
msgstr "Уклони"

msgid "Report spam"
msgstr "Пријави као непожељно"

#, python-format
msgid "Return to the record for %(full_name)s."
msgstr "Назад на запис за особу %(full_name)s."

msgid "Reveal note"
msgstr "Откриј белешку"

msgid "Save this record"
msgstr "Сачувај овај запис"

msgid "Search Results for"
msgstr "Резултати претраге за"

msgid "Search for this person"
msgstr "Потражи ову особу"

#, python-format
msgid "See %(begin_tag)sthe wiki%(end_tag)s for more instructions"
msgstr "Потражите додатна упутства у %(begin_tag)sвики чланку%(end_tag)s"

msgid "Select a website to add a profile page..."
msgstr "Изаберите веб-сајт да бисте додали страницу профила..."

msgid "Select up to 3 records to mark as duplicate:"
msgstr "Изаберите највише 3 записа које ћете означити као дупликате:"

msgid "Send email"
msgstr "Пошаљи поруку е-поште"

msgid "Sex"
msgstr "Пол"

msgid "Show Map"
msgstr "Прикажи мапу"

msgid "Show sensitive information"
msgstr "Прикажи осетљиве информације"

<<<<<<< HEAD
=======
msgid "Show who marked these duplicates"
msgstr "Прикажи ко је означио ове дупликате"

>>>>>>> 11e03f51
msgid "Sign in"
msgstr "Пријави ме"

msgid "Sign out"
msgstr "Одјави ме"

msgid "Someone has received information that this person is alive"
msgstr "Неко је добио информације да је ова особа жива"

msgid "Someone has received information that this person is dead"
msgstr "Неко је добио информације да је ова особа мртва"

msgid "Someone has reported that this person is missing"
msgstr "Неко је пријавио да је ова особа нестала"

msgid "Someone is seeking information about this person"
msgstr "Неко тражи информације о овој особи"

msgid "Source of this record"
msgstr "Порекло овог записа"

msgid "Source of this record (required)"
msgstr "Порекло овог записа (обавезно)"

msgid "Status"
msgstr "Статус"

msgid "Status of this person"
msgstr "Статус ове особе"

msgid "Street name"
msgstr "Назив улице"

msgid "Street name only, no number"
msgstr "Само назив улице, без броја"

msgid "Subscribe"
msgstr "Пријави ме"

#, python-format
msgid "Subscribe to updates about %(full_name)s"
msgstr "Пријавите се за новости о особи %(full_name)s"

msgid "Subscribe to updates about this person"
msgstr "Пријавите се за новости о овој особи"

msgid "Switch to address"
msgstr "Пребаци на адресу"

msgid "Switch to lat/long"
msgstr "Пребаци на географску ширину/дужину"

msgid "Tell us the status of this person"
msgstr "Наведите статус ове особе"

msgid "Terms of Service"
msgstr "Услови коришћења услуге"

msgid "The API key has been updated successfully."
msgstr "API кључ је ажуриран."

msgid ""
"The Given name and Family name are both required.  Please go back and try"
" again."
msgstr "И Име и Презиме су обавезни.Вратите се и покушајте поново."

msgid "The Original author's name is required.  Please go back and try again."
msgstr "Име оригиналног аутора је обавезно. Вратите се и покушајте поново."

msgid "The author has disabled notes on this record."
msgstr "Аутор је онемогућио белешке у овом запису."

msgid "The author has disabled status updates on this record."
msgstr "Аутор је онемогућио ажурирања статуса у овом запису."

msgid "The provided image is too large.  Please upload a smaller one."
msgstr "Достављена слика је превелика. Отпремите мању."

msgid "The reason this note is being marked as spam:"
msgstr "Разлог због чега је ова белешка означена као непожељан садржај:"

msgid "The record cannot be extended."
msgstr "Рок важења записа не може да се продужи."

msgid "The record has been deleted."
msgstr "Запис је избрисан."

#, python-format
msgid "The record has been extended to %(expiry_date)s."
msgstr "Рок важења записа је продужен до %(expiry_date)s."

msgid ""
"The status you selected indicates that you are this person.  If this is "
"true, please also select 'Yes' to indicate that you have contacted this "
"person."
msgstr ""
"Статус који сте изабрали значи да сте ви ова особа. Ако је то тачно, "
"такође изаберите „Да“ да бисте означили да сте контактирали ову особу."

#, python-format
msgid "The token %(token)s was invalid"
msgstr "Токен %(token)s је неважећи"

#, python-format
msgid "The token %(token)s was invalid."
msgstr "Токен %(token)s је неважећи."

#, python-format
msgid "There are %(num_results)s existing records with similar names."
msgstr "Постоји %(num_results)s записа са сличним именима."

msgid "There are some existing records with similar names."
msgstr "Постоји неколико записа са сличним именима."

msgid "There is one existing record with a similar name."
msgstr "Постоји један запис са сличним именом."

msgid "There was a problem processing the image.  Please try a different image."
msgstr "Дошло је до проблема при обради слике. Покушајте са другом сликом."

msgid ""
"There was an error processing your request.  Sorry for the inconvenience."
"  Our administrators will investigate the source of the problem, but "
"please check that the format of your request is correct."
msgstr ""
"Дошло је до грешке при обради захтева. Извињавамо се због непријатности. "
"Администратори ће испитати извор проблема, али проверите да ли је формат "
"захтева исправан."

#, python-format
msgid ""
"These gadgets are made available under the %(apache_link_html)sApache 2.0"
" license%(link_end_html)s."
msgstr ""
"Ови гаџети су доступни на основу %(apache_link_html)sлиценце за Apache "
"2.0%(link_end_html)s."

msgid "This is a new record."
msgstr "Ово је нови запис."

msgid "This link is invalid."
msgstr "Овај линк је неважећи."

msgid "This note has been marked as spam."
msgstr "Ова белешка је означена као непожељан садржај."

msgid "This note is inappropriate."
msgstr "Ова белешка је неприкладна."

msgid "This note is incorrect or untrue."
msgstr "Ова белешка је нетачна или неистинита."

msgid "This note is spam."
msgstr "Ова белешка је непожељан садржај."

msgid "This person has been in contact with someone"
msgstr "Ова особа је била у контакту са неким"

msgid "This person has posted a message"
msgstr "Ова особа је поставила поруку"

msgid "This person's entry does not exist or has been deleted."
msgstr "Унос ове особе не постоји или је избрисан."

msgid "This record has served its purpose."
msgstr "Овај запис је послужио сврси."

msgid "This record is a duplicate of"
msgstr "Овај запис је дупликат записа"

msgid "This record is copied from another source."
msgstr "Овај запис је копиран из неког другог извора."

msgid "This record is inappropriate."
msgstr "Овај запис је неприкладан."

msgid "This record is spam."
msgstr "Овај запис је непожељан садржај."

msgid ""
"This repository is currently in test mode. While test mode is in effect, "
"records that are over 6 hours old are deleted."
msgstr ""
"Ово складиште је тренутно у пробном режиму. Док траје пробни режим, "
"записи који су старији од 6 сати се бришу."

msgid "To attach a photo to this note, upload it or enter its URL."
msgstr ""
"Да бисте приложили слику овој белешци, отпремите је или унесите URL на "
"коме се налази."

msgid "To delete your data, access Person Finder from your desktop."
msgstr "Да бисте избрисали податке, приступите Тражењу особа са рачунара."

msgid "To unsubscribe, follow this link"
msgstr "Да бисте отказали пријаву, пратите овај линк"

msgid "To view or add information, select a name below."
msgstr ""
"Да бисте видели или додали информације, изаберите једно од доленаведених "
"имена."

msgid ""
"Type an address or open the map below and indicate the location by "
"clicking on the map."
msgstr ""
"Откуцајте адресу или отворите мапу у наставку и означите локацију кликом "
"на мапу."

msgid "Type an address."
msgstr "Откуцајте адресу."

msgid "Type the two words:"
msgstr "Откуцајте ове две речи:"

msgid "Type what you hear:"
msgstr "Откуцајте оно што чујете:"

msgid "URL"
msgstr "URL"

msgid "URL of original record"
msgstr "URL оригиналног записа"

msgid "Unspecified"
msgstr "Није наведено"

msgid "Update an existing key"
msgstr "Ажурирање постојећег кључа"

msgid "Upload"
msgstr "Отпреми"

msgid "Upload notes in CSV format"
msgstr "Отпремите белешке у CSV формату"

msgid "Upload person records in CSV format"
msgstr "Отпреми записе о особи у CSV формату"

msgid "Upload your CSV file below"
msgstr "Отпремите CSV датотеку у наставку"

msgid "View the record"
msgstr "Прикажи запис"

msgid "We have nothing matching your search."
msgstr "Нема података који се подударају са претрагом."

msgid "What is this person's name?"
msgstr "Како се ова особа зове?"

msgid "When should this record disappear?"
msgstr "Када би овај запис требало да нестане?"

msgid "Where did this information come from?"
msgstr "Одакле потичу ове информације?"

msgid "Where is this person from?"
msgstr "Одакле је ова особа?"

msgid ""
"While test mode is in effect, records that are over 6 hours old are "
"deleted regardless of the expiry date."
msgstr ""
"Док траје пробни режим, записи који су старији од 6 сати се бришу без "
"обзира на рок важења."

msgid "Yes"
msgstr "Да"

msgid "Yes, ask the record author to disable notes"
msgstr "Да, затражи од аутора записа да онемогући белешке"

msgid "Yes, ask the record author to enable notes"
msgstr "Да, затражи од аутора записа да омогући белешке"

msgid "Yes, delete the record"
msgstr "Да, избриши запис"

msgid "Yes, disable notes on this record."
msgstr "Да, онемогући белешке у овом запису."

msgid "Yes, extend the record"
msgstr "Да, продужи рок важења записа"

msgid "Yes, restore this record"
msgstr "Да, врати овај запис"

msgid "Yes, these are the same person"
msgstr "Да, ово је иста особа"

msgid "Yes, update the note"
msgstr "Да, ажурирај белешку"

msgid "You are already subscribed. "
msgstr "Већ сте пријављени. "

msgid "You are already unsubscribed."
msgstr "Већ сте отказали пријаву."

#, python-format
msgid ""
"You are currently signed in as "
"%(begin_span_tag)s%(email)s%(end_span_tag)s."
msgstr "Тренутно сте пријављени као %(begin_span_tag)s%(email)s%(end_span_tag)s."

#, python-format
msgid "You are currently signed in as %(user_email)s."
msgstr "Тренутно сте пријављени као %(user_email)s."

msgid "You are not currently signed in."
msgstr "Тренутно нисте пријављени."

#, python-format
msgid "You can %(begin_tag)sview the record%(end_tag)s before deleting it."
msgstr ""
"Можете да %(begin_tag)sпрегледате запис%(end_tag)s пре него што га "
"избришете."

#, python-format
msgid "You can view the full record at %(view_url)s"
msgstr "Можете да прегледате цео запис на %(view_url)s"

msgid "You have successfully subscribed."
msgstr "Пријавили сте се."

msgid "You have successfully unsubscribed."
msgstr "Отказали сте пријаву."

msgid ""
"You received this notification because you have subscribed to updates on "
"the following person:\n"
msgstr ""
"Примили сте ово обавештење јер сте се пријавили да примате новости о "
"следећој особи:\n"

msgid "Your e-mail address"
msgstr "Адреса е-поште"

msgid "Your e-mail address:"
msgstr "Адреса е-поште:"

msgid "Your email"
msgstr "Адреса е-поште"

msgid "Your name"
msgstr "Име"

msgid ""
"Your name is required in the \"About you\" section.  Please go back and "
"try again."
msgstr "Име је обавезно у одељку „О вама“. Вратите се и покушајте поново."

msgid ""
"Your name is required in the \"Source\" section.  Please go back and try "
"again."
msgstr "Име је обавезно у одељку „Извор“. Вратите се и покушајте поново."

msgid "Your phone number"
msgstr "Број телефона"

msgid ""
"Your request has been processed successfully. Please check your inbox and"
" confirm that you want to post your note by following the url embedded."
msgstr ""
"Захтев је обрађен. Проверите пријемно сандуче и потврдите да желите да "
"поставите белешку тако што ћете пратити уграђени URL."

#, python-format
msgid "[Person Finder] Confirm your note on \"%(full_name)s\""
msgstr "[Тражење особа] Потврдите белешку о особи „%(full_name)s“"

#, python-format
msgid "[Person Finder] Deletion notice for \"%(full_name)s\""
msgstr "[Тражење особа] Обавештење о брисању за особу „%(full_name)s“"

#, python-format
msgid "[Person Finder] Disable notes on \"%(full_name)s\"?"
msgstr "[Тражење особа] Желите ли да онемогућите белешке о особи „%(full_name)s“?"

#, python-format
msgid "[Person Finder] Enable notes on \"%(full_name)s\"?"
msgstr "[Тражење особа] Желите ли да омогућите белешке о особи „%(full_name)s“?"

#, python-format
msgid "[Person Finder] Enabling notes notice for \"%(full_name)s\""
msgstr ""
"[Тражење особа] Омогућавање обавештења о белешкама за особу "
"„%(full_name)s“"

#, python-format
msgid "[Person Finder] Notes are now disabled for \"%(full_name)s\""
msgstr "[Тражење особа] Белешке су сада онемогућене за особу „%(full_name)s“"

#, python-format
msgid "[Person Finder] Notes are now enabled on \"%(full_name)s\""
msgstr "[Тражење особа] Белешке су сада омогућене за особу „%(full_name)s“"

#, python-format
msgid "[Person Finder] Record restoration notice for \"%(full_name)s\""
msgstr "[Тражење особа] Обавештење о враћању записа за особу „%(full_name)s“"

#, python-format
msgid "[Person Finder] Status update for %(full_name)s"
msgstr "[Тражење особа] Ажурирање статуса особе %(full_name)s"

#, python-format
msgid "[Person Finder] You are subscribed to status updates for %(full_name)s"
msgstr "[Тражење особа] Пријављени сте за ажурирања статуса особе %(full_name)s"

msgid "at"
msgstr "у"

msgid "female"
msgstr "женски"

msgid "in test mode"
msgstr "у пробном режиму"

msgid "male"
msgstr "мушки"

msgid "on"
msgstr "укључено"

msgid "other"
msgstr "друго"
<|MERGE_RESOLUTION|>--- conflicted
+++ resolved
@@ -144,8 +144,6 @@
 #, python-format
 msgid ""
 "\n"
-<<<<<<< HEAD
-=======
 "            %(dup_count)s records selected\n"
 "          "
 msgstr ""
@@ -176,7 +174,6 @@
 #, python-format
 msgid ""
 "\n"
->>>>>>> 11e03f51
 "      Are you sure you want to delete the record for \"%(full_name)s\"?\n"
 "    "
 msgstr ""
@@ -268,8 +265,6 @@
 #, python-format
 msgid ""
 "\n"
-<<<<<<< HEAD
-=======
 "      No results found for: %(query)s\n"
 "    "
 msgstr ""
@@ -280,7 +275,6 @@
 #, python-format
 msgid ""
 "\n"
->>>>>>> 11e03f51
 "      The URL you entered doesn't look like a valid %(website)s profile "
 "URL.\n"
 "      Please go to this person's profile page on %(website)s, then copy "
@@ -296,8 +290,6 @@
 "      тај URL овде.\n"
 "      "
 
-<<<<<<< HEAD
-=======
 #, python-format
 msgid ""
 "\n"
@@ -308,7 +300,6 @@
 "      Рок важења записа је продужен до %(expiry_date)s.\n"
 "    "
 
->>>>>>> 11e03f51
 msgid ""
 "\n"
 "      This record is a copy of a record from another source.\n"
@@ -598,8 +589,6 @@
 msgid "Back to start"
 msgstr "Назад на почетак"
 
-<<<<<<< HEAD
-=======
 msgid ""
 "By marking this note as spam, you will make it hidden by default. It will"
 " still be a part of the record, but will require an extra click to view "
@@ -616,7 +605,6 @@
 "Ако уклоните ознаку за непожељан садржај са ове белешке, она ће бити "
 "подразумевано видљива."
 
->>>>>>> 11e03f51
 msgid "CSV file"
 msgstr "CSV датотека"
 
@@ -977,14 +965,9 @@
 msgid "No person with ID: %(id_str)s."
 msgstr "Не постоји ниједна особа са ИД-ом: %(id_str)s."
 
-msgid "No results found for"
-msgstr "Није пронађен ниједан резултат за"
-
 msgid "No such Authorization entity."
 msgstr "Не постоји такав ентитет за овлашћења."
 
-<<<<<<< HEAD
-=======
 msgid ""
 "Not authorized to post notes with the status \"I have received "
 "information that this person is dead\"."
@@ -992,7 +975,6 @@
 "Нисте овлашћени да постављате белешке са статусом „Примио/ла сам "
 "информације да је ова особа преминула“."
 
->>>>>>> 11e03f51
 msgid "Not authorized to post notes with the status \"believed_dead\"."
 msgstr "Не постоји овлашћење за постављање бележака са статусом „believed_dead“."
 
@@ -1039,12 +1021,9 @@
 msgid "Original site name"
 msgstr "Назив оригиналног сајта"
 
-<<<<<<< HEAD
-=======
 msgid "Other website"
 msgstr "Други веб-сајт"
 
->>>>>>> 11e03f51
 #, fuzzy
 msgid ""
 "PLEASE NOTE: On active Person Finder sites, all data entered is available"
@@ -1145,15 +1124,9 @@
 msgid "Reason for disabling notes:"
 msgstr "Разлог за онемогућавање бележака:"
 
-<<<<<<< HEAD
-msgid "Records Similar to"
-msgstr "Записи који су слични записима"
-
 msgid "Records selected"
 msgstr "Изабрани записи"
 
-=======
->>>>>>> 11e03f51
 #, python-format
 msgid "Records with names and addresses matching \"%(query)s\""
 msgstr "Записи са називима и адресама који се подударају са „%(query)s“"
@@ -1174,9 +1147,6 @@
 msgid "Save this record"
 msgstr "Сачувај овај запис"
 
-msgid "Search Results for"
-msgstr "Резултати претраге за"
-
 msgid "Search for this person"
 msgstr "Потражи ову особу"
 
@@ -1202,12 +1172,9 @@
 msgid "Show sensitive information"
 msgstr "Прикажи осетљиве информације"
 
-<<<<<<< HEAD
-=======
 msgid "Show who marked these duplicates"
 msgstr "Прикажи ко је означио ове дупликате"
 
->>>>>>> 11e03f51
 msgid "Sign in"
 msgstr "Пријави ме"
 
@@ -1295,10 +1262,6 @@
 msgid "The record has been deleted."
 msgstr "Запис је избрисан."
 
-#, python-format
-msgid "The record has been extended to %(expiry_date)s."
-msgstr "Рок важења записа је продужен до %(expiry_date)s."
-
 msgid ""
 "The status you selected indicates that you are this person.  If this is "
 "true, please also select 'Yes' to indicate that you have contacted this "
@@ -1618,9 +1581,6 @@
 msgid "[Person Finder] You are subscribed to status updates for %(full_name)s"
 msgstr "[Тражење особа] Пријављени сте за ажурирања статуса особе %(full_name)s"
 
-msgid "at"
-msgstr "у"
-
 msgid "female"
 msgstr "женски"
 
