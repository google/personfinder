# Copyright 2010 Google Inc.
#
# Licensed under the Apache License, Version 2.0 (the "License"); you may
# not use this file except in compliance with the License.  You may obtain
# a copy of the License at: http://www.apache.org/licenses/LICENSE-2.0
# Unless required by applicable law or agreed to in writing, software
# distributed under the License is distributed on an "AS IS" BASIS,
# WITHOUT WARRANTIES OR CONDITIONS OF ANY KIND, either express or implied.
# See the License for the specific language governing permissions and
# limitations under the License.
msgid ""
msgstr ""
"Project-Id-Version: PACKAGE VERSION\n"
"Report-Msgid-Bugs-To: \n"
"POT-Creation-Date: 2000-01-01 00:00+0000\n"
"PO-Revision-Date: YEAR-MO-DA HO:MI+ZONE\n"
"Last-Translator: FULL NAME <EMAIL@ADDRESS>\n"
"Language-Team: LANGUAGE <LL@li.org>\n"
"MIME-Version: 1.0\n"
"Content-Type: text/plain; charset=utf-8\n"
"Content-Transfer-Encoding: 8bit\n"
"Generated-By: Babel None\n"

msgid ""
"\n"
"\n"
"  To ensure that notes are only disabled or enabled with the record "
"author's\n"
"  permission, a confirmation message will be sent to the record author.\n"
"  If you are the author, check your e-mail after clicking the button "
"below.\n"
"\n"
"  "
msgstr ""
"\n"
"\n"
"  Да бисмо били сигурни да су белешке онемогућене или омогућене уз "
"дозволу аутора записа, порука са потврдом биће послата аутору записа. Ако"
" сте ви аутор, проверите е-пошту након што кликнете на дугме у наставку."
"\n"
"\n"
"  "

#, python-format
msgid ""
"\n"
"\n"
"Dear %(author_name)s,\n"
"\n"
"A user has requested enabling notes on the record for\n"
"\"%(given_name)s %(family_name)s\".\n"
"\n"
"Your e-mail address is recorded as the author of this record.  To enable "
"notes\n"
"on this record, follow this link within 3 days:\n"
"\n"
"   %(confirm_url)s\n"
"\n"
msgstr ""
"\n"
"\n"
"Поштовани/а %(author_name)s, Корисник је захтевао омогућавање белешки на "
"запису о особи „%(given_name)s %(family_name)s“. Ваша адреса е-поште је "
"забележена као аутор овог записа. Да бисте омогућили белешке на овом "
"запису, посетите ову везу у року од 3 дана:\n"
"\n"
"   %(confirm_url)s\n"
"\n"
"\n"

#, python-format
msgid ""
"\n"
"\n"
"Dear %(author_name)s,\n"
"\n"
"A user has requested that you disable notes on the record for\n"
"\"%(given_name)s %(family_name)s\".\n"
"\n"
"Your e-mail address is recorded as the author of this record.  To disable"
" notes\n"
"on this record, follow this link within 3 days:\n"
"\n"
"   %(confirm_url)s\n"
"\n"
msgstr ""
"\n"
"\n"
"Поштовани/а %(author_name)s, Корисник је захтевао да онемогућите белешке "
"на запису о особи „%(given_name)s %(family_name)s“. Ваша адреса е-поште је "
"забележена као аутор овог записа. Да бисте онемогућили белешке на овом "
"запису, посетите ову везу у року од 3 дана:\n"
"\n"
"   %(confirm_url)s\n"
"\n"

#, python-format
msgid ""
"\n"
"\n"
"Dear %(author_name)s,\n"
"You just entered a note on the record for \"%(given_name)s "
"%(family_name)s\".  \n"
"To publish your note, follow this link within 3 days:\n"
"\n"
"   %(confirm_url)s\n"
"\n"
msgstr ""
"\n"
"\n"
"Поштовани/а %(author_name)s, Управо сте унели белешку на запис о особи "
"„%(given_name)s %(family_name)s“. Да бисте објавили белешку, посетите ову "
"везу у року од 3 дана:\n"
"\n"
"   %(confirm_url)s\n"
"\n"

#, python-format
msgid ""
"\n"
"                <a href=\"%(extend_url)s\">\n"
"                  <input type=\"button\"\n"
"                         value=\"Extend expiration date by "
"%(extension_days)s days\" \n"
"                         id=\"extend_btn\">\n"
"                </a>\n"
"                "
msgstr ""

#, python-format
msgid ""
"\n"
"                Warning: this record will expire in less than a day.\n"
"                "
msgid_plural ""
"\n"
"                Warning: this record will expire in less than %(days)s "
"days.\n"
"                "
msgstr[0] ""
msgstr[1] ""

#, python-format
msgid ""
"\n"
"      Are you sure you want to delete the record for \"%(given_name)s "
"%(family_name)s\"?\n"
"    "
msgstr ""
"\n"
"      Да ли заиста желите да избришете запис за особу „%(given_name)s "
"%(family_name)s“?\n"
"    "

#, python-format
msgid ""
"\n"
"      Are you sure you want to disable notes on \"%(given_name)s "
"%(family_name)s\"?\n"
"    "
msgstr ""
"\n"
"      Да ли сте сигурни да желите да онемогућите белешке о особи "
"„%(given_name)s %(family_name)s“?\n"
"    "

#, python-format
msgid ""
"\n"
"      Are you sure you want to disable notes on the record of "
"\"%(given_name)s %(family_name)s\"?\n"
"    "
msgstr ""
"\n"
"      Да ли сте сигурни да желите да онемогућите белешке на запису о "
"особи „%(given_name)s %(family_name)s“?\n"
"    "

#, python-format
msgid ""
"\n"
"      Are you sure you want to enable notes on \"%(given_name)s "
"%(family_name)s\"?\n"
"    "
msgstr ""
"\n"
"      Да ли сте сигурни да желите да омогућите белешке о особи "
"„%(given_name)s %(family_name)s“?\n"
"    "

#, python-format
msgid ""
"\n"
"      Are you sure you want to extend the expiration for record "
"\"%(given_name)s %(family_name)s\"?\n"
"    "
msgstr ""
"\n"
"      Да ли сте сигурни да желите да продужите рок важења записа "
"„%(given_name)s %(family_name)s“?\n"
"    "

msgid ""
"\n"
"      Confirm your note\n"
"    "
msgstr ""
"\n"
"      Потврдите белешку\n"
"    "

msgid ""
"\n"
"      If you proceed with deletion,\n"
"      this record will no longer be searchable or viewable on this site.\n"
"    "
msgstr ""
"\n"
"      Уколико наставите са брисањем,\n"
"      овај запис више неће моћи да се претражи или прегледа на овом "
"сајту.\n"
"    "

#, python-format
msgid ""
"\n"
"      This record is a copy of a record from another source.\n"
"      You can delete the record here,\n"
"      but please be aware that\n"
"      we might later receive another copy of it from the original source."
"\n"
"\n"
"      <p>\n"
"      If you would like it permanently deleted,\n"
"      please contact the original source.\n"
"      You can view the original record at\n"
"      <a href=\"%(source_url)s\">%(source_name)s</a>.\n"
"    "
msgstr ""
"\n"
"      Овај запис је копија записа неког другог извора.\n"
"      Запис можете да избришете овде,\n"
"      али имајте у виду да\n"
"      касније из оригиналног извора можемо да добијемо још један његов "
"примерак.\n"
"\n"
"      <p>\n"
"      Уколико желите да га трајно избришете,\n"
"      контактирајте оригинални извор.\n"
"      Оригинални запис можете да видите на\n"
"      <a href=\"%(source_url)s\">%(source_name)s</a>.\n"
"    "

msgid ""
"\n"
"    To ensure that notes are only disabled or enabled with the record "
"author's\n"
"    permission, a confirmation message will be sent to the record author."
"\n"
"    If you are the author, check your e-mail after clicking the button "
"below.\n"
"  "
msgstr ""
"\n"
"    Да бисмо били сигурни да су белешке онемогућене или омогућене уз "
"дозволу аутора записа, порука са потврдом биће послата аутору записа. Ако"
" сте ви аутор, проверите е-пошту након што кликнете на дугме у наставку."
"\n"
"  "

msgid ""
"\n"
"  The record will still be visible on this site, but no one will be able "
"to post\n"
"  further notes on it.\n"
"  "
msgstr ""
"\n"
"  Запис ће и даље бити видљив на сајту, али нико више неће моћи да му "
"додаје белешке.\n"
"  "

msgid ""
"\n"
"  To post your note, please enter your e-mail address below and follow "
"the\n"
"  confirmation link that you will receive.\n"
"  "
msgstr ""
"\n"
"  Да бисте поставили белешку, у наставку унесите адресу е-поште и пратите"
" везу за потврду коју ћете примити.\n"
"  "

#, python-format
msgid ""
"\n"
"A user has deleted the record for \"%(given_name)s %(family_name)s\"\n"
"at %(site_url)s.\n"
"\n"
"We are notifying you of the deletion because your e-mail address is\n"
"recorded as the author of a note on this record.\n"
msgstr ""
"\n"
"Корисник је избрисао запис за особу „%(given_name)s %(family_name)s“\n"
"на %(site_url)s.\n"
"\n"
"Обавештавамо вас о брисању зато што је ваша адреса е-поште\n"
"унета у одељак за аутора белешке на овом запису.\n"

#, python-format
msgid ""
"\n"
"A user has deleted the record for \"%(given_name)s %(family_name)s\"\n"
"at %(site_url)s.\n"
"\n"
"We are notifying you of the deletion because your e-mail address is\n"
"recorded as the author of this record.\n"
msgstr ""
"\n"
"Корисник је избрисао запис за „%(given_name)s %(family_name)s“ на сајту "
"%(site_url)s. Обавештавамо вас о брисању јер је ваша адреса е-поште "
"евидентирана као аутор овог записа.\n"

#, python-format
msgid ""
"\n"
"After %(days_until_deletion)s days, the record will be permanently "
"deleted.\n"
msgstr ""
"\n"
"После %(days_until_deletion)s дана, запис ће бити трајно избрисан.\n"

#, python-format
msgid ""
"\n"
"NOTE: If you believe this record was deleted in error, you can\n"
"restore it by following this link within the next %(days_until_deletion)s"
" days:\n"
"\n"
"    %(restore_url)s\n"
msgstr ""
"\n"
"НАПОМЕНА: Ако сматрате да је запис избрисан грешком, можете да га вратите"
" ако пратите ову везу у следећа(их) %(days_until_deletion)s дана:\n"
"\n"
"    %(restore_url)s\n"

#, python-format
msgid ""
"\n"
"Notes are now disabled on the record for \"%(given_name)s "
"%(family_name)s\".  To view the record,\n"
"follow this link:\n"
"\n"
"    %(record_url)s\n"
"\n"
"We are notifying you because your e-mail address is associated with this\n"
"person record or a note on the record.\n"
msgstr ""
"\n"
"Белешке су сада онемогућене на запису о особи „%(given_name)s "
"%(family_name)s“. Да бисте прегледали запис, посетите ову везу:\n"
"\n"
"    %(record_url)s\n"
"\n"
"Послали смо вам обавештење зато што је ваша адреса е-поште повезана са "
"записом о овој особи или са белешком на запису.\n"

#, python-format
msgid ""
"\n"
<<<<<<< HEAD
"Notes are now enabled on the record for \"%(given_name)s %(family_name)s\"."
"  To view the record,\n"
=======
"Notes are now enabled on the record for \"%(given_name)s "
"%(family_name)s\".  To view the record,\n"
>>>>>>> 4e8367eb
"follow this link:\n"
"\n"
"    %(record_url)s\n"
"\n"
"We are notifying you because your e-mail address is associated with this\n"
"person record or a note on the record.\n"
msgstr ""
"\n"
"Белешке су сада омогућене на запису о особи „%(given_name)s "
"%(family_name)s“. Да бисте прегледали запис, посетите ову везу:\n"
"\n"
"    %(record_url)s\n"
"\n"
"Послали смо вам обавештење зато што је ваша адреса е-поште повезана са "
"записом о овој особи или са белешком на запису.\n"

#, python-format
msgid ""
"\n"
"The author of the record for \"%(given_name)s %(family_name)s\"\n"
"(which was previously deleted) has restored the record.  To view the\n"
"record, follow this link:\n"
"\n"
"    %(record_url)s\n"
"\n"
"We are notifying you because your e-mail address is associated with this\n"
"person record or a note on the record.\n"
msgstr ""
"\n"
"Аутор записа за особу „%(given_name)s %(family_name)s“\n"
"(који је раније избрисан) је вратио/ла запис.  Да бисте прегледали овај\n"
"запис, пратите ову везу:\n"
"\n"
"    %(record_url)s\n"
"\n"
"Обавештавамо вас због тога што је ваша адреса е-поште повезана са\n"
"записом о овој особи или са белешком на запису.\n"

#, python-format
msgid ""
"\n"
<<<<<<< HEAD
"There is a new note on the record for \"%(given_name)s %(family_name)s\".\n"
=======
"There is a new note on the record for \"%(given_name)s %(family_name)s\"."
"\n"
>>>>>>> 4e8367eb
msgstr ""
"\n"
"Постоји нова белешка на запису о особи „%(given_name)s %(family_name)s“.\n"

#, python-format
msgid ""
"\n"
"You have subscribed to notes on \"%(given_name)s %(family_name)s\".\n"
"\n"
"You can view this record at\n"
"\n"
"     %(view_url)s\n"
"\n"
"To unsubscribe, follow this link: %(unsubscribe_link)s\n"
msgstr ""
"\n"
"Пријавили сте се на белешке о особи „%(given_name)s %(family_name)s“. Овај "
"запис можете да прегледате на адреси\n"
"\n"
"     %(view_url)s\n"
"\n"
"Да бисте отказали пријаву, посетите ову везу: %(unsubscribe_link)s\n"

msgid "(click to reveal)"
msgstr "(кликните да бисте открили)"

msgid "(unknown)"
msgstr "(непознато)"

#, python-format
msgid "<a href=\"%(logout_url)s\">Sign out</a>"
msgstr "<a href=\"%(logout_url)s\">Одјави ме</a>"

msgid "A message for this person or others seeking this person"
msgstr "Порука за ову особу или за особе које је траже"

msgid "About 1 month (30 days) from now"
msgstr "Приближно 1 месец (30 дана) од данас"

msgid "About 1 year (360 days) from now"
msgstr "Приближно 1 годину (360 дана) од данас"

msgid "About 2 months (60 days) from now"
msgstr "Приближно 2 месеца (60 дана) од данас"

msgid "About 3 months (90 days) from now"
msgstr "Приближно 3 месеца (90 дана) од данас"

msgid "About 6 months (180 days) from now"
msgstr "Приближно 6 месеци (180 дана) од данас"

msgid "About you (required)"
msgstr "О вама (обавезно) "

msgid "Administration"
msgstr "Администрација"

msgid "Age"
msgstr "Старост"

msgid "Alternate family names"
msgstr "Алтернативна презимена"

msgid "Alternate given names"
msgstr "Алтернативна имена"

msgid "Alternate names"
msgstr "Алтернативна имена"

msgid "Are you sure this note isn't spam?"
msgstr "Да ли сте сигурни да ова белешка није непожељан садржај?"

msgid "Are you sure you want to mark this note as spam?"
msgstr "Да ли заиста желите да означите ову белешку као непожељан садржај?"

msgid "Are you sure you want to restore this record from deletion?"
msgstr "Да ли заиста желите да вратите овај запис са брисања?"

msgid "Atom feed of updates about this person"
msgstr "Atom фид новости о овој особи"

msgid "Author's e-mail address"
msgstr "Адреса е-поште аутора"

msgid "Author's name"
msgstr "Име аутора"

msgid "Author's phone number"
msgstr "Број телефона аутора"

msgid "Back to results list"
msgstr "Назад на листу резултата"

msgid "Back to start"
msgstr "Назад на почетак"

#, python-format
msgid "Can not find note with id %(id)s"
msgstr "Није могуће пронаћи белешку са ИД-ом %(id)s"

msgid "Cancel"
msgstr "Откажи"

msgid "City"
msgstr "Град"

msgid "Click here to view results."
msgstr "Кликните овде да бисте видели резултате."

msgid "Close window"
msgstr "Затвори прозор"

msgid "Compare these records"
msgstr "Упореди ове уносе"

msgid "Copy and paste the following HTML code to put this tool on your site"
msgstr ""
"Копирајте и налепите следећи HTML кôд да бисте ову алатку поставили на "
"свој сајт"

msgid "Create a new record for"
msgstr "Направи нови унос за"

msgid "Create a new record for a missing person"
msgstr "Направи нови унос за несталу особу"

msgid "Crisis events"
msgstr ""

#, python-format
msgid "Currently tracking about %(num_people)s records."
msgstr "Тренутно се прати око %(num_people)s уноса."

msgid "Date cannot be in the future.  Please go back and try again."
msgstr "Датум не може бити у будућности. Вратите се и покушајте поново."

msgid "Date of birth"
msgstr "Датум рођења"

msgid "Delete this record"
msgstr "Избриши овај запис"

msgid "Describe how to identify this person."
msgstr "Опишите како се ова особа може идентификовати."

msgid "Describe the physical characteristics of this person."
msgstr "Опишите физичке карактеристике ове особе."

msgid "Description"
msgstr "Опис"

msgid "Developers"
msgstr "Програмери"

msgid "Disable notes on this record"
msgstr "Онемогући белешке на овом запису"

msgid "Download the sound as MP3"
msgstr "Преузми звук као MP3"

msgid "E-mail"
msgstr "Адреса е-поште"

msgid "E-mail address"
msgstr "Адреса е-поште"

msgid "Embed this tool on your site"
msgstr "Уградите ову алатку на свој сајт"

msgid "Embedding the Application"
msgstr "Уградња апликације"

msgid "Enable notes on this record"
msgstr "Омогући белешке на овом запису"

msgid "Enter as YYYY-MM-DD"
msgstr "Унесите у формату ГГГГ-ММ-ДД"

msgid "Enter the person's given and family names."
msgstr "Унесите име и презиме особе."

msgid "Enter the person's name or parts of the name."
msgstr "Унесите име или делове имена особе."

msgid "Enter the person's name, parts of the name, or mobile phone number."
msgstr "Унесите име особе, делове имена или број мобилног телефона."

msgid "Enter the person's name."
msgstr "Унесите име особе."

msgid "Expiry"
msgstr "Датум истека"

msgid "Expiry date of this record"
msgstr "Датум истека овог записа"

msgid "Family name"
msgstr "Презиме"

msgid "Feed of updates about this person"
msgstr "Фид новости о овој особи"

msgid "Follow this link to create a new record"
msgstr "Кликните на ову везу да бисте направили нови унос"

msgid ""
"For phones other than mobile phones, please use 171 service provided by "
"NTT."
msgstr "За телефоне који нису мобилни користите услугу 171 коју пружа NTT."

msgid "Get a new challenge"
msgstr "Нова провера"

msgid "Get a visual challenge"
msgstr "Визуелна провера"

msgid "Get an audio challenge"
msgstr "Звучна провера"

msgid "Given name"
msgstr "Име"

msgid "Google Person Finder"
msgstr "Google тражење особа"

msgid "Have you personally talked with this person AFTER the disaster? (required)"
msgstr "Да ли сте лично разговарали са овом особом ПОСЛЕ несреће? (обавезно)"

msgid "Help"
msgstr "Помоћ"

msgid "Hide Map"
msgstr "Сакриј мапу"

msgid "Hide note"
msgstr "Сакриј белешку"

msgid "Home Address"
msgstr "Адреса"

msgid "Home address"
msgstr "Адреса"

msgid "Home country"
msgstr "Земља порекла"

msgid "How can this person be reached now?"
msgstr "Како је тренутно могуће ступити у контакт са овом особом?"

msgid "How others who are interested in this person can contact you"
msgstr ""
"Како други који су заинтересовани за ову особу могу да ступе у контакт са"
" вама"

msgid "I am seeking information"
msgstr "Тражим информације"

msgid "I am this person"
msgstr "Ја сам та особа"

msgid "I do not want any more updates on this record."
msgstr "Не желим више да добијам новости о овом запису."

msgid "I do not want my information online anymore."
msgstr "Не желим да се моје информације и даље приказују на мрежи."

msgid "I have information about someone"
msgstr "Имам информације о некоме"

msgid "I have reason to think this person is missing"
msgstr "Имам разлога да верујем да је ова особа нестала"

msgid "I have received information that this person is alive"
msgstr "Поседујем информације да је ова особа жива"

msgid "I have received information that this person is dead"
msgstr "Поседујем информације да је ова особа мртва"

msgid "I have received spam due to this note."
msgstr "Примио/ла сам непожељан садржај због ове белешке."

msgid "I have received spam."
msgstr "Примио/ла сам непожељан садржај."

msgid "I prefer not to specify."
msgstr "Не желим да наведем."

msgid "I'm looking for someone"
msgstr "Тражим некога"

msgid "Identify who you are looking for"
msgstr "Наведите особу коју тражите"

msgid "Identify who you have information about"
msgstr "Наведите особу о којој имате информације"

msgid "Identifying information"
msgstr "Информације за идентификацију"

msgid ""
"If none of these records match the person you had in mind, you can click "
"below to create a new record."
msgstr ""
"Ако се ниједан од ових уноса не односи на особу на коју сте мислили, "
"можете да кликнете на доленаведено дугме да бисте направили нови унос."

msgid ""
"If you are the author of this note, please check your e-mail for a link "
"to confirm that you want to disable notes on this record.  Otherwise, "
"please wait for the record author to confirm your request."
msgstr ""
"Ако сте аутор овог записа, у е-пошти потражите везу којом треба да "
"потврдите да желите да онемогућите белешке на овом запису. У супротном, "
"сачекајте да аутор записа потврди ваш захтев."

msgid ""
"If you are the author of this note, please check your e-mail for a link "
"to confirm that you want to enable notes on this record.  Otherwise, "
"please wait for the record author to confirm your request."
msgstr ""
"Ако сте аутор овог записа, у е-пошти потражите везу којом треба да "
"потврдите да желите да омогућите белешке на овом запису. У супротном, "
"сачекајте да аутор записа потврди ваш захтев."

msgid "If you have a photo of this person, upload it or enter its URL address."
msgstr ""
"Ако имате фотографију ове особе, отпремите је или унесите URL адресу на "
"којој се налази."

msgid "Incorrect.  Try again."
msgstr "Нетачно. Покушајте поново."

msgid "Invalid e-mail address. Please try again."
msgstr "Неважећа адреса е-поште. Покушајте поново."

msgid "Language selection"
msgstr ""

msgid "Last known location"
msgstr "Последња позната локација"

msgid "Link"
msgstr "Веза"

msgid "Mark records as duplicate"
msgstr "Означите уносе као дупликате"

msgid "Message (required)"
msgstr "Порука (обавезно)"

msgid "Message is required. Please go back and try again."
msgstr "Треба да унесете поруку. Вратите се и покушајте поново."

msgid "Missing person's current contact information"
msgstr "Тренутне контакт информације нестале особе"

msgid "Missing person's current e-mail address"
msgstr "Тренутна адреса е-поште нестале особе"

msgid "Missing person's current phone number"
msgstr "Тренутни број телефона нестале особе"

#, python-format
msgid ""
"More information for developers can now be found "
"%(developers_link_html)shere%(link_end_html)s."
msgstr ""
"Више информација за програмере доступно је "
"%(developers_link_html)sовде%(link_end_html)s."

msgid ""
"More than 100 results; only showing the first 100.  Try entering more of "
"the name"
msgstr ""
"Постоји више од 100 резултата; приказано је само првих 100. Покушајте да "
"унесете још неки део имена"

msgid "Name"
msgstr "Име"

msgid "Name (required)"
msgstr "Име (обавезно)"

msgid "Name is required.  Please go back and try again."
msgstr "Име је обавезно. Вратите се и покушајте поново."

msgid "Neighborhood"
msgstr "Комшилук"

msgid "No"
msgstr "Не"

#, python-format
msgid "No author email for record %(id)s."
msgstr "Нема поруке е-поште аутора за запис %(id)s."

msgid "No messages are found registered to the carrier's message board service."
msgstr ""
"Нису пронађене поруке регистроване на услугу виртуелне табле за поруке "
"мобилног оператера."

#, python-format
msgid "No note with ID: %(id)s."
msgstr "Не постоји белешка са ИД-ом: %(id)s."

msgid "No notes have been posted"
msgstr "Ниједна белешка није постављена"

#, python-format
msgid "No person with ID: %(id)s."
msgstr "Не постоји особа са ИД-ом: %(id)s."

msgid "No results found for"
msgstr "Нема пронађених резултата за"

msgid "Not authorized to post notes with the status \"believed_dead\"."
msgstr "Не постоји овлашћење за постављање белешки са статусом „believed_dead“."

msgid "Not spam"
msgstr "Није непожељан садржај"

msgid "Note author"
msgstr "Аутор белешке"

msgid "Note text"
msgstr "Текст напомене"

msgid "Note: Alternate names may be machine generated and may not be accurate."
msgstr ""
"Напомена: Алтернативна имена могу да буду аутоматски генерисана и могуће "
"је да нису тачна."

msgid "Notes for this person"
msgstr "Белешке за ову особу"

msgid "Number or range (e.g. 20-30)"
msgstr "Број или опсег (нпр. 20–30)"

#, python-format
msgid ""
"Or add to your site as a %(gadget_link_html)sGoogle "
"Gadget%(link_end_html)s."
msgstr ""
"Или додајте на свој сајт као %(gadget_link_html)sGoogle "
"гаџет%(link_end_html)s."

msgid "Original URL"
msgstr "Оригинална URL адреса"

msgid "Original author's name"
msgstr "Име оригиналног аутора"

msgid "Original posting date"
msgstr "Оригинални датум објављивања"

msgid ""
"Original posting date is not in YYYY-MM-DD format, or is a nonexistent "
"date.  Please go back and try again."
msgstr ""
"Оригинални датум објаве није у формату ГГГГ-ММ-ДД или је датум "
"непостојећи. Вратите се и покушајте поново."

msgid "Original site name"
msgstr "Име оригиналног сајта"

msgid ""
"PLEASE NOTE: All data entered will be available to the public and "
"viewable and usable by anyone.  Google does not review or verify the "
"accuracy of this data."
msgstr ""
"НАПОМЕНА: Сви унети подаци биће јавно доступни, тако да ће сви моћи да их"
" погледају и користе. Google не прегледа ове податке нити проверава "
"њихову тачност."

msgid "Person Finder"
msgstr "Тражење особа"

msgid "Phone"
msgstr "Телефон"

msgid "Phone number"
msgstr "Број телефона"

msgid "Photo"
msgstr "Фотографија"

msgid ""
"Photo uploaded is in an unrecognized format.  Please go back and try "
"again."
msgstr ""
"Отпремљена фотографија је у непознатом формату. Вратите се и покушајте "
"поново."

msgid "Physical characteristics"
msgstr "Физичке особине"

msgid "Play the sound again"
msgstr "Пусти звук поново"

msgid ""
"Please check that you have been in contact with the person after the "
"earthquake, or change the \"Status of this person\" field."
msgstr ""
"Потврдите да сте у контакту са наведеном особом након земљотреса или "
"промените вредност у пољу „Статус ове особе“."

msgid "Please check whether it matches the person you were planning to report."
msgstr "Проверите да ли се односи на особу коју се планирали да пријавите."

msgid "Please confirm your e-mail address to subscribe to updates"
msgstr "Потврдите адресу е-поште да бисте се пријавили за новости"

msgid "Please enter your e-mail address to subscribe to updates"
msgstr "Унесите адресу е-поште да бисте се пријавили за новости"

msgid "Please explain why you think these are the same person"
msgstr "Објасните зашто сматрате да је ово иста особа"

msgid "Please fill in all the required fields."
msgstr "Попуните сва обавезна поља."

msgid "Please fill in your email address."
msgstr "Унесите адресу е-поште."

msgid "Please provide an valid email address."
msgstr "Наведите важећу адресу е-поште."

msgid "Possible duplicates"
msgstr "Могући дупликати"

msgid "Postal or zip code"
msgstr "Поштански број"

msgid "Posted by"
msgstr "Поставио/ла"

msgid "Proceed"
msgstr "Настави"

msgid "Provide information about this person"
msgstr "Наведите информације о овој особи "

msgid "Provided by:"
msgstr "Доставља:"

msgid "Province or state"
msgstr "Покрајина или држава"

msgid "Reason for deletion:"
msgstr "Разлог за брисање:"

msgid "Reason for disabling notes:"
msgstr "Разлог за онемогућавање белешки:"

msgid "Records Similar to"
msgstr "Унос је сличан"

msgid "Records selected"
msgstr "уноса је изабрано"

#, python-format
msgid "Records with names and addresses matching \"%(query)s\""
msgstr "Записи са именима и адресама које се подударају са „%(query)s“"

msgid "Report spam"
msgstr "Пријавите непожељан садржај"

#, python-format
msgid "Return to the record for %(given_name)s %(family_name)s."
msgstr "Врати се на запис за особу %(given_name)s %(family_name)s."

msgid "Reveal note"
msgstr "Откриј белешку"

msgid "Save this record"
msgstr "Сачувај овај унос"

msgid "Search Results for"
msgstr "Резултати претраге за"

msgid "Search for this person"
msgstr "Тражи ову особу"

msgid "Select up to 3 records to mark as duplicate:"
msgstr "Изаберите највише 3 резултата које ћете означити као дупликате:"

msgid "Send email"
msgstr "Пошаљи поруку е-поште"

msgid "Sex"
msgstr "Пол"

msgid "Show Map"
msgstr "Прикажи мапу"

msgid "Show sensitive information"
msgstr "Прикажи осетљиве информације"

msgid "Someone has received information that this person is alive"
msgstr "Неко је добио информације да је ова особа жива"

msgid "Someone has received information that this person is dead"
msgstr "Неко је добио информације да је ова особа мртва"

msgid "Someone has reported that this person is missing"
msgstr "Неко је пријавио да је ова особа нестала"

msgid "Someone is seeking information about this person"
msgstr "Неко тражи информације о овој особи"

msgid "Source of this record"
msgstr "Порекло овог уноса"

msgid "Source of this record (required)"
msgstr "Порекло овог уноса (обавезно)"

msgid "Status"
msgstr "Статус"

msgid "Status of this person"
msgstr "Статус ове особе"

msgid "Street name"
msgstr "Улица"

msgid "Street name only, no number"
msgstr "Само назив улице, без броја"

msgid "Subscribe"
msgstr "Пријави ме"

#, python-format
msgid "Subscribe to updates about %(given_name)s %(family_name)s"
msgstr "Пријавите се за новости о особи %(given_name)s %(family_name)s"

msgid "Subscribe to updates about this person"
msgstr "Пријавите се за новости о овој особи"

msgid "Switch to duplicate marking mode"
msgstr "Пребаци на режим за обележавање дупликата"

msgid "Switch to normal view mode"
msgstr "Пребаци на режим уобичајеног приказа"

msgid "Tell us the status of this person"
msgstr "Наведите статус ове особе"

msgid "Terms of Service"
msgstr "Услови коришћења услуге"

# Copyright 2010 Google Inc.
# Licensed under the Apache License, Version 2.0 (the "License");
# you may not use this file except in compliance with the License.
# You may obtain a copy of the License at
# http://www.apache.org/licenses/LICENSE-2.0
# Unless required by applicable law or agreed to in writing, software
# distributed under the License is distributed on an "AS IS" BASIS,
# WITHOUT WARRANTIES OR CONDITIONS OF ANY KIND, either express or implied.
# See the License for the specific language governing permissions and
# limitations under the License.
# limitations under the License. #: create.py:53
msgid ""
"The Given name and Family name are both required.  Please go back and try"
" again."
msgstr "И име и презиме су обавезни. Вратите се и покушајте поново."

msgid "The Original author's name is required.  Please go back and try again."
msgstr "Треба да наведете име оригиналног аутора. Вратите се и покушајте поново."

msgid "The author has disabled notes on this record."
msgstr "Аутор је онемогућио белешке на овом запису."

msgid "The author has disabled status updates on this record."
msgstr "Аутор је онемогућио ажурирање статуса на овом запису."

msgid "The provided image is too large.  Please upload a smaller one."
msgstr "Наведена слика је превелика. Отпремите мању."

msgid "The reason this note is being marked as spam:"
msgstr "Разлог због чега је ова белешка обележена као непожељан садржај:"

msgid "The record cannot be extended."
msgstr "Запис не може да се продужи."

msgid "The record has been deleted."
msgstr "Овај запис је избрисан."

#, python-format
msgid "The record has been extended to %(expiry_date)s."
msgstr "Запис је продужен до %(expiry_date)s."

msgid ""
"The status you selected indicates that you are this person.  If this is "
"true, please also select 'Yes' to indicate that you have contacted this "
"person."
msgstr ""
"Статус који сте изабрали означава да сте ви ова особа. Уколико је то "
"тачно, такође изаберите „Да“ да бисте означили да сте контактирали ову "
"особу."

#, python-format
msgid "The token %(token)s was invalid"
msgstr "Токен %(token)s је неважећи"

#, python-format
msgid "The token %(token)s was invalid."
msgstr "Токен %(token)s је неважећи."

#, python-format
msgid "There are %(num_results)s existing records with similar names."
msgstr "Постоји %(num_results)s уноса са сличним именима."

msgid "There are some existing records with similar names."
msgstr "Постоји неколико уноса са сличним именима."

msgid "There is one existing record with a similar name."
msgstr "Постоји један унос са сличним именом."

msgid "There was a problem processing the image.  Please try a different image."
msgstr "Приликом обраде слике дошло је до проблема. Покушајте са неком другом."

msgid ""
"There was an error processing your request.  Sorry for the inconvenience."
"  Our administrators will investigate the source of the problem, but "
"please check that the format of your request is correct."
msgstr ""
"Приликом обраде захтева дошло је до грешке. Извињавамо се због "
"непријатности. Наши администратори ће испитати извор проблема, али "
"проверите да ли је формат захтева исправан."

#, python-format
msgid ""
"These gadgets are made available under the %(apache_link_html)sApache 2.0"
" license%(link_end_html)s."
msgstr ""
"Ови гаџети су доступни на основу %(apache_link_html)sлиценце за Apache "
"2.0%(link_end_html)s."

msgid "This is a new record."
msgstr "Ово је нови унос."

msgid "This link is invalid."
msgstr "Ова веза је неважећа."

msgid "This note has been marked as spam."
msgstr "Ова белешка је означена као непожељан садржај."

msgid "This note is inappropriate."
msgstr "Ова белешка је неприкладна."

msgid "This note is incorrect or untrue."
msgstr "Ова белешка је нетачна или лажна."

msgid "This note is spam."
msgstr "Ова белешка је непожељан садржај."

msgid "This person has been in contact with someone"
msgstr "Ова особа је била у контакту са неким"

msgid "This person has posted a message"
msgstr "Ова особа је објавила поруку"

msgid "This person's entry does not exist or has been deleted."
msgstr "Унос ове особе не постоји или је избрисан."

msgid "This record has served its purpose."
msgstr "Овај запис је био користан."

msgid "This record is a duplicate of"
msgstr "Овај унос је дупликат уноса"

msgid "This record is copied from another source."
msgstr "Овај унос је копиран из другог извора."

msgid "This record is inappropriate."
msgstr "Овај запис је неприкладан."

msgid "This record is spam."
msgstr "Овај запис је непожељан садржај."

msgid ""
"This repository is currently in test mode. While test mode is in effect, "
"records that are over 6 hours old are deleted."
msgstr ""

msgid "To attach a photo to this note, upload it or enter its URL."
msgstr ""

msgid "To unsubscribe, follow this link"
msgstr "Да бисте отказали пријаву, пратите ову везу"

msgid "To view or add information, select a name below."
msgstr ""
"Да бисте видели или додали информације, изаберите једно од доленаведених "
"имена."

msgid ""
"Type an address or open the map below and indicate the location by moving"
" the pin."
msgstr ""
"Унесите адресу или отворите доленаведену мапу и наведите локацију тако "
"што ћете преместити чиоду."

msgid "Type the two words:"
msgstr "Откуцајте ове две речи:"

msgid "Type what you hear:"
msgstr "Откуцајте оно што чујете:"

msgid "URL"
msgstr "URL"

msgid "URL of original record"
msgstr "URL оригиналног уноса"

msgid "Unspecified"
msgstr "Ненаведено"

msgid "Upload"
msgstr "Отпреми"

msgid "View the record"
msgstr "Прикажи запис"

msgid "We have nothing matching your search."
msgstr "Нема података који се подударају са вашом претрагом."

msgid "What is this person's name?"
msgstr "Како се ова особа зове?"

msgid "What is your situation?"
msgstr "Изаберите"

msgid "When should this record disappear?"
msgstr "Када би овај запис требало да нестане?"

msgid "Where did this information come from?"
msgstr "Одакле потичу ове информације?"

msgid "Where is this person from?"
msgstr "Одакле је ова особа?"

msgid ""
"While test mode is in effect, records that are over 6 hours old are "
"deleted regardless of the expiry date."
msgstr ""

msgid "Yes"
msgstr "Да"

msgid "Yes, ask the record author to disable notes"
msgstr "Да, затражи од аутора записа да онемогући белешке"

msgid "Yes, ask the record author to enable notes"
msgstr "Да, затражи од аутора да омогући белешке"

msgid "Yes, delete the record"
msgstr "Да, избриши запис"

msgid "Yes, disable notes on this record."
msgstr "Да, онемогући белешке на овом запису."

msgid "Yes, extend the record"
msgstr "Да, продужи запис"

msgid "Yes, restore this record"
msgstr "Да, врати овај запис"

msgid "Yes, these are the same person"
msgstr "Да, ово је иста особа"

msgid "Yes, update the note"
msgstr "Да, ажурирај белешку"

msgid "You are already subscribed. "
msgstr "Већ сте пријављени. "

msgid "You are already unsubscribed."
msgstr "Већ сте отказали пријаву."

#, python-format
msgid "You are currently signed in as <span class=\"email\">%(email)s</span>."
msgstr "Тренутно сте пријављени као <span class=\"email\">%(email)s</span>."

#, python-format
msgid "You are not currently signed in.  <a href=\"%(login_url)s\">Sign in</a>"
msgstr "Тренутно нисте пријављени. <a href=\"%(login_url)s\">Пријави ме</a>"

#, python-format
msgid ""
"You can <a target=\"_blank\" href=\"%(view_url)s\">view the record</a> "
"before deleting it."
msgstr ""
"Можете да <a target=\"_blank\" href=\"%(view_url)s\">прегледате запис</a>"
" пре него што га избришете."

#, python-format
msgid "You can view the full record at %(view_url)s"
msgstr "Целокупни запис можете да прегледате на адреси %(view_url)s"

msgid "You have successfully subscribed."
msgstr "Пријавили сте се."

msgid "You have successfully unsubscribed."
msgstr "Отказали сте пријаву."

msgid ""
"You received this notification because you have subscribed to updates on "
"the following person:\n"
msgstr ""
"Примили сте ово обавештење јер сте се пријавили да примате ажурирања о "
"следећој особи:\n"

msgid "Your e-mail address"
msgstr "Ваша адреса е-поште"

msgid "Your e-mail address:"
msgstr "Адреса е-поште:"

msgid "Your email"
msgstr "Адреса е-поште"

msgid "Your name"
msgstr "Ваше име"

msgid ""
"Your name is required in the \"About you\" section.  Please go back and "
"try again."
msgstr ""
"Потребно је да наведете своје име у одељку „О вама“. Вратите се и "
"покушајте поново."

msgid ""
"Your name is required in the \"Source\" section.  Please go back and try "
"again."
msgstr ""
"Треба да наведете своје име у одељку „Извор“. Вратите се и покушајте "
"поново."

msgid "Your phone number"
msgstr "Ваш број телефона"

msgid ""
"Your request has been processed successfully. Please check your inbox and"
" confirm that you want to post your note by following the url embedded."
msgstr ""
"Захтев је обрађен. Проверите пријемно сандуче и потврдите да желите да "
"поставите белешку пратећи уграђену url адресу."

#, python-format
msgid ""
"[Person Finder] Confirm %(action)s of notes on \"%(given_name)s "
"%(family_name)s\""
msgstr ""
"[Тражење особа] Потврдите %(action)s бележака о особи „%(given_name)s "
"%(family_name)s“"

#, python-format
msgid "[Person Finder] Confirm your note on \"%(given_name)s %(family_name)s\""
<<<<<<< HEAD
msgstr "[Тражење особа] Потврдите белешку о особи „%(given_name)s %(family_name)s“"
=======
msgstr ""
>>>>>>> 4e8367eb

#, python-format
msgid "[Person Finder] Deletion notice for \"%(given_name)s %(family_name)s\""
msgstr ""
"[Тражење особа] Обавештење о брисању за особу „%(given_name)s "
"%(family_name)s“"

#, python-format
<<<<<<< HEAD
msgid "[Person Finder] Enabling notes notice for \"%(given_name)s %(family_name)s\""
=======
msgid ""
"[Person Finder] Enabling notes notice for \"%(given_name)s "
"%(family_name)s\""
>>>>>>> 4e8367eb
msgstr ""
"[Тражење особа] Омогућавање обавештења за белешке о особи „%(given_name)s"
" %(family_name)s“"

#, python-format
msgid ""
"[Person Finder] Notes are now disabled for \"%(given_name)s "
"%(family_name)s\""
msgstr ""
"[Тражење особа] Белешке су сада онемогућене за особу „%(given_name)s "
"%(family_name)s“"

#, python-format
<<<<<<< HEAD
msgid "[Person Finder] Notes are now enabled on \"%(given_name)s %(family_name)s\""
=======
msgid ""
"[Person Finder] Notes are now enabled on \"%(given_name)s "
"%(family_name)s\""
>>>>>>> 4e8367eb
msgstr ""
"[Тражење особа] Белешке су сада омогућене за особу „%(given_name)s "
"%(family_name)s“"

#, python-format
msgid ""
"[Person Finder] Record restoration notice for \"%(given_name)s "
"%(family_name)s\""
msgstr ""
"[Тражење особа] Обавештење о враћању записа за особу „%(given_name)s "
"%(family_name)s“"

#, python-format
msgid "[Person Finder] Status update for %(given_name)s %(family_name)s"
msgstr "[Тражење особа] Ажурирање статуса особе %(given_name)s %(family_name)s"

#, python-format
msgid ""
"[Person Finder] You are subscribed to status updates for %(given_name)s "
"%(family_name)s"
msgstr ""
"[Тражење особа] Пријављени сте за ажурирања статуса особе %(given_name)s "
"%(family_name)s"

msgid "at"
msgstr "у"

msgid "female"
msgstr "женски"

msgid "male"
msgstr "мушки"

msgid "on"
msgstr "дана"

msgid "other"
msgstr "друго"
<|MERGE_RESOLUTION|>--- conflicted
+++ resolved
@@ -370,13 +370,8 @@
 #, python-format
 msgid ""
 "\n"
-<<<<<<< HEAD
-"Notes are now enabled on the record for \"%(given_name)s %(family_name)s\"."
-"  To view the record,\n"
-=======
 "Notes are now enabled on the record for \"%(given_name)s "
 "%(family_name)s\".  To view the record,\n"
->>>>>>> 4e8367eb
 "follow this link:\n"
 "\n"
 "    %(record_url)s\n"
@@ -418,12 +413,8 @@
 #, python-format
 msgid ""
 "\n"
-<<<<<<< HEAD
-"There is a new note on the record for \"%(given_name)s %(family_name)s\".\n"
-=======
 "There is a new note on the record for \"%(given_name)s %(family_name)s\"."
 "\n"
->>>>>>> 4e8367eb
 msgstr ""
 "\n"
 "Постоји нова белешка на запису о особи „%(given_name)s %(family_name)s“.\n"
@@ -1383,11 +1374,7 @@
 
 #, python-format
 msgid "[Person Finder] Confirm your note on \"%(given_name)s %(family_name)s\""
-<<<<<<< HEAD
 msgstr "[Тражење особа] Потврдите белешку о особи „%(given_name)s %(family_name)s“"
-=======
-msgstr ""
->>>>>>> 4e8367eb
 
 #, python-format
 msgid "[Person Finder] Deletion notice for \"%(given_name)s %(family_name)s\""
@@ -1396,13 +1383,9 @@
 "%(family_name)s“"
 
 #, python-format
-<<<<<<< HEAD
-msgid "[Person Finder] Enabling notes notice for \"%(given_name)s %(family_name)s\""
-=======
 msgid ""
 "[Person Finder] Enabling notes notice for \"%(given_name)s "
 "%(family_name)s\""
->>>>>>> 4e8367eb
 msgstr ""
 "[Тражење особа] Омогућавање обавештења за белешке о особи „%(given_name)s"
 " %(family_name)s“"
@@ -1416,13 +1399,9 @@
 "%(family_name)s“"
 
 #, python-format
-<<<<<<< HEAD
-msgid "[Person Finder] Notes are now enabled on \"%(given_name)s %(family_name)s\""
-=======
 msgid ""
 "[Person Finder] Notes are now enabled on \"%(given_name)s "
 "%(family_name)s\""
->>>>>>> 4e8367eb
 msgstr ""
 "[Тражење особа] Белешке су сада омогућене за особу „%(given_name)s "
 "%(family_name)s“"
