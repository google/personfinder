--- conflicted
+++ resolved
@@ -317,13 +317,8 @@
 "recorded as the author of this record.\n"
 msgstr ""
 "\n"
-<<<<<<< HEAD
-"Một người dùng đã xóa hồ sơ dành cho \"%(given_name)s %(family_name)s\" tại"
-" %(site_url)s. Chúng tôi thông báo cho bạn về việc xóa này do địa chỉ "
-=======
 "Một người dùng đã xóa hồ sơ dành cho \"%(given_name)s %(family_name)s\" "
 "tại %(site_url)s. Chúng tôi thông báo cho bạn về việc xóa này do địa chỉ "
->>>>>>> 4e8367eb
 "email của bạn được ghi là tác giả của hồ sơ này.\n"
 
 #, python-format
@@ -375,13 +370,8 @@
 #, python-format
 msgid ""
 "\n"
-<<<<<<< HEAD
-"Notes are now enabled on the record for \"%(given_name)s %(family_name)s\"."
-"  To view the record,\n"
-=======
 "Notes are now enabled on the record for \"%(given_name)s "
 "%(family_name)s\".  To view the record,\n"
->>>>>>> 4e8367eb
 "follow this link:\n"
 "\n"
 "    %(record_url)s\n"
@@ -424,12 +414,8 @@
 #, python-format
 msgid ""
 "\n"
-<<<<<<< HEAD
-"There is a new note on the record for \"%(given_name)s %(family_name)s\".\n"
-=======
 "There is a new note on the record for \"%(given_name)s %(family_name)s\"."
 "\n"
->>>>>>> 4e8367eb
 msgstr ""
 "\n"
 "Có một ghi chú mới trên hồ sơ cho \"%(given_name)s %(family_name)s\".\n"
@@ -1375,11 +1361,7 @@
 
 #, python-format
 msgid "[Person Finder] Confirm your note on \"%(given_name)s %(family_name)s\""
-<<<<<<< HEAD
 msgstr "[Tìm người] Xác nhận ghi chú của bạn trên \"%(given_name)s %(family_name)s\""
-=======
-msgstr ""
->>>>>>> 4e8367eb
 
 #, python-format
 msgid "[Person Finder] Deletion notice for \"%(given_name)s %(family_name)s\""
@@ -1388,35 +1370,22 @@
 "%(family_name)s\""
 
 #, python-format
-<<<<<<< HEAD
-msgid "[Person Finder] Enabling notes notice for \"%(given_name)s %(family_name)s\""
-msgstr "[Tìm người] Bật thông báo ghi chú cho \"%(given_name)s %(family_name)s\""
-=======
 msgid ""
 "[Person Finder] Enabling notes notice for \"%(given_name)s "
 "%(family_name)s\""
-msgstr ""
->>>>>>> 4e8367eb
+msgstr "[Tìm người] Bật thông báo ghi chú cho \"%(given_name)s %(family_name)s\""
 
 #, python-format
 msgid ""
 "[Person Finder] Notes are now disabled for \"%(given_name)s "
 "%(family_name)s\""
-<<<<<<< HEAD
 msgstr "[Tìm người] Ghi chú hiện bị tắt cho \"%(given_name)s %(family_name)s\""
-
-#, python-format
-msgid "[Person Finder] Notes are now enabled on \"%(given_name)s %(family_name)s\""
-msgstr "[Tìm người] Ghi chú hiện được bật trên \"%(given_name)s %(family_name)s\""
-=======
-msgstr ""
 
 #, python-format
 msgid ""
 "[Person Finder] Notes are now enabled on \"%(given_name)s "
 "%(family_name)s\""
-msgstr ""
->>>>>>> 4e8367eb
+msgstr "[Tìm người] Ghi chú hiện được bật trên \"%(given_name)s %(family_name)s\""
 
 #, python-format
 msgid ""
