--- conflicted
+++ resolved
@@ -143,8 +143,6 @@
 #, python-format
 msgid ""
 "\n"
-<<<<<<< HEAD
-=======
 "            %(dup_count)s records selected\n"
 "          "
 msgstr ""
@@ -175,7 +173,6 @@
 #, python-format
 msgid ""
 "\n"
->>>>>>> 11e03f51
 "      Are you sure you want to delete the record for \"%(full_name)s\"?\n"
 "    "
 msgstr ""
@@ -266,8 +263,6 @@
 #, python-format
 msgid ""
 "\n"
-<<<<<<< HEAD
-=======
 "      No results found for: %(query)s\n"
 "    "
 msgstr ""
@@ -278,7 +273,6 @@
 #, python-format
 msgid ""
 "\n"
->>>>>>> 11e03f51
 "      The URL you entered doesn't look like a valid %(website)s profile "
 "URL.\n"
 "      Please go to this person's profile page on %(website)s, then copy "
@@ -294,8 +288,6 @@
 "      URL đó tại đây.\n"
 "      "
 
-<<<<<<< HEAD
-=======
 #, python-format
 msgid ""
 "\n"
@@ -306,7 +298,6 @@
 "      Hồ sơ đã được gia hạn tới %(expiry_date)s.\n"
 "    "
 
->>>>>>> 11e03f51
 msgid ""
 "\n"
 "      This record is a copy of a record from another source.\n"
@@ -594,8 +585,6 @@
 msgid "Back to start"
 msgstr "Quay lại để bắt đầu"
 
-<<<<<<< HEAD
-=======
 msgid ""
 "By marking this note as spam, you will make it hidden by default. It will"
 " still be a part of the record, but will require an extra click to view "
@@ -612,7 +601,6 @@
 "Bằng cách bỏ đánh dấu ghi chú này là spam, bạn sẽ làm ghi chú hiển thị "
 "theo mặc định."
 
->>>>>>> 11e03f51
 msgid "CSV file"
 msgstr "Tệp CSV"
 
@@ -973,14 +961,9 @@
 msgid "No person with ID: %(id_str)s."
 msgstr "Không có người nào có ID: %(id_str)s."
 
-msgid "No results found for"
-msgstr "Không tìm thấy kết quả cho"
-
 msgid "No such Authorization entity."
 msgstr "Không có tổ chức ủy quyền như vậy."
 
-<<<<<<< HEAD
-=======
 msgid ""
 "Not authorized to post notes with the status \"I have received "
 "information that this person is dead\"."
@@ -988,7 +971,6 @@
 "Không được phép đăng ghi chú có trạng thái \"Tôi đã nhận được thông tin "
 "rằng người này đã qua đời\"."
 
->>>>>>> 11e03f51
 msgid "Not authorized to post notes with the status \"believed_dead\"."
 msgstr "Không được phép đăng ghi chú có tình trạng \"believed_dead\"."
 
@@ -1037,12 +1019,9 @@
 msgid "Original site name"
 msgstr "Tên trang web gốc"
 
-<<<<<<< HEAD
-=======
 msgid "Other website"
 msgstr "Trang web khác"
 
->>>>>>> 11e03f51
 #, fuzzy
 msgid ""
 "PLEASE NOTE: On active Person Finder sites, all data entered is available"
@@ -1146,15 +1125,9 @@
 msgid "Reason for disabling notes:"
 msgstr "Lý do tắt ghi chú:"
 
-<<<<<<< HEAD
-msgid "Records Similar to"
-msgstr "Hồ sơ tương tự với"
-
 msgid "Records selected"
 msgstr "Hồ sơ đã chọn"
 
-=======
->>>>>>> 11e03f51
 #, python-format
 msgid "Records with names and addresses matching \"%(query)s\""
 msgstr "Các hồ sơ có tên và địa chỉ khớp với \"%(query)s\""
@@ -1175,9 +1148,6 @@
 msgid "Save this record"
 msgstr "Lưu hồ sơ này"
 
-msgid "Search Results for"
-msgstr "Kết quả tìm kiếm cho"
-
 msgid "Search for this person"
 msgstr "Tìm kiếm người này"
 
@@ -1203,12 +1173,9 @@
 msgid "Show sensitive information"
 msgstr "Hiển thị thông tin nhạy cảm"
 
-<<<<<<< HEAD
-=======
 msgid "Show who marked these duplicates"
 msgstr "Hiển thị người đã đánh dấu những nội dung trùng lặp này"
 
->>>>>>> 11e03f51
 msgid "Sign in"
 msgstr "Đăng nhập"
 
@@ -1295,10 +1262,6 @@
 
 msgid "The record has been deleted."
 msgstr "Hồ sơ này đã bị xóa."
-
-#, python-format
-msgid "The record has been extended to %(expiry_date)s."
-msgstr "Hồ sơ đã được gia hạn tới %(expiry_date)s."
 
 msgid ""
 "The status you selected indicates that you are this person.  If this is "
@@ -1625,9 +1588,6 @@
 "[Công cụ tìm kiếm người thân] Bạn đã được đăng ký nhận thông tin cập nhật"
 " về tình trạng cho %(full_name)s"
 
-msgid "at"
-msgstr "lúc"
-
 msgid "female"
 msgstr "nữ"
 
