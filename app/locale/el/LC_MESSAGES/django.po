# Copyright 2010 Google Inc.
#
# Licensed under the Apache License, Version 2.0 (the "License"); you may
# not use this file except in compliance with the License.  You may obtain
# a copy of the License at: http://www.apache.org/licenses/LICENSE-2.0
# Unless required by applicable law or agreed to in writing, software
# distributed under the License is distributed on an "AS IS" BASIS,
# WITHOUT WARRANTIES OR CONDITIONS OF ANY KIND, either express or implied.
# See the License for the specific language governing permissions and
# limitations under the License.
msgid ""
msgstr ""
"Project-Id-Version: PACKAGE VERSION\n"
"Report-Msgid-Bugs-To: \n"
"POT-Creation-Date: 2000-01-01 00:00+0000\n"
"PO-Revision-Date: YEAR-MO-DA HO:MI+ZONE\n"
"Last-Translator: FULL NAME <EMAIL@ADDRESS>\n"
"Language-Team: LANGUAGE <LL@li.org>\n"
"MIME-Version: 1.0\n"
"Content-Type: text/plain; charset=utf-8\n"
"Content-Transfer-Encoding: 8bit\n"
"Generated-By: Babel None\n"

msgid ""
"\n"
"\n"
"  To ensure that notes are only disabled or enabled with the record "
"author's\n"
"  permission, a confirmation message will be sent to the record author.\n"
"  If you are the author, check your e-mail after clicking the button "
"below.\n"
"\n"
"  "
msgstr ""
"\n"
"\n"
"  Για να διασφαλιστεί ότι οι σημειώσεις απενεργοποιούνται ή "
"ενεργοποιούνται μόνο με την άδεια του συντάκτη εγγραφών, θα σταλεί ένα "
"μήνυμα επιβεβαίωσης στον συντάκτη εγγραφών. Εάν είστε ο συντάκτης, "
"ελέγξτε το ηλεκτρονικό ταχυδρομείο σας, αφού κάνετε κλικ στο παρακάτω "
"κουμπί.\n"
"\n"
"  "

#, python-format
msgid ""
"\n"
"\n"
"Dear %(author_name)s,\n"
"\n"
"A user has requested enabling notes on the record for\n"
"\"%(given_name)s %(family_name)s\".\n"
"\n"
"Your e-mail address is recorded as the author of this record.  To enable "
"notes\n"
"on this record, follow this link within 3 days:\n"
"\n"
"   %(confirm_url)s\n"
"\n"
msgstr ""
"\n"
"\n"
"Αγαπητέ/-ή %(author_name)s, ένας χρήστης ζήτησε την ενεργοποίηση "
"σημειώσεων στην εγγραφή για \"%(given_name)s %(family_name)s\". Η διεύθυνση"
" του ηλεκτρονικού σας ταχυδρομείου έχει καταγραφεί ως συντάκτης αυτής της"
" εγγραφής. Για να ενεργοποιήσετε σημειώσεις για αυτήν την εγγραφή, "
"ακολουθήστε αυτόν τον σύνδεσμο εντός 3 ημερών:\n"
"\n"
"   %(confirm_url)s\n"
"\n"
"\n"

#, python-format
msgid ""
"\n"
"\n"
"Dear %(author_name)s,\n"
"\n"
"A user has requested that you disable notes on the record for\n"
"\"%(given_name)s %(family_name)s\".\n"
"\n"
"Your e-mail address is recorded as the author of this record.  To disable"
" notes\n"
"on this record, follow this link within 3 days:\n"
"\n"
"   %(confirm_url)s\n"
"\n"
msgstr ""
"\n"
"\n"
"Αγαπητέ/-ή %(author_name)s, ένας χρήστης ζήτησε να απενεργοποιήσετε τις "
"σημειώσεις στην εγγραφή για \"%(given_name)s %(family_name)s\". Η διεύθυνση"
" του ηλεκτρονικού σας ταχυδρομείου έχει καταγραφεί ως συντάκτης αυτής της"
" εγγραφής. Για να απενεργοποιήσετε σημειώσεις για αυτήν την εγγραφή, "
"ακολουθήστε αυτόν τον σύνδεσμο εντός 3 ημερών:\n"
"\n"
"   %(confirm_url)s\n"
"\n"

#, python-format
msgid ""
"\n"
"\n"
"Dear %(author_name)s,\n"
"You just entered a note on the record for \"%(given_name)s "
"%(family_name)s\".  \n"
"To publish your note, follow this link within 3 days:\n"
"\n"
"   %(confirm_url)s\n"
"\n"
msgstr ""
"\n"
"\n"
"Αγαπητέ/-ή %(author_name)s, μόλις καταχωρίσατε μια σημείωση στην εγγραφή "
"για \"%(given_name)s %(family_name)s\". Για να δημοσιεύσετε τη σημείωσή "
"σας, ακολουθήστε αυτόν το σύνδεσμο εντός 3 ημερών:\n"
"\n"
"   %(confirm_url)s\n"
"\n"

#, python-format
msgid ""
"\n"
"                <a href=\"%(extend_url)s\">\n"
"                  <input type=\"button\"\n"
"                         value=\"Extend expiration date by "
"%(extension_days)s days\" \n"
"                         id=\"extend_btn\">\n"
"                </a>\n"
"                "
msgstr ""

#, python-format
msgid ""
"\n"
"                Warning: this record will expire in less than a day.\n"
"                "
msgid_plural ""
"\n"
"                Warning: this record will expire in less than %(days)s "
"days.\n"
"                "
msgstr[0] ""
msgstr[1] ""

#, python-format
msgid ""
"\n"
"      Are you sure you want to delete the record for \"%(given_name)s "
"%(family_name)s\"?\n"
"    "
msgstr ""
"\n"
"      Είστε σίγουροι ότι θέλετε να διαγράψετε την εγγραφή για το χρήστη "
"\"%(given_name)s %(family_name)s\";\n"
"    "

#, python-format
msgid ""
"\n"
"      Are you sure you want to disable notes on \"%(given_name)s "
"%(family_name)s\"?\n"
"    "
msgstr ""
"\n"
"      Είστε βέβαιοι ότι θέλετε να απενεργοποιήσετε τις σημειώσεις στο "
"\"%(given_name)s %(family_name)s\";\n"
"    "

#, python-format
msgid ""
"\n"
"      Are you sure you want to disable notes on the record of "
"\"%(given_name)s %(family_name)s\"?\n"
"    "
msgstr ""
"\n"
"      Είστε βέβαιοι ότι θέλετε να απενεργοποιήσετε τις σημειώσεις στην "
"εγγραφή του \"%(given_name)s %(family_name)s\";\n"
"    "

#, python-format
msgid ""
"\n"
"      Are you sure you want to enable notes on \"%(given_name)s "
"%(family_name)s\"?\n"
"    "
msgstr ""
"\n"
"      Είστε βέβαιοι ότι θέλετε να ενεργοποιήσετε σημειώσεις στο "
"\"%(given_name)s %(family_name)s\";\n"
"    "

#, python-format
msgid ""
"\n"
"      Are you sure you want to extend the expiration for record "
"\"%(given_name)s %(family_name)s\"?\n"
"    "
msgstr ""
"\n"
"      Είστε βέβαιοι ότι θέλετε να επεκτείνετε την ημερομηνία λήξης για το"
" αρχείο του χρήστη \"%(given_name)s %(family_name)s\";\n"
"    "

msgid ""
"\n"
"      Confirm your note\n"
"    "
msgstr ""
"\n"
"      Επιβεβαιώστε τη σημείωσή σας\n"
"    "

msgid ""
"\n"
"      If you proceed with deletion,\n"
"      this record will no longer be searchable or viewable on this site.\n"
"    "
msgstr ""
"\n"
"      Εάν τη διαγράψετε,\n"
"      δεν θα υπάρχει δυνατότητα αναζήτησης ή προβολής της εγγραφής σε "
"αυτόν τον ιστότοπο.\n"
"    "

#, python-format
msgid ""
"\n"
"      This record is a copy of a record from another source.\n"
"      You can delete the record here,\n"
"      but please be aware that\n"
"      we might later receive another copy of it from the original source."
"\n"
"\n"
"      <p>\n"
"      If you would like it permanently deleted,\n"
"      please contact the original source.\n"
"      You can view the original record at\n"
"      <a href=\"%(source_url)s\">%(source_name)s</a>.\n"
"    "
msgstr ""
"\n"
"      Αυτή η εγγραφή είναι αντίγραφο μιας εγγραφής που προέρχεται από "
"άλλη πηγή.\n"
"      Μπορείτε να διαγράψετε την εγγραφή εδώ,\n"
"      αλλά έχετε υπόψη σας ότι\n"
"      υπάρχει περίπτωση να λάβουμε αργότερα κάποιο άλλο αντίγραφό της από"
" την αρχική πηγή.\n"
"\n"
"      <p>\n"
"      Εάν θέλετε να τη διαγράψετε οριστικά,\n"
"      επικοινωνήστε με την αρχική πηγή.\n"
"      Μπορείτε να προβάλλετε την αρχική εγγραφή στη διεύθυνση\n"
"      <a href=\"%(source_url)s\">%(source_name)s</a>.\n"
"    "

msgid ""
"\n"
"    To ensure that notes are only disabled or enabled with the record "
"author's\n"
"    permission, a confirmation message will be sent to the record author."
"\n"
"    If you are the author, check your e-mail after clicking the button "
"below.\n"
"  "
msgstr ""
"\n"
"    Για να διασφαλιστεί ότι οι σημειώσεις απενεργοποιούνται ή "
"ενεργοποιούνται μόνο με την άδεια του συντάκτη εγγραφών, θα σταλεί ένα "
"μήνυμα επιβεβαίωσης στον συντάκτη εγγραφών. Εάν είστε ο συντάκτης, "
"ελέγξτε το ηλεκτρονικό ταχυδρομείο σας, αφού κάνετε κλικ στο παρακάτω "
"κουμπί.\n"
"  "

msgid ""
"\n"
"  The record will still be visible on this site, but no one will be able "
"to post\n"
"  further notes on it.\n"
"  "
msgstr ""
"\n"
"  Η εγγραφή θα εξακολουθεί να είναι ορατή σε αυτόν τον ιστότοπο, αλλά "
"κανείς δεν να μπορεί να δημοσιεύει επιπλέον σημειώσεις σε αυτήν.\n"
"  "

msgid ""
"\n"
"  To post your note, please enter your e-mail address below and follow "
"the\n"
"  confirmation link that you will receive.\n"
"  "
msgstr ""
"\n"
"  Για να δημοσιεύσετε τη σημείωσή σας, καταχωρίστε τη διεύθυνση του "
"ηλεκτρονικού σας ταχυδρομείου παρακάτω και ακολουθήστε το σύνδεσμο που θα"
" λάβετε.\n"
"  "

#, python-format
msgid ""
"\n"
"A user has deleted the record for \"%(given_name)s %(family_name)s\"\n"
"at %(site_url)s.\n"
"\n"
"We are notifying you of the deletion because your e-mail address is\n"
"recorded as the author of a note on this record.\n"
msgstr ""
"\n"
"Κάποιος χρήστης διέγραψε την εγγραφή του χρήστη \"%(given_name)s "
"%(family_name)s\"\n"
"στη διεύθυνση %(site_url)s.\n"
"\n"
"Σας ενημερώνουμε σχετικά με αυτήν τη διαγραφή επειδή η διεύθυνσή σας "
"ηλεκτρονικού ταχυδρομείου\n"
"έχει καταχωριστεί ως συντάκτης μιας σημείωσης σε αυτήν την εγγραφή.\n"

#, python-format
msgid ""
"\n"
"A user has deleted the record for \"%(given_name)s %(family_name)s\"\n"
"at %(site_url)s.\n"
"\n"
"We are notifying you of the deletion because your e-mail address is\n"
"recorded as the author of this record.\n"
msgstr ""
"\n"
"Κάποιος χρήστης εντόπισε το αρχείο του χρήστη \"%(given_name)s "
<<<<<<< HEAD
"%(family_name)s\" στη διεύθυνση %(site_url)s. Σας ενημερώνουμε σχετικά με "
"τον εντοπισμό επειδή η διεύθυνσή σας ηλεκτρονικού ταχυδρομείου έχει "
=======
"%(family_name)s\" στη διεύθυνση %(site_url)s. Σας ενημερώνουμε σχετικά με"
" τον εντοπισμό επειδή η διεύθυνσή σας ηλεκτρονικού ταχυδρομείου έχει "
>>>>>>> 4e8367eb
"καταγραφεί ως συντάκτης αυτού του αρχείου.\n"

#, python-format
msgid ""
"\n"
"After %(days_until_deletion)s days, the record will be permanently "
"deleted.\n"
msgstr ""
"\n"
"Μετά από %(days_until_deletion)s ημέρες, το αρχείο θα διαγραφεί διά "
"παντός.\n"

#, python-format
msgid ""
"\n"
"NOTE: If you believe this record was deleted in error, you can\n"
"restore it by following this link within the next %(days_until_deletion)s"
" days:\n"
"\n"
"    %(restore_url)s\n"
msgstr ""
"\n"
"ΣΗΜΕΙΩΣΗ: Αν πιστεύετε ότι αυτό το αρχείο διεγράφη κατά λάθος, μπορείτε "
"να το ανακτήσετε ακολουθώντας τον παρακάτω σύνδεσμο μέσα στις επόμενες "
"%(days_until_deletion)s ημέρες:\n"
"\n"
"    %(restore_url)s\n"

#, python-format
msgid ""
"\n"
"Notes are now disabled on the record for \"%(given_name)s "
"%(family_name)s\".  To view the record,\n"
"follow this link:\n"
"\n"
"    %(record_url)s\n"
"\n"
"We are notifying you because your e-mail address is associated with this\n"
"person record or a note on the record.\n"
msgstr ""
"\n"
"Οι σημειώσεις έχουν πλέον απενεργοποιηθεί στην εγγραφή για "
"\"%(given_name)s %(family_name)s\". Για να δείτε την εγγραφή, ακολουθήστε "
"αυτόν τον σύνδεσμο:\n"
"\n"
"    %(record_url)s\n"
"\n"
"Σας ειδοποιούμε, επειδή η διεύθυνση του ηλεκτρονικού σας ταχυδρομείου "
"σχετίζεται με την εγγραφή αυτού του ατόμου ή με μια σημείωση στην "
"εγγραφή.\n"

#, python-format
msgid ""
"\n"
<<<<<<< HEAD
"Notes are now enabled on the record for \"%(given_name)s %(family_name)s\"."
"  To view the record,\n"
=======
"Notes are now enabled on the record for \"%(given_name)s "
"%(family_name)s\".  To view the record,\n"
>>>>>>> 4e8367eb
"follow this link:\n"
"\n"
"    %(record_url)s\n"
"\n"
"We are notifying you because your e-mail address is associated with this\n"
"person record or a note on the record.\n"
msgstr ""
"\n"
"Οι σημειώσεις έχουν πλέον ενεργοποιηθεί στην εγγραφή για \"%(given_name)s"
" %(family_name)s\". Για να δείτε την εγγραφή, ακολουθήστε αυτόν τον "
"σύνδεσμο:\n"
"\n"
"    %(record_url)s\n"
"\n"
"Σας ειδοποιούμε, επειδή η διεύθυνση του ηλεκτρονικού σας ταχυδρομείου "
"σχετίζεται με την εγγραφή αυτού του ατόμου ή με μια σημείωση στην "
"εγγραφή.\n"

#, python-format
msgid ""
"\n"
"The author of the record for \"%(given_name)s %(family_name)s\"\n"
"(which was previously deleted) has restored the record.  To view the\n"
"record, follow this link:\n"
"\n"
"    %(record_url)s\n"
"\n"
"We are notifying you because your e-mail address is associated with this\n"
"person record or a note on the record.\n"
msgstr ""
"\n"
<<<<<<< HEAD
"Ο συντάκτης της εγγραφής για το χρήστη \"%(given_name)s %(family_name)s\"\n"
=======
"Ο συντάκτης της εγγραφής για το χρήστη \"%(given_name)s %(family_name)s\""
"\n"
>>>>>>> 4e8367eb
"(η οποία είχε διαγραφεί) την επανέφερε.  Για να προβάλλετε την\n"
"εγγραφή, χρησιμοποιήστε αυτόν το σύνδεσμο:\n"
"\n"
"    %(record_url)s\n"
"\n"
"Σας στέλνουμε αυτήν την ειδοποίηση επειδή η διεύθυνσή σας ηλεκτρονικού "
"ταχυδρομείου σχετίζεται με αυτήν την\n"
"εγγραφή ατόμου ή με μια σημείωση σε αυτήν την εγγραφή.\n"

#, python-format
msgid ""
"\n"
<<<<<<< HEAD
"There is a new note on the record for \"%(given_name)s %(family_name)s\".\n"
=======
"There is a new note on the record for \"%(given_name)s %(family_name)s\"."
"\n"
>>>>>>> 4e8367eb
msgstr ""
"\n"
"Υπάρχει μια νέα σημείωση στην εγγραφή για \"%(given_name)s "
"%(family_name)s\".\n"

#, python-format
msgid ""
"\n"
"You have subscribed to notes on \"%(given_name)s %(family_name)s\".\n"
"\n"
"You can view this record at\n"
"\n"
"     %(view_url)s\n"
"\n"
"To unsubscribe, follow this link: %(unsubscribe_link)s\n"
msgstr ""
"\n"
"Έχετε εγγραφεί στις σημειώσεις για \"%(given_name)s %(family_name)s\". "
"Μπορείτε να δείτε αυτήν την εγγραφή στο\n"
"\n"
"     %(view_url)s\n"
"\n"
"Για να καταργήσετε την εγγραφή, ακολουθήστε αυτόν τον σύνδεσμο: "
"%(unsubscribe_link)s\n"

msgid "(click to reveal)"
msgstr "(κάντε κλικ για να αποκαλυφθεί)"

msgid "(unknown)"
msgstr "(άγνωστο)"

#, python-format
msgid "<a href=\"%(logout_url)s\">Sign out</a>"
msgstr "<a href=\"%(logout_url)s\">Αποσύνδεση</a>"

msgid "A message for this person or others seeking this person"
msgstr "Μήνυμα για αυτό το άτομο ή για άλλους που ψάχνουν να βρουν αυτό το άτομο"

msgid "About 1 month (30 days) from now"
msgstr "Σε 1 μήνα (30 ημέρες) περίπου από τώρα"

msgid "About 1 year (360 days) from now"
msgstr "Σε 1 χρόνο (360 ημέρες) περίπου από τώρα"

msgid "About 2 months (60 days) from now"
msgstr "Σε 2 μήνες (60 ημέρες) περίπου από τώρα"

msgid "About 3 months (90 days) from now"
msgstr "Σε 3 μήνες (90 ημέρες) περίπου από τώρα"

msgid "About 6 months (180 days) from now"
msgstr "Σε 6 μήνες (180 ημέρες) περίπου από τώρα"

msgid "About you (required)"
msgstr "Πληροφορίες για εσάς (απαιτείται)"

msgid "Administration"
msgstr "Διαχείριση"

msgid "Age"
msgstr "Ηλικία"

msgid "Alternate family names"
msgstr "Εναλλακτικά πατρικά ονόματα"

msgid "Alternate given names"
msgstr "Εναλλακτικά βαφτιστικά ονόματα"

msgid "Alternate names"
msgstr "Εναλλακτικά ονόματα"

msgid "Are you sure this note isn't spam?"
msgstr "Είστε σίγουροι ότι αυτή η σημείωση δεν είναι ανεπιθύμητη;"

msgid "Are you sure you want to mark this note as spam?"
msgstr "Είστε σίγουροι ότι θέλετε να επισημάνετε αυτήν τη σημείωση ως ανεπιθύμητη;"

msgid "Are you sure you want to restore this record from deletion?"
msgstr "Είστε σίγουροι ότι θέλετε να αναιρέσετε τη διαγραφή αυτής της εγγραφής;"

msgid "Atom feed of updates about this person"
msgstr "Ροή ενημερώσεων Atom σχετικά με αυτό το άτομο"

msgid "Author's e-mail address"
msgstr "Διεύθυνση ηλεκτρονικού ταχυδρομείου συγγραφέα"

msgid "Author's name"
msgstr "Όνομα συγγραφέα"

msgid "Author's phone number"
msgstr "Αριθμός τηλεφώνου συγγραφέα"

msgid "Back to results list"
msgstr "Επιστροφή στη λίστα των αποτελεσμάτων"

msgid "Back to start"
msgstr "Επιστροφή στην αρχή"

#, python-format
msgid "Can not find note with id %(id)s"
msgstr "Δεν είναι δυνατό να βρεθεί σημείωση με αναγνωριστικό %(id)s"

msgid "Cancel"
msgstr "Άκυρο"

msgid "City"
msgstr "Πόλη"

msgid "Click here to view results."
msgstr "Κάντε κλικ εδώ για να δείτε τα αποτελέσματα."

msgid "Close window"
msgstr "Κλείσιμο παραθύρου"

msgid "Compare these records"
msgstr "Συγκρίνετε τις καταχωρήσεις σας"

msgid "Copy and paste the following HTML code to put this tool on your site"
msgstr ""
"Κάντε αντιγραφή και επικόλληση του κώδικα HTML που ακολουθεί για να "
"τοποθετήσετε αυτό το εργαλείο στον ιστότοπό σας"

msgid "Create a new record for"
msgstr "Δημιουργία νέας καταχώρησης για"

msgid "Create a new record for a missing person"
msgstr "Δημιουργία νέας καταχώρησης για κάποιο άτομο που αγνοείται"

msgid "Crisis events"
msgstr ""

#, python-format
msgid "Currently tracking about %(num_people)s records."
msgstr "Αυτή τη στιγμή γίνεται παρακολούθηση περίπου %(num_people)s καταχωρήσεων."

msgid "Date cannot be in the future.  Please go back and try again."
msgstr ""
"Η ημερομηνία δεν μπορεί να είναι μελλοντική.  Επιστρέψτε και προσπαθήστε "
"ξανά."

msgid "Date of birth"
msgstr "Ημερομηνία γέννησης"

msgid "Delete this record"
msgstr "Διαγραφή αυτής της εγγραφής"

msgid "Describe how to identify this person."
msgstr "Περιγράψτε προσδιοριστικά χαρακτηριστικά αυτού του ατόμου."

msgid "Describe the physical characteristics of this person."
msgstr "Περιγράψτε τα εξωτερικά χαρακτηριστικά αυτού του ατόμου."

msgid "Description"
msgstr "Περιγραφή"

msgid "Developers"
msgstr "Προγραμματιστές"

msgid "Disable notes on this record"
msgstr "Απενεργοποίηση σημειώσεων σε αυτήν την εγγραφή"

msgid "Download the sound as MP3"
msgstr "Λήψη ήχου ως MP3"

msgid "E-mail"
msgstr "Διεύθυνση ηλεκτρονικού ταχυδρομείου"

msgid "E-mail address"
msgstr "Διεύθυνση ηλεκτρονικού ταχυδρομείου"

msgid "Embed this tool on your site"
msgstr "Ενσωματώστε αυτό το εργαλείο στον ιστότοπό σας"

msgid "Embedding the Application"
msgstr "Ενσωμάτωση της εφαρμογής"

msgid "Enable notes on this record"
msgstr "Ενεργοποίηση σημειώσεων σε αυτήν την εγγραφή"

msgid "Enter as YYYY-MM-DD"
msgstr "Εισαγάγετε ως ΗΗ-ΜΜ-ΕΕΕΕ"

msgid "Enter the person's given and family names."
msgstr "Εισαγάγετε το όνομα και το επώνυμο του ατόμου."

msgid "Enter the person's name or parts of the name."
msgstr "Εισαγάγετε το όνομα ή τμήμα του ονόματος του ατόμου."

msgid "Enter the person's name, parts of the name, or mobile phone number."
msgstr ""
"Καταχωρίστε το όνομα, τα μέρη του ονόματος ή τον αριθμό κινητού τηλεφώνου"
" αυτού του ατόμου."

msgid "Enter the person's name."
msgstr "Εισαγάγετε το όνομα του ατόμου."

msgid "Expiry"
msgstr "Λήξη"

msgid "Expiry date of this record"
msgstr "Ημερομηνία λήξης αυτής της εγγραφής"

msgid "Family name"
msgstr "Επώνυμο"

msgid "Feed of updates about this person"
msgstr "Ροή ενημερώσεων σχετικά με αυτό το άτομο"

msgid "Follow this link to create a new record"
msgstr "Ακολουθήστε αυτό το σύνδεσμο για να δημιουργήσετε μια νέα καταχώρηση"

msgid ""
"For phones other than mobile phones, please use 171 service provided by "
"NTT."
msgstr ""
"Για αριθμούς τηλεφώνου εκτός από κινητά, χρησιμοποιήστε την υπηρεσία 171 "
"που προσφέρεται από την NTT."

msgid "Get a new challenge"
msgstr "Λήψη νέας πρόκλησης"

msgid "Get a visual challenge"
msgstr "Λήψη οπτικής πρόκλησης"

msgid "Get an audio challenge"
msgstr "Λήψη ηχητικής πρόκλησης"

msgid "Given name"
msgstr "Όνομα"

msgid "Google Person Finder"
msgstr "Εργαλείο εντοπισμού ατόμων Google"

msgid "Have you personally talked with this person AFTER the disaster? (required)"
msgstr "Έχετε μιλήσει ξανά με αυτό το άτομο ΜΕΤΑ από την καταστροφή; (απαιτείται)"

msgid "Help"
msgstr "Βοήθεια"

msgid "Hide Map"
msgstr "Απόκρυψη χάρτη"

msgid "Hide note"
msgstr "Απόκρυψη σημείωσης"

msgid "Home Address"
msgstr "Διεύθυνση κατοικίας"

msgid "Home address"
msgstr "Διεύθυνση οικίας"

msgid "Home country"
msgstr "Χώρα προέλευσης"

msgid "How can this person be reached now?"
msgstr "Πώς μπορεί κανείς να επικοινωνήσει με αυτό το άτομο τώρα;"

msgid "How others who are interested in this person can contact you"
msgstr ""
"Πώς μπορεί κάποιος άλλος ο οποίος ενδιαφέρεται για αυτό το άτομο να έρθει"
" σε επαφή μαζί σας;"

msgid "I am seeking information"
msgstr "Αναζητώ πληροφορίες"

msgid "I am this person"
msgstr "Εγώ είμαι αυτός/ή"

msgid "I do not want any more updates on this record."
msgstr "Δεν θέλω επιπλέον ενημερώσεις σε αυτήν την εγγραφή."

msgid "I do not want my information online anymore."
msgstr "Δεν θέλω πλέον να εμφανίζονται τα στοιχεία μου στο διαδίκτυο."

msgid "I have information about someone"
msgstr "Έχω πληροφορίες για κάποιον"

msgid "I have reason to think this person is missing"
msgstr "Έχω λόγους να πιστεύω ότι αυτό το άτομο αγνοείται"

msgid "I have received information that this person is alive"
msgstr "Έχω λάβει πληροφορίες ότι αυτό το άτομο είναι εν ζωή"

msgid "I have received information that this person is dead"
msgstr "Έχω λάβει πληροφορίες ότι αυτό το άτομο απεβίωσε"

msgid "I have received spam due to this note."
msgstr "Έλαβα ανεπιθύμητα μηνύματα λόγω αυτής της σημείωσης."

msgid "I have received spam."
msgstr "Έλαβα ανεπιθύμητα μηνύματα."

msgid "I prefer not to specify."
msgstr "Προτιμώ να μην το προσδιορίσω."

msgid "I'm looking for someone"
msgstr "Ψάχνω κάποιον"

msgid "Identify who you are looking for"
msgstr "Προσδιορίστε ποιο άτομο αναζητάτε"

msgid "Identify who you have information about"
msgstr "Προσδιορίστε το άτομο για το οποίο έχετε πληροφορίες"

msgid "Identifying information"
msgstr "Προσδιοριστικές πληροφορίες"

msgid ""
"If none of these records match the person you had in mind, you can click "
"below to create a new record."
msgstr ""
"Εάν καμία από τις καταχωρήσεις δεν ταιριάζει με το άτομο που είχατε στο "
"μυαλό σας, μπορείτε να κάνετε κλικ παρακάτω για να δημιουργήσετε μια νέα "
"καταχώρηση."

msgid ""
"If you are the author of this note, please check your e-mail for a link "
"to confirm that you want to disable notes on this record.  Otherwise, "
"please wait for the record author to confirm your request."
msgstr ""
"Εάν είστε ο συντάκτης αυτής της σημείωσης, ελέγξτε το ηλεκτρονικό σας "
"ταχυδρομείο για ένα σύνδεσμο, προκειμένου να επιβεβαιώσετε ότι θέλετε να "
"απενεργοποιήσετε σημειώσεις σε αυτήν την εγγραφή. Διαφορετικά, περιμένετε"
" ώσπου ο συντάκτης εγγραφών να επιβεβαιώσει το αίτημά σας."

msgid ""
"If you are the author of this note, please check your e-mail for a link "
"to confirm that you want to enable notes on this record.  Otherwise, "
"please wait for the record author to confirm your request."
msgstr ""
"Εάν είστε ο συντάκτης αυτής της σημείωσης, ελέγξτε το ηλεκτρονικό σας "
"ταχυδρομείο για ένα σύνδεσμο, προκειμένου να επιβεβαιώσετε ότι θέλετε να "
"ενεργοποιήσετε σημειώσεις σε αυτήν την εγγραφή. Διαφορετικά, περιμένετε "
"ώσπου ο συντάκτης εγγραφών να επιβεβαιώσει το αίτημά σας."

msgid "If you have a photo of this person, upload it or enter its URL address."
msgstr ""
"Εάν έχετε φωτογραφία αυτού του ατόμου, μεταφορτώστε την ή εισαγάγετε τη "
"διεύθυνση URL για αυτή τη φωτογραφία."

msgid "Incorrect.  Try again."
msgstr "Λάθος. Προσπαθήστε ξανά."

msgid "Invalid e-mail address. Please try again."
msgstr "Μη έγκυρη διεύθυνση ηλεκτρονικού ταχυδρομείου. Δοκιμάστε ξανά."

msgid "Language selection"
msgstr ""

msgid "Last known location"
msgstr "Τελευταία γνωστή τοποθεσία"

msgid "Link"
msgstr "Σύνδεσμος"

msgid "Mark records as duplicate"
msgstr "Επισημάνετε τις καταχωρήσεις ως διπλότυπες"

msgid "Message (required)"
msgstr "Μήνυμα (απαιτείται)"

msgid "Message is required. Please go back and try again."
msgstr "Απαιτείται μήνυμα. Επιστρέψτε και προσπαθήστε ξανά."

msgid "Missing person's current contact information"
msgstr "Τελευταία στοιχεία επικοινωνίας ατόμου που αγνοείται"

msgid "Missing person's current e-mail address"
msgstr "Τελευταία διεύθυνση ηλεκτρονικού ταχυδρομείου αγνοουμένου"

msgid "Missing person's current phone number"
msgstr "Τελευταίος αριθμός τηλεφώνου αγνοουμένου"

#, python-format
msgid ""
"More information for developers can now be found "
"%(developers_link_html)shere%(link_end_html)s."
msgstr ""
"Περισσότερες πληροφορίες για προγραμματιστές μπορείτε να βρείτε "
"%(developers_link_html)sεδώ%(link_end_html)s."

msgid ""
"More than 100 results; only showing the first 100.  Try entering more of "
"the name"
msgstr ""
"Περισσότερα από 100 αποτελέσματα. Γίνεται προβολή των πρώτων 100. "
"Προσπαθήστε να εισαγάγετε μεγαλύτερο τμήμα του ονόματος"

msgid "Name"
msgstr "Όνομα"

msgid "Name (required)"
msgstr "Όνομα (απαιτείται)"

msgid "Name is required.  Please go back and try again."
msgstr "Το όνομα είναι υποχρεωτικό. Επιστρέψτε και προσπαθήστε ξανά."

msgid "Neighborhood"
msgstr "Γειτονιά"

msgid "No"
msgstr "Όχι"

#, python-format
msgid "No author email for record %(id)s."
msgstr "Δεν υπάρχει μήνυμα ηλεκτρονικού ταχυδρομείου συντάκτη για εγγραφή %(id)s."

msgid "No messages are found registered to the carrier's message board service."
msgstr ""
"Δεν βρέθηκαν καταχωρισμένα μηνύματα στην υπηρεσία πίνακα μηνυμάτων του "
"παρόχου."

#, python-format
msgid "No note with ID: %(id)s."
msgstr "Δεν υπάρχει σημείωση με αναγνωριστικό: %(id)s."

msgid "No notes have been posted"
msgstr "Δεν έχουν δημοσιευτεί σημειώσεις"

#, python-format
msgid "No person with ID: %(id)s."
msgstr "Δεν υπάρχει χρήστης με αναγνωριστικό: %(id)s."

msgid "No results found for"
msgstr "Δεν βρέθηκαν αποτελέσματα για"

msgid "Not authorized to post notes with the status \"believed_dead\"."
msgstr ""
"Δεν υπάρχει εξουσιοδότηση για τη δημοσίευση σημειώσεων με την κατάσταση "
"\"believed_dead\"."

msgid "Not spam"
msgstr "Μη ανεπιθύμητο μήνυμα"

msgid "Note author"
msgstr "Συντάκτης σημειώσεων"

msgid "Note text"
msgstr "Κείμενο σημείωσης"

msgid "Note: Alternate names may be machine generated and may not be accurate."
msgstr ""
"Σημείωση: Τα εναλλακτικά ονόματα ενδέχεται να προέρχονται από υπολογιστή "
"και να μην είναι ακριβή."

msgid "Notes for this person"
msgstr "Σημειώσεις για αυτόν τον χρήστη"

msgid "Number or range (e.g. 20-30)"
msgstr "Αριθμός ή εύρος (π.χ. 20-30)"

#, python-format
msgid ""
"Or add to your site as a %(gadget_link_html)sGoogle "
"Gadget%(link_end_html)s."
msgstr ""
"Ή προσθέστε το στον ιστότοπό σας ως %(gadget_link_html)sGadget της "
"Google%(link_end_html)s."

msgid "Original URL"
msgstr "Αρχική διεύθυνση URL"

msgid "Original author's name"
msgstr "Όνομα αρχικού συγγραφέα"

msgid "Original posting date"
msgstr "Αρχική ημερομηνία ανάρτησης"

msgid ""
"Original posting date is not in YYYY-MM-DD format, or is a nonexistent "
"date.  Please go back and try again."
msgstr ""
"Η αρχική ημερομηνία ανάρτησης δεν είναι σε μορφή ΗΗ-ΜΜ-ΕΕΕΕ, ούτε είναι "
"φανταστική.  Επιστρέψτε και προσπαθήστε ξανά."

msgid "Original site name"
msgstr "Αρχικό όνομα ιστότοπου"

msgid ""
"PLEASE NOTE: All data entered will be available to the public and "
"viewable and usable by anyone.  Google does not review or verify the "
"accuracy of this data."
msgstr ""
"ΣΗΜΕΙΩΣΗ: Όλα τα δεδομένα που έχουν εισαχθεί θα είναι διαθέσιμα στο κοινό"
" και θα μπορούν να προβληθούν και να χρησιμοποιηθούν από κάθε χρήστη.  Η "
"Google δεν κάνει επισκόπηση ούτε επαληθεύει την ακρίβεια αυτών των "
"δεδομένων."

msgid "Person Finder"
msgstr "Εντοπισμός ατόμων"

msgid "Phone"
msgstr "Τηλέφωνο"

msgid "Phone number"
msgstr "Αριθμός τηλεφώνου"

msgid "Photo"
msgstr "Φωτογραφία"

msgid ""
"Photo uploaded is in an unrecognized format.  Please go back and try "
"again."
msgstr ""
"Η φωτογραφία που φορτώθηκε έχει μη αναγνωρίσιμη μορφή.  Επιστρέψτε και "
"προσπαθήστε ξανά."

msgid "Physical characteristics"
msgstr "Εξωτερικά χαρακτηριστικά"

msgid "Play the sound again"
msgstr "Αναπαραγωγή ήχου ξανά"

msgid ""
"Please check that you have been in contact with the person after the "
"earthquake, or change the \"Status of this person\" field."
msgstr ""
"Βεβαιωθείτε ότι έχετε επαφή με αυτό το άτομο μετά από τον σεισμό, ή "
"αλλάξτε το πεδίο \"Κατάσταση αυτού του ατόμου\"."

msgid "Please check whether it matches the person you were planning to report."
msgstr "Ελέγξτε αν ταιριάζει με το όνομα του ατόμου που σχεδιάζατε να αναφέρετε."

msgid "Please confirm your e-mail address to subscribe to updates"
msgstr ""
"Επιβεβαιώστε τη διεύθυνση ηλεκτρονικού ταχυδρομείου για να εγγραφείτε "
"στις ενημερώσεις"

msgid "Please enter your e-mail address to subscribe to updates"
msgstr ""
"Εισαγάγετε τη διεύθυνση ηλεκτρονικού ταχυδρομείου για να εγγραφείτε στις "
"ενημερώσεις"

msgid "Please explain why you think these are the same person"
msgstr "Εξηγήστε γιατί πιστεύετε ότι πρόκειται για το ίδιο άτομο"

msgid "Please fill in all the required fields."
msgstr "Συμπληρώστε όλα τα απαιτούμενα πεδία."

msgid "Please fill in your email address."
msgstr "Συμπληρώστε τη διεύθυνση του ηλεκτρονικού σας ταχυδρομείου."

msgid "Please provide an valid email address."
msgstr "Καταχωρίστε μια έγκυρη διεύθυνση ηλεκτρονικού ταχυδρομείου."

msgid "Possible duplicates"
msgstr "Πιθανά διπλότυπα"

msgid "Postal or zip code"
msgstr "Ταχυδρομικός κώδικας"

msgid "Posted by"
msgstr "Δημοσιεύτηκε από τον/την"

msgid "Proceed"
msgstr "Συνέχεια"

msgid "Provide information about this person"
msgstr "Παρέχετε πληροφορίες για αυτό το άτομο"

msgid "Provided by:"
msgstr "Προσφέρεται από:"

msgid "Province or state"
msgstr "Επαρχία ή πολιτεία"

msgid "Reason for deletion:"
msgstr "Αιτία διαγραφής:"

msgid "Reason for disabling notes:"
msgstr "Λόγος για την απενεργοποίηση σημειώσεων:"

msgid "Records Similar to"
msgstr "Καταχωρήσεις παρόμοιες με την καταχώρηση"

msgid "Records selected"
msgstr "Επιλεγμένες καταχωρήσεις"

#, python-format
msgid "Records with names and addresses matching \"%(query)s\""
msgstr ""
"Αρχεία με ονόματα και διευθύνσεις που αντιστοιχούν στο ερώτημα "
"\"%(query)s\""

msgid "Report spam"
msgstr "Αναφορά ανεπιθύμητων"

#, python-format
msgid "Return to the record for %(given_name)s %(family_name)s."
msgstr "Επιστροφή στην εγγραφή του χρήστη %(given_name)s %(family_name)s."

msgid "Reveal note"
msgstr "Εμφάνιση σημείωσης"

msgid "Save this record"
msgstr "Αποθήκευση αυτής της καταχώρησης"

msgid "Search Results for"
msgstr "Αναζήτηση αποτελεσμάτων για"

msgid "Search for this person"
msgstr "Αναζήτηση αυτού του ατόμου"

msgid "Select up to 3 records to mark as duplicate:"
msgstr "Επιλέξτε έως 3 καταχωρήσεις για επισήμανση ως διπλότυπες:"

msgid "Send email"
msgstr "Αποστολή μηνύματος ηλεκτρονικού ταχυδρομείου"

msgid "Sex"
msgstr "Γένος"

msgid "Show Map"
msgstr "Προβολή χάρτη"

msgid "Show sensitive information"
msgstr "Προβολή προσωπικών δεδομένων"

msgid "Someone has received information that this person is alive"
msgstr "Κάποιος έχει λάβει πληροφορίες ότι αυτό το άτομο είναι εν ζωή"

msgid "Someone has received information that this person is dead"
msgstr "Κάποιος έχει λάβει πληροφορίες ότι αυτό το άτομο απεβίωσε"

msgid "Someone has reported that this person is missing"
msgstr "Κάποιος έχει αναφέρει ότι αυτό το άτομο αγνοείται"

msgid "Someone is seeking information about this person"
msgstr "Κάποιος αναζητά πληροφορίες σχετικά με αυτό το άτομο"

msgid "Source of this record"
msgstr "Προέλευση αυτής της καταχώρησης"

msgid "Source of this record (required)"
msgstr "Προέλευση αυτής της καταχώρησης (απαιτείται)"

msgid "Status"
msgstr "Κατάσταση"

msgid "Status of this person"
msgstr "Κατάσταση αυτού του ατόμου"

msgid "Street name"
msgstr "Όνομα οδού"

msgid "Street name only, no number"
msgstr "Όνομα οδού μόνο. Όχι αριθμός"

msgid "Subscribe"
msgstr "Εγγραφή"

#, python-format
msgid "Subscribe to updates about %(given_name)s %(family_name)s"
msgstr ""
"Εγγραφείτε στις ενημερώσεις σχετικά με το χρήστη %(given_name)s "
"%(family_name)s"

msgid "Subscribe to updates about this person"
msgstr "Εγγραφείτε στις ενημερώσεις σχετικά με αυτό το άτομο"

msgid "Switch to duplicate marking mode"
msgstr "Μετάβαση σε λειτουργία επισήμανσης διπλότυπων"

msgid "Switch to normal view mode"
msgstr "Μετάβαση σε κανονική λειτουργία προβολής"

msgid "Tell us the status of this person"
msgstr "Ενημερώστε μας για την κατάσταση αυτού του ατόμου"

msgid "Terms of Service"
msgstr "Όροι Παροχής Υπηρεσιών"

# Copyright 2010 Google Inc.
# limitations under the License. #: create.py:53
msgid ""
"The Given name and Family name are both required.  Please go back and try"
" again."
msgstr ""
"Απαιτούνται και το όνομα και το επώνυμο.  Επιστρέψτε στην προηγούμενη "
"σελίδα και προσπαθήστε ξανά."

msgid "The Original author's name is required.  Please go back and try again."
msgstr ""
"Απαιτείται το αρχικό όνομα συγγραφέα.  Επιστρέψτε στην προηγούμενη σελίδα"
" και προσπαθήστε ξανά."

msgid "The author has disabled notes on this record."
msgstr "Ο συντάκτης έχει απενεργοποιήσει τις σημειώσεις σε αυτήν την εγγραφή."

msgid "The author has disabled status updates on this record."
msgstr ""
"Ο συντάκτης έχει απενεργοποιήσει τις ενημερώσεις κατάστασης σε αυτήν την "
"εγγραφή."

msgid "The provided image is too large.  Please upload a smaller one."
msgstr ""
"Η εικόνα που παρέχεται είναι πολύ μεγάλη.  Κάντε μεταφόρτωση μιας "
"μικρότερης."

msgid "The reason this note is being marked as spam:"
msgstr "Αιτία που αυτή η σημείωση έχει επισημανθεί ως ανεπιθύμητη:"

msgid "The record cannot be extended."
msgstr "Δεν είναι δυνατή η επέκταση του αρχείου."

msgid "The record has been deleted."
msgstr "Η εγγραφή διαγράφηκε."

#, python-format
msgid "The record has been extended to %(expiry_date)s."
msgstr "Το αρχείο έχει επεκταθεί σε %(expiry_date)s."

msgid ""
"The status you selected indicates that you are this person.  If this is "
"true, please also select 'Yes' to indicate that you have contacted this "
"person."
msgstr ""
"Η κατάσταση που έχετε επιλέξει υποδηλώνει ότι είστε αυτό το άτομο.  Εάν "
"αυτό είναι αλήθεια, επιλέξτε επίσης \"Ναι\" για να υποδηλώσετε ότι έχετε "
"επικοινωνήσει με αυτό το άτομο."

#, python-format
msgid "The token %(token)s was invalid"
msgstr "Το διακριτικό %(token)s δεν ήταν έγκυρο"

#, python-format
msgid "The token %(token)s was invalid."
msgstr "Το διακριτικό %(token)s δεν ήταν έγκυρο."

#, python-format
msgid "There are %(num_results)s existing records with similar names."
msgstr "Υπάρχουν %(num_results)s καταχωρήσεις με παρόμοιο όνομα."

msgid "There are some existing records with similar names."
msgstr "Υπάρχουν κάποιες καταχωρήσεις με παρόμοια ονόματα."

msgid "There is one existing record with a similar name."
msgstr "Υπάρχει μια καταχώρηση με το ίδιο όνομα."

msgid "There was a problem processing the image.  Please try a different image."
msgstr ""
"Παρουσιάστηκε κάποιο πρόβλημα κατά την επεξεργασία της εικόνας.  "
"Δοκιμάστε μια άλλη εικόνα."

msgid ""
"There was an error processing your request.  Sorry for the inconvenience."
"  Our administrators will investigate the source of the problem, but "
"please check that the format of your request is correct."
msgstr ""
"Παρουσιάστηκε σφάλμα κατά την επεξεργασία του αιτήματός σας.  Λυπούμαστε "
"για την αναστάτωση.  Οι διαχειριστές μας θα ερευνήσουν την πηγή του "
"προβλήματος, βεβαιωθείτε, όμως, ότι η μορφή που ζητήσατε είναι σωστή."

#, python-format
msgid ""
"These gadgets are made available under the %(apache_link_html)sApache 2.0"
" license%(link_end_html)s."
msgstr ""
"Αυτά τα gadget διατίθενται βάσει της %(apache_link_html)sάδειας Apache "
"2.0%(link_end_html)s."

msgid "This is a new record."
msgstr "Πρόκειται για νέα καταχώρηση."

msgid "This link is invalid."
msgstr "Αυτός ο σύνδεσμος δεν είναι έγκυρος."

msgid "This note has been marked as spam."
msgstr "Αυτή η σημείωση έχει επισημανθεί ως ανεπιθύμητη."

msgid "This note is inappropriate."
msgstr "Αυτή η σημείωση είναι ανάρμοστη."

msgid "This note is incorrect or untrue."
msgstr "Αυτή η σημείωση είναι λάθος ή δεν είναι αληθής."

msgid "This note is spam."
msgstr "Αυτή η σημείωση είναι ανεπιθύμητη."

msgid "This person has been in contact with someone"
msgstr "Αυτό το άτομο έχει έρθει σε επαφή με κάποιον"

msgid "This person has posted a message"
msgstr "Αυτό το άτομο έχει δημοσιεύσει κάποιο μήνυμα"

msgid "This person's entry does not exist or has been deleted."
msgstr "Η καταχώριση αυτού του ατόμου δεν υπάρχει ή έχει διαγραφεί."

msgid "This record has served its purpose."
msgstr "Αυτή η εγγραφή εκπλήρωσε το στόχο της."

msgid "This record is a duplicate of"
msgstr "Αυτή η καταχώρηση είναι διπλότυπο του στοιχείου"

msgid "This record is copied from another source."
msgstr "Αυτή η καταχώρηση έχει αντιγραφεί από άλλη πηγή."

msgid "This record is inappropriate."
msgstr "Αυτή η εγγραφή είναι ανάρμοστη."

msgid "This record is spam."
msgstr "Αυτή η εγγραφή είναι ανεπιθύμητη."

msgid ""
"This repository is currently in test mode. While test mode is in effect, "
"records that are over 6 hours old are deleted."
msgstr ""

msgid "To attach a photo to this note, upload it or enter its URL."
msgstr ""

msgid "To unsubscribe, follow this link"
msgstr "Για να καταργήσετε την εγγραφή, ακολουθήστε αυτόν τον σύνδεσμο"

msgid "To view or add information, select a name below."
msgstr "Για να κάνετε προβολή ή προσθήκη πληροφοριών, επιλέξτε ένα όνομα παρακάτω."

msgid ""
"Type an address or open the map below and indicate the location by moving"
" the pin."
msgstr ""
"Πληκτρολογήστε τη διεύθυνση ή ανοίξτε το χάρτη που ακολουθεί και "
"υποδείξτε την περιοχή μετακινώντας την πινέζα."

msgid "Type the two words:"
msgstr "Πληκτρολογήστε τις δύο λέξεις:"

msgid "Type what you hear:"
msgstr "Πληκτρολογήστε αυτό που ακούτε:"

msgid "URL"
msgstr "Διεύθυνση URL"

msgid "URL of original record"
msgstr "Διεύθυνση URL αρχικής καταχώρησης"

msgid "Unspecified"
msgstr "Απροσδιόριστο"

msgid "Upload"
msgstr "Μεταφόρτωση"

msgid "View the record"
msgstr "Προβολή αρχείου"

msgid "We have nothing matching your search."
msgstr "Δεν υπάρχουν αποτελέσματα που να ταιριάζουν στην αναζήτησή σας."

msgid "What is this person's name?"
msgstr "Ποιο είναι το όνομα αυτού του ατόμου;"

msgid "What is your situation?"
msgstr "Ποια είναι η κατάστασή σας;"

msgid "When should this record disappear?"
msgstr "Πότε πρέπει να εξαφανιστεί αυτή η εγγραφή;"

msgid "Where did this information come from?"
msgstr "Από πού προέρχονται αυτές οι πληροφορίες;"

msgid "Where is this person from?"
msgstr "Από πού κατάγεται το άτομο αυτό;"

msgid ""
"While test mode is in effect, records that are over 6 hours old are "
"deleted regardless of the expiry date."
msgstr ""

msgid "Yes"
msgstr "Ναι"

msgid "Yes, ask the record author to disable notes"
msgstr ""
"Ναι, να ζητηθεί από τον συντάκτη εγγραφών να απενεργοποιήσει τις "
"σημειώσεις"

msgid "Yes, ask the record author to enable notes"
msgstr "Ναι, να ζητηθεί από τον συντάκτη εγγραφών να ενεργοποιήσει τις σημειώσεις"

msgid "Yes, delete the record"
msgstr "Ναι, να διαγραφεί η εγγραφή"

msgid "Yes, disable notes on this record."
msgstr "Ναι, να απενεργοποιηθούν οι σημειώσεις σε αυτήν την εγγραφή."

msgid "Yes, extend the record"
msgstr "Ναι, να γίνει επέκταση του αρχείου"

msgid "Yes, restore this record"
msgstr "Ναι, να γίνει επαναφορά αυτής της εγγραφής"

msgid "Yes, these are the same person"
msgstr "Ναι, πρόκειται για το ίδιο άτομο"

msgid "Yes, update the note"
msgstr "Ναι, να ενημερωθεί αυτή η σημείωση"

msgid "You are already subscribed. "
msgstr "Έχετε ήδη εγγραφεί. "

msgid "You are already unsubscribed."
msgstr "Έχετε ήδη καταργήσει την εγγραφή σας."

#, python-format
msgid "You are currently signed in as <span class=\"email\">%(email)s</span>."
msgstr "Αυτή τη στιγμή έχετε συνδεθεί ως <span class=\"email\">%(email)s</span>"

#, python-format
msgid "You are not currently signed in.  <a href=\"%(login_url)s\">Sign in</a>"
msgstr ""
"Δεν είστε συνδεδεμένοι αυτήν τη στιγμή.  Πραγματοποιήστε <a "
"href=\"%(login_url)s\">Σύνδεση</a>"

#, python-format
msgid ""
"You can <a target=\"_blank\" href=\"%(view_url)s\">view the record</a> "
"before deleting it."
msgstr ""
"Μπορείτε να <a target=\"_blank\" href=\"%(view_url)s\">προβάλλετε την "
"εγγραφή</a> πριν τη διαγράψετε."

#, python-format
msgid "You can view the full record at %(view_url)s"
msgstr ""
"Μπορείτε να προβάλλετε την πλήρη έκδοση της εγγραφής στη διεύθυνση "
"%(view_url)s"

msgid "You have successfully subscribed."
msgstr "Η εγγραφή σας ολοκληρώθηκε με επιτυχία."

msgid "You have successfully unsubscribed."
msgstr "Η κατάργηση της εγγραφής σας ολοκληρώθηκε με επιτυχία."

msgid ""
"You received this notification because you have subscribed to updates on "
"the following person:\n"
msgstr ""
"Λάβατε αυτήν την ειδοποίηση επειδή έχετε εγγραφεί προκειμένου να "
"λαμβάνετε ενημερώσεις για το εξής άτομο:\n"

msgid "Your e-mail address"
msgstr "Η διεύθυνση ηλεκτρονικού ταχυδρομείου σας"

msgid "Your e-mail address:"
msgstr "Η διεύθυνσή σας ηλεκτρονικού ταχυδρομείου:"

msgid "Your email"
msgstr "Το ηλεκτρονικό σας ταχυδρομείο"

msgid "Your name"
msgstr "Το όνομά σας"

msgid ""
"Your name is required in the \"About you\" section.  Please go back and "
"try again."
msgstr ""
"Απαιτείται το όνομά σας στην ενότητα \"Πληροφορίες για εσάς\".  "
"Επιστρέψτε και προσπαθήστε ξανά."

msgid ""
"Your name is required in the \"Source\" section.  Please go back and try "
"again."
msgstr ""
"Απαιτείται το όνομά σας στην ενότητα \"Προέλευση\".  Επιστρέψτε στην "
"προηγούμενη σελίδα και προσπαθήστε ξανά."

msgid "Your phone number"
msgstr "Το τηλέφωνό σας"

msgid ""
"Your request has been processed successfully. Please check your inbox and"
" confirm that you want to post your note by following the url embedded."
msgstr ""
"Έγινε επιτυχής επεξεργασία του αιτήματός σας. Ελέγξτε τα εισερχόμενά σας "
"και επιβεβαιώστε ότι θέλετε να δημοσιεύσετε τη σημείωσή σας, ακολουθώντας"
" την ενσωματωμένη διεύθυνση url."

#, python-format
msgid ""
"[Person Finder] Confirm %(action)s of notes on \"%(given_name)s "
"%(family_name)s\""
msgstr ""
"[Εντοπισμός ατόμων] Επιβεβαίωση %(action)s σημειώσεων στο "
"\"%(given_name)s %(family_name)s\""

#, python-format
msgid "[Person Finder] Confirm your note on \"%(given_name)s %(family_name)s\""
msgstr ""
"[Εντοπισμός ατόμων] Επιβεβαιώστε τη σημείωσή σας στο \"%(given_name)s "
"%(family_name)s\""

#, python-format
msgid "[Person Finder] Deletion notice for \"%(given_name)s %(family_name)s\""
msgstr ""
"[Εντοπισμός ατόμων] Ειδοποίηση διαγραφής για το χρήστη \"%(given_name)s "
"%(family_name)s\""

#, python-format
<<<<<<< HEAD
msgid "[Person Finder] Enabling notes notice for \"%(given_name)s %(family_name)s\""
=======
msgid ""
"[Person Finder] Enabling notes notice for \"%(given_name)s "
"%(family_name)s\""
>>>>>>> 4e8367eb
msgstr ""
"[Εντοπισμός ατόμων] Ενεργοποίηση ειδοποίησης σημειώσεων για "
"\"%(given_name)s %(family_name)s\""

#, python-format
msgid ""
"[Person Finder] Notes are now disabled for \"%(given_name)s "
"%(family_name)s\""
msgstr ""
"[Εντοπισμός ατόμων] Οι σημειώσεις έχουν πλέον απενεργοποιηθεί για "
"\"%(given_name)s %(family_name)s\""

#, python-format
<<<<<<< HEAD
msgid "[Person Finder] Notes are now enabled on \"%(given_name)s %(family_name)s\""
=======
msgid ""
"[Person Finder] Notes are now enabled on \"%(given_name)s "
"%(family_name)s\""
>>>>>>> 4e8367eb
msgstr ""
"[Εντοπισμός ατόμων] Οι σημειώσεις έχουν πλέον ενεργοποιηθεί στο "
"\"%(given_name)s %(family_name)s\""

#, python-format
msgid ""
"[Person Finder] Record restoration notice for \"%(given_name)s "
"%(family_name)s\""
msgstr ""
"[Εντοπισμός ατόμων] Ειδοποίηση επαναφοράς εγγραφής για το χρήστη "
"\"%(given_name)s %(family_name)s\""

#, python-format
msgid "[Person Finder] Status update for %(given_name)s %(family_name)s"
msgstr ""
"[Εντοπισμός ατόμων] Ενημέρωση κατάστασης για το χρήστη %(given_name)s "
"%(family_name)s"

#, python-format
msgid ""
"[Person Finder] You are subscribed to status updates for %(given_name)s "
"%(family_name)s"
msgstr ""
"[Εντοπισμός ατόμων] Έχετε εγγραφεί στις ενημερώσεις κατάστασης του χρήστη"
" %(given_name)s %(family_name)s"

msgid "at"
msgstr "στις"

msgid "female"
msgstr "γυναίκα"

msgid "male"
msgstr "άνδρας"

msgid "on"
msgstr "στις"

msgid "other"
msgstr "άλλο"
<|MERGE_RESOLUTION|>--- conflicted
+++ resolved
@@ -327,13 +327,8 @@
 msgstr ""
 "\n"
 "Κάποιος χρήστης εντόπισε το αρχείο του χρήστη \"%(given_name)s "
-<<<<<<< HEAD
-"%(family_name)s\" στη διεύθυνση %(site_url)s. Σας ενημερώνουμε σχετικά με "
-"τον εντοπισμό επειδή η διεύθυνσή σας ηλεκτρονικού ταχυδρομείου έχει "
-=======
 "%(family_name)s\" στη διεύθυνση %(site_url)s. Σας ενημερώνουμε σχετικά με"
 " τον εντοπισμό επειδή η διεύθυνσή σας ηλεκτρονικού ταχυδρομείου έχει "
->>>>>>> 4e8367eb
 "καταγραφεί ως συντάκτης αυτού του αρχείου.\n"
 
 #, python-format
@@ -388,13 +383,8 @@
 #, python-format
 msgid ""
 "\n"
-<<<<<<< HEAD
-"Notes are now enabled on the record for \"%(given_name)s %(family_name)s\"."
-"  To view the record,\n"
-=======
 "Notes are now enabled on the record for \"%(given_name)s "
 "%(family_name)s\".  To view the record,\n"
->>>>>>> 4e8367eb
 "follow this link:\n"
 "\n"
 "    %(record_url)s\n"
@@ -426,12 +416,8 @@
 "person record or a note on the record.\n"
 msgstr ""
 "\n"
-<<<<<<< HEAD
-"Ο συντάκτης της εγγραφής για το χρήστη \"%(given_name)s %(family_name)s\"\n"
-=======
 "Ο συντάκτης της εγγραφής για το χρήστη \"%(given_name)s %(family_name)s\""
 "\n"
->>>>>>> 4e8367eb
 "(η οποία είχε διαγραφεί) την επανέφερε.  Για να προβάλλετε την\n"
 "εγγραφή, χρησιμοποιήστε αυτόν το σύνδεσμο:\n"
 "\n"
@@ -444,12 +430,8 @@
 #, python-format
 msgid ""
 "\n"
-<<<<<<< HEAD
-"There is a new note on the record for \"%(given_name)s %(family_name)s\".\n"
-=======
 "There is a new note on the record for \"%(given_name)s %(family_name)s\"."
 "\n"
->>>>>>> 4e8367eb
 msgstr ""
 "\n"
 "Υπάρχει μια νέα σημείωση στην εγγραφή για \"%(given_name)s "
@@ -1448,13 +1430,9 @@
 "%(family_name)s\""
 
 #, python-format
-<<<<<<< HEAD
-msgid "[Person Finder] Enabling notes notice for \"%(given_name)s %(family_name)s\""
-=======
 msgid ""
 "[Person Finder] Enabling notes notice for \"%(given_name)s "
 "%(family_name)s\""
->>>>>>> 4e8367eb
 msgstr ""
 "[Εντοπισμός ατόμων] Ενεργοποίηση ειδοποίησης σημειώσεων για "
 "\"%(given_name)s %(family_name)s\""
@@ -1468,13 +1446,9 @@
 "\"%(given_name)s %(family_name)s\""
 
 #, python-format
-<<<<<<< HEAD
-msgid "[Person Finder] Notes are now enabled on \"%(given_name)s %(family_name)s\""
-=======
 msgid ""
 "[Person Finder] Notes are now enabled on \"%(given_name)s "
 "%(family_name)s\""
->>>>>>> 4e8367eb
 msgstr ""
 "[Εντοπισμός ατόμων] Οι σημειώσεις έχουν πλέον ενεργοποιηθεί στο "
 "\"%(given_name)s %(family_name)s\""
