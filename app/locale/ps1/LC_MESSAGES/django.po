--- conflicted
+++ resolved
@@ -146,8 +146,6 @@
 #, python-format
 msgid ""
 "\n"
-<<<<<<< HEAD
-=======
 "            %(dup_count)s records selected\n"
 "          "
 msgstr ""
@@ -178,7 +176,6 @@
 #, python-format
 msgid ""
 "\n"
->>>>>>> 11e03f51
 "      Are you sure you want to delete the record for \"%(full_name)s\"?\n"
 "    "
 msgstr ""
@@ -270,8 +267,6 @@
 #, python-format
 msgid ""
 "\n"
-<<<<<<< HEAD
-=======
 "      No results found for: %(query)s\n"
 "    "
 msgstr ""
@@ -282,7 +277,6 @@
 #, python-format
 msgid ""
 "\n"
->>>>>>> 11e03f51
 "      The URL you entered doesn't look like a valid %(website)s profile "
 "URL.\n"
 "      Please go to this person's profile page on %(website)s, then copy "
@@ -298,8 +292,6 @@
 "      ţĥåţ Û®Ļ ĥéré.\n"
 "      "
 
-<<<<<<< HEAD
-=======
 #, python-format
 msgid ""
 "\n"
@@ -310,7 +302,6 @@
 "      Ţĥé réçörð ĥåš bééñ éxţéñðéð ţö ᐅ%(expiry_date)sᐊ.\n"
 "    "
 
->>>>>>> 11e03f51
 msgid ""
 "\n"
 "      This record is a copy of a record from another source.\n"
@@ -606,8 +597,6 @@
 msgid "Back to start"
 msgstr "Båçķ ţö šţårţ"
 
-<<<<<<< HEAD
-=======
 msgid ""
 "By marking this note as spam, you will make it hidden by default. It will"
 " still be a part of the record, but will require an extra click to view "
@@ -622,7 +611,6 @@
 msgid "By unmarking this note as spam, you will make it visible by default."
 msgstr "Bý ûñmårķîñĝ ţĥîš ñöţé åš šþåm, ýöû ŵîļļ måķé îţ vîšîbļé bý ðéƒåûļţ."
 
->>>>>>> 11e03f51
 msgid "CSV file"
 msgstr "ÇŠV ƒîļé"
 
@@ -979,14 +967,9 @@
 msgid "No person with ID: %(id_str)s."
 msgstr "Ñö þéršöñ ŵîţĥ ÎÐ: ᐅ%(id_str)sᐊ."
 
-msgid "No results found for"
-msgstr "Ñö réšûļţš ƒöûñð ƒör"
-
 msgid "No such Authorization entity."
 msgstr "Ñö šûçĥ Åûţĥörîžåţîöñ éñţîţý."
 
-<<<<<<< HEAD
-=======
 msgid ""
 "Not authorized to post notes with the status \"I have received "
 "information that this person is dead\"."
@@ -994,7 +977,6 @@
 "Ñöţ åûţĥörîžéð ţö þöšţ ñöţéš ŵîţĥ ţĥé šţåţûš \"Î ĥåvé réçéîvéð "
 "îñƒörmåţîöñ ţĥåţ ţĥîš þéršöñ îš ðéåð\"."
 
->>>>>>> 11e03f51
 msgid "Not authorized to post notes with the status \"believed_dead\"."
 msgstr "Ñöţ åûţĥörîžéð ţö þöšţ ñöţéš ŵîţĥ ţĥé šţåţûš \"béļîévéð_ðéåð\"."
 
@@ -1043,12 +1025,9 @@
 msgid "Original site name"
 msgstr "Örîĝîñåļ šîţé ñåmé"
 
-<<<<<<< HEAD
-=======
 msgid "Other website"
 msgstr "Öţĥér ŵébšîţé"
 
->>>>>>> 11e03f51
 #, fuzzy
 msgid ""
 "PLEASE NOTE: On active Person Finder sites, all data entered is available"
@@ -1151,15 +1130,9 @@
 msgid "Reason for disabling notes:"
 msgstr "®éåšöñ ƒör ðîšåbļîñĝ ñöţéš:"
 
-<<<<<<< HEAD
-msgid "Records Similar to"
-msgstr "®éçörðš Šîmîļår ţö"
-
 msgid "Records selected"
 msgstr "®éçörðš šéļéçţéð"
 
-=======
->>>>>>> 11e03f51
 #, python-format
 msgid "Records with names and addresses matching \"%(query)s\""
 msgstr "®éçörðš ŵîţĥ ñåméš åñð åððréššéš måţçĥîñĝ \"ᐅ%(query)sᐊ\""
@@ -1180,9 +1153,6 @@
 msgid "Save this record"
 msgstr "Šåvé ţĥîš réçörð"
 
-msgid "Search Results for"
-msgstr "Šéårçĥ ®éšûļţš ƒör"
-
 msgid "Search for this person"
 msgstr "Šéårçĥ ƒör ţĥîš þéršöñ"
 
@@ -1208,12 +1178,9 @@
 msgid "Show sensitive information"
 msgstr "Šĥöŵ šéñšîţîvé îñƒörmåţîöñ"
 
-<<<<<<< HEAD
-=======
 msgid "Show who marked these duplicates"
 msgstr "Šĥöŵ ŵĥö mårķéð ţĥéšé ðûþļîçåţéš"
 
->>>>>>> 11e03f51
 msgid "Sign in"
 msgstr "Šîĝñ îñ"
 
@@ -1302,10 +1269,6 @@
 
 msgid "The record has been deleted."
 msgstr "Ţĥé réçörð ĥåš bééñ ðéļéţéð."
-
-#, python-format
-msgid "The record has been extended to %(expiry_date)s."
-msgstr "Ţĥé réçörð ĥåš bééñ éxţéñðéð ţö ᐅ%(expiry_date)sᐊ."
 
 msgid ""
 "The status you selected indicates that you are this person.  If this is "
@@ -1625,9 +1588,6 @@
 msgid "[Person Finder] You are subscribed to status updates for %(full_name)s"
 msgstr "[Þéršöñ Fîñðér] Ýöû åré šûbšçrîbéð ţö šţåţûš ûþðåţéš ƒör ᐅ%(full_name)sᐊ"
 
-msgid "at"
-msgstr "åţ"
-
 msgid "female"
 msgstr "ƒémåļé"
 
