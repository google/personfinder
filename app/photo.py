#!/usr/bin/python2.5
# Copyright 2010 Google Inc.
#
# Licensed under the Apache License, Version 2.0 (the "License");
# you may not use this file except in compliance with the License.
# You may obtain a copy of the License at
#
#      http://www.apache.org/licenses/LICENSE-2.0
#
# Unless required by applicable law or agreed to in writing, software
# distributed under the License is distributed on an "AS IS" BASIS,
# WITHOUT WARRANTIES OR CONDITIONS OF ANY KIND, either express or implied.
# See the License for the specific language governing permissions and
# limitations under the License.

"""Handler for retrieving uploaded photos for display."""

import os

import model
import utils


def get_photo_url(photo):
    """Returns the URL where this app is serving a hosted Photo object."""
    port = int(os.environ.get('SERVER_PORT', '80'))
    if port < 1024:
        # Assume that serving on a privileged port means we're in production.
        # We use HTTPS for production URLs so that they don't trigger content
        # warnings when photos are embedded in HTTPS pages.
        protocol = 'https'
    else:
        # The development server only serves HTTP, not HTTPS.
        protocol = 'http'
    return '%s://%s/photo?id=%s' % (
<<<<<<< HEAD
        protocol, os.environ['HTTP_HOST'], photo.key().id())
=======
        protocol, utils.get_host(), photo.key().id())
>>>>>>> 281555e5


class Photo(utils.Handler):
    subdomain_required = False  # photos are not partitioned by subdomain

    def get(self):
        if not self.params.id:
            return self.error(404, 'No photo id was specified.')
        photo = model.Photo.get_by_id(int(self.params.id))
        if not photo:
            return self.error(404, 'There is no photo for the specified id.')
        self.response.headers['Content-Type'] = 'image/png'
        self.response.out.write(photo.bin_data)


if __name__ == '__main__':
    utils.run(('/photo', Photo))<|MERGE_RESOLUTION|>--- conflicted
+++ resolved
@@ -33,11 +33,7 @@
         # The development server only serves HTTP, not HTTPS.
         protocol = 'http'
     return '%s://%s/photo?id=%s' % (
-<<<<<<< HEAD
-        protocol, os.environ['HTTP_HOST'], photo.key().id())
-=======
         protocol, utils.get_host(), photo.key().id())
->>>>>>> 281555e5
 
 
 class Photo(utils.Handler):
