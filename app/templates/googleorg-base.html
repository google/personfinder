{% comment %}
Copyright 2010 Google Inc.

Licensed under the Apache License, Version 2.0 (the "License");
you may not use this file except in compliance with the License.
You may obtain a copy of the License at

http://www.apache.org/licenses/LICENSE-2.0

Unless required by applicable law or agreed to in writing, software
distributed under the License is distributed on an "AS IS" BASIS,
WITHOUT WARRANTIES OR CONDITIONS OF ANY KIND, either express or implied.
See the License for the specific language governing permissions and
limitations under the License.
{% endcomment %}
{% comment %}
  This is the base template which defines the structure of all pages
  within the person finder application and all common features.
  To override parts of this template, use the 'extends' tag and
  'block' tags to define new content for any blocks defined here.
{% endcomment %}
{% load i18n %}
<!doctype html public "-//W3C//DTD HTML 4.01 Strict//EN">
<html dir="{{env.rtl|yesno:"rtl,ltr"}}">
<head>
  <meta name="keywords" content="{{env.keywords}}">
  <meta http-equiv="content-type" content="text/html; charset={{env.charset}}">
  <meta http-equiv="content-language" content="{{env.lang}}">
  {% if noindex %}
    <meta name="robots" content="noindex">
  {% endif %}
  <link rel="alternate" media="handheld" href="{{env.url}}">
  <title>
    Google Person Finder
  </title>
{% block head %}
  {% if params.small %}
    {% comment %}
      Facebook small interface acts the same as the normal small
      interface, it's just a bit smaller.
    {% endcomment %}
    <link type="text/css" rel="stylesheet" href="/personfinder/static/style-small.css">
    {% ifequal params.style "facebook" %}
    <link type="text/css" rel="stylesheet" href="/personfinder/static/style-facebook.css">
    {% endifequal %}
    {% if env.rtl %}
    <link type="text/css" rel="stylesheet" href="/personfinder/static/style-rtl-small.css">
    {% endif %}
  {% else %}
    <link type="text/css" rel="stylesheet" href="/personfinder/static/style.css">
    {% if env.rtl %}
    <link type="text/css" rel="stylesheet" href="/personfinder/static/style-rtl.css">
    {% endif %}
    <link type="text/css" rel="stylesheet" href="/personfinder/static/googleorg.css">
    {% if env.language_api_key %}
      <script src="https://www.google.com/jsapi?key={{env.language_api_key}}"></script>
      <script type="text/javascript">
        var lang = "{{env.lang}}";
      </script>
    {% endif %}
    <script src="/personfinder/static/forms.js"></script>
  {% endif %}
  {% if env.virtual_keyboard_layout %}
    <script type="text/javascript" src="http://www.google.com/jsapi"></script>
    <script type="text/javascript" src="/personfinder/static/vk.js"></script>
    <script type="text/javascript">
      google.setOnLoadCallback(function() {
        initialize_keyboard('{{env.virtual_keyboard_layout}}');
      });
    </script>
  {% endif %}
{% endblock head %}
</head>

{% block body %}
<body onload="{{onload_function}}">
  {% block header %}
    <div class="header">
      <div class="header-left">
      	  <a href="/personfinder/global/howitworks">
            <img src="/personfinder/static/google-person-finder.gif" width="260" height="40">
          </a>
      </div>
    </div>
  {% endblock header %}

  <div class="container">
    <div class="content">
      <h1>
        {% block heading %}
        Google Person Finder
        {% endblock heading %}
        <br>
        <b>{{env.repo_title}}</b>
      </h1>
      {% block content %}{% endblock content %}
    </div>
  </div>

  {% block sidebar %}
  <div class="sidebar">
<<<<<<< HEAD
    {% for option in env.repo_options %}
      {% ifequal option.repo_name env.repo_name %}
        <b>{{option.title}}</b>
      {% else %}
        <a href="http://{{option.repo_name}}.googlepersonfinder.appspot.com/">
          {{option.title}}</a>
      {% endifequal %}
      <br>
    {% endfor %}
    {% if env.repo_options %}
=======
    {{instances|safe}}
    {% if env.instances %}
>>>>>>> 080fe8a8
      <br>
    {% endif %}
    {% block extralinks %}
    <a href="/personfinder/global/howitworks">How it works</a><br>
    <a href="/personfinder/global/faq">Frequently asked questions</a><br>
    <a href="/personfinder/global/responders">For responders</a><br>
    <a href="http://code.google.com/p/googlepersonfinder/">For developers</a>
    {% endblock extralinks %}
  </div>
  {% endblock sidebar %}

  {% block footer-links %}
    <div class="footer">
      &copy; Google &#xb7;
      <a href="http://www.google.org/">Google.org Home</a> &#xb7;
      <a href="http://www.google.com/accounts/TOS">Terms of Service</a>
    </div>
  {% endblock footer-links %}
  {% include "analytics.html" %}
</body>
{% endblock body %}
</html><|MERGE_RESOLUTION|>--- conflicted
+++ resolved
@@ -99,21 +99,8 @@
 
   {% block sidebar %}
   <div class="sidebar">
-<<<<<<< HEAD
-    {% for option in env.repo_options %}
-      {% ifequal option.repo_name env.repo_name %}
-        <b>{{option.title}}</b>
-      {% else %}
-        <a href="http://{{option.repo_name}}.googlepersonfinder.appspot.com/">
-          {{option.title}}</a>
-      {% endifequal %}
-      <br>
-    {% endfor %}
+    {{repo_menu_html|safe}}
     {% if env.repo_options %}
-=======
-    {{instances|safe}}
-    {% if env.instances %}
->>>>>>> 080fe8a8
       <br>
     {% endif %}
     {% block extralinks %}
