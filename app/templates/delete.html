--- conflicted
+++ resolved
@@ -47,11 +47,7 @@
   {% endif %}
   {% blocktrans %}You can <a target="_blank" href="{{view_url}}">view the record</a> before deleting it.{% endblocktrans %}
 
-<<<<<<< HEAD
-  <form method="post" action="/{{env.repo_name}}/delete">
-=======
-  <form method="post" action="/{{env.subdomain_path}}/delete">
->>>>>>> 080fe8a8
+  <form method="post" action="{{env.repo_path}}/delete">
     {% trans "Reason for deletion:" %}
     <select name="reason_for_deletion">
       <option value="do_not_want_anymore">
