--- conflicted
+++ resolved
@@ -23,13 +23,8 @@
 {% if not standalone %}
   {% include "map.html" %}
 {% endif %}
-<<<<<<< HEAD
-<form method="post" action="/{{env.repo_name}}/multiview">
+<form method="post" action="{{env.repo_path}}/multiview">
   {{env.repo_name_field_html|safe}}
-=======
-<form method="post" action="/{{env.subdomain_path}}/multiview">
-  {{env.subdomain_field_html|safe}}
->>>>>>> 080fe8a8
   {% for val in person.person_record_id %}
     <input type=hidden name="id{{forloop.counter}}" value="{{val}}">
   {% endfor %}
