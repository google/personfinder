{% extends "base.html" %}
{% comment %}
Copyright 2010 Google Inc.

Licensed under the Apache License, Version 2.0 (the "License");
you may not use this file except in compliance with the License.
You may obtain a copy of the License at

http://www.apache.org/licenses/LICENSE-2.0

Unless required by applicable law or agreed to in writing, software
distributed under the License is distributed on an "AS IS" BASIS,
WITHOUT WARRANTIES OR CONDITIONS OF ANY KIND, either express or implied.
See the License for the specific language governing permissions and
limitations under the License.
{% endcomment %}

{% load i18n %}
{% block content %}
<div>
  <h2>{% trans "Show sensitive information" %}</h2>
  <p>
<<<<<<< HEAD
    <form method="post" action="/{{env.repo_name}}/reveal">
      {{env.repo_name_field_html|safe}}
=======
    <form method="post" action="/{{env.subdomain_path}}/reveal">
      {{env.subdomain_field_html|safe}}
>>>>>>> 080fe8a8
      {{captcha_html|safe}}
      <br/>
      <input type="hidden" name="target" value="{{params.target}}">
      <input type="hidden" name="content_id" value="{{params.content_id}}">
      <input type="submit" value="{% trans "Proceed" %}">
    </form>
</div>
{% endblock %}<|MERGE_RESOLUTION|>--- conflicted
+++ resolved
@@ -20,13 +20,8 @@
 <div>
   <h2>{% trans "Show sensitive information" %}</h2>
   <p>
-<<<<<<< HEAD
-    <form method="post" action="/{{env.repo_name}}/reveal">
+    <form method="post" action="{{env.repo_path}}/reveal">
       {{env.repo_name_field_html|safe}}
-=======
-    <form method="post" action="/{{env.subdomain_path}}/reveal">
-      {{env.subdomain_field_html|safe}}
->>>>>>> 080fe8a8
       {{captcha_html|safe}}
       <br/>
       <input type="hidden" name="target" value="{{params.target}}">
