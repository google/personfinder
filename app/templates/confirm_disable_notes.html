--- conflicted
+++ resolved
@@ -32,11 +32,7 @@
     but others can no longer add new notes to this record.
   {% endblocktrans %}
 
-<<<<<<< HEAD
-  <form method="post" action="/{{env.repo_name}}/confirm_disable_notes">
-=======
-  <form method="post" action="/{{env.subdomain_path}}/confirm_disable_notes">
->>>>>>> 080fe8a8
+  <form method="post" action="{{env.repo_path}}/confirm_disable_notes">
     {% trans "Reason for disabling status updates:" %}
     <select name="reason_for_disabling_notes">
       <option value="do_not_want_anymore">
