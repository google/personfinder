#!/usr/bin/python2.7
# Copyright 2015 Google Inc.
#
# Licensed under the Apache License, Version 2.0 (the "License");
# you may not use this file except in compliance with the License.
# You may obtain a copy of the License at
#
#      http://www.apache.org/licenses/LICENSE-2.0
#
# Unless required by applicable law or agreed to in writing, software
# distributed under the License is distributed on an "AS IS" BASIS,
# WITHOUT WARRANTIES OR CONDITIONS OF ANY KIND, either express or implied.
# See the License for the specific language governing permissions and
# limitations under the License.

import logging
import re

from google.appengine.api import search as appengine_search

import model

<<<<<<< HEAD

import script_variant
# The index name for full text search
PERSON_FULL_TEXT_INDEX_NAME = 'person_information'
=======
# The index name for full text search.
# This index contains person name and location.
PERSON_LOCATION_FULL_TEXT_INDEX_NAME = 'person_location_information'

def make_or_regexp(query_txt):
    """
    Craetes compiled regular expression for or search.
    Args:
        query_txt: Search query

    Returns:
        query_word | query_word | ...
    """
    query_words = query_txt.split(' ')
    regexp = '|'.join([re.escape(word) for word in query_words if word])
    return re.compile(regexp, re.I)

def enclose_in_double_quotes(query_txt):
    """
    Enclosesd query_txt in double quotes.
    Args:
        query_txt: Search query

    Returns:
        "query_words" + " " + "query_words" + " " + ...
    """
    query_words = query_txt.split(' ')
    enclosed_query = '"'
    enclosed_query += '" "'.join([word for word in query_words if word]) +'"'
    return enclosed_query
>>>>>>> 68c914a3

def search(repo, query_txt, max_results):
    """
    Searches person with index.
    Query_txt must match at least a part of person name.
    (It's not allowed to search only by location.)
    Args:
        repo: The name of repository
        query_txt: Search query
        max_results: The max number of results you want.(Maximum: 1000)

    Returns:
        - Array of <model.Person> in datastore
        - []: If query_txt doesn't contain a part of person name

    Raises:
        search.Error: An error occurred when the index name is unknown
                      or the query has syntax error.
    """
    #TODO: Sanitaize query_txt
    results = []
    if not query_txt:
        return results

    # escape double quote for enclose each query_txt
    query_txt = re.sub('"', '', query_txt)

    person_location_index = appengine_search.Index(
        name=PERSON_LOCATION_FULL_TEXT_INDEX_NAME)
    options = appengine_search.QueryOptions(
        limit=max_results,
        returned_fields=['record_id', 'names'])

    and_query = enclose_in_double_quotes(query_txt) + ' AND (repo: ' + repo + ')'
    person_location_index_results = person_location_index.search(
        appengine_search.Query(
            query_string=and_query, options=options))
    index_results = []
    regexp = make_or_regexp(query_txt)
    for document in person_location_index_results:
        for field in document.fields:
            if field.name == 'names':
                names = field.value
            if field.name == 'record_id':
                id = field.value

        if regexp.search(names):
            index_results.append(id)

    return [model.Person.get(repo, id, filter_expired=True)
            for id in index_results
            if model.Person.get(repo, id, filter_expired=True)]

def create_document(record_id, repo, **kwargs):
    """
    Creates document for full text search.
    It should be called in add_record_to_index method.model.Person.get_by_key_name(repo + ':' + id
    """
    doc_id = repo + ':' + record_id
    fields = []
    fields.append(appengine_search.TextField(name='repo', value=repo))
    fields.append(appengine_search.TextField(name='record_id', value=record_id))
    for field in kwargs:
        script_varianted_value = script_variant.script_variant_western(
            kwargs[field])
        fields.append(
            appengine_search.TextField(name=field, value=script_varianted_value))
    return appengine_search.Document(doc_id=doc_id, fields=fields)


def add_record_to_index(person):
    """
    Adds person record to index.
    Raises:
        search.Error: An error occurred when the document could not be indexed
                      or the query has a syntax error.
    """
<<<<<<< HEAD
    index = appengine_search.Index(name=PERSON_FULL_TEXT_INDEX_NAME)
    index.put(create_document(
        person.record_id,
        person.repo,
=======

    person_location_index = appengine_search.Index(
        name=PERSON_LOCATION_FULL_TEXT_INDEX_NAME)
    name_params = [person.given_name,
                   person.family_name,
                   person.full_name,
                   person.alternate_names]
    names =  ':'.join([name for name in name_params if name])
    person_location_index.put(create_document(
        record_id=person.record_id,
        repo=person.repo,
        names=names,
>>>>>>> 68c914a3
        given_name=person.given_name,
        family_name=person.family_name,
        full_name=person.full_name,
        alternate_names=person.alternate_names,
        home_street=person.home_street,
        home_city=person.home_city,
        home_state=person.home_state,
        home_postal_code=person.home_postal_code,
        home_neighborhood=person.home_neighborhood,
        home_country=person.home_country))


def delete_record_from_index(person):
    """
    Deletes person record from index.
    Args:
        person: Person who should be removed
    Raises:
        search.Error: An error occurred when the index name is unknown
                      or the query has a syntax error.
    """
    doc_id = person.repo + ':' + person.record_id
    person_location_index = appengine_search.Index(
        name=PERSON_LOCATION_FULL_TEXT_INDEX_NAME)
    person_location_index.delete(doc_id)<|MERGE_RESOLUTION|>--- conflicted
+++ resolved
@@ -19,13 +19,8 @@
 from google.appengine.api import search as appengine_search
 
 import model
+import script_variant
 
-<<<<<<< HEAD
-
-import script_variant
-# The index name for full text search
-PERSON_FULL_TEXT_INDEX_NAME = 'person_information'
-=======
 # The index name for full text search.
 # This index contains person name and location.
 PERSON_LOCATION_FULL_TEXT_INDEX_NAME = 'person_location_information'
@@ -56,7 +51,6 @@
     enclosed_query = '"'
     enclosed_query += '" "'.join([word for word in query_words if word]) +'"'
     return enclosed_query
->>>>>>> 68c914a3
 
 def search(repo, query_txt, max_results):
     """
@@ -134,13 +128,6 @@
         search.Error: An error occurred when the document could not be indexed
                       or the query has a syntax error.
     """
-<<<<<<< HEAD
-    index = appengine_search.Index(name=PERSON_FULL_TEXT_INDEX_NAME)
-    index.put(create_document(
-        person.record_id,
-        person.repo,
-=======
-
     person_location_index = appengine_search.Index(
         name=PERSON_LOCATION_FULL_TEXT_INDEX_NAME)
     name_params = [person.given_name,
@@ -149,10 +136,9 @@
                    person.alternate_names]
     names =  ':'.join([name for name in name_params if name])
     person_location_index.put(create_document(
-        record_id=person.record_id,
-        repo=person.repo,
+        person.record_id,
+        person.repo,
         names=names,
->>>>>>> 68c914a3
         given_name=person.given_name,
         family_name=person.family_name,
         full_name=person.full_name,
