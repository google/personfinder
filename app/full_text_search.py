--- conflicted
+++ resolved
@@ -136,7 +136,7 @@
                     names = field.value
                 if field.name == 'record_id':
                     id = field.value
-                if field.name == 'names_romanized_by_romanize_japanese_name_by_name_dict':
+                if field.name == 'names_romanized_by_romanize_japanese_word':
                     romanized_jp_names = field.value
             
             if id in index_results:
@@ -195,35 +195,17 @@
         appengine_search.Query(
             query_string=and_query, options=options))
 
-<<<<<<< HEAD
-    index_results = []
-    regexp = make_or_regexp(query_txt)
-    for document in person_location_index_results:
-        names = ''
-        romanized_jp_names = ''
-        for field in document.fields:
-            if field.name == 'names_romanized_by_romanize_word_by_unidecode':
-                names = field.value
-            if field.name == 'record_id':
-                id = field.value
-            if field.name == 'names_romanized_by_romanize_japanese_word':
-                romanized_jp_names = field.value
-
-        if regexp.search(names) or regexp.search(romanized_jp_names):
-            index_results.append(id)
-=======
     # To rank exact matches higher than non-exact matches with the same romanization.
     non_romanized_and_query = non_romanized_query + ' AND (repo: ' + repo + ')'
     non_romanized_person_location_index_results = person_location_index.search(
         appengine_search.Query(
             query_string=non_romanized_and_query, options=options)
     )
->>>>>>> ecf9af51
 
     results_list = [non_romanized_person_location_index_results,
                     person_location_index_results]
-
     index_results = get_person_ids_from_results(query_txt, results_list)
+
     results = []
     for id in index_results:
         result = model.Person.get(repo, id, filter_expired=True)
