#!/usr/bin/python2.7
# Copyright 2015 Google Inc.
#
# Licensed under the Apache License, Version 2.0 (the "License");
# you may not use this file except in compliance with the License.
# You may obtain a copy of the License at
#
#      http://www.apache.org/licenses/LICENSE-2.0
#
# Unless required by applicable law or agreed to in writing, software
# distributed under the License is distributed on an "AS IS" BASIS,
# WITHOUT WARRANTIES OR CONDITIONS OF ANY KIND, either express or implied.
# See the License for the specific language governing permissions and
# limitations under the License.

import logging
import re

from google.appengine.api import search as appengine_search

import model
import script_variant

# The index name for full text search.
# This index contains person name and location.
PERSON_LOCATION_FULL_TEXT_INDEX_NAME = 'person_location_information'

# This is for ranking (person name match higher than location)
REPEAT_COUNT_FOR_RANK = 5

def make_or_regexp(query_txt):
    """
    Creates compiled regular expression for OR search.
    Args:
        query_txt: Search query

    Returns:
        query_word | query_word | ...
    """
    query_words = query_txt.split(' ')
    query_list = []
    for word in query_words:
        romanized_word_list = script_variant.romanize_word(word)
        query_list.extend(romanized_word_list)
    regexp = '|'.join([re.escape(word) for word in query_list if word])
    return re.compile(regexp, re.I)

def create_sort_expressions():
    """
    Creates SortExpression's for ranking.
    Returns:
        array of SortExpression
    """
    return [appengine_search.SortExpression(
        expression='_score',
        direction=appengine_search.SortExpression.DESCENDING,
        default_value=0.0
    )]

def enclose_in_parenthesis(query_txt):
    """
    Encloses each word in query_txt in double quotes.
    Args:
        query_txt: Search query

    Returns:
        '(query_word1) AND (query_word2) ...'
    """
    query_words = query_txt.split(',')
    return '(' + ') AND ('.join([word for word in query_words if word]) + ')'


def enclose_in_double_quotes(query_txt):
    """
    Encloses each word in query_txt in double quotes.
    Args:
        query_txt: Search query

    Returns:
        '"query_word1"'
    """
    return '"' + query_txt + '"'


def create_query_txt(query_txt):
    """
    Applies romanization to each word in query_txt.
    Args:
        query_txt: Search query
    Returns:
        script varianted query_txt
    """
    query_words = query_txt.split(' ')
    query_list = []
    for word in query_words:
        romanized_word_list = script_variant.romanize_word(word)
        romanized_word = ' OR '.join(enclose_in_double_quotes(word)
                                     for word in romanized_word_list)
        query_list.append(romanized_word)
    romanized_query = ','.join([word for word in query_list])
    return enclose_in_parenthesis(romanized_query)


def get_person_ids_from_results(romanized_query, results_list):
    """
    Returns person record_id (a part of romanized_query matches person name) list.
    """
    regexp = make_or_regexp(romanized_query)
    index_results = []
    for results in results_list:
        for document in results:
            romanized_jp_names = ''
            for field in document.fields:
                if field.name == 'names_romanized_by_romanize_word_by_unidecode':
                    names = field.value
                if field.name == 'record_id':
                    id = field.value
                if field.name == 'names_romanized_by_romanize_japanese_name_by_name_dict':
                    romanized_jp_names = field.value
            if id in index_results:
                continue
            if regexp.search(names) or regexp.search(romanized_jp_names):
                index_results.append(id)
    return index_results

def search(repo, query_txt, max_results):
    """
    Searches person with index.
    Query_txt must match at least a part of person name.
    (It's not allowed to search only by location.)
    Args:
        repo: The name of repository
        query_txt: Search query
        max_results: The max number of results you want.(Maximum: 1000)

    Returns:
        - Array of <model.Person> in datastore
        - []: If query_txt doesn't contain a part of person name

    Raises:
        search.Error: An error occurred when the index name is unknown
                      or the query has syntax error.
    """
    if not query_txt:
        return []

    # Remove double quotes so that we can safely apply enclose_in_double_quotes().
<<<<<<< HEAD

    romanized_query = script_variant.romanize_text(query_txt)
    kanji_words_in_query_txt = script_variant.find_kanji_word(query_txt)

    romanized_query = re.sub('"', '', romanized_query)
    romanized_query_with_kanji = re.sub(
        '"', '', romanized_query+' '+kanji_words_in_query_txt)
=======
    query_txt = re.sub('"', '', query_txt)
    romanized_query = create_query_txt(query_txt)
>>>>>>> c93405ff

    person_location_index = appengine_search.Index(
        name=PERSON_LOCATION_FULL_TEXT_INDEX_NAME)

    expressions = create_sort_expressions()
    sort_opt = appengine_search.SortOptions(
        expressions=expressions, match_scorer=appengine_search.MatchScorer())

    options = appengine_search.QueryOptions(
        limit=max_results,
        sort_options=sort_opt,
        returned_fields=['record_id',
                         'names_romanized_by_romanize_word_by_unidecode',
                         'names_romanized_by_romanize_japanese_name_by_name_dict'])

    # enclose_in_double_quotes is used for avoiding query_txt
    # which specifies index field name, contains special symbol, ...
    # (e.g., "repo: repository_name", "test: test", "test AND test").
<<<<<<< HEAD
    and_query = enclose_in_double_quotes(romanized_query) + (
        ' AND (repo: ' + repo + ')')
    and_query_with_kanji = enclose_in_double_quotes(
        romanized_query_with_kanji) + ' AND (repo: ' + repo + ')'
=======
    and_query = romanized_query + ' AND (repo: ' + repo + ')'
>>>>>>> c93405ff

    person_location_index_results = person_location_index.search(
        appengine_search.Query(
            query_string=and_query, options=options))

<<<<<<< HEAD
    person_location_index_results_with_kanji = person_location_index.search(
        appengine_search.Query(
            query_string=and_query_with_kanji, options=options)
    )

    results_list = [person_location_index_results_with_kanji,
                    person_location_index_results]
    index_results = get_person_ids_from_results(romanized_query, results_list)
=======
    index_results = []
    regexp = make_or_regexp(query_txt)
    for document in person_location_index_results:
        names = ''
        romanized_jp_names = ''
        for field in document.fields:
            if field.name == 'names_romanized_by_romanize_word_by_unidecode':
                names = field.value
            if field.name == 'record_id':
                id = field.value
            if field.name == 'names_romanized_by_romanize_japanese_name_by_name_dict':
                romanized_jp_names = field.value

        if regexp.search(names) or regexp.search(romanized_jp_names):
            index_results.append(id)
>>>>>>> c93405ff

    results = []
    for id in index_results:
        result = model.Person.get(repo, id, filter_expired=True)
        if result:
            results.append(result)
    return results

def create_fields_for_rank(field_name, value):
    """
    Creates fields for ranking. (person name match > location match)
    MatchScorer class(assigns score) doesn't support to assign
    a score based on term frequency in a field.
    So we add 5 fields for each name params.
    Args:
        field_name: field name
        value: field value
    Returns:
        array of appengine_search.TextField(name=field_name, value=value)
           (length: REPEAT_COUNT_FOR_RANK)
    """
    if not value:
        return []

    fields = []
    for x in xrange(REPEAT_COUNT_FOR_RANK):
        fields.append(
            appengine_search.TextField(name='%s_for_rank_%d' % (field_name, x),
                                       value=value))
    return fields


def create_full_name_list_without_space(given_names, family_names):
    """
    Creates full name list without white space.
    Returns:
        ['given_name + family_name',
         'family_name + given_name',...]
    """
    full_names = []
    for given_name in given_names:
        for family_name in family_names:
            full_names.append(given_name + family_name)
            full_names.append(family_name + given_name)
    return full_names


def create_full_name_without_space_fields(romanize_method, given_name, family_name):
    """
    Creates fields with the full name without white spaces.
    Returns:
        fullname fields, romanized_name_list: (for check)
    """
    fields = []
    romanized_name_list = []
    romanized_given_names = romanize_method(given_name)
    romanized_family_names = romanize_method(family_name)
    romanize_method_name = romanize_method.__name__
    full_names = create_full_name_list_without_space(
        romanized_given_names, romanized_family_names)
    for index, full_name in enumerate(full_names):
        fields.append(appengine_search.TextField(
            name='no_space_full_name_romanized_by_%s_%d' % (
                romanize_method_name, index),
            value=full_name))
        romanized_name_list.append(full_name)
    return fields, romanized_name_list


def create_romanized_name_fields(romanize_method, **kwargs):
    """
    Creates romanized name fields (romanized by romanize_method)
    for full text search.
    """
    fields = []
    romanized_names_list = []
    romanize_method_name = romanize_method.__name__
<<<<<<< HEAD
    for field in kwargs:
        romanized_name = romanize_method(kwargs[field])
        if romanized_name:
            fields.extend(create_fields_for_rank(field, romanized_name))
            romanized_names_list.append(romanized_name)
        fields.append(
            appengine_search.TextField(
                name=field+'_non_romanized',
                value=kwargs[field]))
        romanized_names_list.append(kwargs[field])
=======
    for field_name in kwargs:
        romanized_names = romanize_method(kwargs[field_name])
        for index, romanized_name in enumerate(romanized_names):
            fields.extend(create_fields_for_rank('%s_%d' %
                                                 (field_name, index),
                                                 romanized_name))
        romanized_names_list.extend(romanized_names)
>>>>>>> c93405ff

    full_name_fields, romanized_full_names = create_full_name_without_space_fields(
        romanize_method, kwargs['given_name'], kwargs['family_name'])
    fields.extend(full_name_fields)
    romanized_names_list.extend(romanized_full_names)

    names = ':'.join([name for name in romanized_names_list if name])
    fields.append(
        appengine_search.TextField(name='names_romanized_by_'+romanize_method_name,
                                   value=names))

    return fields


def create_romanized_location_fields(romanize_method, **kwargs):
    """
    Creates romanized location fields (romanized by romanize_method)
    for full text search.
    """
    # TODO: combine name dict and location dict
    fields = []
    romanize_method_name = romanize_method.__name__
    for field in kwargs:
        romanized_locations = romanize_method(kwargs[field])
        for index, romanized_location in enumerate(romanized_locations):
            fields.append(
                appengine_search.TextField(
                    name='%s_romanized_by_%s_%d' % (
                        field, romanize_method_name, index),
                    value=romanized_location)
            )
    return fields

def create_document(person):
    """
    Creates document for full text search.
    It should be called in add_record_to_index method.
    """
    fields = []

    # Add repo and record_id to fields
    repo = person.repo
    record_id = person.record_id
    doc_id = repo + ':' + record_id
    fields.append(appengine_search.TextField(name='repo', value=repo))
    fields.append(appengine_search.TextField(name='record_id', value=record_id))

    # Applies two methods because kanji is used in Chinese and Japanese,
    # and romanizing in chinese and japanese is different.
    romanize_name_methods = [script_variant.romanize_word_by_unidecode,
                             script_variant.romanize_japanese_name_by_name_dict]

    romanize_location_mathods = [script_variant.romanize_word_by_unidecode,
                                 script_variant.romanize_japanese_location]

    for romanize_method in romanize_name_methods:
        fields.extend(create_romanized_name_fields(
            romanize_method,
            given_name=person.given_name,
            family_name=person.family_name,
            full_name=person.full_name,
            alternate_names=person.alternate_names))

    for romanize_method in romanize_location_mathods:
        fields.extend(create_romanized_location_fields(
            romanize_method,
            home_street=person.home_street,
            home_city=person.home_city,
            home_state=person.home_state,
            home_postal_code=person.home_postal_code,
            home_neighborhood=person.home_neighborhood,
            home_country=person.home_country))

    return appengine_search.Document(doc_id=doc_id, fields=fields)


def add_record_to_index(person):
    """
    Adds person record to index.
    Raises:
        search.Error: An error occurred when the document could not be indexed
                      or the query has a syntax error.
    """
    person_location_index = appengine_search.Index(
        name=PERSON_LOCATION_FULL_TEXT_INDEX_NAME)
    person_location_index.put(create_document(person))


def delete_record_from_index(person):
    """
    Deletes person record from index.
    Args:
        person: Person who should be removed
    Raises:
        search.Error: An error occurred when the index name is unknown
                      or the query has a syntax error.
    """
    doc_id = person.repo + ':' + person.record_id
    person_location_index = appengine_search.Index(
        name=PERSON_LOCATION_FULL_TEXT_INDEX_NAME)
    person_location_index.delete(doc_id)<|MERGE_RESOLUTION|>--- conflicted
+++ resolved
@@ -145,18 +145,28 @@
         return []
 
     # Remove double quotes so that we can safely apply enclose_in_double_quotes().
-<<<<<<< HEAD
-
+    """
     romanized_query = script_variant.romanize_text(query_txt)
     kanji_words_in_query_txt = script_variant.find_kanji_word(query_txt)
 
     romanized_query = re.sub('"', '', romanized_query)
     romanized_query_with_kanji = re.sub(
         '"', '', romanized_query+' '+kanji_words_in_query_txt)
-=======
+    """
+
     query_txt = re.sub('"', '', query_txt)
     romanized_query = create_query_txt(query_txt)
->>>>>>> c93405ff
+    kanji_words_in_query_txt = script_variant.find_kanji_word(query_txt)
+    double_quote_kanji_words_in_query_txt = ' '.join(
+        enclose_in_double_quotes(word) for word in kanji_words_in_query_txt)
+    romanized_query_with_kanji = romanized_query + ' ' + double_quote_kanji_words_in_query_txt
+
+    """
+    romanized_query_with_kanji = re.sub(
+        '"', '', romanized_query+' '+double_quote_kanji_words_in_query_txt)
+    logging.info(romanized_query_with_kanji)
+    """
+
 
     person_location_index = appengine_search.Index(
         name=PERSON_LOCATION_FULL_TEXT_INDEX_NAME)
@@ -175,20 +185,20 @@
     # enclose_in_double_quotes is used for avoiding query_txt
     # which specifies index field name, contains special symbol, ...
     # (e.g., "repo: repository_name", "test: test", "test AND test").
-<<<<<<< HEAD
+    """
     and_query = enclose_in_double_quotes(romanized_query) + (
         ' AND (repo: ' + repo + ')')
     and_query_with_kanji = enclose_in_double_quotes(
         romanized_query_with_kanji) + ' AND (repo: ' + repo + ')'
-=======
+    """
+
     and_query = romanized_query + ' AND (repo: ' + repo + ')'
->>>>>>> c93405ff
+    and_query_with_kanji = romanized_query_with_kanji + ' AND (repo: ' + repo + ')'
 
     person_location_index_results = person_location_index.search(
         appengine_search.Query(
             query_string=and_query, options=options))
 
-<<<<<<< HEAD
     person_location_index_results_with_kanji = person_location_index.search(
         appengine_search.Query(
             query_string=and_query_with_kanji, options=options)
@@ -196,8 +206,9 @@
 
     results_list = [person_location_index_results_with_kanji,
                     person_location_index_results]
-    index_results = get_person_ids_from_results(romanized_query, results_list)
-=======
+    index_results = get_person_ids_from_results(query_txt, results_list)
+    logging.info(index_results)
+    """
     index_results = []
     regexp = make_or_regexp(query_txt)
     for document in person_location_index_results:
@@ -213,7 +224,7 @@
 
         if regexp.search(names) or regexp.search(romanized_jp_names):
             index_results.append(id)
->>>>>>> c93405ff
+    """
 
     results = []
     for id in index_results:
@@ -291,7 +302,7 @@
     fields = []
     romanized_names_list = []
     romanize_method_name = romanize_method.__name__
-<<<<<<< HEAD
+    """
     for field in kwargs:
         romanized_name = romanize_method(kwargs[field])
         if romanized_name:
@@ -302,7 +313,7 @@
                 name=field+'_non_romanized',
                 value=kwargs[field]))
         romanized_names_list.append(kwargs[field])
-=======
+    """
     for field_name in kwargs:
         romanized_names = romanize_method(kwargs[field_name])
         for index, romanized_name in enumerate(romanized_names):
@@ -310,7 +321,6 @@
                                                  (field_name, index),
                                                  romanized_name))
         romanized_names_list.extend(romanized_names)
->>>>>>> c93405ff
 
     full_name_fields, romanized_full_names = create_full_name_without_space_fields(
         romanize_method, kwargs['given_name'], kwargs['family_name'])
