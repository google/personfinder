#!/usr/bin/python2.7
# Copyright 2015 Google Inc.
#
# Licensed under the Apache License, Version 2.0 (the "License");
# you may not use this file except in compliance with the License.
# You may obtain a copy of the License at
#
#      http://www.apache.org/licenses/LICENSE-2.0
#
# Unless required by applicable law or agreed to in writing, software
# distributed under the License is distributed on an "AS IS" BASIS,
# WITHOUT WARRANTIES OR CONDITIONS OF ANY KIND, either express or implied.
# See the License for the specific language governing permissions and
# limitations under the License.

import logging
import re

from google.appengine.api import search as appengine_search

import model

# The index name for full text search.
# This index contains person name and location.
PERSON_LOCATION_FULL_TEXT_INDEX_NAME = 'person_location_information'

def make_or_regexp(query_txt):
    """
    Craetes compiled regular expression for or search.
    Args:
        query_txt: Search query

    Returns:
        query_word | query_word | ...
    """
    query_words = query_txt.split(' ')
    regexp = '|'.join([re.escape(word) for word in query_words if word])
    return re.compile(regexp, re.I)

def enclose_in_double_quotes(query_txt):

    query_words = query_txt.split(' ')
    enclosed_query = '"'
    enclosed_query += '" "'.join([word for word in query_words if word]) +'"'
    return enclosed_query

def search(repo, query_txt, max_results):
    """
    Searches person with index.
    Query_txt must match at least a part of person name.
    (It's not allowed to search only by location.)
    Args:
        repo: The name of repository
        query_txt: Search query
        max_results: The max number of results you want.(Maximum: 1000)

    Returns:
        - Array of <model.Person> in datastore
        - []: If query_txt doesn't contain a part of person name

    Raises:
        search.Error: An error occurred when the index name is unknown
                      or the query has syntax error.
    """
    #TODO: Sanitaize query_txt
    results = []
    if not query_txt:
        return results

    # escape double quote for enclose each query_txt
    query_txt = re.sub('"', '', query_txt)

    person_location_index = appengine_search.Index(
        name=PERSON_LOCATION_FULL_TEXT_INDEX_NAME)
    options = appengine_search.QueryOptions(
        limit=max_results,
<<<<<<< HEAD
        returned_fields=['record_id', 'names'])
    and_query = enclose_in_double_quotes(query_txt) + ' AND (repo: ' + repo + ')'
    person_location_index_results = person_location_index.search(
        appengine_search.Query(
            query_string=and_query, options=options))
    index_results = []
    regexp = make_or_regexp(query_txt)
    for document in person_location_index_results:
        for field in document.fields:
            if field.name == 'names':
                names = field.value
            if field.name == 'record_id':
                id = field.value

        if regexp.search(names):
            index_results.append(id)
=======
        returned_fields=['record_id'])
    index_results = index.search(appengine_search.Query(
        query_string=query_txt, options=options))
    for document in index_results:
        id = document.fields[0].value
        result = model.Person.get(repo, id, filter_expired=True)
        if result:
            results.append(result)
    return results
>>>>>>> 7079c42e

    return [model.Person.get_by_key_name(repo + ':' + id) for id in index_results]

def create_document(**kwargs):
    """
    Creates document for full text search.
    It should be called in add_record_to_index method.model.Person.get_by_key_name(repo + ':' + id
    """
    doc_id = kwargs['repo'] + ':' + kwargs['record_id']
    fields = []
    for field in kwargs:
        fields.append(
            appengine_search.TextField(name=field, value=kwargs[field]))
    return appengine_search.Document(doc_id=doc_id, fields=fields)


def add_record_to_index(person):
    """
    Adds person record to index.
    Raises:
        search.Error: An error occurred when the document could not be indexed
                      or the query has a syntax error.
    """

    person_location_index = appengine_search.Index(
        name=PERSON_LOCATION_FULL_TEXT_INDEX_NAME)
    name_params = [person.given_name,
                   person.family_name,
                   person.full_name,
                   person.alternate_names]
    names =  ':'.join([name for name in name_params if name])
    person_location_index.put(create_document(
        record_id=person.record_id,
        repo=person.repo,
        names=names,
        given_name=person.given_name,
        family_name=person.family_name,
        full_name=person.full_name,
        alternate_names=person.alternate_names,
        home_street=person.home_street,
        home_city=person.home_city,
        home_state=person.home_state,
        home_postal_code=person.home_postal_code,
        home_neighborhood=person.home_neighborhood,
        home_country=person.home_country))


def delete_record_from_index(person):
    """
    Deletes person record from index.
    Args:
        person: Person who should be removed
    Raises:
        search.Error: An error occurred when the index name is unknown
                      or the query has a syntax error.
    """
    doc_id = person.repo + ':' + person.record_id
    person_location_index = appengine_search.Index(
        name=PERSON_LOCATION_FULL_TEXT_INDEX_NAME)
    person_location_index.delete(doc_id)<|MERGE_RESOLUTION|>--- conflicted
+++ resolved
@@ -74,8 +74,8 @@
         name=PERSON_LOCATION_FULL_TEXT_INDEX_NAME)
     options = appengine_search.QueryOptions(
         limit=max_results,
-<<<<<<< HEAD
         returned_fields=['record_id', 'names'])
+
     and_query = enclose_in_double_quotes(query_txt) + ' AND (repo: ' + repo + ')'
     person_location_index_results = person_location_index.search(
         appengine_search.Query(
@@ -91,19 +91,10 @@
 
         if regexp.search(names):
             index_results.append(id)
-=======
-        returned_fields=['record_id'])
-    index_results = index.search(appengine_search.Query(
-        query_string=query_txt, options=options))
-    for document in index_results:
-        id = document.fields[0].value
-        result = model.Person.get(repo, id, filter_expired=True)
-        if result:
-            results.append(result)
-    return results
->>>>>>> 7079c42e
 
-    return [model.Person.get_by_key_name(repo + ':' + id) for id in index_results]
+    return [model.Person.get(repo, id, filter_expired=True)
+            for id in index_results
+            if model.Person.get(repo, id, filter_expired=True)]
 
 def create_document(**kwargs):
     """
