#!/usr/bin/python2.5
# Copyright 2010 Google Inc.
#
# Licensed under the Apache License, Version 2.0 (the "License");
# you may not use this file except in compliance with the License.
# You may obtain a copy of the License at
#
#            http://www.apache.org/licenses/LICENSE-2.0
#
# Unless required by applicable law or agreed to in writing, software
# distributed under the License is distributed on an "AS IS" BASIS,
# WITHOUT WARRANTIES OR CONDITIONS OF ANY KIND, either express or implied.
# See the License for the specific language governing permissions and
# limitations under the License.

import reveal

import model
import utils
from google.appengine.ext import db

from django.utils.translation import ugettext as _


def get_disable_notes_url(handler, person, ttl=3*24*3600):
    """Returns a URL to be used for disabling notes to a person record."""
    key_name = person.key().name()
    data = 'disable_notes:%s' % key_name
    token = reveal.sign(data, ttl)
    return handler.get_url('/confirm_disable_notes',
                           token=token, id=key_name)


class Handler(utils.BaseHandler):
    """Handles an author request to disable notes to a person record."""

    def get(self):
        """Prompts the user with a CAPTCHA before proceeding the request."""
        person = model.Person.get(self.repo, self.params.id)
        if not person:
            return self.error(
                400, _('No person with ID: %(id)s.') % {'id': self.params.id})

        self.render('disable_notes.html',
                    person=person,
                    view_url=self.get_url('/view', id=self.params.id),
                    captcha_html=self.get_captcha_html())

    def post(self):
        """If the user passed the CAPTCHA, send the confirmation email."""
        person = model.Person.get(self.repo, self.params.id)
        if not person:
            return self.error(400, 'No person with ID: %r' % self.params.id)

        captcha_response = self.get_captcha_response()
        if self.env.test_mode or captcha_response.is_valid:
            disable_notes_url = get_disable_notes_url(self, person)
            utils.send_confirmation_email_to_record_author(self,
                                                           person,
                                                           "disable",
                                                           disable_notes_url,
                                                           self.params.id)

            return self.info(
<<<<<<< HEAD
                200, _('Your request has been processed successfully. '
                       'Please wait for the record author to confirm '
                       'your request. If you are the author, '
                       'please check your e-mail for a link to follow '
                       'in order to confirm that you want to disable '
                       'status updates from being posted on this record.'))
=======
                200, _('If you are the author of this note, please check your '
                       'e-mail for a link to confirm that you want to disable '
                       'notes on this record.  Otherwise, please wait for the '
                       'record author to confirm your request.'))
>>>>>>> 44605c32
        else:
            captcha_html = self.get_captcha_html(captcha_response.error_code)
            self.render('disable_notes.html',
                        person=person,
                        view_url=self.get_url('/view', id=self.params.id),
                        captcha_html=captcha_html)<|MERGE_RESOLUTION|>--- conflicted
+++ resolved
@@ -62,19 +62,10 @@
                                                            self.params.id)
 
             return self.info(
-<<<<<<< HEAD
-                200, _('Your request has been processed successfully. '
-                       'Please wait for the record author to confirm '
-                       'your request. If you are the author, '
-                       'please check your e-mail for a link to follow '
-                       'in order to confirm that you want to disable '
-                       'status updates from being posted on this record.'))
-=======
                 200, _('If you are the author of this note, please check your '
                        'e-mail for a link to confirm that you want to disable '
                        'notes on this record.  Otherwise, please wait for the '
                        'record author to confirm your request.'))
->>>>>>> 44605c32
         else:
             captcha_html = self.get_captcha_html(captcha_response.error_code)
             self.render('disable_notes.html',
