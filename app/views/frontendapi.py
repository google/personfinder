# Copyright 2019 Google Inc.
#
# Licensed under the Apache License, Version 2.0 (the "License");
# you may not use this file except in compliance with the License.
# You may obtain a copy of the License at
#
#      http://www.apache.org/licenses/LICENSE-2.0
#
# Unless required by applicable law or agreed to in writing, software
# distributed under the License is distributed on an "AS IS" BASIS,
# WITHOUT WARRANTIES OR CONDITIONS OF ANY KIND, either express or implied.
# See the License for the specific language governing permissions and
# limitations under the License.

"""Handlers for the frontend API."""

import django.http
import simplejson

import create
import model
import search.searcher
import utils
import views.base


class FrontendApiBaseView(views.base.BaseView):
    """The base class for frontend API views."""

    def setup(self, request, *args, **kwargs):
        """See docs on BaseView.setup."""
        # pylint: disable=attribute-defined-outside-init
        super(FrontendApiBaseView, self).setup(request, *args, **kwargs)
        self._json_encoder = simplejson.encoder.JSONEncoder(ensure_ascii=False)

    def _json_response(self, data):
        return django.http.HttpResponse(
            self._json_encoder.encode(data),
            content_type='application/json; charset=utf-8')

    def dispatch(self, request, *args, **kwargs):
        """See docs on django.views.View.dispatch."""
        repo_obj = model.Repo.get(self.env.repo)
        if (repo_obj.activation_status ==
                model.Repo.ActivationStatus.DEACTIVATED):
            return self.error(404)
        return super(FrontendApiBaseView, self).dispatch(request, args, kwargs)


class ResultsView(FrontendApiBaseView):
    """View for returning search results."""

    _MAX_RESULTS = 25

    def setup(self, request, *args, **kwargs):
        super(ResultsView, self).setup(request, *args, **kwargs)
        self.params.read_values(
            get_params={'query_name': utils.strip, 'query': utils.strip})

    def get(self, request, *args, **kwargs):
        del request, args, kwargs  # Unused.
        # TODO(nworden): consider consolidating search stuff, especially since
        # full-text is going away.
        searcher = search.searcher.Searcher(
            self.env.repo, self.env.config.get('enable_fulltext_search'),
            ResultsView._MAX_RESULTS)
        results = searcher.search(
            self.params.query_name or self.params.query)
        return self._json_response([self._result_to_dict(r) for r in results])

    def _result_to_dict(self, person):
        photo_is_local = person.photo_is_local(self.build_absolute_uri())
        local_photo_url = (
            model.Person.get_thumbnail_url(person.photo_url) if photo_is_local
            else None)
        if (person.latest_status_source_date and
                person.latest_status_source_date > person.entry_date):
            timestamp_type = 'update'
            timestamp = person.latest_status_source_date
        else:
            timestamp_type = 'creation'
            timestamp = person.entry_date
        return {
            'personId': person.record_id,
            'fullNames': person.full_name_list,
            'alternateNames': person.alternate_names_list,
            'timestampType': timestamp_type,
            'timestamp': '%sZ' % timestamp.isoformat(),
            'localPhotoUrl': local_photo_url,
            # TODO(nworden): ask Travis/Pete if we should do something about
            # external photos here.
        }


<<<<<<< HEAD
class PersonView(FrontendApiBaseView):
    """View for person data."""

    def setup(self, request, *args, **kwargs):
        super(PersonView, self).setup(request, *args, **kwargs)
        self.params.read_values(get_params={'id': utils.strip})

    def get(self, request, *args, **kwargs):
        del request, args, kwargs  # Unused.
        person = model.Person.get(self.env.repo, self.params.id)
        # Check if it's expired, just in case the expiry cron hasn't gotten to
        # it yet.
        if person.expiry_date and person.expiry_date < utils.get_utcnow():
            return self.error(404)
        source_date = person.source_date
        if source_date:
            source_date = '%sZ' % source_date.isoformat()
        data = {
            'name': 'Ted',
            # TODO(nworden): maybe change the UI to handle an empty string
            'sex': person.sex or None,
            'age': person.fuzzified_age,
            'home_city': person.home_city,
            'home_state': person.home_state,
            'home_country': person.home_country,
            'description': person.description,
            'profile_pages': [],
            'author_name': person.author_name,
            'author_email': person.author_email,
            'author_phone': person.author_phone,
            'source_date': source_date,
            'source_name': person.source_name,
        }
        return self._json_response(data)
=======
class CreateView(FrontendApiBaseView):
    """View for creating a new record."""

    def setup(self, request, *args, **kwargs):
        super(CreateView, self).setup(request, *args, **kwargs)
        self.params.read_values(
            post_params={
                'add_note': utils.validate_yes,
                'age': utils.validate_age,
                'alternate_family_names': utils.strip,
                'alternate_given_names': utils.strip,
                'author_email': utils.strip,
                'author_made_contact': utils.validate_yes,
                'author_name': utils.strip,
                'author_phone': utils.strip,
                'users_own_email': utils.strip,
                'users_own_phone': utils.strip,
                'clone': utils.validate_yes,
                'description': utils.strip,
                'email_of_found_person': utils.strip,
                'family_name': utils.strip,
                'given_name': utils.strip,
                'home_city': utils.strip,
                'home_country': utils.strip,
                'home_neighborhood': utils.strip,
                'home_postal_code': utils.strip,
                'home_state': utils.strip,
                'last_known_location': utils.strip,
                'note_photo': utils.validate_image,
                'note_photo_url': utils.strip,
                'phone_of_found_person': utils.strip,
                'photo': utils.validate_image,
                'photo_url': utils.strip,
                'referrer': utils.strip,
                'sex': utils.validate_sex,
                'source_date': utils.strip,
                'source_name': utils.strip,
                'source_url': utils.strip,
                'status': utils.validate_status,
                'text': utils.strip,
                'own_info': utils.validate_yes,
            })
        if request.method == 'POST':
            profile_urls = []
            profile_field_index = 0
            # 100 profile URLs should be enough for anyone.
            for profile_field_index in range(100):
                field_key = 'profile-url-%d' % profile_field_index
                if field_key in self.request.POST:
                    profile_urls.append(
                        utils.strip(self.request.POST[field_key]))
                else:
                    break
            if profile_urls:
                self.params['profile_urls'] = profile_urls

    def post(self, request, *args, **kwargs):
        del request, args, kwargs  # Unused.
        person = create.create_person(
            repo=self.env.repo,
            config=self.env.config,
            user_ip_address=self.request.META.get('REMOTE_ADDR'),
            given_name=self.params.given_name,
            family_name=self.params.family_name,
            own_info=self.params.own_info,
            clone=self.params.clone,
            status=self.params.status,
            source_name=self.params.source_name,
            source_url=self.params.source_url,
            source_date=self.params.source_date,
            referrer=self.params.referrer,
            author_name=self.params.author_name,
            author_email=self.params.author_email,
            author_phone=self.params.author_phone,
            author_made_contact=self.params.author_made_contact,
            users_own_email=self.params.your_own_email,
            users_own_phone=self.params.your_own_phone,
            alternate_given_names=self.params.alternate_given_names,
            alternate_family_names=self.params.alternate_family_names,
            home_neighborhood=self.params.home_neighborhood,
            home_city=self.params.home_city,
            home_state=self.params.home_state,
            home_postal_code=self.params.home_postal_code,
            home_country=self.params.home_country,
            age=self.params.age,
            sex=self.params.sex,
            description=self.params.description,
            photo=self.params.photo or None,
            photo_url=self.params.photo_url,
            note_photo=self.params.note_photo or None,
            note_photo_url=self.params.note_photo_url,
            profile_urls=self.params.profile_urls,
            add_note=self.params.add_note,
            text=self.params.text,
            email_of_found_person=self.params.email_of_found_person,
            phone_of_found_person=self.params.phone_of_found_person,
            last_known_location=self.params.last_known_location,
            url_builder=self.build_absolute_uri)
        return self._json_response({'record_id': person.record_id})
>>>>>>> 9da23060
<|MERGE_RESOLUTION|>--- conflicted
+++ resolved
@@ -92,7 +92,6 @@
         }
 
 
-<<<<<<< HEAD
 class PersonView(FrontendApiBaseView):
     """View for person data."""
 
@@ -127,7 +126,8 @@
             'source_name': person.source_name,
         }
         return self._json_response(data)
-=======
+
+
 class CreateView(FrontendApiBaseView):
     """View for creating a new record."""
 
@@ -226,5 +226,4 @@
             phone_of_found_person=self.params.phone_of_found_person,
             last_known_location=self.params.last_known_location,
             url_builder=self.build_absolute_uri)
-        return self._json_response({'record_id': person.record_id})
->>>>>>> 9da23060
+        return self._json_response({'record_id': person.record_id})