# Copyright 2019 Google Inc.
#
# Licensed under the Apache License, Version 2.0 (the "License");
# you may not use this file except in compliance with the License.
# You may obtain a copy of the License at
#
#      http://www.apache.org/licenses/LICENSE-2.0
#
# Unless required by applicable law or agreed to in writing, software
# distributed under the License is distributed on an "AS IS" BASIS,
# WITHOUT WARRANTIES OR CONDITIONS OF ANY KIND, either express or implied.
# See the License for the specific language governing permissions and
# limitations under the License.
"""The pages for granting/revoking admin access."""

import datetime

import django.shortcuts

import modelmodule.admin_acls as admin_acls_model
import utils
import views.admin.base


class AdminAclsView(views.admin.base.AdminBaseView):
    """The admin ACLs view."""

    ACTION_ID = 'admin/acls'

    _EXPIRATION_DATE_FORMAT = '%Y-%m-%d'

    _PARAM_VALUES_TO_ADMIN_LEVELS = {
        'superadmin': admin_acls_model.AdminPermission.AccessLevel.SUPERADMIN,
        'manager': admin_acls_model.AdminPermission.AccessLevel.MANAGER,
        'moderator': admin_acls_model.AdminPermission.AccessLevel.MODERATOR,
    }

    def setup(self, request, *args, **kwargs):
        super(AdminAclsView, self).setup(request, *args, **kwargs)
        self.params.read_values(
            post_params={
                'edit_button': utils.strip,
                'email_address': utils.strip,
                'expiration_date': utils.strip,
                'level': utils.strip,
                'revoke_button': utils.strip,
            })

    def _render_form(self):
        existing_acls = admin_acls_model.AdminPermission.get_for_repo(
            self.env.repo)
        editable_acls = [
            acl for acl in existing_acls if
            self.env.user_admin_permission.compare_level_to(acl.access_level)
            >= 0]
        fixed_acls = [
            acl for acl in existing_acls if
            self.env.user_admin_permission.compare_level_to(acl.access_level)
            < 0]
        default_expiration_date = (
            utils.get_utcnow() + datetime.timedelta(days=365))
        return self.render(
            'admin_acls.html',
            editable_acls=editable_acls,
            fixed_acls=fixed_acls,
            default_expiration_date=default_expiration_date,
            xsrf_token=self.xsrf_tool.generate_token(self.env.user.user_id(),
                                                     self.ACTION_ID))

    @views.admin.base.enforce_manager_admin_level
    def get(self, request, *args, **kwargs):
        """Serves GET requests with a form and list of existing ACLs.

        The returned page includes a list of all the existing ACls for the repo
        (with an option to edit or revoke them) and a form to add a new admin.
        """
        del request, args, kwargs  # unused
        return self._render_form()

    @views.admin.base.enforce_manager_admin_level
    def post(self, request, *args, **kwargs):
        """Serves POST requests, making the requested changes.

        This handler will edit, revoke, or add ACLs as requested, and then
        return the same page used for GET requests.
        """
        del request, args, kwargs  # unused
        self.enforce_xsrf(self.ACTION_ID)
        email_address = self.params.email_address
        level = AdminAclsView._PARAM_VALUES_TO_ADMIN_LEVELS[self.params.level]
        # Managers can make other people managers or moderators, and superadmins
        # can make other people any level. Moderators can't grant any
        # permissions to other people, but they can't access this page anyway,
        # so we don't need to worry about that here.
        if self.env.user_admin_permission.compare_level_to(level) < 0:
            raise django.core.exceptions.PermissionDenied
        expiration_date = datetime.datetime.strptime(
            self.params.expiration_date, AdminAclsView._EXPIRATION_DATE_FORMAT)
        # TODO(nworden): add logging for this
<<<<<<< HEAD
        if self.params.edit_button or self.params.revoke_button:
=======
        if (self.params.get('edit_button', '') or
                self.params.get('revoke_button', '')):
>>>>>>> 69e26a8f
            acl = admin_acls_model.AdminPermission.get(
                self.env.repo, email_address)
            # You can't edit or revoke the permissions of someone at a higher
            # level.
            if self.env.user_admin_permission.compare_level_to(
                    acl.access_level) < 0:
                raise django.core.exceptions.PermissionDenied
            if self.params.edit_button:
                acl.access_level = level
                acl.expiration_date = expiration_date
                acl.put()
            elif self.params.revoke_button:
                acl.delete()
        else:
            admin_acls_model.AdminPermission.create(
                repo=self.env.repo,
                email_address=email_address,
                access_level=level,
                expiration_date=expiration_date).put()
        return self._render_form()<|MERGE_RESOLUTION|>--- conflicted
+++ resolved
@@ -97,12 +97,7 @@
         expiration_date = datetime.datetime.strptime(
             self.params.expiration_date, AdminAclsView._EXPIRATION_DATE_FORMAT)
         # TODO(nworden): add logging for this
-<<<<<<< HEAD
         if self.params.edit_button or self.params.revoke_button:
-=======
-        if (self.params.get('edit_button', '') or
-                self.params.get('revoke_button', '')):
->>>>>>> 69e26a8f
             acl = admin_acls_model.AdminPermission.get(
                 self.env.repo, email_address)
             # You can't edit or revoke the permissions of someone at a higher
