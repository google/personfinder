--- conflicted
+++ resolved
@@ -68,14 +68,7 @@
             HttpResponse: A redirect to the new repo's admin page.
         """
         del request, args, kwargs  # unused
-<<<<<<< HEAD
-        if not (self.params.get('xsrf_token') and self.xsrf_tool.verify_token(
-                    self.params.xsrf_token, self.env.user.user_id(),
-                    self.ACTION_ID)):
-            return self.error(403)
-=======
         self.enforce_xsrf(self.ACTION_ID)
->>>>>>> 5bd28a26
         new_repo = self.params.new_repo
         model.Repo(
             key_name=new_repo,
