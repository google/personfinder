--- conflicted
+++ resolved
@@ -164,7 +164,6 @@
                     <option value="other">{% trans "other" %}</option>
                   </select>
                 </span>
-<<<<<<< HEAD
               </div>
               <div class="field">
                 <span class="label">
@@ -179,22 +178,6 @@
                   </div>
                 </span>
               </div>
-=======
-              </div>
-              <div class="field">
-                <span class="label">
-                  <label for="age">{% trans "Age" %}:</label>
-                </span>
-                <span class="value">
-                  <input name="age" id="age"
-                      class="short-text-input"
-                      autocomplete="off">
-                  <div class="value hint">
-                    {% trans "Number or range (e.g. 20-30)" %}
-                  </div>
-                </span>
-              </div>
->>>>>>> 22756971
               <div class="end-multi-columns"></div>
             </div>
           </div>
@@ -280,21 +263,21 @@
                 </span>
               </div>
             {% endif %}
-	    <div class="field">
-		<span class="label">
-                  <label for="home_country">
-                    {% trans "Home country" %}:
-                  </label>
-                </span>
-		<span class="value">
-                  <input name="home_country" id="home_country"
-                      class="medium-text-input"
-                      value="{{params.home_country}}"
-                      autocomplete="off">
-                </span>
+            <div class="field">
+              <span class="label">
+                <label for="home_country">
+                  {% trans "Home country" %}:
+                </label>
+              </span>
+              <span class="value">
+                <input name="home_country" id="home_country"
+                    class="medium-text-input"
+                    value="{{params.home_country}}"
+                    autocomplete="off">
+              </span>
             </div>
             <div class="end-multi-columns"></div>
-          </div>
+            </div>
 
           <div class="description section">
             <h2><label for="description">
