--- conflicted
+++ resolved
@@ -15,11 +15,7 @@
 <form method="get" action="{{env.repo_path}}/results">
   {{env.hidden_input_tags_for_preserved_query_params|safe}}
   <input type="hidden" name="role" value="{{params.role}}">
-<<<<<<< HEAD
-  <table class="query" align="center" role="form">
-=======
   <table class="query {{params.role}}" align="center" role="form">
->>>>>>> 12eda8a9
     <tr>
       <td class="instructions" colspan="2">
         {% ifequal params.role 'provide' %}
