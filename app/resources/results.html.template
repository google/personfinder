--- conflicted
+++ resolved
@@ -128,7 +128,6 @@
         {% if has_possible_duplicates %}
           <b>{% trans "Possible duplicates found." %}</b><br />
         {% endif %}
-<<<<<<< HEAD
         <div class="button button-red">
           <input type="button" onclick="return enable_dup_mode(this);" value="{% trans "Mark records as duplicate" %}">
         </div>
@@ -140,33 +139,6 @@
           {% if result.is_address_match %}
             <hr style="margin-top:30px;">
             <h1>{% blocktrans with params.query as query %}Records with names and addresses matching "{{query}}"{% endblocktrans %}</h1>
-=======
-      {% endifchanged %}
-      <div class="resultItem" data-url="{{result.view_url}}" data-status="{{result.latest_status}}"
-          onclick="on_result_item_click(event, this);">
-        {# No whitespace inside .resultImageContainer. #}
-        {# Image width/height are specified as attributes here as well as #}
-        {# in CSS, so that they are applied if CSS is disabled e.g. on #}
-        {# ui=light. #}
-        {# <img align='left'> and <br clear='all'> are for cases where CSS #}
-        {# is disabled e.g. on ui=light. #}
-        {% if result.photo_url and result.should_show_inline_photo %}
-          <div class="resultImageContainer"
-            ><img class='resultImage' src='{{result.photo_url}}'
-                  width='80' height='80' align='left' alt=''
-          /></div>
-        {% else %}
-          <div class="resultImageContainer"
-            ><img class="resultImage" src="{{env.global_url}}/no-photo.gif"
-                  width='80' height='80' align='left' alt=''
-          /></div>
-        {% endif %}
-        <div class='resultData'>
-          {% if env.enable_dup_mode %}
-            <input style='display:none; float:{{env.rtl|yesno:"right,left"}}'
-                type='checkbox' name='dup' value='{{result.record_id}}'
-                onclick='on_dup_click(event, this);' class='duplicate-checkbox'>
->>>>>>> 51301af9
           {% endif %}
         {% endifchanged %}
         <div class="resultItem" data-url="{{result.view_url}}" data-status="{{result.latest_status}}"
@@ -177,7 +149,7 @@
           {# ui=light. #}
           {# <img align='left'> and <br clear='all'> are for cases where CSS #}
           {# is disabled e.g. on ui=light. #}
-          {% if result.photo_url %}
+          {% if result.photo_url and result.should_show_inline_photo %}
             <div class="resultImageContainer"
               ><img class='resultImage' src='{{result.photo_url}}'
                     width='80' height='80' align='left' alt=''
