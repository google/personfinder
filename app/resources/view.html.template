--- conflicted
+++ resolved
@@ -50,251 +50,6 @@
     {{env.hidden_input_tags_for_preserved_query_params|safe}}
     <input type="hidden" name="id" value="{{person.record_id}}">
     <input type="hidden" name="query" value="{{params.query}}">
-<<<<<<< HEAD
-    <table class="view" cellpadding="0" cellspacing="0">
-      <tr class="columns">
-        <td class="column">
-          <table class="person column" cellpadding="0" cellspacing="0">
-            <tr>
-              <td>
-                <h2>
-                  {% trans "Identifying information" %}
-                  {% if person.provider_name %}<br />
-                  ({% trans "Provided by:" %} {{person.provider_name}})
-                  {% endif %}
-               </h2>
-                <table class="person display" cellpadding="0" cellspacing="0">
-                  <tr>
-                    <td class="name section">
-                      <h3>{% trans "Name" %}</h3>
-                      <table class="fields">
-                        <tr>
-                          <td class="label">{% trans "Full name" %}:</td>
-                          <td class="field">{{person.full_name|linebreaksbr}}</td>
-                        </tr>
-                        {% if config.use_alternate_names %}
-                          <tr>
-                            <td class="label">{% trans "Alternate names" %}:</td>
-                            <td
-                            class="field">{{person.alternate_names|linebreaksbr}}</td>
-                          </tr>
-                        {% endif %}
-                      </table>
-                    </td>
-                  </tr>
-                  <tr>
-                    <td class="physical section">
-                      <h3>{% trans "Physical characteristics" %}</h3>
-                      <table class="fields">
-                        <tr>
-                          <td class="label">{% trans "Sex" %}:</td>
-                          <td class="field">{{person.sex_text}}</td>
-                        </tr>
-                        {% comment %}
-                        Don't show the date of birth in the UI for now.
-                        <tr>
-                          <td class="label">{% trans "Date of birth" %}:</td>
-                          <td class="field">{{person.date_of_birth}}</td>
-                        </tr>
-                        {% endcomment %}
-                        <tr>
-                          <td class="label">{% trans "Age" %}:</td>
-                          <td class="field">{{person.age}}</td>
-                        </tr>
-                      </table>
-                    </td>
-                  </tr>
-                  <tr>
-                    <td class="address section">
-                      <h3>{% trans "Home address" %}</h3>
-                      <table class="fields">
-                        <tr>
-                          <td class="label">{% trans "Street name" %}:</td>
-                          <td class="field">{{person.home_street}}</td>
-                        </tr>
-                        <tr>
-                          <td class="label">{% trans "Neighborhood" %}:</td>
-                          <td class="field">{{person.home_neighborhood}}</td>
-                        </tr>
-                        <tr>
-                          <td class="label">{% trans "City" %}:</td>
-                          <td class="field">{{person.home_city}}</td>
-                        </tr>
-                        <tr>
-                          <td class="label">{% trans "Province or state" %}:</td>
-                          <td class="field">{{person.home_state}}</td>
-                        </tr>
-                        {% if config.use_postal_code %}
-                          <tr>
-                            <td class="label">{% trans "Postal or zip code" %}:</td>
-                            <td class="field">{{person.home_postal_code}}</td>
-                          </tr>
-                        {% endif %}
-                        <tr>
-                          <td class="label">{% trans "Home country" %}:</td>
-                          <td class="field">{{person.home_country}}</td>
-                        </tr>
-                      </table>
-                    </td>
-                  </tr>
-                  {% if person.description %}
-                  <tr>
-                    <td class="description section">
-                      <h3>{% trans "Description" %}</h3>
-                      <table class="fields">
-                        <tr>
-                          <td>
-                            <textarea readonly="readonly" cols=40 rows=5
-                              >{{person.description}}</textarea>
-                          </td>
-                        </tr>
-                      </table>
-                    </td>
-                  </tr>
-                  {% endif %}
-                  {% if person.photo_url %}
-                  <tr>
-                    <td class="photo section">
-                      <h3>{% trans "Photo" %}</h3>
-                      <table class="fields">
-                        <tr>
-                          <td>
-                            <a href="{{person.photo_url}}">
-                              <img src="{{person.photo_url}}"
-                                  class="photo">
-                            </a>
-                          </td>
-                        </tr>
-                      </table>
-                    </td>
-                  </tr>
-                  {% endif %}
-                  {% if person.profile_pages %}
-                  <tr>
-                    <td class="profile section">
-                      <h3>{% trans "Profile Pages" %}</h3>
-                      <table class="fields">
-                        {% for profile_page in person.profile_pages %}
-                          <tr>
-                            <td class="label">
-                                {% trans "Profile page" %} {{forloop.counter}}:</td>
-                            <td class="field">
-                              {% if profile_page.icon_url %}
-                                <img src="{{profile_page.icon_url}}" class="icon">
-                              {% endif %}
-                              <a href="{{profile_page.url}}" target="_blank">
-                                {{profile_page.name}}
-                              </a>
-                            </td>
-                          </tr>
-                        {% endfor %}
-                      </table>
-                    </td>
-                  </tr>
-                  {% endif %}
-                  <tr>
-                    <td class="source section">
-                      <h3>{% trans "Source of this record" %}</h3>
-                      <table class="fields">
-                        <tr>
-                          <td class="label">{% trans "Author's name" %}:</td>
-                          <td class="field">{{person.author_name}}</td>
-                        </tr>
-                        <tr>
-                          <td class="label">{% trans "Author's phone number" %}:</td>
-                          <td class="field">
-                            {% if show_private_info %}
-                              {{person.author_phone}}</td>
-                            {% else %}
-                              {% if person.author_phone %}
-                                <a href="{{reveal_url}}">
-                                  {% trans "(click to reveal)" %}</a>
-                              {% endif %}
-                            {% endif %}
-                          </td>
-                        </tr>
-                        <tr>
-                          <td class="label">{% trans "Author's e-mail address" %}:</td>
-                          <td class="field">
-                            {% if show_private_info %}
-                              {{person.author_email}}
-                            {% else %}
-                              {% if person.author_email %}
-                                <a href="{{reveal_url}}">
-                                  {% trans "(click to reveal)" %}</a>
-                              {% endif %}
-                            {% endif %}
-                          </td>
-                        </tr>
-                        {% if person.is_clone or person.source_url or person.source_date or person.source_name %}
-                        <tr>
-                          <td class="label">{% trans "Original URL" %}:</td>
-                          <td class="field">
-                            <a href="{{person.source_url}}"
-                              >{% trans "Link" %}</a>
-                          </td>
-                        </tr>
-                        <tr>
-                          <td class="label">{% trans "Original posting date" %}:</td>
-                          <td class="field">
-                            {% if person.source_date %}
-                              {{person.source_date_local|date:"Y-m-d H:i"}}
-                              {{config.time_zone_abbreviation|default:"UTC"}}
-                            {% endif %}
-                          </td>
-                        </tr>
-                        <tr>
-                          <td class="label">{% trans "Original site name" %}:</td>
-                          <td class="field">{{person.source_name}}</td>
-                        </tr>
-                        <tr>
-                          <td class="label">{% trans "Expiry date of this record" %}:</td>
-                          <td class="field">
-                            {% if person.expiry_date_local %}
-                              <div>
-                                {{person.expiry_date_local|date:"Y-m-d H:i"}}
-                                {{config.time_zone_abbreviation|default:"UTC"}}
-                              </div>
-                              {% if env.repo_test_mode %}
-                                <div class="warning">
-                                  {% trans "While test mode is in effect, records that are over 6 hours old are deleted regardless of the expiry date." %}
-                                </div>
-                              {% endif %}
-                            {% endif %}
-                          </td>
-                        </tr>
-                        {% endif %}
-                      </table>
-                    </td>
-                  </tr>
-                  {% if linked_person_info %}
-                  <tr>
-                    <td class="other section">
-                      <h3>{% trans "Possible duplicates" %}</h3>
-                      <table class="fields">
-                      {% for linked_person in linked_person_info %}
-                        <tr>
-                          <td>
-                            <a href="{{linked_person.view_url}}">
-                              {{linked_person.name}}
-                            </a>
-                            <span class="tracking">
-                              ({{linked_person.id}})
-                            </span>
-                          </td>
-                        </tr>
-                        {% endfor %}
-                        {% if not params.dupe_notes %}
-                        <tr>
-                          <td><a href="{{dupe_notes_url}}">
-                              Show who marked these duplicates
-                          </a></td>
-                        </tr>
-                        {% endif %}
-                      </table>
-                    </td>
-                  </tr>
-=======
     <div class="view">
 
       <div class="column left">
@@ -310,33 +65,14 @@
 
             <div class="name section">
               <h3>{% trans "Name" %}</h3>
-              {% if config.use_family_name and config.family_name_first %}
-                <div class="field">
-                  <span class="label">{% trans "Family name" %}:</span>
-                  <span class="value">{{person.family_name}}</span>
-                </div>
-              {% endif %}
-              <div class="field">
-                <span class="label">
-                  {% if config.use_family_name %}
-                    {% trans "Given name" %}:
-                  {% else %}
-                    {% trans "Name" %}:
->>>>>>> 9f6b7c65
-                  {% endif %}
-                </span>
-                <span class="value">{{person.given_name}}</span>
-              </div>
-              {% if config.use_family_name and not config.family_name_first %}
-                <div class="field">
-                  <span class="label">{% trans "Family name" %}:</span>
-                  <span class="value">{{person.family_name}}</span>
-                </div>
-              {% endif %}
+              <div class="field">
+                <span class="label">{% trans "Full name" %}:</span>
+                <span class="value">{{person.full_name_list|join:"<br>"}}</span>
+              </div>
               {% if config.use_alternate_names %}
                 <div class="field">
                   <span class="label">{% trans "Alternate names" %}:</span>
-                  <span class="value">{{person.alternate_names}}</span>
+                  <span class="value">{{person.alternate_names_list|join:"<br>"}}</span>
                 </div>
               {% endif %}
               <div class="end-multi-columns"></div>
@@ -569,7 +305,7 @@
               {% blocktrans %}
               <a href="{{extend_url}}">
                 <input type="button"
-                       value="Extend expiration date by {{extension_days}} days" 
+                       value="Extend expiration date by {{extension_days}} days"
                        id="extend_btn">
               </a>
               {% endblocktrans %}
