{# Copyright 2010 Google Inc.  Licensed under the Apache License, Version   #}
{# 2.0 (the "License"); you may not use this file except in compliance with #}
{# the License.  You may obtain a copy of the License at:                   #}
{#     http://www.apache.org/licenses/LICENSE-2.0                           #}
{# Unless required by applicable law or agreed to in writing, software      #}
{# distributed under the License is distributed on an "AS IS" BASIS,        #}
{# WITHOUT WARRANTIES OR CONDITIONS OF ANY KIND, either express or implied. #}
{# See the License for the specific language governing permissions and      #}
{# limitations under the License.                                           #}

{# Template for the record view page (see view.py).                         #}

{% extends "app-base.html.template" %}
{% load i18n %}

{% block title %}
  {{person.full_name}} - {{block.super}}
{% endblock %}

{% block head %}
  {{block.super}}
  {% if env.enable_javascript %}
    <script type="text/javascript">
      function set_display(id_or_elem, hide) {
        var hide_text = hide ? 'none' : '';
        if (typeof(id_or_elem) == 'string') {
          document.getElementById(id_or_elem).style.display = hide_text;
        } else {
          id_or_elem.style.display = hide_text;
        }
      }

      function hide_unhide_note_contents(note_contents_id) {
        var note = document.getElementById(note_contents_id + '-contents');
        var hidden = note.style.display == 'none';
        set_display(note, !hidden);
        set_display('reveal-note', hidden);
        set_display('hide-note', !hidden);
        set_display(note_contents_id + '-mark-not-spam', !hidden);
      }
    </script>
  {% endif %}
{% endblock head %}

{% block content %}
  {% if not standalone %}
    {% include "map.html.template" %}
  {% endif %}
  <form method="post" enctype="multipart/form-data" action="{{env.repo_path}}/view">
    {{env.hidden_input_tags_for_preserved_query_params|safe}}
    <input type="hidden" name="id" value="{{person.record_id}}">
    <input type="hidden" name="query" value="{{params.query}}">
    <div class="view">

      <div class="column start">
        <div class="fields-table person">
          <div class="header section">
            <h1>{{person.full_name_list|first}}
          </div>
          <div>

            <h2>
              {% if person.provider_name %}<br />
              ({% trans "Provided by:" %} {{person.provider_name}})
              {% endif %}
            </h2>

            <div class="name section">
              <h2>{% trans "Identifying information" %}</h2>
              {% if config.use_alternate_names %}
                <div class="field">
                  <span class="label">{% trans "Alternate names" %}:</span>
                  <span class="value">{{person.alternate_names_list|join:"<br>"}}</span>
                </div>
              {% endif %}
              <div class="field">
                <span class="label">{% trans "Sex" %}:</span>
                <span class="value">{{person.sex_text}}</span>
              </div>
              {% comment %}
              Don't show the date of birth in the UI for now.
              <div class="field">
                <span class="label">{% trans "Date of birth" %}:</span>
                <span class="value">{{person.date_of_birth}}</span>
              </div>
              {% endcomment %}
              <div class="field">
                <span class="label">{% trans "Age" %}:</span>
                <span class="value">{{person.age}}</span>
              </div>
              <div class="end-multi-columns"></div>
            </div>

            <div class="address section">
              <h2>{% trans "Home address" %}</h2>
              <div class="field">
                <span class="label">{% trans "Street name" %}:</span>
                <span class="value">{{person.home_street}}</span>
              </div>
              <div class="field">
                <span class="label">{% trans "Neighborhood" %}:</span>
                <span class="value">{{person.home_neighborhood}}</span>
              </div>
              <div class="field">
                <span class="label">{% trans "City" %}:</span>
                <span class="value">{{person.home_city}}</span>
              </div>
              <div class="field">
                <span class="label">{% trans "Province or state" %}:</span>
                <span class="value">{{person.home_state}}</span>
              </div>
              {% if config.use_postal_code %}
                <div class="field">
                  <span class="label">{% trans "Postal or zip code" %}:</span>
                  <span class="value">{{person.home_postal_code}}</span>
                </div>
              {% endif %}
              <div class="field">
                <span class="label">{% trans "Home country" %}:</span>
                <span class="value">{{person.home_country}}</span>
              </div>
              <div class="end-multi-columns"></div>
            </div>

            {% if person.description %}
              <div class="description section">
                <h2>{% trans "Description" %}</h2>
                <div class="field">
                  <textarea readonly="readonly" rows=5
                    >{{person.description}}</textarea>
                </div>
                <div class="end-multi-columns"></div>
              </div>
            {% endif %}

            {% if person.photo_url %}
              <div class="photo section">
                <h2>{% trans "Photo" %}</h2>
                <div class="field">
                  <span class="centered-photo">
                    <a href="{{person.photo_url_no_scheme}}">
                      <img src="{{person.photo_url_no_scheme}}"
                          class="photo" alt="[PHOTO]">
                    </a>
                  </span>
                </div>
                <div class="end-multi-columns"></div>
              </div>
            {% endif %}

            {% if person.profile_pages %}
              <div class="profile section">
                <h2>{% trans "Profile Pages" %}</h2>
                {% for profile_page in person.profile_pages %}
                  <div class="field">
                    <span class="label">
                      {% trans "Profile page" %} {{forloop.counter}}:
                    </span>
                    <span class="value">
                      {% if profile_page.icon_url %}
                        <img src="{{profile_page.icon_url}}"
                            class="icon" alt="">
                      {% endif %}
                      <a href="{{profile_page.url}}" target="_blank">
                        {{profile_page.name}}
                      </a>
                    </span>
                  </div>
                {% endfor %}
                <div class="end-multi-columns"></div>
              </div>
            {% endif %}

            <div class="source section">
              <h2>{% trans "Source of this record" %}</h2>
              <div class="field">
                <span class="label">{% trans "Author's name" %}:</span>
                <span class="value">{{person.author_name}}</span>
              </div>
              {% if env.enable_captcha %}
                <div class="field">
                  <span class="label">
                    {% trans "Author's phone number" %}:
                  </span>
                  <span class="value">
                    {% if show_private_info %}
                      {{person.author_phone}}</span>
                    {% else %}
                      {% if person.author_phone %}
                        <a href="{{reveal_url}}">
                          {% trans "(click to reveal)" %}</a>
                      {% endif %}
                    {% endif %}
                  </span>
                </div>
                <div class="field">
                  <span class="label">
                    {% trans "Author's e-mail address" %}:
                  </span>
                  <span class="value">
                    {% if show_private_info %}
                      {{person.author_email}}
                    {% else %}
                      {% if person.author_email %}
                        <a href="{{reveal_url}}">
                          {% trans "(click to reveal)" %}</a>
                      {% endif %}
                    {% endif %}
                  </span>
                </div>
              {% endif %}
              {% if person.is_clone or person.source_url or person.source_date or person.source_name %}
                <div class="field">
                  <span class="label">{% trans "Original URL" %}:</span>
                  <span class="value">
                    <a href="{{person.source_url}}"
                      >{% trans "Link" %}</a>
                  </span>
                </div>
                <div class="field">
                  <span class="label">
                    {% trans "Original posting date" %}:
                  </span>
                  <span class="value">
                    {% if person.source_date %}
<<<<<<< HEAD
                      {{person.source_date_local|date:"DATE_FORMAT"}}<br/>
                      {{person.source_date_local|date:"TIME_FORMAT"}}
=======
                      {{person.source_date_local_string}}
>>>>>>> d3adbe95
                      {{config.time_zone_abbreviation|default:"UTC"}}
                    {% endif %}
                  </span>
                </div>
                <div class="field">
                  <span class="label">{% trans "Original site name" %}:</span>
                  <span class="value">{{person.source_name}}</span>
                </div>
                <div class="field">
                  <span class="label">
                    {% trans "Expiry date of this record" %}:
                  </span>
                  <span class="value">
<<<<<<< HEAD
                    {% if person.expiry_date_local %}
                      {{person.expiry_date_local|date:"DATE_FORMAT"}}<br/>
                      {{person.expiry_date_local|date:"TIME_FORMAT"}}
=======
                    {% if person.expiry_date_local_string %}
                      {{person.expiry_date_local_string}}
>>>>>>> d3adbe95
                      {{config.time_zone_abbreviation|default:"UTC"}}
                    {% endif %}
                  </span>
                </div>
                {% if person.expiry_date_local and env.repo_test_mode %}
                  <div class="field">
                    <div class="warning">
                      {% trans "While test mode is in effect, records that are over 24 hours old are deleted regardless of the expiry date." %}
                    </div>
                  </div>
                {% endif %}
              {% endif %}
              <div class="end-multi-columns"></div>
            </div>

            {% if linked_person_info %}
              <div class="other section">
                <h2>{% trans "Possible duplicates" %}</h2>
                {% for linked_person in linked_person_info %}
                  <div class="field">
                    <span>
                      <a href="{{linked_person.view_url}}">
                        {{linked_person.name}}
                      </a>
                      <span class="tracking">
                        ({{linked_person.id}})
                      </span>
                    </span>
                  </div>
                {% endfor %}
                {% if not params.dupe_notes %}
                <div class="field">
                  <span><a href="{{dupe_notes_url}}">
                    {% trans "Show who marked these duplicates" %}
                  </a></span>
                </div>
                {% endif %}
                <div class="end-multi-columns"></div>
              </div>
            {% endif %}

          </div>
          <div class="section">
            {% if env.enable_captcha and extend_url %}
              {% if expiration_days %}
                <div class="warning">
                  {% if expiration_days > 1 %}
                    {% blocktrans %}
                      Warning: this record will expire in less than {{expiration_days}} days.
                    {% endblocktrans %}
                  {% else %}
                    {% blocktrans %}
                      Warning: this record will expire in less than a day.
                    {% endblocktrans %}
                  {% endif %}
                </div>
              {% endif %}
              <div class="links">
                <a id="extend-btn" href="{{extend_url}}">
                  {% blocktrans %}Extend expiration date by {{extension_days}} days
                  {% endblocktrans %}
                </a>
              </div>
            {% endif %}

            {% if env.enable_captcha %}
              <div class="links">
                <a id="subscribe_btn" href="{{subscribe_url}}">
                  {% trans "Subscribe to updates about this person" %}
                </a>
              </div>
            {% endif %}

            {% if env.enable_captcha %}
              <div class="links">
                <a id="delete-btn" href="{{delete_url}}">
                  {% trans "Delete this record" %}
                </a>
              </div>
            {% endif %}

            {% if env.enable_captcha and person.author_email and not person.notes_disabled %}
              <div class="links">
              <a id="disable_notes_btn" href="{{disable_notes_url}}">
                {% trans "Disable notes on this record" %}
              </a>
              </div>
            {% endif %}
          </div>

        </div>
        <p>
        {% if params.query or params.given_name or params.family_name %}
          <a href="{{results_url}}">
            {{env.back_chevron}} {% trans "Back to results list" %}
          </a>
        {% else %}
          <a href="{{env.start_url}}">
            {{env.back_chevron}} {% trans "Back to start" %}
          </a>
        {% endif %}
      </div>

      <div class="column end">
        {% if person.notes_disabled %}
          <div class="mandatory">
            {% trans "The author has disabled notes on this record." %}
            <p>
            <input type="button"
              value="{% trans "Enable notes on this record" %}"
              onclick="javascript:location.href='{{enable_notes_url}}'"
              id="enable_notes_btn">
          </div>
        {% else %}
        <div class="button add-note">
          <input type="button" value="{% trans "I Have Information About This Person" %}"
              onclick="javascript:location.href='{{add_note_url}}'">
        </div>

        {% endif %}
        {% if notes %}
          <div class="self-notes">
            <h1>{% trans "Notes for this person" %}
              <a href="{{feed_url}}"
                 title="{% trans "Feed of updates about this person" %}">
                <img src="{{env.global_url}}/feed-icon.png" alt="Atom feed">
              </a>
            </h1>
            {% for note in notes %}
              {% if params.dupe_notes or not note.linked_person_record_id %}
                {% include "note.html.template" %}
              {% endif %}
            {% endfor %}
          </div>
        {% else %}
          <div class="self-notes">
            <h2>{% trans "No notes have been posted" %}
              <a href="{{feed_url}}"
                 title="{% trans "Feed of updates about this person" %}">
                <img src="{{env.global_url}}/feed-icon.png" alt="Atom feed">
              </a>
            </h2>
          </div>
        {% endif %}
        {% for linked_person in linked_person_info %}
          {% if linked_person.notes %}
            <div class="linked-notes">
              <h2>
                {% trans "Notes for a possible duplicate" %}
                <a href="{{linked_person.view_url}}">
                  {{linked_person.name}}
                </a>
              </h2>
              {% for note in linked_person.notes %}
                {% include "note.html.template" %}
              {% endfor %}
            </div>
          {% endif %}
        {% endfor %}
        <p>
      </div>

      <div class="end-multi-columns"></div>
    </div>
  </form>
  <p>
  <div class="custom-message">
    {{env.view_page_custom_html|default:""|safe}}
  </div>
{% endblock %}

{# Remove "Back to start" link from the bottom of the page, as it's already #}
{# included in the template above, at the bottom of the "person" column. #}
{% block backlink %}{% endblock backlink %}<|MERGE_RESOLUTION|>--- conflicted
+++ resolved
@@ -222,13 +222,9 @@
                     {% trans "Original posting date" %}:
                   </span>
                   <span class="value">
-                    {% if person.source_date %}
-<<<<<<< HEAD
-                      {{person.source_date_local|date:"DATE_FORMAT"}}<br/>
-                      {{person.source_date_local|date:"TIME_FORMAT"}}
-=======
-                      {{person.source_date_local_string}}
->>>>>>> d3adbe95
+                    {% if person.source_date_local_string and person.source_time_local_string %}
+                      {{person.source_date_local_string}}<br/>
+                      {{person.source_time_local_string}}
                       {{config.time_zone_abbreviation|default:"UTC"}}
                     {% endif %}
                   </span>
@@ -242,14 +238,9 @@
                     {% trans "Expiry date of this record" %}:
                   </span>
                   <span class="value">
-<<<<<<< HEAD
-                    {% if person.expiry_date_local %}
-                      {{person.expiry_date_local|date:"DATE_FORMAT"}}<br/>
-                      {{person.expiry_date_local|date:"TIME_FORMAT"}}
-=======
-                    {% if person.expiry_date_local_string %}
-                      {{person.expiry_date_local_string}}
->>>>>>> d3adbe95
+                    {% if person.expiry_date_local_string and person.expiry_time_local_string %}
+                      {{person.expiry_date_local_string}}<br/>
+                      {{person.expiry_time_local_string}}
                       {{config.time_zone_abbreviation|default:"UTC"}}
                     {% endif %}
                   </span>
