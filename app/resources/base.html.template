{# Copyright 2010 Google Inc.  Licensed under the Apache License, Version   #}
{# 2.0 (the "License"); you may not use this file except in compliance with #}
{# the License.  You may obtain a copy of the License at:                   #}
{#     http://www.apache.org/licenses/LICENSE-2.0                           #}
{# Unless required by applicable law or agreed to in writing, software      #}
{# distributed under the License is distributed on an "AS IS" BASIS,        #}
{# WITHOUT WARRANTIES OR CONDITIONS OF ANY KIND, either express or implied. #}
{# See the License for the specific language governing permissions and      #}
{# limitations under the License.                                           #}

{# Base template for all pages.  Site customizations generally don't belong #}
{# here; to customize the look of the site, add or edit {% block %} tags    #}
{# in app-base.html.template (for app pages) or static-base.html.template   #}
{# (for static pages). #}

{% load i18n %}

<!doctype html public "-//W3C//DTD HTML 4.01 Strict//EN">
<html dir="{{env.rtl|yesno:"rtl,ltr"}}">
<head>{% block head %}
  <meta name="keywords" content="{{config.keywords}}">
  <meta http-equiv="content-type" content="text/html; charset={{env.charset}}">
  <meta http-equiv="content-language" content="{{env.lang}}">
  {% if not env.robots_ok %}<meta name="robots" content="noindex">{% endif %}
  {% if feed_url %}
    <link rel="alternate" type="application/atom+xml"
        title="{% trans 'Atom feed of updates about this person' %}"
        href="{{feed_url}}">
  {% endif %}
  <link rel="alternate" media="handheld" href="{{env.url}}">
  <title>
    {% block title %}
      {% trans "Person Finder" %}{% endblock title %}{% if env.repo %}:
      {{env.repo_title}}{% endif %}
  </title>
  {% if env.small %}
    <link rel="stylesheet" href="{{env.global_url}}/style-small.css">
  {% else %}
    <link rel="stylesheet" href="{{env.global_url}}/style.css">
  {% endif %}
  {% if env.rtl %}
    <link rel="stylesheet" href="{{env.global_url}}/rtl.css">
  {% endif %}
  <script type="text/javascript">
    var lang = '{{env.lang}}';
    var translate_api_key = '{{config.translate_api_key}}';
  </script>
  <script src="{{env.global_url}}/forms.js"></script>
  {% if env.virtual_keyboard_layout %}
    <script type="text/javascript" src="http://www.google.com/jsapi"></script>
    <script type="text/javascript" src="{{env.global_url}}/vk.js"></script>
    <script type="text/javascript">
      google.setOnLoadCallback(function() {
        initialize_keyboard('{{env.virtual_keyboard_layout}}');
      });
    </script>
  {% endif %}
{% endblock head %}</head>

<body class="{{env.small|yesno:"small,normal"}} {{params.style}}"
    onload="{{onload_function}}">{% block body %}
  <div class="header" role="banner">
    {% block header %}
<<<<<<< HEAD
      {% include "language-menu.html.template" %}
      {% if not env.small %}
        <a href="{{env.global_url}}">
          <img src="{{env.global_url}}/google-person-finder.gif"
              width="260" height="40">
        </a>
      {% endif %}
    {% endblock header %}
  </div>

  {% if env.repo %}
    <h1>
      {% trans "Person Finder for" %}
      <a class="repo" href="{{env.repo_url}}">{{env.repo_title}}</a>
    </h1>
  {% endif %}

=======
      {% if not env.small %}{% include "language-menu.html.template" %}{% endif %}
      <h1>
        {% if env.repo %}<a href="{{env.repo_url}}"
            {% if env.small %}target="_blank"{% endif %}>{% endif %}
          {% trans "Person Finder" %}{% if env.repo %}:
            {{env.repo_title}}
          {% endif %}
        {% if env.repo %}</a>{% endif %}
      </h1>
      {% if env.small %}{% include "language-menu.html.template" %}{% endif %}
    {% endblock header %}
  </div>

>>>>>>> 4386535f
  {% if env.repo_test_mode %}
    <div class="header-notification">
      {% trans "This repository is currently in test mode. While test mode is in effect, records that are over 6 hours old are deleted." %}
    </div>
  {% endif %}

  {% block container %}
    <div class="container">
      <div class="content" role="main">
        {% block content %}
        {% endblock content %}
      </div>
    </div>
  {% endblock container %}

  {% block backlink %}
    {% if env.repo and env.action and env.action != "start" %}
      {% if not env.small %}<p>{% endif %}
      <div class="backlink"><a href="{{env.start_url}}">
        {{env.back_chevron}} {% trans "Back to start" %}
      </a></div>
    {% endif %}
  {% endblock backlink %}

  <div class="footer" role="contentinfo">
    <div class="disclaimer" role="disclaimer">
      {% block disclaimer %}
        {% trans "PLEASE NOTE: All data entered will be available to the public and viewable and usable by anyone.  Google does not review or verify the accuracy of this data." %}
      {% endblock disclaimer %}
    </div>

    {% block footer %}
      {% if env.repo %}
        <a href="{{env.repo_url}}/embed" {{env.target_attr|safe}}
            >{% trans "Embed this tool on your site" %}</a>
        <span class="link-separator">&#xb7;</span>
      {% endif %}
      <a href="http://code.google.com/p/googlepersonfinder"
          {{env.target_attr|safe}}>{% trans "Developers" %}</a>
      <span class="link-separator">&#xb7;</span>
      <a href="{{env.global_url}}/tos.html" {{env.target_attr|safe}}
          >{% trans "Terms of Service" %}</a>
    {% endblock footer %}
  </div>

  {% include "analytics.html.template" %}
{% endblock body %}</body>
</html><|MERGE_RESOLUTION|>--- conflicted
+++ resolved
@@ -61,7 +61,6 @@
     onload="{{onload_function}}">{% block body %}
   <div class="header" role="banner">
     {% block header %}
-<<<<<<< HEAD
       {% include "language-menu.html.template" %}
       {% if not env.small %}
         <a href="{{env.global_url}}">
@@ -75,25 +74,11 @@
   {% if env.repo %}
     <h1>
       {% trans "Person Finder for" %}
-      <a class="repo" href="{{env.repo_url}}">{{env.repo_title}}</a>
+      <a class="repo" href="{{env.repo_url}}"
+          {% if env.small %}target="_blank"{% endif %}>{{env.repo_title}}</a>
     </h1>
   {% endif %}
 
-=======
-      {% if not env.small %}{% include "language-menu.html.template" %}{% endif %}
-      <h1>
-        {% if env.repo %}<a href="{{env.repo_url}}"
-            {% if env.small %}target="_blank"{% endif %}>{% endif %}
-          {% trans "Person Finder" %}{% if env.repo %}:
-            {{env.repo_title}}
-          {% endif %}
-        {% if env.repo %}</a>{% endif %}
-      </h1>
-      {% if env.small %}{% include "language-menu.html.template" %}{% endif %}
-    {% endblock header %}
-  </div>
-
->>>>>>> 4386535f
   {% if env.repo_test_mode %}
     <div class="header-notification">
       {% trans "This repository is currently in test mode. While test mode is in effect, records that are over 6 hours old are deleted." %}
