--- conflicted
+++ resolved
@@ -109,7 +109,15 @@
   {% block body %}
     {% if env.amp and env.enable_analytics %}
       <amp-analytics config="https://www.googletagmanager.com/amp.json?id={{config.amp_analytics_id}}"
-                     data-credentials="include"></amp-analytics>
+                     data-credentials="include">
+        <script type="application/json">
+        {
+          "vars": {
+          "gaProperty": "{{env.analytics_id}}"
+          }
+        }
+  </script> 
+      </amp-analytics>
     {% endif %}
     <div class="header title-bar" role="banner">
       {% block header %}
@@ -188,17 +196,6 @@
           <span class="link-separator"></span>
           {% include "repo-menu.html.template" %}
           <span class="link-separator"></span>
-<<<<<<< HEAD
-        {% endif %}
-        <a href="{{env.global_url}}/howto.html"
-            {{env.target_attr|safe}}>{% trans "User's Guide" %}</a>
-        <span class="link-separator"></span>
-        <a href="{{env.global_url}}/tos" {{env.target_attr|safe}}
-            >{% trans "Terms of Service" %}</a>
-      {% endblock sidenav %}
-    </div>
-    <div id="overlay" class="overlay" onclick="hideSideMenu()"></div>
-=======
           <a href="https://support.google.com/personfinder/contact/pf_feedback"
               {{env.target_attr|safe}}>{% trans "Feedback" %}</a>
           <span class="link-separator"></span>
@@ -220,6 +217,5 @@
       </div>
       <div id="overlay" class="overlay" onclick="hideSideMenu()"></div>
     {% endif %}
->>>>>>> 0df01796
   {% endblock body %}
 </body></html>