--- conflicted
+++ resolved
@@ -196,11 +196,7 @@
 // Returns true if the contents of the form are okay to submit.
 function validate_fields() {
   // Check that mandatory fields are filled in.
-<<<<<<< HEAD
-  var mandatory_fields = ['given_name', 'family_name', 'author_name'];
-=======
-  var mandatory_fields = ['first_name', 'last_name', 'text', 'author_name'];
->>>>>>> c804d67b
+  var mandatory_fields = ['given_name', 'family_name', 'text', 'author_name'];
   for (var i = 0; i < mandatory_fields.length; i++) {
     field = $(mandatory_fields[i]);
     if (field != null && field.value.match(/^\s*$/)) {
