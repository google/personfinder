--- conflicted
+++ resolved
@@ -233,14 +233,9 @@
 
 .main .action {
   width: 9em;
-<<<<<<< HEAD
-  padding: 1em;
+  padding: 0.5em;
   border-right: 2px solid #ccc;
   border-bottom: 2px solid #ccc;
-=======
-  padding: 0.5em;
-  border: 1px solid #abe;
->>>>>>> 696ab089
   background: #bcf;
 }
 
