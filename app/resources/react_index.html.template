--- conflicted
+++ resolved
@@ -35,11 +35,7 @@
   <script nonce="{{ csp_nonce }}">
     const ENV = {{ env_json|safe }};
   </script>
-<<<<<<< HEAD
-  <script nonce="{{csp_nonce}}" src="/static/ui_bundles/{{env.lang}}-bundle.js"></script>
-=======
   <script nonce="{{ csp_nonce }}" src="/static/ui_bundles/{{env.lang}}-bundle.js"></script>
->>>>>>> 6e503ec1
 </body>
 
 </html>