/*
 * Copyright 2010 Google Inc.
 *
 * Licensed under the Apache License, Version 2.0 (the "License");
 * you may not use this file except in compliance with the License.
 * You may obtain a copy of the License at
 *
 *      http://www.apache.org/licenses/LICENSE-2.0
 *
 * Unless required by applicable law or agreed to in writing, software
 * distributed under the License is distributed on an "AS IS" BASIS,
 * WITHOUT WARRANTIES OR CONDITIONS OF ANY KIND, either express or implied.
 * See the License for the specific language governing permissions and
 * limitations under the License.
 */

/* All pages */

body {
  font-family: arial, sans-serif;
  font-size: 13px;
  margin: auto;
  width: 800px;
  max-width: 1000px;
  padding: 15px;
}

.logo {
  border: none;
}

h1 {
  margin-top: 0.5em;
  font-size: 18px;
}

h2 {
  font-size: 15px;
  margin: 2em 0 1em;
}

h3 {
  font-size: 13px;
  font-weight: bold;
  margin: 0;
}

.hidden {
  display: none;
}

.warning {
  color: red;
  font-weight: bold;
}

span.var {
  font-style: italic;
  color: green;
}

.clear {
  clear: both;
}

/* Language menu */

div.languages {
  float: right;
  max-width: 350px;
}

div.languages .selected {
  font-weight: bold;
}

div.languages a {
  white-space: nowrap;
}

/* Forms */

form {
  margin: 0;
}

input {
  font-family: arial, sans-serif;
  font-size: 13px;
}

.mandatory {
  color: #f00;
}

.hint {
  font-weight: normal;
  color: #888;
  font-size: 11px;
}

/* Tables */

tr {
  vertical-align: baseline;
}

th, td {
  padding: 0px 4px;
  text-align: left;
}

tr.columns {
  vertical-align: top;
}

table.fields {
  margin-left: 3em;
}

table.person tr.photo {
  vertical-align: top;
}

tr.text, tr.other, tr.location {
  vertical-align: top;
}

td.label {
  text-align: right;
  width: 12em;
}

td.photo .label {
  white-space: nowrap;
  width: 1em;
  padding-left: 0;
  cursor: pointer;
}

td.photo .radio {
  vertical-align: middle;
}

.tracking, .note .contents div.tracking {
  font-size: 9px;
  color: #888;
  text-align: right;
}

td.submit {
  text-align: left;
}

/* Footer */

.disclaimer {
  margin: 1em 0;
}

.footer {
  margin: 1em auto;
  text-align: center;
}

.logo_footer {
  margin: 1em 0;
  text-align: center;
}

/* Error message and info message pages */

.error {
  color: #f00;
  padding: 2em;
  margin: 2em;
  border: 1px solid #f00;
  background: #ffe;
}

.info {
  color: #000;
  padding: 2em;
  margin: 2em;
  border: 1px solid green;
}

.deactivation {
  margin: 2em 1em;
}

/* Main page */

.main {
  font-size: 16px;
}

.main .instructions {
  text-align: center;
}

.main .stats {
  font-size: 13px;
  text-align: center;
}

.main .action {
  width: 12em;
  padding: 1em;
  border: 1px solid #abe;
  background: #bcf;
  font-weight: bold;
  text-align: center;
}

.main .action:first-child {
  border: 1px solid #ad9;
  background: #bea;
}

table.main {
   border-spacing: 24px;
}

.custom-message {
  width: 500px;
  margin: 1em 0;
}

/* Query page */

.query .instructions {
  padding: 1em 0;
}

.query .label {
  width: 6em;
  white-space: nowrap;
}

.query .submit {
  padding-top: 1em;
}

/* View page */

.view tr.columns td.column {
  min-width: 250px;
}

.view table.fields {
  margin-left: 0em;
}

.view table.fields .field {
  background-color: #f8f8f8;
  min-width: 5em;
}

img.photo {
  max-width: 250px;
  max-height: 250px;
  border: none;
}

.view.note {
  margin: 1em 0;
  background: #e8e8e8;
  padding: 4px;
}

.view.note .source {
  padding-left: 4px;
  color: #888;
}

.note .author {
  font-weight: bold;
  color: #000;
}

.note .author.unknown {
  font-weight: normal;
  color: #888;
}

.view.note .contact {
  font-size: 11px;
  color: #888;
}

.note .contents {
  background: #f8f8f8;
  padding: 4px;
  margin-top: 4px;
}

.note .contents div, .map-container {
  font-size: 11px;
  color: #666;
}

div.map {
  margin-top: 0.5em;
}

.view table.column {
  background: #e8e8e8;
  padding: 4px 0 1px;
  border-right: 12px solid #fff;
}

.view table.note.column {
  border-right: none;
}

.view .section {
  padding: 0.5em;
  background: #f8f8f8;
  border-bottom: 4px solid #e8e8e8;
}

.view .field {
  font-weight: bold;
}

.note .contents div.translation {
  margin-top: 8px;
  font-style: italic;
  font-size: 13px;
  color: #66c;
}

/* Multiview page */

table.multiview {
  background-color: #e8e8e8;
}

.multiview table.column {
  background: #e8e8e8;
  padding: 4px 0 1px;
  border: none;
}

.multiview .label {
  white-space: nowrap;
}

.multiview .field {
  background-color: #f8f8f8;
  min-width: 5em;
  border-left: 2px solid #e8e8e9;
}

.multiview .sectiontop {
  padding: 0.5em;
  background: #f8f8f8;
}

tr.sectionbottom td {
  padding-bottom: 0.5em;
  border-bottom: 4px solid #e8e8e8;
}

/* Create page */

.create table.column, table.create.column {
  background: #c0d0ff;
  padding: 4px 0 1px;
  border-right: 12px solid #fff;
}

table.column h2, table.view h2 {
  margin: 2px 0 6px;
  padding-left: 6px;
}

.create td.submit {
  padding: 4px;
}

label.option {
  font-weight: bold;
}

.create .section {
  padding: 0.5em;
  background: #f0f4ff;
  border-bottom: 4px solid #c0d0ff;
}

.source .instructions {
  padding-top: 1em;
  padding-bottom: 1em;
}

/* results page */

img.resultImage {
  width: 80px;
  max-width: 80px;
  max-height: 80px;
}

resultsList {
  width: 100%
}

a img {
  border: none;
}

.duplicate-checkbox {
  margin: 4px 6px 2px 2px;
}

#dup_form, #dup_form form {
  margin: 1em 0;
}

.result-link {
  color: inherit;
  display: block;
  text-decoration: none;
}

.searchResults {
  list-style: none;
  margin: 0;
  padding: 0;
}

.searchResults .result-link:hover {
  background: #cdf;
}

.searchResults .resultDataPersonFound {
  background: lightGreen;
}

.searchResults .resultImageContainer {
  float: left;
}

.searchResults .result-link {
  padding: 5px;
  overflow: hidden;
}

.searchResults .resultDataTitle {
  color: #00e;
  font-size: 130%;
  font-weight: bold;
  text-decoration: underline;
}

.searchResults .resultData {
  margin-left: 100px; /* 80px for image + 20px gutter */
}

.searchResults .resultImageContainer,
.searchResults .resultData,
.searchResults .resultDataTitle,
.searchResults .tracking {
  display: block;
}

.searchResults .tracking {
  text-align: right;
}

/* Embedding instructions */

div.embed pre {
  margin-left: 2em;
  padding: 0.5em;
  background: #eee;
  border: 1px solid #ddd;
}

<<<<<<< HEAD
/* variables in sample code or URLS */
var {
  color: #c00;
}

pre {
  background: #f4f4f4;
  border: 1px solid #dadada;
  margin: 0 2em;
  padding: 1em;
  font-size: 12px; 
}

.hidden {
  display: none;
}

.warning {
  color: red;
  font-weight: bold;
}

=======
>>>>>>> 50592288
/* Admin page */

form.admin fieldset {
  border: 1px solid #888;
  margin: 24px 6px;
  padding: 6px;
}

form.admin legend {
  font-weight: bold;
}

form.admin .config {
  margin: 12px 2px;
}

form.admin input#subdomain_new {
  font-family: courier, monospace;
  font-size: 14px;
  text-align: right;
}

form.admin .config .response {
  margin-left: 4em;
}

form.admin .config input, form .config textarea, form code {
  font-family: courier, monospace;
  font-size: 14px;
}

form.admin .option label {
  width: 20em;
}

.subscribe_email_error {
  color: #f00;
}

/* Review page */

table.review {
  border-collapse: collapse;
  font-size: 11px;
}

table.review th, table.review td {
  border: 1px solid #ccc;
  padding: 4px 4px;
}

table.review th {
  font-weight: normal;
}
  
table.review th.colgroup {
  font-size: 10px;
  text-transform: uppercase;
  color: #fff;
}

table.review th.person.colgroup {
  background: #5582dd;
}

table.review th.note.colgroup {
  background: #555;
}

table.review .person, table.review .person a, table.review .person a:visited {
  color: #04c;
}

table.review td.empty {
  text-align: center;
  border: none;
}

table.review td.caret, table.review td.checkbox {
  padding: 2px 0;
  border-left: none;
  border-right: none;
}

table.review td.date {
  white-space: nowrap;
}

table.review td.statuses {
  font-family: monospace;
}

table.review .email {
  color: #a66;
}

table.review .no-email {
  color: #aaa;
}

table.review .entry-date {
  color: #aaa;
}

/* Dashboard page */

table.counts {
  border-collapse: collapse;
}

table.counts th, table.counts td {
  padding: 4px 8px;
  border: 1px solid #aaa;
}

table.counts th {
  text-align: left;
  font-weight: bold;
}

table.counts td {
  text-align: right;
}<|MERGE_RESOLUTION|>--- conflicted
+++ resolved
@@ -54,9 +54,16 @@
   font-weight: bold;
 }
 
-span.var {
-  font-style: italic;
-  color: green;
+var {  /* variables in sample code or URLs */
+  color: #c00;
+}
+
+pre {  /* code samples */
+  background: #f4f4f4;
+  border: 1px solid #dadada;
+  margin: 0 2em;
+  padding: 1em;
+  font-size: 12px;
 }
 
 .clear {
@@ -479,31 +486,6 @@
   border: 1px solid #ddd;
 }
 
-<<<<<<< HEAD
-/* variables in sample code or URLS */
-var {
-  color: #c00;
-}
-
-pre {
-  background: #f4f4f4;
-  border: 1px solid #dadada;
-  margin: 0 2em;
-  padding: 1em;
-  font-size: 12px; 
-}
-
-.hidden {
-  display: none;
-}
-
-.warning {
-  color: red;
-  font-weight: bold;
-}
-
-=======
->>>>>>> 50592288
 /* Admin page */
 
 form.admin fieldset {
