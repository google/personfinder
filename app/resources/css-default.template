--- conflicted
+++ resolved
@@ -556,11 +556,7 @@
 .main .action-outer.start {
   background: #4285f4;
   float: {{start}};
-<<<<<<< HEAD
-  margin-{{end}}: 58px;
-=======
   margin-{{end}}: 18px;
->>>>>>> fc0dba3b
 }
 
 .main .action-outer.end {
