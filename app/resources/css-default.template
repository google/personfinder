/*
 * Copyright 2010 Google Inc.
 *
 * Licensed under the Apache License, Version 2.0 (the "License");
 * you may not use this file except in compliance with the License.
 * You may obtain a copy of the License at
 *
 *      http://www.apache.org/licenses/LICENSE-2.0
 *
 * Unless required by applicable law or agreed to in writing, software
 * distributed under the License is distributed on an "AS IS" BASIS,
 * WITHOUT WARRANTIES OR CONDITIONS OF ANY KIND, either express or implied.
 * See the License for the specific language governing permissions and
 * limitations under the License.
 */

/* All pages */

body {
  background: #f2f0f0;
  font-family: arial, sans-serif;
  font-size: 13px;
  margin: 0;
}

/* Do not apply the max width constraint for admin pages. */
body.admin {
  max-width: none;
}

img {
  max-width: 100%;
}

a img {
  border: none;
}

h1 {
  margin-top: 0.5em;
  font-size: 18px;
  font-weight: normal;
}

h2 {
  font-size: 15px;
  margin: 2em 0 1em;
}

h3 {
  font-size: 13px;
  font-weight: bold;
  margin: 0;
}

.header a {
  text-decoration: none;
}

.container {
  clear: both;
}

/* outer-container contains everything 
    except for the header and the side bar */
.outer-container {
  max-width: 900px;
  padding: 5px;
  margin: auto;
}

.hidden {
  display: none;
}

.warning {
  color: red;
  font-weight: bold;
}

.header-notification {
  color: #f00;
  padding: 2em;
  margin: 2em auto;
  border: 1px solid #f00;
  background: #ffe;
  font-weight: bold;
  text-align: center;
}

.end-multi-columns {
  clear: both;
}

var {  /* variables in sample code or URLs */
  color: #c00;
}

pre {  /* code samples */
  background: #f4f4f4;
  border: 1px solid #dadada;
  margin: 0 2em;
  padding: 1em;
  font-size: 12px;
}

.button input {
  border-style: none;
  color: white;
  display: block;
  font-size: 16px;
  padding: 5px 15px;
  border-radius: 2px;
  box-shadow: 0 2px 5px 0 rgba(0, 0, 0, 0.26);
  -webkit-appearance: none;  /* for ios button */
}

.button input:disabled {
  background: #9e9e9e;
}

.button-blue input {
  background: #4285f4;
}

.button-red input {
  background: #db4437;
}

.button-box {
  display: flex;
  flex-wrap: wrap;
  margin-left: -10px;
  margin-right: -10px;
}

.button-box .button {
  margin-left: 10px;
  margin-right: 10px;
}

/* A line for separating No searching results 
  and search results without location */
.under-line {
  border-bottom: 2px solid #e6e6e6
}

/* Title bar */

.title-bar {
  font-size: 20px;
  color: white;
  background-color: #616161;
  height: 64px;
  line-height: 64px;  /* Vertically center the text */
}

.title-bar-button {
  height: 24px;
  width: 24px;
  float: {{start}};
  padding: 20px;
}

div.subtitle-bar {
  font-size: 20px;
  font-weight: normal;
  box-shadow: 0 2px 1px -1px #a0a0a0;
  background-color: #ffffff;
  padding: 20px 64px;
  color: #424242;
}

/* Language menu */

div.languages {
  text-decoration: none;
  color: black;
  text-align: {{end}};
}

div.languages img {
  vertical-align: text-top;
}

/* Repository menu */

ul.repo-menu {
  margin: 0 0 1em 0;
  padding: 0;
  list-style-type: none;
}

/* Forms */

form {
  margin: 0;
}

input {
  box-sizing: border-box;
  font-family: arial, sans-serif;
  font-size: 13px;
  margin-bottom: 8px;
  max-width: 100%;
}

input:not([type]),  /* type attribute is not specified */
input[type="text"] {
  border: 0;
  border-radius: 0;
  outline: 0;
  border-bottom: 1px solid #a9a9a9;
  background: transparent;
}

input:not([type]):focus,  /* type attribute is not specified */
input[type="text"]:focus {
  border-bottom: 2px solid #3b78e7;
  margin-bottom: 7px;
}

/* Show disabled input states with dotted line */
input:not([type]):disabled,  /* type attribute is not specified */
input[type="text"]:disabled {
  border-bottom: 1px dotted #a9a9a9;
}

/* Remove the focus frame for file upload input */
input[type="file"]:focus {
  border: 0;
  border-radius: 0;
  outline: 0;
}

.input {
  margin-bottom: .5em;
}

.photo-upload-input {
  width: 200px;
}

textarea {
  box-sizing: border-box;
}

select {
  max-width: 100%;
  border: 0;
  border-radius: 0;
  outline: 0;
  border-bottom: 1px solid #a9a9a9;
  background: transparent;
}

.mandatory {
  color: #f00;
}

.hint {
  color: #888;
  font-size: 11px;
  font-weight: normal;
  margin-bottom: .5em
}

.hint .warning {
  color: red;
  font-weight: normal;
}

/* Expand Forms */

.expanded-part {
  margin: 8px 13px 8px 13px;
}

a.expand-button {
  display: block;
  padding: 10px 10px 10px 0px;
  border-top: 2px solid #dadada;
  margin-top: 5px;
  margin-bottom: 0px;
  text-decoration: none;
  color: black;
  font-weight: bold;
}

/* Icon for the expand-button before the form is expanded */
.expand-button-icon-down {
  background: url({{env.global_url}}/expand-icon-down.png);
  background-repeat: no-repeat;
  background-position: {{end}};
}

/* Icon for the expand-button after the form is expanded */
.expand-button-icon-up {
  background: url({{env.global_url}}/expand-icon-up.png);  
  background-repeat: no-repeat;
  background-position: {{end}};
}

/* Multi-column page */

.column {
  margin-top: 2em;
  max-width: 380px;
  width: 100%;
}

.column:first-of-type {
  margin-right: 40px;
}

.column.start {
  float: {{start}};
}

.column.end {
  float: {{start}};
}

.column.centered {
  margin-left: auto;
  margin-right: auto;
}

.column h2 {
  margin: 2px 0 6px;
  padding-{{start}}: 6px;
}

/* Cards which show a label and a value of each field e.g. in /view page.

See app/resources/view.html.template for a usage example.

Constructed with <div> and <span>, not <table>, so that:
- it looks like a table on normal UI (with CSS rules below)
- it looks like a normal div/span layout on ui=light (where CSS is not
  applied) which fits small screens.

You need:
  <div class="end-multi-columns"></div>
after a sequence of <div class="field">. Otherwise the bottom margin is not
correctly inserted.

We don't use "display: table" because IE 6/7 doesn't support it. IE 6/7 is
over 10% in penetration ratio.
*/

.card {
  background: #ffffff;
  border: 1px solid #dadada;
  box-shadow: 2px 2px 3px 0px rgba(0, 0, 0, 0.26);
  padding: 10px;
  margin: 10px;
  border-radius: 3px;
}

.card h1 {
  font-size: 20px;
  padding: 0px 10px;
}

.card h2 {
  padding: 0px 10px 10px;
}

/* card section is used in view page */
.card .section {
  border-bottom: 2px solid #e6e6e6;
  padding: 10px 4px 4px;
}

.card .section h1 {
  font-size: 20px;
  margin-bottom: 0;
  text-align: center;
}

.card .section h2 {
  font-size: 16px;
  font-weight: normal;
  margin-top: 5px;
}

.card .links {
  border-style: none;
}

.card .links a {
  color: #4285f4;
  display: block;
  font-size: 16px;
  margin-left: auto;
  margin-right: auto;
  padding: 10px 4px 4px;
  text-align: center;
}

.card textarea {
  width: 100%;
}

.card .field {
  clear: both;
  display: flex;
  margin-{{start}}: 0;
}

.card .label {
  display: block;  /* to make float/width attribute work */
  float: {{start}};
  height: 100%;
  text-align: right;
  width: 45%;
  margin-{{end}}: 10px;
}

.card .value {
  display: block;  /* to make float/width attribute work */
  float: {{end}};
  width: 50%;
}

.card .long-text-input {
  max-width: 280px;
  width: 100%;
}

.card .medium-text-input {
  max-width: 140px;
  width: 100%;
}

.card .short-text-input {
  width: 70px;
}

/* Tables.

Mostly replaced by fields-table above, but we still have some e.g. in /admin
page.
*/

tr {
  vertical-align: baseline;
}

th, td {
  padding: 0px 4px;
  text-align: {{start}};
}

tr.columns {
  vertical-align: top;
}

table.fields {
  margin-{{start}}: 3em;
}

tr.text, tr.description, tr.location, tr.other {
  vertical-align: top;
}

td.label {
  text-align: {{end}};
  width: 12em;
}

.tracking, .note .contents div.tracking {
  font-size: 9px;
  color: #888;
  text-align: {{end}};
  padding-top: 10px;
}

td.submit {
  text-align: {{start}};
}

/* Footer */

.disclaimer {
  margin: 0 0 1em 0;
  text-align: {{start}};
}

.footer {
  clear: both;
  padding: 0 2em;
  color: #666;
}

.footer .logo {
  margin: 1em 0;
}

/* Error message and info message pages */

.error {
  color: #f00;
  padding: 2em;
  margin: 2em;
  border: 1px solid #f00;
  background: #ffe;
}

.info {
  color: #000;
  padding: 2em;
  margin: 2em;
  border: 1px solid green;
}

.deactivation {
  margin: 2em 1em;
}

/* Main page */

.main {
  font-size: 16px;
  width: 100%;
}

.main .row {
  margin: 24px;
}

.main .stats {
  font-size: 13px;
  text-align: center;
}

.main .action-outer {
  border: none;
  font-size: 20px;
  margin-bottom: 1em;
  margin-{{start}}: 40px;
  max-width: 240px;
  min-height: 70px;
  padding: 16px;
  width: 100%;
  border-radius: 3px;
  box-shadow: 0 2px 5px 0 rgba(0, 0, 0, 0.26);
}

.main .action-outer a {
  color: white;
  text-decoration: none;
}

.main .action-outer.start {
  background: #4285f4;
  float: {{start}};
<<<<<<< HEAD
  margin-{{end}}: 18px;
=======
  margin-{{end}}: 58px;
>>>>>>> bb7c36b4
}

.main .action-outer.end {
  background: #15a04a;
  float: {{start}};
}

.main .action-inner {
  width: 240px;
  height: 70px;
  /* "display: table-cell" to make vertical-align work.
     Vertical centering doesn't work on IE 6/7 because it doesn't support
     "display: table-cell". But it would be acceptable. */
  display: table-cell;
  vertical-align: middle;
  text-align: center;
}

.custom-message {
  max-width: 500px;
  width: 90%;
  margin: 1em 0;
}

/* Query page */

.query {
  background: #bcf;
  border: none;
  box-sizing: border-box;
  margin: 2em auto;
  max-width: 380px;
  padding: 1em;
  width: 100%;
}

.query h1 {
  font-size: 20px;
  margin-bottom: 0px;
}

.query .header {
  border-bottom: 2px solid #e6e6e6;
}

.query.seek,
.query.provide {
  background: #fff;
  border: 2px solid #e6e6e6;
}

.query.seek .field {
  display: block;
  margin: 8px 20px;
}

.query.seek .label {
  width: 100%;
  text-align: left;
}

.seek.results.border .query.seek,
.seek.results.border .query.provide{
  border: 0;
  margin: 0;
  padding: 0;
  width: 100%;
}

.seek.results.border .query.seek .header{
  border: 0px;
}

.seek.results.border .query.seek input{
  margin-left: 0px;
}

.query .instructions {
  padding-bottom: 0.5em;
}

.query .help-text {
  padding-top: 10px;
}

.query .button {
  margin-top: 20px;
}

.query .button input {
  margin: 10px auto;
}

/* View page */

.view .person {
  background: #ffffff;
  border: 2px solid #e6e6e6;
}

.view .person .section {
  border-bottom: 2px solid #e6e6e6;
}

.view .person .section .centered-photo {
  display: inline-block;
  margin: 0 auto;
}

.view .person .section .links {
  border-style: none;
}

.view .person .label {
  font-weight: bold;
}

img.photo {
  max-width: 250px;
  max-height: 250px;
  border: none;
}

img.icon {
  vertical-align: middle;
}

.view input.add-note {
  width: 100%;
  margin-top: 10px;  /* To vertically align the "Add note" button
                        with the record card */
}

.note .button input {
  margin: 10px auto;
}

.view.note .source {
  background: #e6e6e6;
  padding-top: 10px;
  padding-{{start}}: 4px;
  text-align: {{end}};
}

.view .note .report-spam a {
  color: red;
  }

.self-notes {
  margin-top: 30px;
}

.self-notes .view.note.duplicate {
  background: #fe8;
}

.note .author {
  font-weight: bold;
  color: #000;
}

.note .author.unknown {
  font-weight: normal;
  color: #888;
}

.view.note .contact {
  font-size: 11px;
  color: #888;
}

.note .contents {
  background: #ffffff;
  padding: 8px;
  margin-top: 4px;
}

.note .contents div, .map-container {
  font-size: 11px;
  color: #666;
}

div.map {
  margin-top: 0.5em;
}

.view .field .warning {
  color: red;
  font-weight: normal;
}

.note .contents div.translation {
  margin-top: 8px;
  font-style: italic;
  font-size: 13px;
  color: #66c;
}

/* Multiview page */

table.multiview {
  background-color: #e8e8e8;
}

.multiview table.column {
  background: #e8e8e8;
  padding: 4px 0 1px;
  border: none;
}

.multiview .label {
  white-space: nowrap;
}

.multiview .field {
  background-color: #f8f8f8;
  min-width: 5em;
  border-{{start}}: 2px solid #e8e8e9;
}

.multiview .sectiontop {
  padding: 0.5em;
  background: #f8f8f8;
}

tr.sectionbottom td {
  padding-bottom: 0.5em;
  border-bottom: 2px solid #e8e8e8;
}

/* Create page */

label.option {
  font-weight: bold;
}

.create .subsection {
  padding-bottom: 10px;
  padding-top: 10px;
}

.create h2 {
  font-size: 14px;
  margin-top: 5px;
}

.create .card .photo .radio {
  display: block;
  float: {{start}};
  width: 30px;
}

.create .card .photo .label {
  display: block;
  float: {{start}};
  text-align: {{end}};
  width: 70px;
}

.create .card .photo .value {
  display: block;
  float: {{end}};
  max-width: 220px;
  width: 100%;
}

.create .card .profile .icon {
  display: block;
  float: {{start}};
  width: 30px;
  margin-left: 30px;
}

.create .card .profile .value {
  display: block;
  width: 220px;
}

.create .card .profile .remove {
  display: block;
  float: {{end}};
  width: 70px;
}

.create .button input {
  margin: 10px auto;
  min-width: 50%;
}

.source .instructions {
  padding-top: 1em;
  padding-bottom: 1em;
}

/* cancel icon */
.photo-upload-cancel {
  height: 10px;
  width: 10px;
  vertical-align: middle;
}

/* results page */

.seek.results.border {
  background: #fff;
  border: 2px solid #e6e6e6;
  padding: 20px;
  padding-top: 0px;
  box-sizing: border-box;
  margin: 2em auto;
  max-width: 380px;
  width: 100%;
  box-shadow: 2px 2px 3px 0px rgba(0, 0, 0, 0.26);
  border-radius: 3px;
}

img.resultImage {
  width: 80px;
  height: auto;
  max-width: 80px;
  max-height: 80px;
  border: 1px solid #dadada;
}

.resultsTitle {
  font-size: 18px;
  padding-top: 10px;
  width: 100%;
}

resultsList {
  width: 100%
}

.duplicate-checkbox {
  margin: 4px 6px 2px 2px;
}

#dup_form, #dup_form form {
  margin: 1em 0;
}

.result-link {
  color: #3b78e7;
  display: block;
  text-decoration: none;
}

.result-link:visited {
  color: #00008b;
}

.searchResults {
  list-style: none;
  margin: 0;
  padding: 0;
}

.searchResults .resultItem {
  padding: 5px;
  cursor: pointer;
}

.searchResults .resultItem:hover {
  background: #cdf;
}

.searchResults .resultItem .resultOrder {
  padding-right: 5px;
  float: {{start}};
  color: #888;
}

.resultDataLabel {
  font-size: 14px;
  color: #888;
}

.resultDataValue {
  font-size: 14px;
}

.searchResults .resultDataPersonFound {
  background: lightGreen;
}

.searchResults .resultImageContainer {
  float: {{start}};
}

.searchResults .resultDataTitle {
  font-size: 18px;
}

.searchResults .resultData {
  margin-{{start}}: 100px;  /* 80px for image + 20px gutter */
}

.searchResults .resultImageContainer,
.searchResults .resultData,
.searchResults .resultDataTitle,
.searchResults .tracking {
  display: block;
}

.searchResults .tracking {
  text-align: {{end}};
}

.third-party-search-result {
  font-weight: bold;
}

/* Embedding instructions */

div.embed pre {
  margin-{{start}}: 2em;
  padding: 0.5em;
  background: #eee;
  border: 1px solid #ddd;
}

/* Admin page */

.admin-root {
  display: flex;
}

.admin-side-bar {
  flex-grow: 0;
  flex-shrink: 0;
  width: 170px;
  background-color: #d0d0d0;
  padding: 10px;
}

.admin-content {
  flex-grow: 1;
  flex-shrink: 1;
  max-width: 800px;
  padding: 0px 10px;
}

form.admin fieldset {
  border: 1px solid #888;
  margin: 24px 6px;
  padding: 6px;
}

form.admin legend {
  font-weight: bold;
}

form.admin .config {
  margin: 12px 2px;
}

form.admin input#subdomain_new {
  font-family: courier, monospace;
  font-size: 14px;
  text-align: {{end}};
}

form.admin .config .response {
  margin-{{start}}: 4em;
}

form.admin .config input, form .config textarea, form code {
  font-family: courier, monospace;
  font-size: 14px;
}

form.admin .option label {
  width: 20em;
}

form.admin .config .note {
  margin-{{start}}: 4em;
}

.subscribe_email_error {
  color: #f00;
}

/* Review page */

table.review {
  border-collapse: collapse;
  font-size: 11px;
}

table.review th, table.review td {
  border: 1px solid #ccc;
  padding: 4px 4px;
}

table.review th {
  font-weight: normal;
}

table.review th.colgroup {
  font-size: 10px;
  text-transform: uppercase;
  color: #fff;
}

table.review th.person.colgroup {
  background: #5582dd;
}

table.review th.note.colgroup {
  background: #555;
}

table.review .person,
table.review .person a,
table.review .person a:visited {
  color: #04c;
}

table.review td.empty {
  text-align: center;
  border: none;
}

table.review td.caret, table.review td.checkbox {
  padding: 2px 0;
  border-{{start}}: none;
  border-{{end}}: none;
}

table.review td.date {
  white-space: nowrap;
}

table.review td.statuses {
  font-family: monospace;
}

table.review .email {
  color: #a66;
}

table.review .no-email {
  color: #aaa;
}

table.review .entry-date {
  color: #aaa;
}

/* Dashboard page */

table.counts {
  border-collapse: collapse;
}

table.counts tr.head {
  background: #cdf;
}

table.counts th, table.counts td {
  min-width: 3em;
  padding: 4px 8px;
  border: 1px solid #aaa;
}

table.counts th {
  text-align: {{start}};
  font-weight: bold;
}

table.counts td {
  text-align: {{end}};
}

/* API key management page */

table.api-keys {
  border-collapse: collapse;
  font-size: 11px;
}

table.api-keys th, table.api-keys td {
  border: 1px solid #999;
  padding: 4px 4px;
}

table.api-keys th {
  font-weight: normal;
}

table.api-keys th.colgroup {
  font-size: 10px;
  text-transform: uppercase;
  color: #fff;
}

table.api-keys th.contact.colgroup {
  background: #5582dd;
}

table.api-keys th.permission.colgroup {
  background: #555;
}

table.api-keys th.operation {
  background: #A55;
  color: #fff;
}

table.api-keys .contact,
table.api-keys .contact a,
table.api-keys .contact a:visited {
  color: #04c;
}

table.api-keys .invalid_key td {
  background: #CCC;
}

table.api-keys td.empty {
  text-align: center;
  border: none;
}

/* Import page */

.import {
  margin: 50px;
}

.import form {
  margin: 20px 0;
}

.import .stats {
  background: #f4f4f4;
  border: 1px solid #dadada;
  font-size: 12px;
  padding: 1em;
}

.import .stats .errors {
  color: red;
}

.import .stats .error {
  background: inherit;
  margin: 0.5em 0;
  padding: 0;
  border: none;
}

.import .stats .error .message {
  font-weight: bold;
}

#recaptcha_widget_div {
  overflow: auto;
}

/* Side menu */

.sidenav {
  height: 100%;
  width: 80%;
  max-width: 0;
  position: fixed;
  z-index: 3;
  top: 0;
  {{start}}: 0;
  background-color: #ffffff;
  overflow-x: hidden;
  transition: 0.5s;
  white-space: nowrap;
}

.sidenav h2 {
  margin: 8px;
}

.sidenav div {
  padding: 15px 8px;
}

.sidenav div a {
  color: blue;
  display: inline;
}

.sidenav select {
  margin: 8px;
}

.sidenav a {
  padding: 15px 8px;
  text-decoration: none;
  color: black;
  display: block;
  border-top: 1px solid #dadada;
}

.google-logo img {
  padding: 12px 8px;
  height: 32px;
}

.overlay {
  position: fixed;
  top: 0;
  left: 0;
  right: 0;
  bottom: 0;
  z-index: 2;
  background: rgba(0,0,0,0.5);
  display: none;
}<|MERGE_RESOLUTION|>--- conflicted
+++ resolved
@@ -61,7 +61,7 @@
   clear: both;
 }
 
-/* outer-container contains everything 
+/* outer-container contains everything
     except for the header and the side bar */
 .outer-container {
   max-width: 900px;
@@ -139,7 +139,7 @@
   margin-right: 10px;
 }
 
-/* A line for separating No searching results 
+/* A line for separating No searching results
   and search results without location */
 .under-line {
   border-bottom: 2px solid #e6e6e6
@@ -296,7 +296,7 @@
 
 /* Icon for the expand-button after the form is expanded */
 .expand-button-icon-up {
-  background: url({{env.global_url}}/expand-icon-up.png);  
+  background: url({{env.global_url}}/expand-icon-up.png);
   background-repeat: no-repeat;
   background-position: {{end}};
 }
@@ -556,11 +556,7 @@
 .main .action-outer.start {
   background: #4285f4;
   float: {{start}};
-<<<<<<< HEAD
   margin-{{end}}: 18px;
-=======
-  margin-{{end}}: 58px;
->>>>>>> bb7c36b4
 }
 
 .main .action-outer.end {
