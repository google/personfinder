--- conflicted
+++ resolved
@@ -121,8 +121,6 @@
                   </td>
                 </tr>
                 <tr>
-<<<<<<< HEAD
-=======
                   <td class="photo section">
                     <h3><label for="note_photo_url">
                         {% trans "Photo" %}
@@ -164,7 +162,6 @@
                   </td>
                 </tr>
                 <tr>
->>>>>>> 16ce08d6
                   <td class="author_made_contact section">
                     <h3 class="mandatory">
                       {% trans "Have you personally talked with this person AFTER the disaster? (required)" %}
