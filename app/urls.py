--- conflicted
+++ resolved
@@ -61,13 +61,10 @@
      views.admin.statistics.AdminStatisticsView.as_view),
     ('frontendapi_create', r'(?P<repo>[^\/]+)/d/create/?',
      views.frontendapi.CreateView.as_view),
-<<<<<<< HEAD
     ('frontendapi_person', r'(?P<repo>[^\/]+)/d/person/?',
      views.frontendapi.PersonView.as_view),
-=======
     ('frontendapi_repo', r'(?P<repo>[^\/]+)/d/repo/?',
      views.frontendapi.RepoView.as_view),
->>>>>>> c65ebc42
     ('frontendapi_results', r'(?P<repo>[^\/]+)/d/results/?',
      views.frontendapi.ResultsView.as_view),
     ('meta_setup-datastore', r'setup_datastore/?',
