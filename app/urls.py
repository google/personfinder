--- conflicted
+++ resolved
@@ -29,11 +29,8 @@
 import views.admin.review
 import views.admin.statistics
 import views.meta.sitemap
-<<<<<<< HEAD
+import views.meta.static_files
 import views.meta.static_pages
-=======
-import views.meta.static_files
->>>>>>> 0b7f6df2
 
 # We include an optional trailing slash in all the patterns (Django has support
 # for automatic redirection, but we don't want to send people redirect responses
