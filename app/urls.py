# Copyright 2019 Google Inc.
#
# Licensed under the Apache License, Version 2.0 (the "License");
# you may not use this file except in compliance with the License.
# You may obtain a copy of the License at
#
#      http://www.apache.org/licenses/LICENSE-2.0
#
# Unless required by applicable law or agreed to in writing, software
# distributed under the License is distributed on an "AS IS" BASIS,
# WITHOUT WARRANTIES OR CONDITIONS OF ANY KIND, either express or implied.
# See the License for the specific language governing permissions and
# limitations under the License.
"""URL routing module."""

from django.conf import urls

import site_settings
import tasksmodule.datachecks
import tasksmodule.deletion
import tasksmodule.sitemap_ping
import views.admin.acls
import views.admin.api_keys
import views.admin.create_repo
import views.admin.dashboard
import views.admin.delete_record
import views.admin.global_index
import views.admin.repo_index
import views.admin.review
import views.admin.statistics
import views.meta.sitemap
<<<<<<< HEAD
import views.thirdparty_endpoints.repo_feed
=======
import views.meta.static_files
import views.meta.static_pages
>>>>>>> 347d3ae6

# We include an optional trailing slash in all the patterns (Django has support
# for automatic redirection, but we don't want to send people redirect responses
# if it's not really needed).
_BASE_URL_PATTERNS = [
    ('admin_acls', r'(?P<repo>[^\/]+)/admin/acls/?',
     views.admin.acls.AdminAclsView.as_view),
    ('admin_apikeys-list', r'(?P<repo>[^\/]+)/admin/api_keys/list/?',
     views.admin.api_keys.ApiKeyListView.as_view),
    ('admin_apikeys-manage', r'(?P<repo>[^\/]+)/admin/api_keys/?',
     views.admin.api_keys.ApiKeyManagementView.as_view),
    ('admin_create-repo', r'global/admin/create_repo/?',
     views.admin.create_repo.AdminCreateRepoView.as_view),
    ('admin_dashboard', r'(?P<repo>[^\/]+)/admin/dashboard/?',
     views.admin.dashboard.AdminDashboardView.as_view),
    ('admin_delete-record', r'(?P<repo>[^\/]+)/admin/delete_record/?',
     views.admin.delete_record.AdminDeleteRecordView.as_view),
    ('admin_global-index', r'global/admin/?',
     views.admin.global_index.AdminGlobalIndexView.as_view),
    ('admin_repo-index', r'(?P<repo>[^\/]+)/admin/?',
     views.admin.repo_index.AdminRepoIndexView.as_view),
    ('admin_review', r'(?P<repo>[^\/]+)/admin/review/?',
     views.admin.review.AdminReviewView.as_view),
    ('admin_statistics', r'global/admin/statistics/?',
     views.admin.statistics.AdminStatisticsView.as_view),
    ('meta_static-home', r'/?', views.meta.static_pages.HomeView.as_view),
    ('meta_static-home-altpath', r'global/home.html',
     views.meta.static_pages.HomeView.as_view),
    ('meta_static-howto', r'global/howto.html',
     views.meta.static_pages.HowToView.as_view),
    ('meta_static-responders', r'global/responders.html',
     views.meta.static_pages.RespondersView.as_view),
    ('meta_sitemap', r'global/sitemap/?',
     views.meta.sitemap.SitemapView.as_view),
    ('meta_static-files', r'(?P<repo>[^\/]+)/static/(?P<filename>.+)',
     views.meta.static_files.ConfigurableStaticFileView.as_view),
    ('tasks_process-expirations',
     r'(?P<repo>[^\/]+)/tasks/process_expirations/?',
     tasksmodule.deletion.ProcessExpirationsTask.as_view),
    ('tasks_check-expired-person-records',
     r'(?P<repo>[^\/]+)/tasks/check_expired_person_records/?',
     tasksmodule.datachecks.ExpiredPersonRecordCheckTask.as_view),
    ('tasks_check-person-data-validity',
     r'(?P<repo>[^\/]+)/tasks/check_person_data_validity/?',
     tasksmodule.datachecks.PersonDataValidityCheckTask.as_view),
    ('tasks_check-note-data-validity',
     r'(?P<repo>[^\/]+)/tasks/check_note_data_validity/?',
     tasksmodule.datachecks.NoteDataValidityCheckTask.as_view),
    ('tasks_cleanup-stray-notes',
     r'(?P<repo>[^\/]+)/tasks/cleanup_stray_notes/?',
     tasksmodule.deletion.CleanupStrayNotesTask.as_view),
    ('tasks_cleanup-stray-subscriptions',
     r'(?P<repo>[^\/]+)/tasks/cleanup_stray_subscriptions/?',
     tasksmodule.deletion.CleanupStraySubscriptionsTask.as_view),
    ('tasks_sitemap-ping', r'global/tasks/sitemap_ping/?',
     tasksmodule.sitemap_ping.SitemapPingTaskView.as_view),
    ('thirdparty-endpoints_repo-feed', r'(?P<repo>[^\/]+)/feeds/repo/?',
     views.thirdparty_endpoints.repo_feed.RepoFeedView.as_view),
]

# pylint: disable=invalid-name
# Pylint would prefer that this name be uppercased, but Django's going to look
# for this value in the urls module; it has to be called urlpatterns.
urlpatterns = [
    urls.url('^%s$' % path_exp, view_func(), name=name)
    for (name, path_exp, view_func) in _BASE_URL_PATTERNS
]

if site_settings.OPTIONAL_PATH_PREFIX:
    urlpatterns += [
        urls.url(
            '^%(prefix)s/%(path)s$' % {
                'prefix': site_settings.OPTIONAL_PATH_PREFIX,
                'path': path_exp
            },
            view_func(),
            name='prefixed__%s' % name)
        for (name, path_exp, view_func) in _BASE_URL_PATTERNS
    ]<|MERGE_RESOLUTION|>--- conflicted
+++ resolved
@@ -29,12 +29,9 @@
 import views.admin.review
 import views.admin.statistics
 import views.meta.sitemap
-<<<<<<< HEAD
-import views.thirdparty_endpoints.repo_feed
-=======
 import views.meta.static_files
 import views.meta.static_pages
->>>>>>> 347d3ae6
+import views.thirdparty_endpoints.repo_feed
 
 # We include an optional trailing slash in all the patterns (Django has support
 # for automatic redirection, but we don't want to send people redirect responses
