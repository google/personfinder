# Copyright 2019 Google Inc.
#
# Licensed under the Apache License, Version 2.0 (the "License");
# you may not use this file except in compliance with the License.
# You may obtain a copy of the License at
#
#      http://www.apache.org/licenses/LICENSE-2.0
#
# Unless required by applicable law or agreed to in writing, software
# distributed under the License is distributed on an "AS IS" BASIS,
# WITHOUT WARRANTIES OR CONDITIONS OF ANY KIND, either express or implied.
# See the License for the specific language governing permissions and
# limitations under the License.
"""URL routing module."""

from django.conf import urls

import site_settings
import tasksmodule.deletion
import tasksmodule.sitemap_ping
import views.admin.api_keys
import views.admin.create_repo
import views.admin.statistics
import views.meta.sitemap

# We include an optional trailing slash in all the patterns (Django has support
# for automatic redirection, but we don't want to send people redirect responses
# if it's not really needed).
<<<<<<< HEAD
_BASE_URL_PATTERNS = [('admin_apikeys-list',
                       r'(?P<repo>[^\/]+)/admin/api_keys/list/?',
                       views.admin.api_keys.ApiKeyListView.as_view),
                      ('admin_apikeys-manage',
                       r'(?P<repo>[^\/]+)/admin/api_keys/?',
                       views.admin.api_keys.ApiKeyManagementView.as_view),
                      ('admin_create-repo', r'global/admin/create_repo/?',
                       views.admin.create_repo.AdminCreateRepoView.as_view),
                      ('admin_statistics', r'global/admin/statistics/?',
                       views.admin.statistics.AdminStatisticsView.as_view),
                      ('meta_sitemap', r'global/sitemap/?',
                       views.meta.sitemap.SitemapView.as_view),
                      ('tasks_sitemap-ping', r'global/tasks/sitemap_ping/?',
                       tasksmodule.sitemap_ping.SitemapPingTaskView.as_view),]
=======
_BASE_URL_PATTERNS = [
    ('admin_create-repo', r'global/admin/create_repo/?',
     views.admin.create_repo.AdminCreateRepoView.as_view),
    ('admin_statistics', r'global/admin/statistics/?',
     views.admin.statistics.AdminStatisticsView.as_view),
    ('meta_sitemap', r'global/sitemap/?',
     views.meta.sitemap.SitemapView.as_view),
    ('tasks_process-expirations',
     r'(?P<repo>[^\/]+)/tasks/process_expirations/?',
     tasksmodule.deletion.ProcessExpirationsTask.as_view),
    ('tasks_cleanup-stray-notes',
     r'(?P<repo>[^\/]+)/tasks/cleanup_stray_notes/?',
     tasksmodule.deletion.CleanupStrayNotesTask.as_view),
    ('tasks_cleanup-stray-subscriptions',
     r'(?P<repo>[^\/]+)/tasks/cleanup_stray_subscriptions/?',
     tasksmodule.deletion.CleanupStraySubscriptionsTask.as_view),
    ('tasks_sitemap-ping', r'global/tasks/sitemap_ping/?',
     tasksmodule.sitemap_ping.SitemapPingTaskView.as_view),
]
>>>>>>> 47b86510

# pylint: disable=invalid-name
# Pylint would prefer that this name be uppercased, but Django's going to look
# for this value in the urls module; it has to be called urlpatterns.
urlpatterns = [
    urls.url('^%s$' % path_exp, view_func(), name=name)
    for (name, path_exp, view_func) in _BASE_URL_PATTERNS
]

if site_settings.OPTIONAL_PATH_PREFIX:
    urlpatterns += [
        urls.url(
            '^%(prefix)s/%(path)s$' % {
                'prefix': site_settings.OPTIONAL_PATH_PREFIX,
                'path': path_exp
            },
            view_func(),
            name='prefixed__%s' % name)
        for (name, path_exp, view_func) in _BASE_URL_PATTERNS
    ]<|MERGE_RESOLUTION|>--- conflicted
+++ resolved
@@ -26,23 +26,11 @@
 # We include an optional trailing slash in all the patterns (Django has support
 # for automatic redirection, but we don't want to send people redirect responses
 # if it's not really needed).
-<<<<<<< HEAD
-_BASE_URL_PATTERNS = [('admin_apikeys-list',
-                       r'(?P<repo>[^\/]+)/admin/api_keys/list/?',
-                       views.admin.api_keys.ApiKeyListView.as_view),
-                      ('admin_apikeys-manage',
-                       r'(?P<repo>[^\/]+)/admin/api_keys/?',
-                       views.admin.api_keys.ApiKeyManagementView.as_view),
-                      ('admin_create-repo', r'global/admin/create_repo/?',
-                       views.admin.create_repo.AdminCreateRepoView.as_view),
-                      ('admin_statistics', r'global/admin/statistics/?',
-                       views.admin.statistics.AdminStatisticsView.as_view),
-                      ('meta_sitemap', r'global/sitemap/?',
-                       views.meta.sitemap.SitemapView.as_view),
-                      ('tasks_sitemap-ping', r'global/tasks/sitemap_ping/?',
-                       tasksmodule.sitemap_ping.SitemapPingTaskView.as_view),]
-=======
 _BASE_URL_PATTERNS = [
+    ('admin_apikeys-list', r'(?P<repo>[^\/]+)/admin/api_keys/list/?',
+     views.admin.api_keys.ApiKeyListView.as_view),
+    ('admin_apikeys-manage', r'(?P<repo>[^\/]+)/admin/api_keys/?',
+     views.admin.api_keys.ApiKeyManagementView.as_view),
     ('admin_create-repo', r'global/admin/create_repo/?',
      views.admin.create_repo.AdminCreateRepoView.as_view),
     ('admin_statistics', r'global/admin/statistics/?',
@@ -61,7 +49,6 @@
     ('tasks_sitemap-ping', r'global/tasks/sitemap_ping/?',
      tasksmodule.sitemap_ping.SitemapPingTaskView.as_view),
 ]
->>>>>>> 47b86510
 
 # pylint: disable=invalid-name
 # Pylint would prefer that this name be uppercased, but Django's going to look
