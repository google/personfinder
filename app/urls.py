--- conflicted
+++ resolved
@@ -28,11 +28,8 @@
 import views.admin.repo_index
 import views.admin.review
 import views.admin.statistics
-<<<<<<< HEAD
 import views.frontendapi
-=======
 import views.meta.setup_datastore
->>>>>>> f53e94b2
 import views.meta.sitemap
 import views.meta.static_files
 import views.meta.static_pages
@@ -62,17 +59,14 @@
      views.admin.review.AdminReviewView.as_view),
     ('admin_statistics', r'global/admin/statistics/?',
      views.admin.statistics.AdminStatisticsView.as_view),
-<<<<<<< HEAD
     ('frontendapi_results', r'(?P<repo>[^\/]+)/d/results/?',
      views.frontendapi.ResultsView.as_view),
+    ('meta_setup-datastore', r'setup_datastore/?',
+     views.meta.setup_datastore.SetupDatastoreHandler.as_view),
     ('meta_sitemap', r'global/sitemap/?',
      views.meta.sitemap.SitemapView.as_view),
     ('meta_static-files', r'(?P<repo>[^\/]+)/static/(?P<filename>.+)',
      views.meta.static_files.ConfigurableStaticFileView.as_view),
-=======
-    ('meta_setup-datastore', r'setup_datastore/?',
-     views.meta.setup_datastore.SetupDatastoreHandler.as_view),
->>>>>>> f53e94b2
     ('meta_static-home', r'/?', views.meta.static_pages.HomeView.as_view),
     ('meta_static-home-altpath', r'global/home.html',
      views.meta.static_pages.HomeView.as_view),
