#!/usr/bin/python2.5
# Copyright 2010 Google Inc.
#
# Licensed under the Apache License, Version 2.0 (the "License");
# you may not use this file except in compliance with the License.
# You may obtain a copy of the License at
#
#            http://www.apache.org/licenses/LICENSE-2.0
#
# Unless required by applicable law or agreed to in writing, software
# distributed under the License is distributed on an "AS IS" BASIS,
# WITHOUT WARRANTIES OR CONDITIONS OF ANY KIND, either express or implied.
# See the License for the specific language governing permissions and
# limitations under the License.

import reveal
import subscribe

import utils
import model
from google.appengine.ext import db

from django.utils.translation import ugettext as _

class ConfirmPostNoteWithBadWordsError(Exception):
    """Container for user-facing error messages when confirming to post
    a note with bad words."""
    pass

<<<<<<< HEAD
class ConfirmPostNoteWithBadWords(utils.Handler):
    """This handler lets the author confirm to post a note containing
=======
class Handler(utils.BaseHandler):
    """This handler lets the author confirm to post a note containing  
>>>>>>> 86cf418f
    bad words."""

    def get(self):
        try:
            note, token = self.get_note_and_verify_params()
        except ConfirmPostNoteWithBadWordsError, e:
            return self.error(400, unicode(e))

        self.confirm_note_with_bad_words(note)
        record_url = self.get_url(
            '/view', id=note.person_record_id, repo=note.repo)

        self.redirect(record_url)

    def post(self):
        try:
            note, token = self.get_note_and_verify_params()
        except ConfirmPostNoteWithBadWordsError, e:
            return self.error(400, unicode(e))

        self.confirm_note_with_bad_words(note)
        record_url = self.get_url(
            '/view', id=note.person_record_id, repo=note.repo)

        self.redirect(record_url)

    def get_note_and_verify_params(self):
        """Check the request for a valid note record_id and valid crypto token.
        Returns a tuple containing: (note, token)
        If there is an error we raise a ConfirmPostNoteWithBadWordsError. """
        keyname = "%s:%s" % (self.repo, self.params.id)
        note = model.NoteWithBadWords.get_by_key_name(keyname)
        if not note:
            raise ConfirmPostNoteWithBadWordsError(
                _('No note with ID: %(id)s.') % {'id': keyname})

        token = self.request.get('token')
        data = 'confirm_post_note_with_bad_words:%s' % self.params.id
        if not reveal.verify(data, token):
            raise ConfirmPostNoteWithBadWordsError(
                _("The token %(token)s was invalid.") % {'token': token})

        return (note, token)

    def confirm_note_with_bad_words(self, note):
        """After a note containing bad words is confirmed by the author,
        we will:
        (1) set note.confirmed = True;
        (2) copy the note from NoteWithBadWords to Note;
        (3) log user action;
        (4) update person record. """
        note.confirmed = True;

        # Check whether the record author disabled notes on
        # this record during the time between the note author inputs the
        # note in the UI and confirms the note through email.
        person = model.Person.get(self.repo, note.person_record_id)
        if person.notes_disabled:
            return self.error(
                200, _('The author has disabled notes on this record.'))

        # Check whether the admin disabled reporting "believed_dead"
        # during the time between the note author inputs the
        # note in the UI and confirms the note through email.
        if (self.params.status == 'believed_dead' and
            not self.config.allow_believed_dead_via_ui):
            return self.error(
                200, _('Not authorized to post notes with the status '
                       '"believed_dead".'))

        # clone the flagged note to Note table.
        note_confirmed = model.Note.create_original(
            self.repo,
            entry_date=note.entry_date,
            person_record_id=note.person_record_id,
            author_name=note.author_name,
            author_email=note.author_email,
            author_phone=note.author_phone,
            source_date=note.source_date,
            found=note.found,
            status=note.status,
            email_of_found_person=note.email_of_found_person,
            phone_of_found_person=note.phone_of_found_person,
            last_known_location=note.last_known_location,
            text=note.text)
        entities_to_put = [note_confirmed]

        note.confirmed_copy_id = note_confirmed.get_record_id()
        entities_to_put.append(note)

        # Specially log 'believed_dead'.
        if note_confirmed.status == 'believed_dead':
            detail = person.first_name + ' ' + person.last_name
            model.UserActionLog.put_new(
                'mark_dead', note_confirmed, detail, self.request.remote_addr)

        # Specially log a switch to an alive status.
        if (note_confirmed.status in ['believed_alive', 'is_note_author'] and
            person.latest_status not in ['believed_alive', 'is_note_author']):
            detail = person.first_name + ' ' + person.last_name
            model.UserActionLog.put_new('mark_alive', note_confirmed, detail)

        # Update the Person based on the Note.
        if person:
            person.update_from_note(note_confirmed)
            # Send notification to all people
            # who subscribed to updates on this person
            subscribe.send_notifications(self, person, [note_confirmed])
            entities_to_put.append(person)

        # Write one or both entities to the store.
        db.put(entities_to_put)<|MERGE_RESOLUTION|>--- conflicted
+++ resolved
@@ -27,13 +27,8 @@
     a note with bad words."""
     pass
 
-<<<<<<< HEAD
-class ConfirmPostNoteWithBadWords(utils.Handler):
-    """This handler lets the author confirm to post a note containing
-=======
 class Handler(utils.BaseHandler):
     """This handler lets the author confirm to post a note containing  
->>>>>>> 86cf418f
     bad words."""
 
     def get(self):
