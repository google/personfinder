# coding:utf-8

import jautils

from unidecode import unidecode

import os.path
import re
import logging
def read_dictionary(file_name):
    """
    Reads dictionary file.
    Args:
        file_name: file name.
                   format: kanji + '\t' + yomigana
    Return:
        {kanj: yomigana, ...}
    """
    dictionary = {}
    try:
        if os.path.exists(file_name):
            with open(file_name, 'r') as f:
                for line in f:
                    kanji, hiragana = line.rstrip('\n').split('\t')
                    kanji = kanji.decode('utf-8')
                    hiragana = hiragana.decode('utf-8')
                    if kanji in dictionary:
                        dictionary[kanji].add(hiragana)
                    else:
                        dictionary[kanji] = set([hiragana])

    except IOError:
        return None
    return dictionary

JAPANESE_NAME_LOCATION_DICTIONARY = read_dictionary('japanese_name_location_dict.txt')

def has_kanji(word):
    """
    Returns whether word contains kanji or not.
    """
    # [\u3400-\u9fff]: kanji
    # TODO: update this range (some of kanji characters out of this range.)
    return re.match(ur'([\u3400-\u9fff])', word)


<<<<<<< HEAD
def romanize_single_japanese_word_by_name_dict(word):
    """
    This method romanizes japanese name by using name dictionary.
    If word isn't found in dictionary, this method doesn't
    apply romanize.
    This method can return multiple romanizations.
    (because there are multiple ways to read the same kanji name in japanese)
    This method doesn't support romanizing full names using first/last
    names in the dictionary.
    Returns:
        [romanized_jp_name, ...]
    """
    if not word:
        return ['']

    if word in JAPANESE_NAME_DICTIONARY:
        yomigana_list = JAPANESE_NAME_DICTIONARY[word]
        return [jautils.hiragana_to_romaji(yomigana)
                for yomigana in yomigana_list]

    return [word]


def romanize_japanese_name_by_name_dict(word, for_index=True):
    """
    This method romanizes japanese name by using name dictionary.
    If word isn't found in dictionary, this method doesn't
    apply romanize.
    This method can return multiple romanizations.
    (because there are multiple ways to read the same kanji name in japanese)
    Args:
        for_index: Set this to True for indexing purpose.
                   Set this to False when you want to romanize query text.
    Returns:
        [romanized_jp_name, and romanized_jp_name(split_word), ...]
    """
    if not word:
        return ['']

    words = []
    for index in xrange(1, len(word)):
        # Splits the word to support romanizing fullname without space.
        # If the query is a full name without white space(e.g., "山田太郎"),
        # and the first/last name is in the dictionary,
        # but the full name is not in the dictionary,
        # it can still return romanization "yamadataro".
        first_part = word[:index]
        last_part = word[index:]
        romanized_first_parts = romanize_single_japanese_word_by_name_dict(
            first_part)
        romanized_last_parts = romanize_single_japanese_word_by_name_dict(
            last_part)
        for romanized_first_part in romanized_first_parts:
            for romanized_last_part in romanized_last_parts:
                if romanized_first_part != first_part and \
                        romanized_last_part != last_part:
                    words.append(romanized_first_part+romanized_last_part)
                    # if record contains a full name with kanji (e.g., "山田太郎"),
                    # we need to add first/last name. ("taro", "yamada")
                    # we don't need these fields for search queries
                    # because we should return search result for search queries.
                    # ("yamadataro")
                    # e.g., if there is a record [name = "山田太郎"],
                    # you can search by query: "yamada", "taro" or "yamadataro"
                    # if you add these fields for query (e.g., "山田太郎"),
                    # results contain records which can be search by "yamada"
                    if for_index:
                        words.append(romanized_first_part)
                        words.append(romanized_last_part)
    words.extend(romanize_single_japanese_word_by_name_dict(word))
    return list(set(words))


def romanize_japanese_location(word):
=======
def romanize_japanese_word(word):
>>>>>>> cee3272e
    """
    This method romanizes japanese word by using dictionary.
    If word isn't found in dictionary, this method doesn't
    apply romanize.
    This method can return multiple romanizations.
    (because there are multiple ways to read the same kanji location in japanese)
    Returns:
        [romanized_jp_word, ...]
    """
    if not word:
        return ['']

    if word in JAPANESE_NAME_LOCATION_DICTIONARY:
        yomigana_list = JAPANESE_NAME_LOCATION_DICTIONARY[word]
        return [jautils.hiragana_to_romaji(yomigana)
                for yomigana in yomigana_list]

    return [word]


def romanize_word_by_unidecode(word):
    """
    This method romanizes all languages by unidecode.
    If word is hiragana or katakana, it is romanized by jautils.
    kanji is romanized in Chinese way.
    Args:
        word: should be script varianted
    Returns:
        an array of romanzied_word by unidecode [romanized_word]
    """
    if not word:
        return ['']

    if jautils.should_normalize(word):
        hiragana_word = jautils.normalize(word)
        return [jautils.hiragana_to_romaji(hiragana_word)]
    romanized_word = unidecode(word)
    return [romanized_word.strip()]


def romanize_search_query(word):
    """
    This method romanizes all languages for search query.
    If word is hiragana or katakana, it is romanized by jautils.
    Args:
        word: should be script varianted
    Returns:
        [romanized_word, ... ]   
        (if word can be romanized by unidecode and jp_dictionary,
        returns multiple romanizations.)
    """
    if not word:
        return []

    romanized_words = []
    if has_kanji(word):
<<<<<<< HEAD
        romanized_words = romanize_japanese_name_by_name_dict(word,
                                                              for_index=False)
        romanized_words.extend(romanize_japanese_location(word))
=======
        romanized_words = romanize_japanese_word(word)
>>>>>>> cee3272e

    if jautils.should_normalize(word):
        hiragana_word = jautils.normalize(word)
        romanized_words.append(jautils.hiragana_to_romaji(hiragana_word))

    romanized_word = unidecode(word)
    romanized_words.append(romanized_word.strip())
    return romanized_words<|MERGE_RESOLUTION|>--- conflicted
+++ resolved
@@ -44,90 +44,15 @@
     return re.match(ur'([\u3400-\u9fff])', word)
 
 
-<<<<<<< HEAD
-def romanize_single_japanese_word_by_name_dict(word):
+def romanize_single_japanese_word(word):
     """
-    This method romanizes japanese name by using name dictionary.
-    If word isn't found in dictionary, this method doesn't
-    apply romanize.
-    This method can return multiple romanizations.
-    (because there are multiple ways to read the same kanji name in japanese)
+    This method romanizes a single Japanese word using a dictionary.
+    If the word isn't found in the dictionary, this method returns the word as is.
+    This method can return multiple romanizations
+    (because there are multiple ways to read the same kanji name in Japanese).
     This method doesn't support romanizing full names using first/last
     names in the dictionary.
-    Returns:
-        [romanized_jp_name, ...]
-    """
-    if not word:
-        return ['']
 
-    if word in JAPANESE_NAME_DICTIONARY:
-        yomigana_list = JAPANESE_NAME_DICTIONARY[word]
-        return [jautils.hiragana_to_romaji(yomigana)
-                for yomigana in yomigana_list]
-
-    return [word]
-
-
-def romanize_japanese_name_by_name_dict(word, for_index=True):
-    """
-    This method romanizes japanese name by using name dictionary.
-    If word isn't found in dictionary, this method doesn't
-    apply romanize.
-    This method can return multiple romanizations.
-    (because there are multiple ways to read the same kanji name in japanese)
-    Args:
-        for_index: Set this to True for indexing purpose.
-                   Set this to False when you want to romanize query text.
-    Returns:
-        [romanized_jp_name, and romanized_jp_name(split_word), ...]
-    """
-    if not word:
-        return ['']
-
-    words = []
-    for index in xrange(1, len(word)):
-        # Splits the word to support romanizing fullname without space.
-        # If the query is a full name without white space(e.g., "山田太郎"),
-        # and the first/last name is in the dictionary,
-        # but the full name is not in the dictionary,
-        # it can still return romanization "yamadataro".
-        first_part = word[:index]
-        last_part = word[index:]
-        romanized_first_parts = romanize_single_japanese_word_by_name_dict(
-            first_part)
-        romanized_last_parts = romanize_single_japanese_word_by_name_dict(
-            last_part)
-        for romanized_first_part in romanized_first_parts:
-            for romanized_last_part in romanized_last_parts:
-                if romanized_first_part != first_part and \
-                        romanized_last_part != last_part:
-                    words.append(romanized_first_part+romanized_last_part)
-                    # if record contains a full name with kanji (e.g., "山田太郎"),
-                    # we need to add first/last name. ("taro", "yamada")
-                    # we don't need these fields for search queries
-                    # because we should return search result for search queries.
-                    # ("yamadataro")
-                    # e.g., if there is a record [name = "山田太郎"],
-                    # you can search by query: "yamada", "taro" or "yamadataro"
-                    # if you add these fields for query (e.g., "山田太郎"),
-                    # results contain records which can be search by "yamada"
-                    if for_index:
-                        words.append(romanized_first_part)
-                        words.append(romanized_last_part)
-    words.extend(romanize_single_japanese_word_by_name_dict(word))
-    return list(set(words))
-
-
-def romanize_japanese_location(word):
-=======
-def romanize_japanese_word(word):
->>>>>>> cee3272e
-    """
-    This method romanizes japanese word by using dictionary.
-    If word isn't found in dictionary, this method doesn't
-    apply romanize.
-    This method can return multiple romanizations.
-    (because there are multiple ways to read the same kanji location in japanese)
     Returns:
         [romanized_jp_word, ...]
     """
@@ -140,6 +65,65 @@
                 for yomigana in yomigana_list]
 
     return [word]
+
+
+def romanize_japanese_word(word, for_index=True):
+    """
+    This method romanizes a Japanese text chunk using a dictionary.
+    If the word isn't found in the dictionary, this method returns the word as is.
+    This method can return multiple romanizations
+    (because there are multiple ways to read the same kanji name in Japanese).
+
+    This method can romanize full names without a white space (e.g., "山田太郎")
+    if the first/last names are in the dictionary.
+
+    Args:
+        for_index: Set this to True for indexing purpose.
+                   Set this to False when you want to romanize query text.
+    Returns:
+        [romanized_jp_word, ...]
+    """
+    if not word:
+        return ['']
+
+    words = set()
+    for index in xrange(1, len(word)):
+        # Splits the word to support romanizing fullname without space.
+        # If the query is a full name without white space(e.g., "山田太郎"),
+        # and the first/last name is in the dictionary,
+        # but the full name is not in the dictionary,
+        # it can still return romanization "yamadataro".
+        first_part = word[:index]
+        last_part = word[index:]
+        romanized_first_parts = romanize_single_japanese_word(
+            first_part)
+        romanized_last_parts = romanize_single_japanese_word(
+            last_part)
+        for romanized_first_part in romanized_first_parts:
+            for romanized_last_part in romanized_last_parts:
+                if (romanized_first_part != first_part and
+                        romanized_last_part != last_part):
+                    words.add(romanized_first_part + romanized_last_part)
+                    # For indexing purpose, if the input is "山田太郎", we need
+                    # to add "yamada" and "taro" in addition to "yamadataro"
+                    # because it must match queries e.g., "山田" or "太郎".
+                    #
+                    # But, when we apply this method for search queries, we
+                    # must not do this. If the search query is [山田太郎] and
+                    # we return ["yamadataro", "yamada", "taro"], the query
+                    # will be "yamadataro OR yamada OR taro". Then it will
+                    # also match records with name "yamada hanako" etc., which
+                    # is bad.
+                    #
+                    # TODO(ichikawa) Consider applying this for search queries,
+                    #     but construct a query 'yamadataro OR "yamada taro"'
+                    #     instead. Then it will also match a record with name
+                    #     "yamada taro".
+                    if for_index:
+                        words.add(romanized_first_part)
+                        words.add(romanized_last_part)
+    words.update(romanize_single_japanese_word(word))
+    return list(words)
 
 
 def romanize_word_by_unidecode(word):
@@ -178,13 +162,7 @@
 
     romanized_words = []
     if has_kanji(word):
-<<<<<<< HEAD
-        romanized_words = romanize_japanese_name_by_name_dict(word,
-                                                              for_index=False)
-        romanized_words.extend(romanize_japanese_location(word))
-=======
-        romanized_words = romanize_japanese_word(word)
->>>>>>> cee3272e
+        romanized_words = romanize_japanese_word(word, for_index=False)
 
     if jautils.should_normalize(word):
         hiragana_word = jautils.normalize(word)
