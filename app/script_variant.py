--- conflicted
+++ resolved
@@ -129,18 +129,9 @@
         hiragana_word = jautils.normalize(word)
         romanized_words.append(jautils.hiragana_to_romaji(hiragana_word))
 
-<<<<<<< HEAD
-def romanize_text(query_txt):
-    """
-    Applies romanization to each word in query_txt.
-    This method uses unidecode and jautils for script variant.
-    Args:
-        query_txt: Search query
-    Returns:
-        script varianted query_txt (except kanji)
-    """
-    query_words = query_txt.split(' ')
-    return ' '.join([romanize_word(word) for word in query_words])
+    romanized_word = unidecode(word)
+    romanized_words.append(romanized_word.strip())
+    return romanized_words
 
 
 def find_kanji_word(query_txt):
@@ -156,9 +147,4 @@
     for word in query_words:
         if re.match(ur'([\u3400-\u9fff])', word):
             kanji_list_in_query_words.append(word)
-    return ' '.join([word for word in kanji_list_in_query_words])
-=======
-    romanized_word = unidecode(word)
-    romanized_words.append(romanized_word.strip())
-    return romanized_words
->>>>>>> c93405ff
+    return kanji_list_in_query_words