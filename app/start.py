#!/usr/bin/python2.7
# Copyright 2010 Google Inc.
#
# Licensed under the Apache License, Version 2.0 (the "License");
# you may not use this file except in compliance with the License.
# You may obtain a copy of the License at
#
#      http://www.apache.org/licenses/LICENSE-2.0
#
# Unless required by applicable law or agreed to in writing, software
# distributed under the License is distributed on an "AS IS" BASIS,
# WITHOUT WARRANTIES OR CONDITIONS OF ANY KIND, either express or implied.
# See the License for the specific language governing permissions and
# limitations under the License.

<<<<<<< HEAD
from utils import BaseHandler
from model import Counter
=======
import const
from utils import *
from model import *
>>>>>>> 8bd4c369


class Handler(BaseHandler):
    repo_required = False
    def get(self):
        self.env.robots_ok = True
        self.render('start.html', cache_seconds=0, get_vars=self.get_vars)

    def get_vars(self):
        # Round off the count so people don't expect it to change every time
        # they add a record.
        person_count = Counter.get_count(self.repo, 'person.all')
        if person_count < 100:
            num_people = 0  # No approximate count will be displayed.
        else:
            # 100, 200, 300, etc.
            num_people = int(round(person_count, -2))

        return {
            'num_people': num_people,
            'seek_url': self.get_url('/query', role='seek'),
            'provide_url': self.get_url('/query', role='provide'),
            'facebook_locale':
                const.FACEBOOK_LOCALES.get(self.env.lang, 'en_US'),
        }<|MERGE_RESOLUTION|>--- conflicted
+++ resolved
@@ -13,14 +13,9 @@
 # See the License for the specific language governing permissions and
 # limitations under the License.
 
-<<<<<<< HEAD
+import const
 from utils import BaseHandler
 from model import Counter
-=======
-import const
-from utils import *
-from model import *
->>>>>>> 8bd4c369
 
 
 class Handler(BaseHandler):
