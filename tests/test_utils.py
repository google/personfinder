#!/usr/bin/python2.5
# encoding: utf-8
# Copyright 2010 Google Inc.
#
# Licensed under the Apache License, Version 2.0 (the "License");
# you may not use this file except in compliance with the License.
# You may obtain a copy of the License at
#
#      http://www.apache.org/licenses/LICENSE-2.0
#
# Unless required by applicable law or agreed to in writing, software
# distributed under the License is distributed on an "AS IS" BASIS,
# WITHOUT WARRANTIES OR CONDITIONS OF ANY KIND, either express or implied.
# See the License for the specific language governing permissions and
# limitations under the License.

"""Tests for utils."""

import datetime
import os
import re
import tempfile
import unittest

import django.utils.translation
from google.appengine.ext import db
from google.appengine.ext import webapp
from nose.tools import assert_raises

import config
import pfif
import model
import resources
import utils

def fake_env():
    return utils.Struct(subdomain='haiti', config=config.Configuration('haiti'),
                        lang='en', charset='utf-8')


class UtilsTests(unittest.TestCase):
    """Test the loose odds and ends."""

    def test_get_app_name(self):
        app_id = 'test'
        os.environ['APPLICATION_ID'] = app_id
        assert utils.get_app_name() == app_id
        os.environ['APPLICATION_ID'] = 's~' + app_id
        assert utils.get_app_name() == app_id
        
    def test_get_host(self):
        host = 'foo.appspot.com'
        os.environ['HTTP_HOST'] = host
        assert utils.get_host() == host
        os.environ['HTTP_HOST'] = 'foo.' + host
        assert utils.get_host() == host

    def test_encode(self):
        assert utils.encode('abc') == 'abc'
        assert utils.encode(u'abc') == 'abc'
        assert utils.encode(u'\u4f60\u597d') == '\xe4\xbd\xa0\xe5\xa5\xbd'
        assert utils.encode('\xe4\xbd\xa0\xe5\xa5\xbd') == \
            '\xe4\xbd\xa0\xe5\xa5\xbd'
        assert utils.encode('abc', 'shift_jis') == 'abc'
        assert utils.encode(u'abc', 'shift_jis') == 'abc'
        assert utils.encode(u'\uffe3\u2015', 'shift_jis') == '\x81P\x81\\'

    def test_urlencode(self):
        assert utils.urlencode({'foo': 'bar',
                                'skipped': (),
                                'a param with space': 'value',
                                'x': 'a value with space'}) == \
            'a+param+with+space=value&foo=bar&x=a+value+with+space'
        assert utils.urlencode({'a': u'foo',
                                'b': u'\u4f60\u597d',
                                'c': '\xe4\xbd\xa0\xe5\xa5\xbd',
                                u'\u4f60\u597d': 'd'}) == \
            'a=foo&b=%E4%BD%A0%E5%A5%BD' + \
            '&c=%E4%BD%A0%E5%A5%BD&%E4%BD%A0%E5%A5%BD=d'

    def test_set_url_param(self):
        assert utils.set_url_param(
            'http://example.com/server/', 'foo', 'bar') == \
            'http://example.com/server/?foo=bar'
        assert utils.set_url_param(
            'http://example.com/server', 'foo', 'bar') == \
            'http://example.com/server?foo=bar'
        assert utils.set_url_param(
            'http://example.com/server?foo=baz', 'foo', 'bar') == \
            'http://example.com/server?foo=bar'
        assert utils.set_url_param(
            'http://example.com/server?foo=baz', 'foo', 'bar') == \
            'http://example.com/server?foo=bar'

        # Collapses multiple parameters
        assert utils.set_url_param(
            'http://example.com/server?foo=baz&foo=baq', 'foo', 'bar') == \
            'http://example.com/server?foo=bar'
        assert utils.set_url_param(
            'http://example.com/server?foo=baz&foo=baq', 'x', 'y') == \
            'http://example.com/server?foo=baq&x=y'

        # Unicode is properly converted
        assert utils.set_url_param(
            'http://example.com/server?foo=bar',
            u'\u4f60\u597d', '\xe4\xbd\xa0\xe5\xa5\xbd') == \
            'http://example.com/server?foo=bar&' + \
            '%E4%BD%A0%E5%A5%BD=%E4%BD%A0%E5%A5%BD'

    def test_strip(self):
        assert utils.strip('    ') == ''
        assert utils.strip(u'    ') == u''
        assert utils.strip('  x  ') == 'x'
        assert utils.strip(u'  x  ') == u'x'
        assert_raises(Exception, utils.strip, None)

    def test_validate_yes(self):
        assert utils.validate_yes('yes') == 'yes'
        assert utils.validate_yes('YES') == 'yes'
        assert utils.validate_yes('no') == ''
        assert utils.validate_yes('y') == ''
        assert_raises(Exception, utils.validate_yes, None)

    def test_validate_role(self):
        assert utils.validate_role('provide') == 'provide'
        assert utils.validate_role('PROVIDE') == 'provide'
        assert utils.validate_role('seek') == 'seek'
        assert utils.validate_role('pro') == 'seek'
        assert utils.validate_role('provider') == 'seek'
        assert_raises(Exception, utils.validate_role, None)

    def test_validate_expiry(self):
        assert utils.validate_expiry(100) == 100
        assert utils.validate_expiry('abc') == None
        assert utils.validate_expiry(-100) == None
        
    def test_validate_version(self):
        for version in pfif.PFIF_VERSIONS: 
            assert utils.validate_version(version) == pfif.PFIF_VERSIONS[
                version]
        assert utils.validate_version('') == pfif.PFIF_VERSIONS[
            pfif.PFIF_DEFAULT_VERSION]
        assert_raises(Exception, utils.validate_version, '1.0')

    def test_validate_age(self):
        assert utils.validate_age('20') == '20'
        assert utils.validate_age(' 20 ') == '20'
        assert utils.validate_age(u'２０') == '20'
        assert utils.validate_age('20-30') == '20-30'
        assert utils.validate_age('20 - 30') == '20-30'
        assert utils.validate_age(u'２０〜３０') == '20-30'
        assert utils.validate_age(u'２０　ー　３０') == '20-30'
        assert utils.validate_age('20 !') == ''
        assert utils.validate_age('2 0') == ''

    # TODO: test_validate_image

    def test_set_utcnow_for_test(self):
        max_delta = datetime.timedelta(0,0,100)
        utcnow = datetime.datetime.utcnow()
        utilsnow = utils.get_utcnow()
        # max sure we're getting the current time.
        assert (utilsnow - utcnow) < max_delta
        # now set the utils time.
        test_time = datetime.datetime(2011, 1, 1, 0, 0)
        utils.set_utcnow_for_test(test_time)
        assert utils.get_utcnow() == test_time
        # now unset.
        utils.set_utcnow_for_test(None)
        assert utils.get_utcnow()
        assert utils.get_utcnow() != test_time


class HandlerTests(unittest.TestCase):
    """Tests for the base handler implementation."""

    def setUp(self):
        # Set up temp file to contain a template whose content we can change
        fd, self._template_path = tempfile.mkstemp()
        os.close(fd)

        # Stash the template ROOT hardwired into the module and install our own
        self._stored_root = utils.ROOT
        utils.ROOT = os.path.dirname(self._template_path)
        self._template_name = os.path.basename(self._template_path)

        model.Subdomain(key_name='haiti').put()

        config.set_for_subdomain(
            'haiti',
            subdomain_titles={'en': 'Haiti Earthquake'},
            language_menu_options=['en', 'ht', 'fr', 'es'])

    def tearDown(self):
        # Wipe the configuration settings
        db.delete(config.ConfigEntry.all())

        # Cleanup the template file
        os.unlink(self._template_path)

        # Restore the original template ROOT
        utils.ROOT = self._stored_root

<<<<<<< HEAD
=======
    def reset_global_cache(self):
        """Resets the cache that the handler classes."""
        utils.global_cache = {}
        utils.global_cache_insert_time = {}
        config.cache.flush()
        
>>>>>>> 32886712
    def set_template_content(self, content):
        template = None
        try:
            template = open(self._template_path, mode='w')
            template.write(content)
        finally:
            if template:
                template.close()
            # Reset the internal template cache used by appengine to ensure our
            # content is re-read
            webapp.template.template_cache = {}

    def handler_for_url(self, url):
        request = webapp.Request(webapp.Request.blank(url).environ)
        response = webapp.Response()
        handler = utils.BaseHandler()
        handler.initialize(request, response, fake_env())
        return (request, response, handler)

    def test_parameter_validation(self):
        _, _, handler = self.handler_for_url(
            '/main?'
            'subdomain=haiti&'
            'first_name=++John++&'
            'last_name=Doe&'
            'found=YES&'
            'role=PROVIDE&')

        assert handler.params.first_name == 'John'
        assert handler.params.last_name == 'Doe'
        assert handler.params.found == 'yes'
        assert handler.params.role == 'provide'


class MainHandlerTests(unittest.TestCase):
    """Tests for the Main request handler."""
    # TODO(kpy): Move this to test_main.py.  I'm adding this here for now just
    # so you can see the diffs against what was previously in test_utils.py.

    def setUp(self):
        config.set_for_subdomain(
            'haiti',
            subdomain_titles={'en': 'Haiti Earthquake'},
            language_menu_options=['en', 'ht', 'fr', 'es'])
        self.temp_entities = [resources.Resource(
            key_name='base',
            title='Base',
            content='Hello. {{content|safe}}'
        ), resources.Resource(
            key_name='error',
            title='Error',
            content='Error: {{content|safe}}'
        ), resources.Resource(
            key_name='main',
            title='Main',
            content='Main',
            content_type='text.html'
        )]
        db.put(self.temp_entities)

    def tearDown(self):
        db.delete(self.temp_entities)

    def handle_request(self, path, post_data=None):
        request = webapp.Request(webapp.Request.blank(path).environ)
        response = webapp.Response()
        if post_data:
            request.method = 'POST'
            request.body = post_data
        handler = utils.Main()
        handler.initialize(request, response)
        match = re.match('/(.*)', request.path)  # The URL mapping for Main.
        handler.handle_request(*match.groups())
        return handler

    def test_shiftjis_get(self):
        handler = self.handle_request(
            '/results?subdomain=japan\0&charsets=shift_jis&'
            'query=%8D%B2%93%A1\0&role=seek&')
        assert handler.sub_handler.params.query == u'\u4F50\u85E4'
        assert handler.sub_handler.request.charset == 'shift_jis'
        assert handler.sub_handler.charset == 'shift_jis'

    def test_shiftjis_post(self):
        handler = self.handle_request(
            '/results?',
            'subdomain=japan\0&charsets=shift_jis&first_name=%8D%B2%93%A1\0')
        assert handler.sub_handler.params.first_name == u'\u4F50\u85E4'
        assert handler.sub_handler.request.charset == 'shift_jis'
        assert handler.sub_handler.charset == 'shift_jis'

    def test_default_language(self):
        """Verify that language_menu_options[0] is used as the default."""
        handler = self.handle_request('/main?subdomain=haiti')
        assert handler.env.lang == 'en'  # first language in the options list
        assert django.utils.translation.get_language() == 'en'

        config.set_for_subdomain(
            'haiti',
            subdomain_titles={'en': 'English title', 'fr': 'French title'},
            language_menu_options=['fr', 'ht', 'fr', 'es'])

        handler = self.handle_request('/main?subdomain=haiti')
        assert handler.env.lang == 'fr'  # first language in the options list
        assert django.utils.translation.get_language() == 'fr'

    def test_lang_vulnerability(self):
        """Regression test for bad characters in the lang parameter."""
        handler = self.handle_request(
            '/main?subdomain=haiti&lang=abc%0adef:ghi')
        assert '\n' not in handler.response.headers['Set-Cookie']
        assert ':' not in handler.response.headers['Set-Cookie']

    def test_nonexistent_subdomain(self):
        """Verify that we get an error message for an invalid subdomain."""
        handler = self.handle_request('/start?subdomain=x')
        assert 'No such domain' in handler.response.out.getvalue()

    def test_set_allow_believed_dead_via_ui(self):
        """Verify the configuration of allow_believed_dead_via_ui."""
        # Set allow_believed_dead_via_ui to be True
        config.set_for_subdomain('haiti', allow_believed_dead_via_ui=True)
        _, response, handler = self.handler_for_url('/main?subdomain=haiti')
        assert handler.env.allow_believed_dead_via_ui == True

        # Set allow_believed_dead_via_ui to be False
        config.set_for_subdomain('haiti', allow_believed_dead_via_ui=False)
        _, response, handler = self.handler_for_url('/main?subdomain=haiti')
        assert handler.env.allow_believed_dead_via_ui == False



if __name__ == '__main__':
    unittest.main()<|MERGE_RESOLUTION|>--- conflicted
+++ resolved
@@ -175,15 +175,6 @@
     """Tests for the base handler implementation."""
 
     def setUp(self):
-        # Set up temp file to contain a template whose content we can change
-        fd, self._template_path = tempfile.mkstemp()
-        os.close(fd)
-
-        # Stash the template ROOT hardwired into the module and install our own
-        self._stored_root = utils.ROOT
-        utils.ROOT = os.path.dirname(self._template_path)
-        self._template_name = os.path.basename(self._template_path)
-
         model.Subdomain(key_name='haiti').put()
 
         config.set_for_subdomain(
@@ -194,33 +185,6 @@
     def tearDown(self):
         # Wipe the configuration settings
         db.delete(config.ConfigEntry.all())
-
-        # Cleanup the template file
-        os.unlink(self._template_path)
-
-        # Restore the original template ROOT
-        utils.ROOT = self._stored_root
-
-<<<<<<< HEAD
-=======
-    def reset_global_cache(self):
-        """Resets the cache that the handler classes."""
-        utils.global_cache = {}
-        utils.global_cache_insert_time = {}
-        config.cache.flush()
-        
->>>>>>> 32886712
-    def set_template_content(self, content):
-        template = None
-        try:
-            template = open(self._template_path, mode='w')
-            template.write(content)
-        finally:
-            if template:
-                template.close()
-            # Reset the internal template cache used by appengine to ensure our
-            # content is re-read
-            webapp.template.template_cache = {}
 
     def handler_for_url(self, url):
         request = webapp.Request(webapp.Request.blank(url).environ)
@@ -328,19 +292,6 @@
         handler = self.handle_request('/start?subdomain=x')
         assert 'No such domain' in handler.response.out.getvalue()
 
-    def test_set_allow_believed_dead_via_ui(self):
-        """Verify the configuration of allow_believed_dead_via_ui."""
-        # Set allow_believed_dead_via_ui to be True
-        config.set_for_subdomain('haiti', allow_believed_dead_via_ui=True)
-        _, response, handler = self.handler_for_url('/main?subdomain=haiti')
-        assert handler.env.allow_believed_dead_via_ui == True
-
-        # Set allow_believed_dead_via_ui to be False
-        config.set_for_subdomain('haiti', allow_believed_dead_via_ui=False)
-        _, response, handler = self.handler_for_url('/main?subdomain=haiti')
-        assert handler.env.allow_believed_dead_via_ui == False
-
-
 
 if __name__ == '__main__':
     unittest.main()