--- conflicted
+++ resolved
@@ -124,15 +124,9 @@
         self.mox.StubOutWithMock(taskqueue, 'add')
         taskqueue.add(method='GET',
                       url='/tasks/delete_expired',
-<<<<<<< HEAD
-                      params= { 'cursor' :cursor,
-                                'queue_name': 'expiry', 
-                                'subdomain' : u'haiti'},
-=======
                       params={'cursor': cursor,
                               'queue_name': 'expiry', 
                               'subdomain' : u'haiti'},
->>>>>>> 3f959732
                       name=mox.IsA(unicode))
         self.mox.ReplayAll()
         delexp = self.initialize_handler(tasks.DeleteExpired())
