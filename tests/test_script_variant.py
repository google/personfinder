--- conflicted
+++ resolved
@@ -11,11 +11,7 @@
         assert script_variant.romanize_japanese_name_by_name_dict(
             u'雪歩') == [u'YUKIHO']
         assert script_variant.romanize_japanese_name_by_name_dict(
-<<<<<<< HEAD
-            u'周近平') == [u'周近平']
-=======
             u'偶像大师') == u'偶像大师'
->>>>>>> eb88b409
         assert script_variant.romanize_japanese_name_by_name_dict(
             u'') == u''
 
