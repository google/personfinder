--- conflicted
+++ resolved
@@ -4,56 +4,43 @@
 
 import script_variant
 import unittest
-import sys
 
 class ScriptVariantTests(unittest.TestCase):
-<<<<<<< HEAD
-    def test_romanize_japanese_name_by_name_dict(self):
-        results = script_variant.romanize_japanese_name_by_name_dict(u'天海春香')
-        assert set(results) == set([u"AMAMIHARUKA", u"TENKAI", u"TENKAIHARUKA",
-                                    u"AMAGAIHARUKA", u"AMAMI", u"HARUKA",
-                                    u"AMAGAI", u"AMAUMIHARUKA", u"AMAUMI",
-                                    u"天海春香", ])
-        assert script_variant.romanize_japanese_name_by_name_dict(
+
+    def test_romanize_japanese_word(self):
+        # Person name.
+        assert u'YUKIHO' in script_variant.romanize_japanese_word(u'雪歩')
+        # Location name.
+        assert u'TOKYO' in script_variant.romanize_japanese_word(u'東京')
+        # Full name with for_index=True.
+        results = script_variant.romanize_japanese_word(
+            u'天海春香', for_index=True)
+        assert u'AMAMIHARUKA' in results
+        assert u'AMAMI' in results
+        assert u'HARUKA' in results
+        # Full name with for_index=False.
+        results = script_variant.romanize_japanese_word(
+            u'天海春香', for_index=False)
+        assert u'AMAMIHARUKA' in results
+        assert u'AMAMI' not in results
+        assert u'HARUKA' not in results
+        # Not in the dictionary.
+        assert script_variant.romanize_japanese_word(
             u'偶像大师') == [u'偶像大师']
-        assert script_variant.romanize_japanese_name_by_name_dict(
-            u'響') == ['HIBIKI']
-        assert script_variant.romanize_japanese_name_by_name_dict(
-            u'') == [u'']
-
-    def test_romanize_japanese_location(self):
-        assert script_variant.romanize_japanese_location(u'中野') == [u'NAKANO']
-        assert script_variant.romanize_japanese_location(u'海门') == [u'海门']
-        assert script_variant.romanize_japanese_location(u'') == [u'']
+        # Empty string.
+        assert script_variant.romanize_japanese_word(u'') == [u'']
 
     def test_romanize_word_by_unidecode(self):
-=======
-    def test_romanize_japanese_word(self):
-        assert script_variant.romanize_japanese_word(
-            u'雪歩') == [u'YUKIHO']
-        assert script_variant.romanize_japanese_word(
-            u'東京') == [u'TOKYO']
-        assert script_variant.romanize_japanese_word(
-            u'偶像大师') == [u'偶像大师']
-        assert script_variant.romanize_japanese_word(
-            u'天海') == [u'TENKAI', u'AMAMI', u'AMAGAI', u'AMAUMI']
-        assert script_variant.romanize_japanese_word(
-            u'') == [u'']
-
-    def test_romanize_word(self):
->>>>>>> cee3272e
         assert script_variant.romanize_word_by_unidecode(u'Cœur') == [u'Coeur']
         assert script_variant.romanize_word_by_unidecode(u'貴音') == [u'Gui Yin']
-        assert script_variant.romanize_word_by_unidecode(u'きくちまこと') ==\
-            [u'KIKUCHIMAKOTO']
+        assert script_variant.romanize_word_by_unidecode(u'きくちまこと') == (
+            [u'KIKUCHIMAKOTO'])
         assert script_variant.romanize_word_by_unidecode(u'') == [u'']
 
     def test_romanize_search_query(word):
         results = script_variant.romanize_search_query(u'天海')
-        assert set(results) == set([u'TAKASHIWATARU', u'TAKASHIHIROSHI',
-                                    u'HIROSHIKAI', u'TAKASHIHAI', u'TENKAI',
-                                    u'HIROSHIWATARU', u'HIROSHIMARIN',
-                                    u'TAKASHIKAI', u'TAKASHIUMI', u'TAKASHIMARIN',
-                                    u'AMAMI', u'HIROSHIHIROSHI', u'HIROSHIUMI',
-                                    u'HIROSHIHAI', u'AMAGAI', u'AMAUMI', u'天海',
-                                    u'Tian Hai',])+        # Two possible Japanese romanizations.
+        assert u'AMAMI' in results
+        assert u'TENKAI' in results
+        # Chinese romanization.
+        assert u'Tian Hai' in results