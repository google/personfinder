#!/usr/bin/python2.5
# encoding: utf-8
# Copyright 2010 Google Inc.
#
# Licensed under the Apache License, Version 2.0 (the "License");
# you may not use this file except in compliance with the License.
# You may obtain a copy of the License at
#
#      http://www.apache.org/licenses/LICENSE-2.0
#
# Unless required by applicable law or agreed to in writing, software
# distributed under the License is distributed on an "AS IS" BASIS,
# WITHOUT WARRANTIES OR CONDITIONS OF ANY KIND, either express or implied.
# See the License for the specific language governing permissions and
# limitations under the License.

"""Starts up an appserver and runs end-to-end tests against it.

Instead of running this script directly, use the 'server_tests' shell script,
which sets up the PYTHONPATH and other necessary environment variables.

You can specify a particular test class or method on the command line:
    tools/server_tests ConfigTests
    tools/server_tests PersonNoteTests.test_delete_and_restore
"""

import datetime
import difflib
import inspect
import logging
import optparse
import os
import re
import signal
import smtpd
import subprocess
import sys
import threading
import time
import traceback
import unittest

import calendar
import config
from model import *
import remote_api
import reveal
import scrape
import setup
from test_pfif import text_diff
from text_query import TextQuery
import utils
from utils import PERSON_STATUS_TEXT, NOTE_STATUS_TEXT

DEFAULT_TEST_TIME = datetime.datetime(2010, 1, 2, 3, 4, 5)

NOTE_STATUS_OPTIONS = [
  '',
  'information_sought',
  'is_note_author',
  'believed_alive',
  'believed_missing',
  'believed_dead'
]

last_star = time.time()  # timestamp of the last message that started with '*'.

def log(message, *args):
    """Prints a timestamped message to stderr (handy for debugging or profiling
    tests).  If the message starts with '*', the clock will be reset to zero."""
    global last_star
    now = time.time()
    if isinstance(message, unicode):
        message = message.encode('utf-8')
    else:
        message = str(message)
    print >>sys.stderr, '%6.2f:' % (now - last_star), message, args or ''
    if message[:1] == '*':
        last_star = now

def timed(function):
    def timed_function(*args, **kwargs):
        start = time.time()
        try:
            return function(*args, **kwargs)
        finally:
            log('%s done in %.2f s' % (function.__name__, time.time() - start))
    return timed_function

def configure_api_logging(subdomain='haiti', enable=True):
    db.delete(ApiActionLog.all())
    config.set_for_subdomain(subdomain, api_action_logging=enable)        

def verify_api_log(action, api_key='test_key', person_records=None,
                   people_skipped=None, note_records=None, notes_skipped=None):
    action_logs = ApiActionLog.all().fetch(1)
    assert action_logs
    entry = action_logs[0]    
    assert entry.action == action \
        and entry.api_key == api_key, \
        'api_key=%s, action=%s' % (entry.api_key, entry.action)
    if person_records:
        assert person_records == entry.person_records
    if people_skipped:
        assert people_skipped == entry.people_skipped
    if note_records:
        assert note_records == entry.note_records
    if notes_skipped:
        assert notes_skipped == entry.notes_skipped

def configure_api_logging(subdomain='haiti', enable=True):
    db.delete(ApiActionLog.all())
    config.set_for_subdomain(subdomain, api_action_logging=enable)        

def verify_api_log(action, api_key='test_key', person_records=None,
                   people_skipped=None, note_records=None, notes_skipped=None):
    action_logs = ApiActionLog.all().fetch(1)
    assert action_logs
    entry = action_logs[0]    
    assert entry.action == action \
        and entry.api_key == api_key, \
        'api_key=%s, action=%s' % (entry.api_key, entry.action)
    if person_records:
        assert person_records == entry.person_records
    if people_skipped:
        assert people_skipped == entry.people_skipped
    if note_records:
        assert note_records == entry.note_records
    if notes_skipped:
        assert notes_skipped == entry.notes_skipped


class ProcessRunner(threading.Thread):
    """A thread that starts a subprocess, collects its output, and stops it."""

    READY_RE = re.compile('')  # this output means the process is ready
    OMIT_RE = re.compile('INFO ')  # omit these lines from the displayed output
    ERROR_RE = re.compile('ERROR|CRITICAL')  # this output indicates failure

    def __init__(self, name, args):
        threading.Thread.__init__(self)
        self.name = name
        self.args = args
        self.process = None  # subprocess.Popen instance
        self.ready = False  # process is running and ready
        self.failed = False  # process emitted an error message in its output
        self.output = []

    def run(self):
        """Starts the subprocess and collects its output while it runs."""
        self.process = subprocess.Popen(
            self.args, stdout=subprocess.PIPE, stderr=subprocess.STDOUT,
            close_fds=True)

        # Each subprocess needs a thread to be watching it and absorbing its
        # output; otherwise it will block when its stdout pipe buffer fills.
        while self.process.poll() is None:
            line = self.process.stdout.readline()
            if not line:  # process finished
                return
            if self.READY_RE.search(line):
                self.ready = True
            if self.OMIT_RE.search(line):  # filter out these lines
                continue
            if self.ERROR_RE.search(line):  # something went wrong
                self.failed = True
            if line.strip():
                self.output.append(line.strip())

    def stop(self):
        """Terminates the subprocess and returns its status code."""
        if self.process:  # started
            if self.isAlive():  # still running
                os.kill(self.process.pid, signal.SIGKILL)
            else:
                self.failed = self.process.returncode != 0
        self.clean_up()
        if self.failed:
            self.flush_output()
            print >>sys.stderr, '%s failed (status %s).\n' % (
                self.name, self.process.returncode)
        else:
            print >>sys.stderr, '%s stopped.' % self.name

    def flush_output(self):
        """Flushes the buffered output from this subprocess to stderr."""
        self.output, lines_to_print = [], self.output
        if lines_to_print:
            print >>sys.stderr
        for line in lines_to_print:
            print >>sys.stderr, self.name + ': ' + line

    def wait_until_ready(self, timeout=10):
        """Waits until the subprocess has logged that it is ready."""
        fail_time = time.time() + timeout
        while self.isAlive() and not self.ready and time.time() < fail_time:
            for jiffy in range(10):  # wait one second, aborting early if ready
                if not self.ready:
                    time.sleep(0.1)
            if not self.ready:
                self.flush_output()  # after each second, show output
        if self.ready:
            print >>sys.stderr, '%s started.' % self.name
        else:
            raise RuntimeError('%s failed to start.' % self.name)

    def clean_up(self):
        pass


class AppServerRunner(ProcessRunner):
    """Manages a dev_appserver subprocess."""

    READY_RE = re.compile('Running application ' + remote_api.get_app_id())

    def __init__(self, port, smtp_port):
        self.datastore_path = '/tmp/dev_appserver.datastore.%d' % os.getpid()
        ProcessRunner.__init__(self, 'appserver', [
            os.environ['PYTHON'],
            os.path.join(os.environ['APPENGINE_DIR'], 'dev_appserver.py'),
            os.environ['APP_DIR'],
            '--port=%s' % port,
            '--clear_datastore',
            '--datastore_path=%s' % self.datastore_path,
            '--require_indexes',
            '--smtp_host=localhost',
            '--smtp_port=%d' % smtp_port
        ])

    def clean_up(self):
        if os.path.exists(self.datastore_path):
            os.unlink(self.datastore_path)


class MailThread(threading.Thread):
    """Runs an SMTP server and stores the incoming messages."""
    messages = []

    def __init__(self, port):
        threading.Thread.__init__(self)
        self.port = port
        self.stop_requested = False

    def run(self):
        class MailServer(smtpd.SMTPServer):
            def process_message(self, peer, mailfrom, rcpttos, data):
                MailThread.messages.append(
                    {'from': mailfrom, 'to': rcpttos, 'data': data})

        server = MailServer(('localhost', self.port), None)
        print >>sys.stderr, 'SMTP server started.'
        while not self.stop_requested:
            smtpd.asyncore.loop(timeout=0.5, count=1)
        print >>sys.stderr, 'SMTP server stopped.'

    def stop(self):
        self.stop_requested = True

    def wait_until_ready(self, timeout=10):
        pass

    def flush_output(self):
        pass


def get_test_data(filename):
    return open(os.path.join(remote_api.TESTS_DIR, filename)).read()

def reset_data():
    """Reset the datastore to a known state, populated with test data."""
    setup.reset_datastore()
    db.put([
        Authorization.create(
            'haiti', 'test_key', domain_write_permission='test.google.com'),
        Authorization.create(
            'haiti', 'domain_test_key',
            domain_write_permission='mytestdomain.com'),
        Authorization.create(
            'haiti', 'reviewed_test_key',
            domain_write_permission='test.google.com',
            mark_notes_reviewed=True),
        Authorization.create(
            'haiti', 'other_key', domain_write_permission='other.google.com'),
        Authorization.create(
            'haiti', 'read_key', read_permission=True),
        Authorization.create(
            'haiti', 'full_read_key', full_read_permission=True),
        Authorization.create(
            'haiti', 'search_key', search_permission=True),
        Authorization.create(
            'haiti', 'subscribe_key', subscribe_permission=True),
    ])

def assert_params_conform(url, required_params=None, forbidden_params=None):
    """Enforces the presence and non-presence of URL parameters.

    If required_params or forbidden_params is set, this function asserts that
    the given URL contains or does not contain those parameters, respectively.
    """
    required_params = required_params or {}
    forbidden_params = forbidden_params or {}

    # TODO(kpy): Decode the URL, don't match against it directly like this.
    for key, value in required_params.iteritems():
        param_regex = r'\b%s=%s\b' % (re.escape(key), re.escape(value))
        assert re.search(param_regex, url), \
            'URL %s must contain %s=%s' % (url, key, value)

    for key, value in forbidden_params.iteritems():
        param_regex = r'\b%s=%s\b' % (re.escape(key), re.escape(value))
        assert not re.search(param_regex, url), \
            'URL %s must not contain %s=%s' % (url, key, value)


class TestsBase(unittest.TestCase):
    """Base class for test cases."""
    verbose = 0
    hostport = None
    debug = False

    # Entities of these kinds won't be wiped between tests
    kinds_to_keep = ['Authorization', 'ConfigEntry', 'Subdomain']

    def debug_print(self, msg):
        """Echo useful stuff to stderr, encoding to preserve sanity."""
        if self.debug:
            print >>sys.stderr, msg.encode('ascii', 'ignore')

    def setUp(self):
        """Sets up a scrape Session for each test."""
        # See http://zesty.ca/scrape for documentation on scrape.
        self.s = scrape.Session(verbose=self.verbose)
        self.logged_in_as_admin = False
        self.set_utcnow_for_test(DEFAULT_TEST_TIME)
        MailThread.messages = []

    def path_to_url(self, path):
        return 'http://%s%s' % (self.hostport, path)

    def go(self, path, **kwargs):
        """Navigates the scrape Session to the given path on the test server."""
        return self.s.go(self.path_to_url(path), **kwargs)

    def go_as_admin(self, path, **kwargs):
        """Navigates to the given path with an admin login."""
        if not self.logged_in_as_admin:
            doc = self.go('/_ah/login')
            self.s.submit(doc.first('form'), admin='True', action='Login')
            assert self.s.status == 200
            self.logged_in_as_admin = True
        return self.go(path, **kwargs)

    def tearDown(self):
        """Resets the datastore by deleting anything written during a test."""
        setup.wipe_datastore(keep=self.kinds_to_keep)

    def set_utcnow_for_test(self, new_utcnow=None):
        """Set utc timestamp locally and on the server.

        Args:
          new_utcnow: a datetime object, or None to reset to wall time.
        """
        if new_utcnow != utils._utcnow_for_test:
            if new_utcnow:
                param = calendar.timegm(new_utcnow.utctimetuple())
            else:
                param = ''  # param should be '' when new_utcnow is None
            self.go_as_admin(
                '/admin/set_utcnow_for_test?test_mode=yes&utcnow=%s' % param)
            assert self.s.status == 200
            utils.set_utcnow_for_test(new_utcnow)
            self.debug_print('set utcnow to %s: %s' %
                             (new_utcnow, self.s.doc.content))


class ReadOnlyTests(TestsBase):
    """Tests that don't modify data go here."""

    def test_noconfig(self):
        """Check the main page with no config."""
        doc = self.go('/')
        assert 'Select a Person Finder site' in doc.text

    def test_main(self):
        """Check the main page with no language specified."""
        doc = self.go('/?subdomain=haiti')
        assert 'I\'m looking for someone' in doc.text

    def test_main_english(self):
        """Check the main page with English language specified."""
        doc = self.go('/?subdomain=haiti&lang=en')
        assert 'I\'m looking for someone' in doc.text

    def test_main_french(self):
        """Check the French main page."""
        doc = self.go('/?subdomain=haiti&lang=fr')
        assert 'Je recherche quelqu\'un' in doc.text

    def test_main_creole(self):
        """Check the Creole main page."""
        doc = self.go('/?subdomain=haiti&lang=ht')
        assert u'Mwen ap ch\u00e8che yon moun' in doc.text

    def test_language_links(self):
        """Check that the language links go to the translated main page."""
        doc = self.go('/?subdomain=haiti')

        doc = self.s.follow(u'espa\u00f1ol')
        assert 'Busco a alguien' in doc.text

        doc = self.s.follow(u'Fran\u00e7ais')
        assert 'Je recherche quelqu\'un' in doc.text

        doc = self.go('/?subdomain=pakistan')
        doc = self.s.follow(u'\u0627\u0631\u062f\u0648')
        assert (u'\u0645\u06CC\u06BA \u06A9\u0633\u06CC \u06A9\u0648 ' +
                u'\u062A\u0644\u0627\u0634 \u06A9\u0631 ' +
                u'\u0631\u06C1\u0627 \u06C1\u0648') in doc.text

        doc = self.s.follow(u'English')
        assert 'I\'m looking for someone' in doc.text

    def test_language_xss(self):
        """Regression test for an XSS vulnerability in the 'lang' parameter."""
        doc = self.go('/?subdomain=haiti&lang="<script>alert(1)</script>')
        assert '<script>' not in doc.content

    def test_language_cookie_caching(self):
        """Regression test for caching the wrong language."""

        # Run a session where the default language is English
        en_session = self.s = scrape.Session(verbose=self.verbose)

        doc = self.go('/?subdomain=haiti&lang=en')  # sets cookie
        assert 'I\'m looking for someone' in doc.text

        doc = self.go('/?subdomain=haiti')
        assert 'I\'m looking for someone' in doc.text

        # Run a separate session where the default language is French
        fr_session = self.s = scrape.Session(verbose=self.verbose)

        doc = self.go('/?subdomain=haiti&lang=fr')  # sets cookie
        assert 'Je recherche quelqu\'un' in doc.text

        doc = self.go('/?subdomain=haiti')
        assert 'Je recherche quelqu\'un' in doc.text

        # Check that this didn't screw up the language for the other session
        self.s = en_session

        doc = self.go('/?subdomain=haiti')
        assert 'I\'m looking for someone' in doc.text

    def test_charsets(self):
        """Checks that pages are delivered in the requested charset."""

        # Try with no specified charset.
        doc = self.go('/?subdomain=haiti&lang=ja', charset=scrape.RAW)
        meta = doc.firsttag('meta', http_equiv='content-type')
        assert meta['content'] == 'text/html; charset=utf-8'
        # UTF-8 encoding of text (U+6D88 U+606F U+60C5 U+5831) in title
        assert '\xe6\xb6\x88\xe6\x81\xaf\xe6\x83\x85\xe5\xa0\xb1' in doc.content

        # Try with a specific requested charset.
        doc = self.go('/?subdomain=haiti&lang=ja&charsets=shift_jis',
                      charset=scrape.RAW)
        meta = doc.firsttag('meta', http_equiv='content-type')
        assert meta['content'] == 'text/html; charset=shift_jis'
        # Shift-JIS encoding of title text
        assert '\x8f\xc1\x91\xa7\x8f\xee\x95\xf1' in doc.content

        # Confirm that spelling of charset is preserved.
        doc = self.go('/?subdomain=haiti&lang=ja&charsets=Shift-JIS',
                      charset=scrape.RAW)
        meta = doc.firsttag('meta', http_equiv='content-type')
        assert meta['content'] == 'text/html; charset=Shift-JIS'
        # Shift-JIS encoding of title text
        assert '\x8f\xc1\x91\xa7\x8f\xee\x95\xf1' in doc.content

        # Confirm that UTF-8 takes precedence.
        doc = self.go('/?subdomain=haiti&lang=ja&charsets=Shift-JIS,utf8',
                      charset=scrape.RAW)
        meta = doc.firsttag('meta', http_equiv='content-type')
        assert meta['content'] == 'text/html; charset=utf8'
        # UTF-8 encoding of text (U+6D88 U+606F U+60C5 U+5831) in title
        assert '\xe6\xb6\x88\xe6\x81\xaf\xe6\x83\x85\xe5\xa0\xb1' in doc.content

    def test_query(self):
        """Check the query page."""
        doc = self.go('/query?subdomain=haiti')
        button = doc.firsttag('input', type='submit')
        assert button['value'] == 'Search for this person'

        doc = self.go('/query?subdomain=haiti&role=provide')
        button = doc.firsttag('input', type='submit')
        assert button['value'] == 'Provide information about this person'

    def test_results(self):
        """Check the results page."""
        doc = self.go('/results?subdomain=haiti&query=xy')
        assert 'We have nothing' in doc.text

    def test_create(self):
        """Check the create page."""
        doc = self.go('/create?subdomain=haiti')
        assert 'Identify who you are looking for' in doc.text

        doc = self.go('/create?subdomain=haiti&role=provide')
        assert 'Identify who you have information about' in doc.text

        params = [
            'subdomain=haiti',
            'role=provide',
            'last_name=__LAST_NAME__',
            'first_name=__FIRST_NAME__',
            'home_street=__HOME_STREET__',
            'home_neighborhood=__HOME_NEIGHBORHOOD__',
            'home_city=__HOME_CITY__',
            'home_state=__HOME_STATE__',
            'home_postal_code=__HOME_POSTAL_CODE__',
            'description=__DESCRIPTION__',
            'photo_url=__PHOTO_URL__',
            'clone=yes',
            'author_name=__AUTHOR_NAME__',
            'author_phone=__AUTHOR_PHONE__',
            'author_email=__AUTHOR_EMAIL__',
            'source_url=__SOURCE_URL__',
            'source_date=__SOURCE_DATE__',
            'source_name=__SOURCE_NAME__',
            'status=believed_alive',
            'text=__TEXT__',
            'last_known_location=__LAST_KNOWN_LOCATION__',
            'found=yes',
            'phone_of_found_person=__PHONE_OF_FOUND_PERSON__',
            'email_of_found_person=__EMAIL_OF_FOUND_PERSON__'
        ]
        doc = self.go('/create?' + '&'.join(params))
        tag = doc.firsttag('input', name='last_name')
        assert tag['value'] == '__LAST_NAME__'

        tag = doc.firsttag('input', name='first_name')
        assert tag['value'] == '__FIRST_NAME__'

        tag = doc.firsttag('input', name='home_street')
        assert tag['value'] == '__HOME_STREET__'

        tag = doc.firsttag('input', name='home_neighborhood')
        assert tag['value'] == '__HOME_NEIGHBORHOOD__'

        tag = doc.firsttag('input', name='home_city')
        assert tag['value'] == '__HOME_CITY__'

        tag = doc.firsttag('input', name='home_state')
        assert tag['value'] == '__HOME_STATE__'

        tag = doc.firsttag('input', name='home_postal_code')
        assert tag['value'] == '__HOME_POSTAL_CODE__'

        tag = doc.first('textarea', name='description')
        assert tag.text == '__DESCRIPTION__'

        tag = doc.firsttag('input', name='photo_url')
        assert tag['value'] == '__PHOTO_URL__'

        tag = doc.firsttag('input', id='clone_yes')
        assert tag['checked'] == 'checked'

        tag = doc.firsttag('input', name='author_name')
        assert tag['value'] == '__AUTHOR_NAME__'

        tag = doc.firsttag('input', name='author_phone')
        assert tag['value'] == '__AUTHOR_PHONE__'

        tag = doc.firsttag('input', name='author_email')
        assert tag['value'] == '__AUTHOR_EMAIL__'

        tag = doc.firsttag('input', name='source_url')
        assert tag['value'] == '__SOURCE_URL__'

        tag = doc.firsttag('input', name='source_date')
        assert tag['value'] == '__SOURCE_DATE__'

        tag = doc.firsttag('input', name='source_name')
        assert tag['value'] == '__SOURCE_NAME__'

        tag = doc.first('select', name='status')
        tag = doc.firsttag('option', value='believed_alive')
        assert tag['selected'] == 'selected'

        tag = doc.first('textarea', name='text')
        assert tag.text == '__TEXT__'

        tag = doc.firsttag('input', name='last_known_location')
        assert tag['value'] == '__LAST_KNOWN_LOCATION__'

        tag = doc.firsttag('input', id='found_yes')
        assert tag['checked'] == 'checked'

        tag = doc.firsttag('input', name='phone_of_found_person')
        assert tag['value'] == '__PHONE_OF_FOUND_PERSON__'

        tag = doc.firsttag('input', name='email_of_found_person')
        assert tag['value'] == '__EMAIL_OF_FOUND_PERSON__'

    def test_view(self):
        """Check the view page."""
        doc = self.go('/view?subdomain=haiti')
        assert 'No person id was specified' in doc.text

    def test_multiview(self):
        """Check the multiview page."""
        doc = self.go('/multiview?subdomain=haiti')
        assert 'Compare these records' in doc.text

    def test_photo(self):
        """Check the photo page."""
        doc = self.go('/photo?subdomain=haiti')
        assert 'No photo id was specified' in doc.text

    def test_static(self):
        """Check that the static files are accessible."""
        doc = self.go('/static/no-photo.gif?subdomain=haiti')
        assert doc.content.startswith('GIF89a')

        doc = self.go('/static/style.css?subdomain=haiti')
        assert 'body {' in doc.content

    def test_embed(self):
        """Check the embed page."""
        doc = self.go('/embed?subdomain=haiti')
        assert 'Embedding' in doc.text

    def test_gadget(self):
        """Check the gadget page."""
        doc = self.go('/gadget?subdomain=haiti')
        assert '<Module>' in doc.content
        assert 'application/xml' in self.s.headers['content-type']

    def test_sitemap(self):
        """Check the sitemap generator."""
        doc = self.go('/sitemap?subdomain=haiti')
        assert '</sitemapindex>' in doc.content

        doc = self.go('/sitemap?subdomain=haiti&shard_index=1')
        assert '</urlset>' in doc.content

    def test_config_subdomain_titles(self):
        doc = self.go('/?subdomain=haiti')
        assert 'Haiti Earthquake' in doc.first('h1').text

        doc = self.go('/?subdomain=pakistan')
        assert 'Pakistan Floods' in doc.first('h1').text

    def test_config_language_menu_options(self):
        doc = self.go('/?subdomain=haiti')
        assert doc.first('a', u'Fran\xe7ais')
        assert doc.first('a', u'Krey\xf2l')
        assert not doc.all('a',u'\u0627\u0631\u062F\u0648')  # Urdu

        doc = self.go('/?subdomain=pakistan')
        assert doc.first('a',u'\u0627\u0631\u062F\u0648')  # Urdu
        assert not doc.all('a', u'Fran\xe7ais')

    def test_config_keywords(self):
        doc = self.go('/?subdomain=haiti')
        meta = doc.firsttag('meta', name='keywords')
        assert 'tremblement' in meta['content']

        doc = self.go('/?subdomain=pakistan')
        meta = doc.firsttag('meta', name='keywords')
        assert 'pakistan flood' in meta['content']

    def test_jp_tier2_mobile_redirect(self):
        self.s.agent = 'DoCoMo/2.0 P906i(c100;TB;W24H15)'
        # redirect top page (don't propagate subdomain param).
        self.go('/?subdomain=japan', redirects=0)
        assert self.s.status == 302
        assert self.s.headers['location'] == 'http://sagasu-m.appspot.com/'
        # redirect view page
        self.go('/view?subdomain=japan&id=test.google.com/person.111',
                redirects=0)
        assert self.s.status == 302
        assert (self.s.headers['location'] ==
                'http://sagasu-m.appspot.com/view?subdomain=japan&'
                'id=test.google.com/person.111')
        # no redirect with &small=yes
        self.go('/?subdomain=japan&small=yes', redirects=0)
        assert self.s.status == 200
        # no redirect with &suppress_redirect=yes
        self.go('/view?subdomain=japan&suppress_redirect=yes'
                '&id=test.google.com/person.111&redirect=0')
        assert self.s.status == 404

class PersonNoteTests(TestsBase):
    """Tests that modify Person and Note entities in the datastore go here.
    The contents of the datastore will be reset for each test."""
<<<<<<< HEAD
    kinds_written_by_tests = \
        [Person, Note, Counter, UserActionLog, Subscription]
=======
>>>>>>> 496570df

    def assert_error_deadend(self, page, *fragments):
        """Assert that the given page is a dead-end.

        Checks to make sure there's an error message that contains the given
        fragments.  On failure, fail assertion.  On success, step back.
        """
        error_message = page.first(class_=re.compile(r'.*\berror\b.*'))
        for fragment in fragments:
            assert fragment in error_message.text, (
                '%s missing from error message' % fragment)
        self.s.back()

    # The verify_ functions below implement common fragments of the testing
    # workflow that are assembled below in the test_ methods.

    def verify_results_page(self, num_results, all_have=(), some_have=(),
                            status=()):
        """Verifies conditions on the results page common to seeking and
        providing.  Verifies that all of the results contain all of the
        strings in all_have and that at least one of the results has each
        of some_have.

        Precondition: the current session must be on the results page
        Postcondition: the current session is still on the results page
        """

        # Check that the results are as expected
        result_titles = self.s.doc.all(class_='resultDataTitle')
        assert len(result_titles) == num_results
        for title in result_titles:
            for text in all_have:
                assert text in title.content, \
                    '%s must have %s' % (title.content, text)
        for text in some_have:
            assert any(text in title.content for title in result_titles), \
                'One of %s must have %s' % (result_titles, text)
        if status:
            result_statuses = self.s.doc.all(class_='resultDataPersonFound')
            assert len(result_statuses) == len(status)
            for expected_status, result_status in zip(status, result_statuses):
                assert expected_status in result_status.content, \
                    '"%s" missing expected status: "%s"' % (
                    result_status, expected_status)

    def verify_unsatisfactory_results(self):
        """Verifies the clicking the button at the bottom of the results page.

        Precondition: the current session must be on the results page
        Postcondition: the current session is on the create new record page
        """

        # Click the button to create a new record
        found = False
        for results_form in self.s.doc.all('form'):
            if 'Create a new record' in results_form.content:
                self.s.submit(results_form)
                found = True
        assert found, "didn't find Create a new record in any form"

    def verify_create_form(self, prefilled_params=None, unfilled_params=None):
        """Verifies the behavior of the create form.

        Verifies that the form must contain prefilled_params (a dictionary)
        and may not have any defaults for unfilled_params.

        Precondition: the current session is on the create new record page
        Postcondition: the current session is still on the create page
        """

        create_form = self.s.doc.first('form')
        for key, value in (prefilled_params or {}).iteritems():
            assert create_form.params[key] == value
        for key in unfilled_params or ():
            assert not create_form.params[key]

        # Try to submit without filling in required fields
        self.assert_error_deadend(
            self.s.submit(create_form), 'required', 'try again')

    def verify_note_form(self):
        """Verifies the behavior of the add note form.

        Precondition: the current session is on a page with a note form.
        Postcondition: the current session is still on a page with a note form.
        """

        note_form = self.s.doc.first('form')
        assert 'Tell us the status of this person' in note_form.content
        self.assert_error_deadend(
            self.s.submit(note_form), 'required', 'try again')

    def verify_details_page(self, num_notes, details=None):
        """Verifies the content of the details page.

        Verifies that the details contain the given number of notes and the
        given details.

        Precondition: the current session is on the details page
        Postcondition: the current session is still on the details page
        """

        # Do not assert params.  Upon reaching the details page, you've lost
        # the difference between seekers and providers and the param is gone.
        details = details or {}
        details_page = self.s.doc

        # Person info is stored in matching 'label' and 'field' cells.
        fields = dict(zip(
            [label.text.strip() for label in details_page.all(class_='label')],
            details_page.all(class_='field')))
        for label, value in details.iteritems():
            assert fields[label].text.strip() == value

        assert len(details_page.all(class_='view note')) == num_notes

    def verify_click_search_result(self, n, url_test=lambda u: None):
        """Simulates clicking the nth search result (where n is zero-based).

        Also passes the URL followed to the given url_test function for checking.
        This function should raise an AssertionError on failure.

        Precondition: the current session must be on the results page
        Postcondition: the current session is on the person details page
        """

        # Get the list of links.
        results = self.s.doc.first('ul', class_='searchResults')
        result_link = results.all('a', class_='result-link')[n]

        # Verify and then follow the link.
        url_test(result_link['href'])
        self.s.go(result_link['href'])

    def verify_update_notes(self, found, note_body, author, status, **kwargs):
        """Verifies the process of adding a new note.

        Posts a new note with the given parameters.

        Precondition: the current session must be on the details page
        Postcondition: the current session is still on the details page
        """

        # Do not assert params.  Upon reaching the details page, you've lost
        # the difference between seekers and providers and the param is gone.
        details_page = self.s.doc
        num_initial_notes = len(details_page.all(class_='view note'))
        note_form = details_page.first('form')

        params = dict(kwargs)
        params['found'] = (found and 'yes') or 'no'
        params['text'] = note_body
        params['author_name'] = author
        extra_values = [note_body, author]
        if status:
            params['status'] = status
            extra_values.append(str(NOTE_STATUS_TEXT.get(status)))

        details_page = self.s.submit(note_form, **params)
        notes = details_page.all(class_='view note')
        assert len(notes) == num_initial_notes + 1
        new_note_text = notes[-1].text
        extra_values.extend(kwargs.values())
        for text in extra_values:
            assert text in new_note_text, \
                'Note text %r missing %r' % (new_note_text, text)

        # Show this text if and only if the person has been found
        assert ('This person has been in contact with someone'
                in new_note_text) == found

    def verify_email_sent(self, message_count=1):
        """Verifies email was sent, firing manually from the taskqueue
        if necessary.  """
        # Explicitly fire the send-mail task if necessary
        doc = self.go_as_admin('/_ah/admin/tasks?queue=send-mail')
        try:
            button = doc.firsttag('button', class_='ae-taskqueues-run-now')
            doc = self.s.submit(d.first('form', name='queue_run_now'),
                                run_now=button.id)
        except scrape.ScrapeError, e:
            # button not found, assume task completed
            pass

        assert len(MailThread.messages) == message_count, \
            'expected %s messages, instead was %s' % (message_count, 
                                                      len(MailThread.messages))

    def test_have_information_small(self):
        """Follow the I have information flow on the small-sized embed."""

        # Shorthand to assert the correctness of our URL
        def assert_params(url=None, required_params={}, forbidden_params={}):
            required_params.setdefault('role', 'provide')
            required_params.setdefault('small', 'yes')
            assert_params_conform(url or self.s.url, 
                                  required_params=required_params,
                                  forbidden_params=forbidden_params)

        # Start on the home page and click the "I'm looking for someone" button
        self.go('/?subdomain=haiti&small=yes')
        search_page = self.s.follow('I have information about someone')
        search_form = search_page.first('form')
        assert 'I have information about someone' in search_form.content

        self.assert_error_deadend(
            self.s.submit(search_form),
            'Enter the person\'s given and family names.')

        self.assert_error_deadend(
            self.s.submit(search_form, first_name='_test_first_name'),
            'Enter the person\'s given and family names.')

        self.s.submit(search_form,
                      first_name='_test_first_name',
                      last_name='_test_last_name')
        assert_params()

        # Because the datastore is empty, should see the 'follow this link'
        # text. Click the link.
        create_page = self.s.follow('Follow this link to create a new record')

        assert 'small=yes' not in self.s.url
        first_name_input = create_page.firsttag('input', name='first_name')
        assert '_test_first_name' in first_name_input.content
        last_name_input = create_page.firsttag('input', name='last_name')
        assert '_test_last_name' in last_name_input.content

        # Create a person to search for:
        person = Person(
            key_name='haiti:test.google.com/person.111',
            subdomain='haiti',
            author_name='_test_author_name',
            author_email='test@example.com',
            first_name='_test_first_name',
            last_name='_test_last_name',
            entry_date=datetime.datetime.utcnow(),
            text='_test A note body')
        person.update_index(['old', 'new'])
        person.put()

        # Try the search again, and should get some results
        self.s.submit(search_form,
                      first_name='_test_first_name',
                      last_name='_test_last_name')
        assert_params()
        assert 'There is one existing record' in self.s.doc.content, \
            ('existing record not found in: %s' % 
             utils.encode(self.s.doc.content))

        results_page = self.s.follow('Click here to view results.')
        # make sure the results page has the person on it.
        assert '_test_first_name _test_last_name' in results_page.content, \
            'results page: %s' % utils.encode(results_page.content)

        # test multiple results
        # Create another person to search for:
        person = Person(
            key_name='haiti:test.google.com/person.211',
            subdomain='haiti',
            author_name='_test_author_name',
            author_email='test@example.com',
            first_name='_test_first_name',
            last_name='_test_last_name',
            entry_date=datetime.datetime.utcnow(),
            text='_test A note body')
        person.update_index(['old', 'new'])
        person.put()

        # Try the search again, and should get some results
        self.s.submit(search_form,
                      first_name='_test_first_name',
                      last_name='_test_last_name')
        assert_params()
        assert 'There are 2 existing records with similar names' \
            in self.s.doc.content, \
            ('existing record not found in: %s' % 
             utils.encode(self.s.doc.content))

        results_page = self.s.follow('Click here to view results.')
        # make sure the results page has the people on it.
        assert 'person.211' in results_page.content, \
            'results page: %s' % utils.encode(results_page.content)
        assert 'person.111' in results_page.content, \
            'results page: %s' % utils.encode(results_page.content)


    def test_seeking_someone_small(self):
        """Follow the seeking someone flow on the small-sized embed."""

        # Shorthand to assert the correctness of our URL
        def assert_params(url=None):
            assert_params_conform(
                url or self.s.url, {'role': 'seek', 'small': 'yes'})

        # Start on the home page and click the "I'm looking for someone" button
        self.go('/?subdomain=haiti&small=yes')
        search_page = self.s.follow('I\'m looking for someone')
        search_form = search_page.first('form')
        assert 'Search for this person' in search_form.content

        # Try a search, which should yield no results.
        self.s.submit(search_form, query='_test_first_name')
        assert_params()
        self.verify_results_page(0)
        assert_params()
        assert self.s.doc.firsttag('a', class_='create-new-record')

        person = Person(
            key_name='haiti:test.google.com/person.111',
            subdomain='haiti',
            author_name='_test_author_name',
            author_email='test@example.com',
            first_name='_test_first_name',
            last_name='_test_last_name',
            entry_date=datetime.datetime.utcnow(),
            text='_test A note body')
        person.update_index(['old', 'new'])
        person.put()

        assert_params()

        # Now the search should yield a result.
        self.s.submit(search_form, query='_test_first_name')
        assert_params()
        link = self.s.doc.firsttag('a', class_='results-found')
        assert 'query=_test_first_name' in link.content


    def test_seeking_someone_regular(self):
        """Follow the seeking someone flow on the regular-sized embed."""

        # Set utcnow to match source date
        self.set_utcnow_for_test(datetime.datetime(2001, 1, 1, 0, 0, 0))
        test_source_date = utils.get_utcnow().strftime('%Y-%m-%d')

        # Shorthand to assert the correctness of our URL
        def assert_params(url=None):
            assert_params_conform(
                url or self.s.url, {'role': 'seek'}, {'small': 'yes'})

        # Start on the home page and click the "I'm looking for someone" button
        self.go('/?subdomain=haiti')
        search_page = self.s.follow('I\'m looking for someone')
        search_form = search_page.first('form')
        assert 'Search for this person' in search_form.content

        # Try a search, which should yield no results.
        self.s.submit(search_form, query='_test_first_name')
        assert_params()
        self.verify_results_page(0)
        assert_params()
        self.verify_unsatisfactory_results()
        assert_params()

        # Submit the create form with minimal information.
        create_form = self.s.doc.first('form')
        self.s.submit(create_form,
                      first_name='_test_first_name',
                      last_name='_test_last_name',
                      author_name='_test_author_name')

        # For now, the date of birth should be hidden.
        assert 'birth' not in self.s.content.lower()

        self.verify_details_page(0, details={
            'Given name:': '_test_first_name',
            'Family name:': '_test_last_name',
            'Author\'s name:': '_test_author_name'})

        # Now the search should yield a result.
        self.s.submit(search_form, query='_test_first_name')
        assert_params()
        self.verify_results_page(1, all_have=(['_test_first_name']),
                                 some_have=(['_test_first_name']),
                                 status=(['Unspecified']))
        self.verify_click_search_result(0, assert_params)
        # set the person entry_date to something in order to make sure adding
        # note doesn't update
        person = Person.all().filter('first_name =', '_test_first_name').get()
        person.entry_date = datetime.datetime(2006, 6, 6, 6, 6, 6)
        db.put(person)
        self.verify_details_page(0)
        self.verify_note_form()
        self.verify_update_notes(
            False, '_test A note body', '_test A note author', None)
        self.verify_update_notes(
            True, '_test Another note body', '_test Another note author',
            'believed_alive',
            last_known_location='Port-au-Prince')

        # Check that a UserActionLog entry was created.
        entry = UserActionLog.all().get()
        assert entry.action == 'mark_alive'
        assert entry.detail == '_test_first_name _test_last_name'
        assert not entry.ip_address
        assert entry.Note_text == '_test Another note body'
        assert entry.Note_status == 'believed_alive'
        entry.delete()

        # Add a note with status == 'believed_dead'.
        self.verify_update_notes(
            True, '_test Third note body', '_test Third note author',
            'believed_dead')

        # Check that a UserActionLog entry was created.
        entry = UserActionLog.all().get()
        assert entry.action == 'mark_dead'
        assert entry.detail == '_test_first_name _test_last_name'
        assert entry.ip_address
        assert entry.Note_text == '_test Third note body'
        assert entry.Note_status == 'believed_dead'
        entry.delete()

        person = Person.all().filter('first_name =', '_test_first_name').get()
        assert person.entry_date == datetime.datetime(2006, 6, 6, 6, 6, 6)

        self.s.submit(search_form, query='_test_first_name')
        assert_params()
        self.verify_results_page(
            1, all_have=['_test_first_name'], some_have=['_test_first_name'],
            status=['Someone has received information that this person is dead']
        )

        # Submit the create form with complete information
        self.s.submit(create_form,
                      author_name='_test_author_name',
                      author_email='_test_author_email',
                      author_phone='_test_author_phone',
                      clone='yes',
                      source_name='_test_source_name',
                      source_date=test_source_date,
                      source_url='_test_source_url',
                      first_name='_test_first_name',
                      last_name='_test_last_name',
                      alternate_first_names='_test_alternate_first_names',
                      alternate_last_names='_test_alternate_last_names',
                      sex='female',
                      date_of_birth='1955',
                      age='52',
                      home_street='_test_home_street',
                      home_neighborhood='_test_home_neighborhood',
                      home_city='_test_home_city',
                      home_state='_test_home_state',
                      home_postal_code='_test_home_postal_code',
                      home_country='_test_home_country',
                      photo_url='_test_photo_url',
                      expiry_option='10',
                      description='_test_description')

        self.verify_details_page(0, details={
            'Given name:': '_test_first_name',
            'Family name:': '_test_last_name',
            'Alternate given names:': '_test_alternate_first_names',
            'Alternate family names:': '_test_alternate_last_names',
            'Sex:': 'female',
            # 'Date of birth:': '1955',  # currently hidden
            'Age:': '52',
            'Street name:': '_test_home_street',
            'Neighborhood:': '_test_home_neighborhood',
            'City:': '_test_home_city',
            'Province or state:': '_test_home_state',
            'Postal or zip code:': '_test_home_postal_code',
            'Home country:': '_test_home_country',
            'Author\'s name:': '_test_author_name',
            'Author\'s phone number:': '(click to reveal)',
            'Author\'s e-mail address:': '(click to reveal)',
            'Original URL:': 'Link',
            'Original posting date:': '2001-01-01 00:00 UTC',
            'Original site name:': '_test_source_name',
            'Expiry date of this record:': '2001-01-11 00:00 UTC'})

    def test_time_zones(self):
        # Japan should show up in JST due to its configuration.
        db.put([Person(
            key_name='japan:test.google.com/person.111',
            subdomain='japan',
            first_name='_first_name',
            last_name='_last_name',
            source_date=datetime.datetime(2001, 2, 3, 4, 5, 6),
            entry_date=datetime.datetime.utcnow(),
        ), Note(
            key_name='japan:test.google.com/note.222',
            person_record_id='test.google.com/person.111',
            author_name='Fred',
            subdomain='japan',
            text='foo',
            source_date=datetime.datetime(2001, 2, 3, 7, 8, 9),
            entry_date=datetime.datetime.utcnow(),
        )])

        self.go('/view?subdomain=japan&id=test.google.com/person.111&lang=en')
        self.verify_details_page(1, {
            'Original posting date:': '2001-02-03 13:05 JST'
        })
        assert 'Posted by Fred on 2001-02-03 at 16:08 JST' in self.s.doc.text

        self.go('/multiview?subdomain=japan&id1=test.google.com/person.111'
                '&lang=en')
        assert '2001-02-03 13:05 JST' in self.s.doc.text

        # Other subdomains should show up in UTC.
        db.put([Person(
            key_name='haiti:test.google.com/person.111',
            subdomain='haiti',
            first_name='_first_name',
            last_name='_last_name',
            source_date=datetime.datetime(2001, 2, 3, 4, 5, 6),
            entry_date=datetime.datetime.utcnow(),
        ), Note(
            key_name='haiti:test.google.com/note.222',
            person_record_id='test.google.com/person.111',
            author_name='Fred',
            subdomain='haiti',
            text='foo',
            source_date=datetime.datetime(2001, 2, 3, 7, 8, 9),
            entry_date=datetime.datetime.utcnow(),
        )])

        self.go('/view?subdomain=haiti&id=test.google.com/person.111&lang=en')
        self.verify_details_page(1, {
            'Original posting date:': '2001-02-03 04:05 UTC'
        })
        assert 'Posted by Fred on 2001-02-03 at 07:08 UTC' in self.s.doc.text
        self.go('/multiview?subdomain=haiti&id1=test.google.com/person.111'
                '&lang=en')
        assert '2001-02-03 04:05 UTC' in self.s.doc.text

    def test_new_indexing(self):
        """First create new entry with new_search param then search for it"""

        # Shorthand to assert the correctness of our URL
        def assert_params(url=None):
            assert_params_conform(
                url or self.s.url, {'role': 'seek'}, {'small': 'yes'})

        # Start on the home page and click the "I'm looking for someone" button
        self.go('/?subdomain=haiti')
        search_page = self.s.follow('I\'m looking for someone')
        search_form = search_page.first('form')
        assert 'Search for this person' in search_form.content

        # Try a search, which should yield no results.
        self.s.submit(search_form, query='ABCD EFGH IJKL MNOP')
        assert_params()
        self.verify_results_page(0)
        assert_params()
        self.verify_unsatisfactory_results()
        assert_params()

        # Submit the create form with a valid first and last name
        self.s.submit(self.s.doc.first('form'),
                      first_name='ABCD EFGH',
                      last_name='IJKL MNOP',
                      alternate_first_names='QRST UVWX',
                      alternate_last_names='YZ01 2345',
                      author_name='author_name')

        # Try a middle-name match.
        self.s.submit(search_form, query='EFGH')
        self.verify_results_page(1, all_have=(['ABCD EFGH']))

        # Try a middle-name non-match.
        self.s.submit(search_form, query='ABCDEF')
        self.verify_results_page(0)

        # Try a middle-name prefix match.
        self.s.submit(search_form, query='MNO')
        self.verify_results_page(1, all_have=(['ABCD EFGH']))

        # Try a multiword match.
        self.s.submit(search_form, query='MNOP IJK ABCD EFG')
        self.verify_results_page(1, all_have=(['ABCD EFGH']))

        # Try an alternate-name prefix non-match.
        self.s.submit(search_form, query='QRS')
        self.verify_results_page(0)

        # Try a multiword match on an alternate name.
        self.s.submit(search_form, query='ABCD EFG QRST UVWX')
        self.verify_results_page(1, all_have=(['ABCD EFGH']))

    def test_indexing_japanese_names(self):
        """Index Japanese person's names and make sure they are searchable."""

        # Shorthand to assert the correctness of our URL
        def assert_params(url=None):
            assert_params_conform(
                url or self.s.url, {'role': 'seek'}, {'small': 'yes'})

        Subdomain(key_name='japan-test').put()
        # Kanji's are segmented character by character.
        config.set_for_subdomain('japan-test', min_query_word_length=1)
        config.set_for_subdomain('japan-test', use_family_name=True)
        config.set_for_subdomain('japan-test', family_name_first=True)
        config.set_for_subdomain('japan-test', use_alternate_names=True)

        # Start on the home page and click the "I'm looking for someone" button
        self.go('/?subdomain=japan-test')
        search_page = self.s.follow('I\'m looking for someone')
        search_form = search_page.first('form')
        assert 'Search for this person' in search_form.content

        # Try a search, which should yield no results.
        self.s.submit(search_form, query='山田 太郎')
        assert_params()
        self.verify_results_page(0)
        assert_params()
        self.verify_unsatisfactory_results()
        assert_params()

        # Submit the create form with a valid first and last name.
        self.s.submit(self.s.doc.first('form'),
                      last_name='山田',
                      first_name='太郎',
                      alternate_last_names='やまだ',
                      alternate_first_names='たろう',
                      author_name='author_name')

        # Try a last name match.
        self.s.submit(search_form, query='山田')
        self.verify_results_page(1, all_have=([u'山田 太郎',
                                               u'やまだ たろう']))

        # Try a full name prefix match.
        self.s.submit(search_form, query='山田太')
        self.verify_results_page(1, all_have=([u'山田 太郎']))

        # Try a full name match, where first and last names are not segmented.
        self.s.submit(search_form, query='山田太郎')
        self.verify_results_page(1, all_have=([u'山田 太郎']))

        # Try an alternate last name match.
        self.s.submit(search_form, query='やまだ')
        self.verify_results_page(1, all_have=([u'山田 太郎']))

        # Try an alternate name match with first name and last name segmented.
        self.s.submit(search_form, query='やまだ たろう')
        self.verify_results_page(1, all_have=([u'山田 太郎']))

        # Try an alternate name match without first name and last name
        # segmented.
        self.s.submit(search_form, query='やまだたろう')
        self.verify_results_page(1, all_have=([u'山田 太郎']))

        # Try an alternate name prefix match, but we don't index prefixes for
        # alternate names.
        self.s.submit(search_form, query='やまだたろ')
        self.verify_results_page(0)

        # Try an alternate last name match with katakana variation.
        self.s.submit(search_form, query='ヤマダ')
        self.verify_results_page(1, all_have=([u'山田 太郎']))

        # Try an alternate last name match with romaji variation.
        self.s.submit(search_form, query='YAMADA')
        self.verify_results_page(1, all_have=([u'山田 太郎']))

    def test_have_information_regular(self):
        """Follow the "I have information" flow on the regular-sized embed."""

        # Set utcnow to match source date
        self.set_utcnow_for_test(datetime.datetime(2001, 1, 1, 0, 0, 0))
        test_source_date = utils.get_utcnow().strftime('%Y-%m-%d')

        # Shorthand to assert the correctness of our URL
        def assert_params(url=None):
            assert_params_conform(
                url or self.s.url, {'role': 'provide'}, {'small': 'yes'})

        self.go('/?subdomain=haiti')
        search_page = self.s.follow('I have information about someone')
        search_form = search_page.first('form')
        assert 'I have information about someone' in search_form.content

        self.assert_error_deadend(
            self.s.submit(search_form),
            'Enter the person\'s given and family names.')

        self.assert_error_deadend(
            self.s.submit(search_form, first_name='_test_first_name'),
            'Enter the person\'s given and family names.')

        self.s.submit(search_form,
                      first_name='_test_first_name',
                      last_name='_test_last_name')
        assert_params()
        # Because the datastore is empty, should go straight to the create page

        self.verify_create_form(prefilled_params={
            'first_name': '_test_first_name',
            'last_name': '_test_last_name'})
        self.verify_note_form()

        # Submit the create form with minimal information
        create_form = self.s.doc.first('form')
        self.s.submit(create_form,
                      first_name='_test_first_name',
                      last_name='_test_last_name',
                      author_name='_test_author_name',
                      text='_test A note body')

        self.verify_details_page(1, details={
            'Given name:': '_test_first_name',
            'Family name:': '_test_last_name',
            'Author\'s name:': '_test_author_name'})

        # Try the search again, and should get some results
        self.s.submit(search_form,
                      first_name='_test_first_name',
                      last_name='_test_last_name')
        assert_params()
        self.verify_results_page(
            1, all_have=('_test_first_name', '_test_last_name'))
        self.verify_click_search_result(0, assert_params)

        # For now, the date of birth should be hidden.
        assert 'birth' not in self.s.content.lower()
        self.verify_details_page(1)

        self.verify_note_form()
        self.verify_update_notes(
            False, '_test A note body', '_test A note author', None)
        self.verify_update_notes(
            True, '_test Another note body', '_test Another note author',
            None, last_known_location='Port-au-Prince')

        # Submit the create form with complete information
        self.s.submit(create_form,
                      author_name='_test_author_name',
                      author_email='_test_author_email',
                      author_phone='_test_author_phone',
                      clone='yes',
                      source_name='_test_source_name',
                      source_date=test_source_date,
                      source_url='_test_source_url',
                      first_name='_test_first_name',
                      last_name='_test_last_name',
                      alternate_first_names='_test_alternate_first_names',
                      alternate_last_names='_test_alternate_last_names',
                      sex='male',
                      date_of_birth='1970-01',
                      age='30-40',
                      home_street='_test_home_street',
                      home_neighborhood='_test_home_neighborhood',
                      home_city='_test_home_city',
                      home_state='_test_home_state',
                      home_postal_code='_test_home_postal_code',
                      home_country='_test_home_country',
                      photo_url='_test_photo_url',
                      expiry_option='20',
                      description='_test_description',
                      add_note='yes',
                      found='yes',
                      status='believed_dead',
                      email_of_found_person='_test_email_of_found_person',
                      phone_of_found_person='_test_phone_of_found_person',
                      last_known_location='_test_last_known_location',
                      text='_test A note body')

        self.verify_details_page(1, details={
            'Given name:': '_test_first_name',
            'Family name:': '_test_last_name',
            'Alternate given names:': '_test_alternate_first_names',
            'Alternate family names:': '_test_alternate_last_names',
            'Sex:': 'male',
            # 'Date of birth:': '1970-01',  # currently hidden
            'Age:': '30-40',
            'Street name:': '_test_home_street',
            'Neighborhood:': '_test_home_neighborhood',
            'City:': '_test_home_city',
            'Province or state:': '_test_home_state',
            'Postal or zip code:': '_test_home_postal_code',
            'Home country:': '_test_home_country',
            'Author\'s name:': '_test_author_name',
            'Author\'s phone number:': '(click to reveal)',
            'Author\'s e-mail address:': '(click to reveal)',
            'Original URL:': 'Link',
            'Original posting date:': '2001-01-01 00:00 UTC',
            'Original site name:': '_test_source_name',
            'Expiry date of this record:': '2001-01-21 00:00 UTC'})

        # Check that a UserActionLog entry was created.
        entry = UserActionLog.all().get()
        assert entry.action == 'mark_dead'
        assert entry.detail == '_test_first_name _test_last_name'
        assert entry.ip_address
        assert entry.Note_text == '_test A note body'
        assert entry.Note_status == 'believed_dead'

    def test_multiview(self):
        """Test the page for marking duplicate records."""
        db.put([Person(
            key_name='haiti:test.google.com/person.111',
            subdomain='haiti',
            author_name='_author_name_1',
            author_email='_author_email_1',
            author_phone='_author_phone_1',
            entry_date=utils.get_utcnow(),
            first_name='_first_name_1',
            last_name='_last_name_1',
            alternate_first_names='_alternate_first_names_1',
            alternate_last_names='_alternate_last_names_1',
            sex='male',
            date_of_birth='1970-01-01',
            age='31-41',
        ), Person(
            key_name='haiti:test.google.com/person.222',
            subdomain='haiti',
            author_name='_author_name_2',
            author_email='_author_email_2',
            author_phone='_author_phone_2',
            entry_date=utils.get_utcnow(),
            first_name='_first_name_2',
            last_name='_last_name_2',
            alternate_first_names='_alternate_first_names_2',
            alternate_last_names='_alternate_last_names_2',
            sex='male',
            date_of_birth='1970-02-02',
            age='32-42',
        ), Person(
            key_name='haiti:test.google.com/person.333',
            subdomain='haiti',
            author_name='_author_name_3',
            author_email='_author_email_3',
            author_phone='_author_phone_3',
            entry_date=utils.get_utcnow(),
            first_name='_first_name_3',
            last_name='_last_name_3',
            alternate_first_names='_alternate_first_names_3',
            alternate_last_names='_alternate_last_names_3',
            sex='male',
            date_of_birth='1970-03-03',
            age='33-43',
        )])

        # All three records should appear on the multiview page.
        doc = self.go('/multiview?subdomain=haiti' +
                      '&id1=test.google.com/person.111' +
                      '&id2=test.google.com/person.222' +
                      '&id3=test.google.com/person.333')
        assert '_first_name_1' in doc.content
        assert '_first_name_2' in doc.content
        assert '_first_name_3' in doc.content
        assert '_alternate_first_names_1' in doc.content
        assert '_alternate_first_names_2' in doc.content
        assert '_alternate_first_names_3' in doc.content
        assert '31-41' in doc.content
        assert '32-42' in doc.content
        assert '33-43' in doc.content

        # Mark all three as duplicates.
        button = doc.firsttag('input', value='Yes, these are the same person')
        doc = self.s.submit(button, text='duplicate test', author_name='foo')

        # We should arrive back at the first record, with two duplicate notes.
        assert self.s.status == 200
        assert 'id=test.google.com%2Fperson.111' in self.s.url
        assert 'Possible duplicates' in doc.content
        assert '_first_name_2 _last_name_2' in doc.content
        assert '_first_name_3 _last_name_3' in doc.content

        p = Person.get('haiti', 'test.google.com/person.111')
        assert len(p.get_linked_persons()) == 2
        # Ask for detailed information on the duplicate markings.
        doc = self.s.follow('Show who marked these duplicates')
        assert '_first_name_1' in doc.content
        notes = doc.all('div', class_='view note')
        assert len(notes) == 2, str(doc.content.encode('ascii', 'ignore'))
        assert 'Posted by foo' in notes[0].text
        assert 'duplicate test' in notes[0].text
        assert ('This record is a duplicate of test.google.com/person.222' in
                notes[0].text)
        assert 'Posted by foo' in notes[1].text
        assert 'duplicate test' in notes[1].text
        assert ('This record is a duplicate of test.google.com/person.333' in
                notes[1].text)

    def test_reveal(self):
        """Test the hiding and revealing of contact information in the UI."""
        db.put([Person(
            key_name='haiti:test.google.com/person.123',
            subdomain='haiti',
            author_name='_reveal_author_name',
            author_email='_reveal_author_email',
            author_phone='_reveal_author_phone',
            entry_date=utils.get_utcnow(),
            first_name='_reveal_first_name',
            last_name='_reveal_last_name',
            sex='male',
            date_of_birth='1970-01-01',
            age='30-40',
        ), Person(
            key_name='haiti:test.google.com/person.456',
            subdomain='haiti',
            author_name='_reveal_author_name',
            author_email='_reveal_author_email',
            author_phone='_reveal_author_phone',
            entry_date=datetime.datetime.now(),
            first_name='_reveal_first_name',
            last_name='_reveal_last_name',
            sex='male',
            date_of_birth='1970-01-01',
            age='30-40',
        ), Note(
            key_name='haiti:test.google.com/note.456',
            subdomain='haiti',
            author_name='_reveal_note_author_name',
            author_email='_reveal_note_author_email',
            author_phone='_reveal_note_author_phone',
            entry_date=utils.get_utcnow(),
            email_of_found_person='_reveal_email_of_found_person',
            phone_of_found_person='_reveal_phone_of_found_person',
            person_record_id='test.google.com/person.123',
        )])

        # All contact information should be hidden by default.
        doc = self.go('/view?subdomain=haiti&id=test.google.com/person.123')
        assert '_reveal_author_email' not in doc.content
        assert '_reveal_author_phone' not in doc.content
        assert '_reveal_note_author_email' not in doc.content
        assert '_reveal_note_author_phone' not in doc.content
        assert '_reveal_email_of_found_person' not in doc.content
        assert '_reveal_phone_of_found_person' not in doc.content

        # Clicking the '(click to reveal)' link should bring the user
        # to a captcha turing test page.
        reveal_region = doc.first('a',  u'(click to reveal)')
        url = reveal_region.get('href', '')
        doc = self.go(url[url.find('/reveal'):])
        assert 'iframe' in doc.content
        assert 'recaptcha_response_field' in doc.content

        # Try to continue with an invalid captcha response. Get redirected
        # back to the same page.
        button = doc.firsttag('input', value='Proceed')
        doc = self.s.submit(button)
        assert 'iframe' in doc.content
        assert 'recaptcha_response_field' in doc.content

        # Continue as if captcha is valid. All information should be viewable.
        url = '/reveal?subdomain=haiti&id=test.google.com/person.123&' + \
              'test_mode=yes'
        doc = self.s.submit(button, url=url)
        assert '_reveal_author_email' in doc.content
        assert '_reveal_author_phone' in doc.content
        assert '_reveal_note_author_email' in doc.content
        assert '_reveal_note_author_phone' in doc.content
        assert '_reveal_email_of_found_person' in doc.content
        assert '_reveal_phone_of_found_person' in doc.content

        # Start over. Information should no longer be viewable.
        doc = self.go('/view?subdomain=haiti&id=test.google.com/person.123')
        assert '_reveal_author_email' not in doc.content
        assert '_reveal_author_phone' not in doc.content
        assert '_reveal_note_author_email' not in doc.content
        assert '_reveal_note_author_phone' not in doc.content
        assert '_reveal_email_of_found_person' not in doc.content
        assert '_reveal_phone_of_found_person' not in doc.content

        # Other person's records should also be invisible.
        doc = self.go('/view?subdomain=haiti&id=test.google.com/person.456')
        assert '_reveal_author_email' not in doc.content
        assert '_reveal_author_phone' not in doc.content
        assert '_reveal_note_author_email' not in doc.content
        assert '_reveal_note_author_phone' not in doc.content
        assert '_reveal_email_of_found_person' not in doc.content
        assert '_reveal_phone_of_found_person' not in doc.content

        # All contact information should be hidden on the multiview page, too.
        doc = self.go('/multiview?subdomain=haiti' +
                      '&id1=test.google.com/person.123' +
                      '&id2=test.google.com/person.456')
        assert '_reveal_author_email' not in doc.content
        assert '_reveal_author_phone' not in doc.content
        assert '_reveal_note_author_email' not in doc.content
        assert '_reveal_note_author_phone' not in doc.content
        assert '_reveal_email_of_found_person' not in doc.content
        assert '_reveal_phone_of_found_person' not in doc.content

        # Now supply a valid revelation signature.
        signature = reveal.sign(u'multiview:test.google.com/person.123', 10)
        doc = self.go('/multiview?subdomain=haiti' +
                      '&id1=test.google.com/person.123' +
                      '&signature=' + signature)
        assert '_reveal_author_email' in doc.content
        assert '_reveal_author_phone' in doc.content
        # Notes are not shown on the multiview page.

    def test_show_domain_source(self):
        """Test that we show domain of source for records coming from API."""

        data = get_test_data('test.pfif-1.2-source.xml')
        self.go('/api/write?subdomain=haiti&key=domain_test_key',
                data=data, type='application/xml')

        # On Search results page,  we should see Provided by: domain
        doc = self.go('/results?role=seek&subdomain=haiti&query=_test_last_name')
        assert 'Provided by: mytestdomain.com' in doc.content
        assert '_test_last_name' in doc.content
        
        # On details page, we should see Provided by: domain
        doc = self.go('/view?lang=en&subdomain=haiti&id=mytestdomain.com/person.21009')
        assert 'Provided by: mytestdomain.com' in doc.content
        assert '_test_last_name' in doc.content

                


    def test_note_status(self):
        """Test the posting and viewing of the note status field in the UI."""
        status_class = re.compile(r'\bstatus\b')

        # Check that the right status options appear on the create page.
        doc = self.go('/create?subdomain=haiti&role=provide')
        note = doc.first(class_='note input')
        options = note.first('select', name='status').all('option')
        assert len(options) == len(NOTE_STATUS_OPTIONS)
        for option, text in zip(options, NOTE_STATUS_OPTIONS):
            assert text in option.attrs['value']

        # Create a record with no status and get the new record's ID.
        form = doc.first('form')
        doc = self.s.submit(form,
                            first_name='_test_first',
                            last_name='_test_last',
                            author_name='_test_author',
                            text='_test_text')
        view_url = self.s.url

        # Check that the right status options appear on the view page.
        doc = self.s.go(view_url)
        note = doc.first(class_='note input')
        options = note.first('select', name='status').all('option')
        assert len(options) == len(NOTE_STATUS_OPTIONS)
        for option, text in zip(options, NOTE_STATUS_OPTIONS):
            assert text in option.attrs['value']

        # Set the status in a note and check that it appears on the view page.
        form = doc.first('form')
        self.s.submit(form, author_name='_test_author2', text='_test_text',
                                    status='believed_alive')
        doc = self.s.go(view_url)
        note = doc.last(class_='view note')
        assert 'believed_alive' in note.content
        assert 'believed_dead' not in note.content

        # Check that a UserActionLog entry was created.
        entry = UserActionLog.all().get()
        assert entry.action == 'mark_alive'
        assert entry.detail == '_test_first _test_last'
        assert not entry.ip_address
        assert entry.Note_text == '_test_text'
        assert entry.Note_status == 'believed_alive'
        entry.delete()

        # Set status to is_note_author, but don't check found.
        self.s.submit(form,
                      author_name='_test_author',
                      text='_test_text',
                      status='is_note_author')
        self.assert_error_deadend(
            self.s.submit(form,
                          author_name='_test_author',
                          text='_test_text',
                          status='is_note_author'),
            'in contact', 'Status of this person')

        # Check that a UserActionLog entry was not created.
        assert not UserActionLog.all().get()

    def test_api_write_pfif_1_2(self):
        """Post a single entry as PFIF 1.2 using the upload API."""
        data = get_test_data('test.pfif-1.2.xml')
        self.go('/api/write?subdomain=haiti&key=test_key',
                data=data, type='application/xml')
        person = Person.get('haiti', 'test.google.com/person.21009')
        assert person.first_name == u'_test_first_name'
        assert person.last_name == u'_test_last_name'
        assert person.sex == u'female'
        assert person.date_of_birth == u'1970-01'
        assert person.age == u'35-45'
        assert person.author_name == u'_test_author_name'
        assert person.author_email == u'_test_author_email'
        assert person.author_phone == u'_test_author_phone'
        assert person.home_street == u'_test_home_street'
        assert person.home_neighborhood == u'_test_home_neighborhood'
        assert person.home_city == u'_test_home_city'
        assert person.home_state == u'_test_home_state'
        assert person.home_postal_code == u'_test_home_postal_code'
        assert person.home_country == u'US'
        assert person.record_id == u'test.google.com/person.21009'
        assert person.photo_url == u'_test_photo_url'
        assert person.source_name == u'_test_source_name'
        assert person.source_url == u'_test_source_url'
        assert person.source_date == datetime.datetime(2000, 1, 1, 0, 0, 0)
        # Current date should replace the provided entry_date.
        self.assertEqual(utils.get_utcnow(), person.entry_date)

        # The latest_status property should come from the third Note.
        assert person.latest_status == u'is_note_author'
        assert person.latest_status_source_date == \
            datetime.datetime(2000, 1, 18, 20, 21, 22)

        # The latest_found property should come from the fourth Note.
        assert person.latest_found == False
        assert person.latest_found_source_date == \
            datetime.datetime(2000, 1, 18, 20, 0, 0)

        notes = person.get_notes()
        assert len(notes) == 4
        notes.sort(key=lambda note: note.record_id)

        note = notes[0]
        assert note.author_name == u'_test_author_name'
        assert note.author_email == u'_test_author_email'
        assert note.author_phone == u'_test_author_phone'
        assert note.email_of_found_person == u'_test_email_of_found_person'
        assert note.phone_of_found_person == u'_test_phone_of_found_person'
        assert note.last_known_location == u'_test_last_known_location'
        assert note.record_id == u'test.google.com/note.27009'
        assert note.person_record_id == u'test.google.com/person.21009'
        assert note.text == u'_test_text'
        assert note.source_date == datetime.datetime(2000, 1, 16, 4, 5, 6)
        # Current date should replace the provided entry_date.
        assert note.entry_date == utils.get_utcnow()
        assert note.found == False
        assert note.status == u'believed_missing'
        assert note.linked_person_record_id == u'test.google.com/person.999'
        assert note.reviewed == False

        note = notes[1]
        assert note.author_name == u'inna-testing'
        assert note.author_email == u'inna-testing@gmail.com'
        assert note.author_phone == u'inna-testing-number'
        assert note.email_of_found_person == u''
        assert note.phone_of_found_person == u''
        assert note.last_known_location == u'19.16592425362802 -71.9384765625'
        assert note.record_id == u'test.google.com/note.31095'
        assert note.person_record_id == u'test.google.com/person.21009'
        assert note.text == u'new comment - testing'
        assert note.source_date == datetime.datetime(2000, 1, 17, 14, 15, 16)
        # Current date should replace the provided entry_date.
        assert note.entry_date.year == utils.get_utcnow().year
        assert note.found == True
        assert note.status == ''
        assert not note.linked_person_record_id
        assert note.reviewed == False

        # Just confirm that a missing <found> tag is parsed as None.
        # We already checked all the other fields above.
        note = notes[2]
        assert note.found == None
        assert note.status == u'is_note_author'
        assert note.reviewed == False

        note = notes[3]
        assert note.found == False
        assert note.status == u'believed_missing'
        assert note.reviewed == False

    def test_api_write_pfif_1_2_note(self):
        """Post a single note-only entry as PFIF 1.2 using the upload API."""
        # Create person records that the notes will attach to.
        configure_api_logging()
        Person(key_name='haiti:test.google.com/person.21009',
               subdomain='haiti',
               first_name='_test_first_name_1',
               last_name='_test_last_name_1',
               entry_date=datetime.datetime(2001, 1, 1, 1, 1, 1)).put()
        Person(key_name='haiti:test.google.com/person.21010',
               subdomain='haiti',
               first_name='_test_first_name_2',
               last_name='_test_last_name_2',
               entry_date=datetime.datetime(2002, 2, 2, 2, 2, 2)).put()

        data = get_test_data('test.pfif-1.2-note.xml')
        self.go('/api/write?subdomain=haiti&key=test_key',
                data=data, type='application/xml')

        verify_api_log(ApiActionLog.WRITE)

        person = Person.get('haiti', 'test.google.com/person.21009')
        assert person
        notes = person.get_notes()
        assert len(notes) == 1
        note = notes[0]
        assert note.author_name == u'_test_author_name'
        assert note.author_email == u'_test_author_email'
        assert note.author_phone == u'_test_author_phone'
        assert note.email_of_found_person == u'_test_email_of_found_person'
        assert note.phone_of_found_person == u'_test_phone_of_found_person'
        assert note.last_known_location == u'_test_last_known_location'
        assert note.record_id == u'test.google.com/note.27009'
        assert note.person_record_id == u'test.google.com/person.21009'
        assert note.text == u'_test_text'
        assert note.source_date == datetime.datetime(2000, 1, 16, 7, 8, 9)
        # Current date should replace the provided entry_date.
        self.assertEqual(note.entry_date, utils.get_utcnow())
        assert note.found == False
        assert note.status == u'believed_missing'
        assert note.linked_person_record_id == u'test.google.com/person.999'
        assert note.reviewed == False

        # Found flag and status should have propagated to the Person.
        assert person.latest_found == False
        assert person.latest_found_source_date == note.source_date
        assert person.latest_status == u'believed_missing'
        assert person.latest_status_source_date == note.source_date

        person = Person.get('haiti', 'test.google.com/person.21010')
        assert person
        notes = person.get_notes()
        assert len(notes) == 1
        note = notes[0]
        assert note.author_name == u'inna-testing'
        assert note.author_email == u'inna-testing@gmail.com'
        assert note.author_phone == u'inna-testing-number'
        assert note.email_of_found_person == u''
        assert note.phone_of_found_person == u''
        assert note.last_known_location == u'19.16592425362802 -71.9384765625'
        assert note.record_id == u'test.google.com/note.31095'
        assert note.person_record_id == u'test.google.com/person.21010'
        assert note.text == u'new comment - testing'
        assert note.source_date == datetime.datetime(2000, 1, 17, 17, 18, 19)
        # Current date should replace the provided entry_date.
        assert note.entry_date == utils.get_utcnow()
        assert note.found is None
        assert note.status == u'is_note_author'
        assert not note.linked_person_record_id
        assert note.reviewed == False

        # Status should have propagated to the Person, but not found.
        assert person.latest_found is None
        assert person.latest_found_source_date is None
        assert person.latest_status == u'is_note_author'
        assert person.latest_status_source_date == note.source_date

    def test_api_write_pfif_1_1(self):
        """Post a single entry as PFIF 1.1 using the upload API."""
        data = get_test_data('test.pfif-1.1.xml')
        self.go('/api/write?subdomain=haiti&key=test_key',
                data=data, type='application/xml')
        person = Person.get('haiti', 'test.google.com/person.21009')
        assert person.first_name == u'_test_first_name'
        assert person.last_name == u'_test_last_name'
        assert person.author_name == u'_test_author_name'
        assert person.author_email == u'_test_author_email'
        assert person.author_phone == u'_test_author_phone'
        assert person.home_city == u'_test_home_city'
        assert person.home_street == u'_test_home_street'
        assert person.home_neighborhood == u'_test_home_neighborhood'
        assert person.home_state == u'_test_home_state'
        assert person.home_postal_code == u'_test_home_zip'
        assert person.record_id == u'test.google.com/person.21009'
        assert person.photo_url == u'_test_photo_url'
        assert person.source_name == u'_test_source_name'
        assert person.source_url == u'_test_source_url'
        assert person.source_date == datetime.datetime(2000, 1, 1, 0, 0, 0)
        # Current date should replace the provided entry_date.
        self.assertEqual(utils.get_utcnow(), person.entry_date)

        # The latest_found property should come from the first Note.
        self.assertTrue(person.latest_found)
        assert person.latest_found_source_date == \
            datetime.datetime(2000, 1, 16, 1, 2, 3)

        # There's no status field in PFIF 1.1.
        assert person.latest_status == ''
        assert person.latest_status_source_date is None

        notes = person.get_notes()
        assert len(notes) == 2
        notes.sort(key=lambda note: note.record_id)

        note = notes[0]
        assert note.author_name == u'_test_author_name'
        assert note.author_email == u'_test_author_email'
        assert note.author_phone == u'_test_author_phone'
        assert note.email_of_found_person == u'_test_email_of_found_person'
        assert note.phone_of_found_person == u'_test_phone_of_found_person'
        assert note.last_known_location == u'_test_last_known_location'
        assert note.record_id == u'test.google.com/note.27009'
        assert note.text == u'_test_text'
        assert note.source_date == datetime.datetime(2000, 1, 16, 1, 2, 3)
        # Current date should replace the provided entry_date.
        assert note.entry_date == utils.get_utcnow()
        assert note.found == True
        assert note.reviewed == False

        note = notes[1]
        assert note.author_name == u'inna-testing'
        assert note.author_email == u'inna-testing@gmail.com'
        assert note.author_phone == u'inna-testing-number'
        assert note.email_of_found_person == u''
        assert note.phone_of_found_person == u''
        assert note.last_known_location == u'19.16592425362802 -71.9384765625'
        assert note.record_id == u'test.google.com/note.31095'
        assert note.text == u'new comment - testing'
        assert note.source_date == datetime.datetime(2000, 1, 17, 11, 12, 13)
        # Current date should replace the provided entry_date.
        assert note.entry_date.year == utils.get_utcnow().year
        assert note.found is None
        assert note.reviewed == False

    def test_api_write_bad_key(self):
        """Attempt to post an entry with an invalid API key."""
        data = get_test_data('test.pfif-1.2.xml')
        self.go('/api/write?subdomain=haiti&key=bad_key',
                data=data, type='application/xml')
        assert self.s.status == 403

    def test_api_write_empty_record(self):
        """Verify that empty entries are accepted."""
        doc = self.go('/api/write?subdomain=haiti&key=test_key',
                data='''
<pfif xmlns="http://zesty.ca/pfif/1.2">
  <person>
    <person_record_id>test.google.com/person.empty</person_record_id>
  </person>
</pfif>''', type='application/xml')

        # The Person record should have been accepted.
        person_status = doc.first('status:write')
        assert person_status.first('status:written').text == '1'

        # An empty Person entity should be in the datastore.
        person = Person.get('haiti', 'test.google.com/person.empty')

    def test_api_write_wrong_domain(self):
        """Attempt to post an entry with a domain that doesn't match the key."""
        data = get_test_data('test.pfif-1.2.xml')
        doc = self.go('/api/write?subdomain=haiti&key=other_key',
                      data=data, type='application/xml')

        # The Person record should have been rejected.
        person_status = doc.first('status:write')
        assert person_status.first('status:written').text == '0'
        assert ('Not in authorized domain' in
                person_status.first('status:error').text)

        # Both of the Note records should have been rejected.
        note_status = person_status.next('status:write')
        assert note_status.first('status:written').text == '0'
        first_error = note_status.first('status:error')
        second_error = first_error.next('status:error')
        assert 'Not in authorized domain' in first_error.text
        assert 'Not in authorized domain' in second_error.text

    def test_api_write_log_skipping(self):
        """Test skipping bad note entries."""
        configure_api_logging()
        data = get_test_data('test.pfif-1.2-badrecord.xml')
        self.go('/api/write?subdomain=haiti&key=test_key',
                data=data, type='application/xml')
        assert self.s.status == 200, \
            'status = %s, content=%s' % (self.s.status, self.s.content)
        # verify we logged the write.
        verify_api_log(ApiActionLog.WRITE, person_records=1, people_skipped=1)

    def test_api_write_reviewed_note(self):
        """Post reviewed note entries."""
        data = get_test_data('test.pfif-1.2.xml')
        self.go('/api/write?subdomain=haiti&key=reviewed_test_key',
                data=data, type='application/xml')
        person = Person.get('haiti', 'test.google.com/person.21009')
        notes = person.get_notes()
        assert len(notes) == 4
        # Confirm all notes are marked reviewed.
        for note in notes:
            assert note.reviewed == True

    def test_api_write_log_skipping(self):
        """Test skipping bad note entries."""
        configure_api_logging()
        data = get_test_data('test.pfif-1.2-badrecord.xml')
        self.go('/api/write?subdomain=haiti&key=reviewed_test_key',
                data=data, type='application/xml')
        # verify we logged the write.
        verify_api_log(ApiActionLog.WRITE, api_key='reviewed_test_key', 
                       person_records=1, people_skipped=1)


    def test_api_subscribe_unsubscribe(self):
        """Subscribe and unsubscribe to e-mail updates for a person via API"""
        SUBSCRIBE_EMAIL = 'testsubscribe@example.com'
        db.put(Person(
            key_name='haiti:test.google.com/person.111',
            subdomain='haiti',
            author_name='_test_author_name',
            author_email='test@example.com',
            first_name='_test_first_name',
            last_name='_test_last_name',
            entry_date=datetime.datetime.utcnow()
        ))
        person = Person.get('haiti', 'test.google.com/person.111')
        # Reset the MailThread queue _before_ making any requests
        # to the server, else risk errantly deleting messages
        MailThread.messages = []

        # Invalid key
        data = {
            'id': 'test.google.com/person.111',
            'lang': 'ja',
            'subscribe_email': SUBSCRIBE_EMAIL
        }
        self.go('/api/subscribe?subdomain=haiti&key=test_key', data=data)
        assert 'invalid authorization' in self.s.content

        # Invalid person
        data = {
            'id': 'test.google.com/person.123',
            'lang': 'ja',
            'subscribe_email': SUBSCRIBE_EMAIL
        }
        self.go('/api/subscribe?subdomain=haiti&key=subscribe_key', data=data)
        assert 'Invalid person_record_id' in self.s.content

        # Empty email
        data = {
            'id': 'test.google.com/person.123',
            'lang': 'ja',
        }
        self.go('/api/subscribe?subdomain=haiti&key=subscribe_key', data=data)
        assert 'Invalid email address' in self.s.content

        # Invalid email
        data = {
            'id': 'test.google.com/person.123',
            'lang': 'ja',
            'subscribe_email': 'junk'
        }
        self.go('/api/subscribe?subdomain=haiti&key=subscribe_key', data=data)
        assert 'Invalid email address' in self.s.content

        # Valid subscription
        data = {
            'id': 'test.google.com/person.111',
            'lang': 'en',
            'subscribe_email': SUBSCRIBE_EMAIL
        }
        configure_api_logging()
        self.go('/api/subscribe?subdomain=haiti&key=subscribe_key', data=data)
        # verify we logged the subscribe.
        verify_api_log(ApiActionLog.SUBSCRIBE, api_key='subscribe_key')

        subscriptions = person.get_subscriptions()
        assert 'Success' in self.s.content
        assert len(subscriptions) == 1
        assert subscriptions[0].email == SUBSCRIBE_EMAIL
        assert subscriptions[0].language == 'en'
        self.verify_email_sent()
        message = MailThread.messages[0]

        assert message['to'] == [SUBSCRIBE_EMAIL]
        assert 'do-not-reply@' in message['from']
        assert '_test_first_name _test_last_name' in message['data']
        assert 'view?id=test.google.com%2Fperson.111' in message['data']

        # Duplicate subscription
        self.go('/api/subscribe?subdomain=haiti&key=subscribe_key', data=data)
        assert 'Already subscribed' in self.s.content
        assert len(subscriptions) == 1
        assert subscriptions[0].email == SUBSCRIBE_EMAIL
        assert subscriptions[0].language == 'en'

        # Already subscribed with new language
        data['lang'] = 'fr'
        self.go('/api/subscribe?subdomain=haiti&key=subscribe_key', data=data)
        subscriptions = person.get_subscriptions()
        assert 'Success' in self.s.content
        assert len(subscriptions) == 1
        assert subscriptions[0].email == SUBSCRIBE_EMAIL
        assert subscriptions[0].language == 'fr'

        # Unsubscribe
        del data['lang']
        configure_api_logging()
        self.go('/api/unsubscribe?subdomain=haiti&key=subscribe_key', data=data)
        assert 'Success' in self.s.content
        assert len(person.get_subscriptions()) == 0

        # verify we logged the unsub.
        verify_api_log(ApiActionLog.UNSUBSCRIBE, api_key='subscribe_key')

        # Unsubscribe non-existent subscription
        self.go('/api/unsubscribe?subdomain=haiti&key=subscribe_key', data=data)
        assert 'Not subscribed' in self.s.content
        assert len(person.get_subscriptions()) == 0

    def test_api_read(self):
        """Fetch a single record as PFIF (1.1, 1.2 and 1.3) via the read API."""
        db.put([Person(
            key_name='haiti:test.google.com/person.123',
            subdomain='haiti',
            entry_date=utils.get_utcnow(),
            author_email='_read_author_email',
            author_name='_read_author_name',
            author_phone='_read_author_phone',
            first_name='_read_first_name',
            last_name='_read_last_name',
            full_name="_first_dot_last",
            sex='female',
            date_of_birth='1970-01-01',
            age='40-50',
            home_city='_read_home_city',
            home_neighborhood='_read_home_neighborhood',
            home_state='_read_home_state',
            home_street='_read_home_street',
            home_postal_code='_read_home_postal_code',
            home_country='_read_home_country',
            other='_read_other & < > "',
            photo_url='_read_photo_url',
            source_name='_read_source_name',
            source_url='_read_source_url',
            source_date=datetime.datetime(2001, 2, 3, 4, 5, 6),
        ), Note(
            key_name='haiti:test.google.com/note.456',
            subdomain='haiti',
            author_email='_read_author_email',
            author_name='_read_author_name',
            author_phone='_read_author_phone',
            email_of_found_person='_read_email_of_found_person',
            last_known_location='_read_last_known_location',
            person_record_id='test.google.com/person.123',
            linked_person_record_id='test.google.com/person.888',
            phone_of_found_person='_read_phone_of_found_person',
            text='_read_text',
            source_date=datetime.datetime(2005, 5, 5, 5, 5, 5),
            entry_date=utils.get_utcnow(), #datetime.datetime(2006, 6, 6, 6, 6, 6),
            found=True,
            status='believed_missing'
        )])
        # check for logging as well
        configure_api_logging()
        
        # Fetch a PFIF 1.1 document.
        # Note that author_email, author_phone, email_of_found_person, and
        # phone_of_found_person are omitted intentionally (see
        # utils.filter_sensitive_fields).
        doc = self.go('/api/read?subdomain=haiti' +
                      '&id=test.google.com/person.123&version=1.1')
        expected_content = \
'''<?xml version="1.0" encoding="UTF-8"?>
<pfif:pfif xmlns:pfif="http://zesty.ca/pfif/1.1">
  <pfif:person>
    <pfif:person_record_id>test.google.com/person.123</pfif:person_record_id>
    <pfif:entry_date>2010-01-02T03:04:05Z</pfif:entry_date>
    <pfif:author_name>_read_author_name</pfif:author_name>
    <pfif:source_name>_read_source_name</pfif:source_name>
    <pfif:source_date>2001-02-03T04:05:06Z</pfif:source_date>
    <pfif:source_url>_read_source_url</pfif:source_url>
    <pfif:first_name>_read_first_name</pfif:first_name>
    <pfif:last_name>_read_last_name</pfif:last_name>
    <pfif:home_city>_read_home_city</pfif:home_city>
    <pfif:home_state>_read_home_state</pfif:home_state>
    <pfif:home_neighborhood>_read_home_neighborhood</pfif:home_neighborhood>
    <pfif:home_street>_read_home_street</pfif:home_street>
    <pfif:home_zip>_read_home_postal_code</pfif:home_zip>
    <pfif:photo_url>_read_photo_url</pfif:photo_url>
    <pfif:other>_read_other &amp; &lt; &gt; "</pfif:other>
    <pfif:note>
      <pfif:note_record_id>test.google.com/note.456</pfif:note_record_id>
      <pfif:entry_date>2010-01-02T03:04:05Z</pfif:entry_date>
      <pfif:author_name>_read_author_name</pfif:author_name>
      <pfif:source_date>2005-05-05T05:05:05Z</pfif:source_date>
      <pfif:found>true</pfif:found>
      <pfif:last_known_location>_read_last_known_location</pfif:last_known_location>
      <pfif:text>_read_text</pfif:text>
    </pfif:note>
  </pfif:person>
</pfif:pfif>
'''
        assert expected_content == doc.content, \
            text_diff(expected_content, doc.content)

        # Fetch a PFIF 1.2 document.
        # Note that date_of_birth, author_email, author_phone,
        # email_of_found_person, and phone_of_found_person are omitted
        # intentionally (see utils.filter_sensitive_fields).
        doc = self.go('/api/read?subdomain=haiti' +
                      '&id=test.google.com/person.123&version=1.2')
        expected_content = '''<?xml version="1.0" encoding="UTF-8"?>
<pfif:pfif xmlns:pfif="http://zesty.ca/pfif/1.2">
  <pfif:person>
    <pfif:person_record_id>test.google.com/person.123</pfif:person_record_id>
    <pfif:entry_date>2010-01-02T03:04:05Z</pfif:entry_date>
    <pfif:author_name>_read_author_name</pfif:author_name>
    <pfif:source_name>_read_source_name</pfif:source_name>
    <pfif:source_date>2001-02-03T04:05:06Z</pfif:source_date>
    <pfif:source_url>_read_source_url</pfif:source_url>
    <pfif:first_name>_read_first_name</pfif:first_name>
    <pfif:last_name>_read_last_name</pfif:last_name>
    <pfif:sex>female</pfif:sex>
    <pfif:age>40-50</pfif:age>
    <pfif:home_street>_read_home_street</pfif:home_street>
    <pfif:home_neighborhood>_read_home_neighborhood</pfif:home_neighborhood>
    <pfif:home_city>_read_home_city</pfif:home_city>
    <pfif:home_state>_read_home_state</pfif:home_state>
    <pfif:home_postal_code>_read_home_postal_code</pfif:home_postal_code>
    <pfif:home_country>_read_home_country</pfif:home_country>
    <pfif:photo_url>_read_photo_url</pfif:photo_url>
    <pfif:other>_read_other &amp; &lt; &gt; "</pfif:other>
    <pfif:note>
      <pfif:note_record_id>test.google.com/note.456</pfif:note_record_id>
      <pfif:person_record_id>test.google.com/person.123</pfif:person_record_id>
      <pfif:linked_person_record_id>test.google.com/person.888</pfif:linked_person_record_id>
      <pfif:entry_date>2010-01-02T03:04:05Z</pfif:entry_date>
      <pfif:author_name>_read_author_name</pfif:author_name>
      <pfif:source_date>2005-05-05T05:05:05Z</pfif:source_date>
      <pfif:found>true</pfif:found>
      <pfif:status>believed_missing</pfif:status>
      <pfif:last_known_location>_read_last_known_location</pfif:last_known_location>
      <pfif:text>_read_text</pfif:text>
    </pfif:note>
  </pfif:person>
</pfif:pfif>
'''
        assert expected_content == doc.content, \
            text_diff(expected_content, doc.content)

        # Verify that PFIF 1.2 is the default version.
        default_doc = self.go(
            '/api/read?subdomain=haiti&id=test.google.com/person.123')
        assert default_doc.content == doc.content


        # Fetch a PFIF 1.3 document.
        # Note that date_of_birth, author_email, author_phone,
        # email_of_found_person, and phone_of_found_person are omitted
        # intentionally (see utils.filter_sensitive_fields).
        doc = self.go('/api/read?subdomain=haiti' +
                      '&id=test.google.com/person.123&version=1.3')
        expected_content = '''<?xml version="1.0" encoding="UTF-8"?>
<pfif:pfif xmlns:pfif="http://zesty.ca/pfif/1.3">
  <pfif:person>
    <pfif:person_record_id>test.google.com/person.123</pfif:person_record_id>
    <pfif:entry_date>2010-01-02T03:04:05Z</pfif:entry_date>
    <pfif:author_name>_read_author_name</pfif:author_name>
    <pfif:source_name>_read_source_name</pfif:source_name>
    <pfif:source_date>2001-02-03T04:05:06Z</pfif:source_date>
    <pfif:source_url>_read_source_url</pfif:source_url>
    <pfif:full_name>_first_dot_last</pfif:full_name>
    <pfif:first_name>_read_first_name</pfif:first_name>
    <pfif:last_name>_read_last_name</pfif:last_name>
    <pfif:sex>female</pfif:sex>
    <pfif:age>40-50</pfif:age>
    <pfif:home_street>_read_home_street</pfif:home_street>
    <pfif:home_neighborhood>_read_home_neighborhood</pfif:home_neighborhood>
    <pfif:home_city>_read_home_city</pfif:home_city>
    <pfif:home_state>_read_home_state</pfif:home_state>
    <pfif:home_postal_code>_read_home_postal_code</pfif:home_postal_code>
    <pfif:home_country>_read_home_country</pfif:home_country>
    <pfif:photo_url>_read_photo_url</pfif:photo_url>
    <pfif:other>_read_other &amp; &lt; &gt; "</pfif:other>
    <pfif:note>
      <pfif:note_record_id>test.google.com/note.456</pfif:note_record_id>
      <pfif:person_record_id>test.google.com/person.123</pfif:person_record_id>
      <pfif:linked_person_record_id>test.google.com/person.888</pfif:linked_person_record_id>
      <pfif:entry_date>2010-01-02T03:04:05Z</pfif:entry_date>
      <pfif:author_name>_read_author_name</pfif:author_name>
      <pfif:source_date>2005-05-05T05:05:05Z</pfif:source_date>
      <pfif:found>true</pfif:found>
      <pfif:status>believed_missing</pfif:status>
      <pfif:last_known_location>_read_last_known_location</pfif:last_known_location>
      <pfif:text>_read_text</pfif:text>
    </pfif:note>
  </pfif:person>
</pfif:pfif>
'''
        assert expected_content == doc.content, \
            text_diff(expected_content, doc.content)

        # Fetch a PFIF 1.2 document, with full read authorization.
        doc = self.go('/api/read?subdomain=haiti&key=full_read_key' +
                      '&id=test.google.com/person.123&version=1.2')
        expected_content = '''<?xml version="1.0" encoding="UTF-8"?>
<pfif:pfif xmlns:pfif="http://zesty.ca/pfif/1.2">
  <pfif:person>
    <pfif:person_record_id>test.google.com/person.123</pfif:person_record_id>
    <pfif:entry_date>2010-01-02T03:04:05Z</pfif:entry_date>
    <pfif:author_name>_read_author_name</pfif:author_name>
    <pfif:author_email>_read_author_email</pfif:author_email>
    <pfif:author_phone>_read_author_phone</pfif:author_phone>
    <pfif:source_name>_read_source_name</pfif:source_name>
    <pfif:source_date>2001-02-03T04:05:06Z</pfif:source_date>
    <pfif:source_url>_read_source_url</pfif:source_url>
    <pfif:first_name>_read_first_name</pfif:first_name>
    <pfif:last_name>_read_last_name</pfif:last_name>
    <pfif:sex>female</pfif:sex>
    <pfif:date_of_birth>1970-01-01</pfif:date_of_birth>
    <pfif:age>40-50</pfif:age>
    <pfif:home_street>_read_home_street</pfif:home_street>
    <pfif:home_neighborhood>_read_home_neighborhood</pfif:home_neighborhood>
    <pfif:home_city>_read_home_city</pfif:home_city>
    <pfif:home_state>_read_home_state</pfif:home_state>
    <pfif:home_postal_code>_read_home_postal_code</pfif:home_postal_code>
    <pfif:home_country>_read_home_country</pfif:home_country>
    <pfif:photo_url>_read_photo_url</pfif:photo_url>
    <pfif:other>_read_other &amp; &lt; &gt; "</pfif:other>
    <pfif:note>
      <pfif:note_record_id>test.google.com/note.456</pfif:note_record_id>
      <pfif:person_record_id>test.google.com/person.123</pfif:person_record_id>
      <pfif:linked_person_record_id>test.google.com/person.888</pfif:linked_person_record_id>
      <pfif:entry_date>2010-01-02T03:04:05Z</pfif:entry_date>
      <pfif:author_name>_read_author_name</pfif:author_name>
      <pfif:author_email>_read_author_email</pfif:author_email>
      <pfif:author_phone>_read_author_phone</pfif:author_phone>
      <pfif:source_date>2005-05-05T05:05:05Z</pfif:source_date>
      <pfif:found>true</pfif:found>
      <pfif:status>believed_missing</pfif:status>
      <pfif:email_of_found_person>_read_email_of_found_person</pfif:email_of_found_person>
      <pfif:phone_of_found_person>_read_phone_of_found_person</pfif:phone_of_found_person>
      <pfif:last_known_location>_read_last_known_location</pfif:last_known_location>
      <pfif:text>_read_text</pfif:text>
    </pfif:note>
  </pfif:person>
</pfif:pfif>
'''
        assert expected_content == doc.content, \
            text_diff(expected_content, doc.content)

    def test_read_key(self):
        """Verifies that when read_auth_key_required is set, an authorization
        key is required to read data from the API or feeds."""
        db.put([Person(
            key_name='haiti:test.google.com/person.123',
            subdomain='haiti',
            entry_date=utils.get_utcnow(),
            author_email='_read_author_email',
            author_name='_read_author_name',
            author_phone='_read_author_phone',
            first_name='_read_first_name',
            last_name='_read_last_name',
            alternate_first_names='_read_alternate_first_names',
            alternate_last_names='_read_alternate_last_names',
            sex='female',
            date_of_birth='1970-01-01',
            age='40-50',
            home_city='_read_home_city',
            home_neighborhood='_read_home_neighborhood',
            home_state='_read_home_state',
            home_street='_read_home_street',
            home_postal_code='_read_home_postal_code',
            home_country='_read_home_country',
            other='_read_other & < > "',
            photo_url='_read_photo_url',
            source_name='_read_source_name',
            source_url='_read_source_url',
            source_date=datetime.datetime(2001, 2, 3, 4, 5, 6),
        ), Note(
            key_name='haiti:test.google.com/note.456',
            subdomain='haiti',
            author_email='_read_author_email',
            author_name='_read_author_name',
            author_phone='_read_author_phone',
            email_of_found_person='_read_email_of_found_person',
            last_known_location='_read_last_known_location',
            person_record_id='test.google.com/person.123',
            linked_person_record_id='test.google.com/person.888',
            phone_of_found_person='_read_phone_of_found_person',
            text='_read_text',
            source_date=datetime.datetime(2005, 5, 5, 5, 5, 5),
            entry_date=datetime.datetime(2006, 6, 6, 6, 6, 6),
            found=True,
            status='believed_missing'
        )])

        config.set_for_subdomain('haiti', read_auth_key_required=True)
        try:
            # Fetch a PFIF 1.2 document from a domain that requires a read key.
            # Without an authorization key, the request should fail.
            doc = self.go('/api/read?subdomain=haiti' +
                          '&id=test.google.com/person.123&version=1.1')
            assert self.s.status == 403
            assert 'Missing or invalid authorization key' in doc.content

            # With a non-read authorization key, the request should fail.
            doc = self.go('/api/read?subdomain=haiti&key=test_key' +
                          '&id=test.google.com/person.123&version=1.1')
            assert self.s.status == 403
            assert 'Missing or invalid authorization key' in doc.content

            # With a valid read authorization key, the request should succeed.
            doc = self.go('/api/read?subdomain=haiti&key=read_key' +
                          '&id=test.google.com/person.123&version=1.2')
            assert '_read_first_name' in doc.content

            # Fetch the person feed from a domain that requires a read key.
            # Without an authorization key, the request should fail.
            doc = self.go('/feeds/person?subdomain=haiti')
            assert self.s.status == 403
            assert 'Missing or invalid authorization key' in doc.content

            # With a non-read authorization key, the request should fail.
            doc = self.go('/feeds/person?subdomain=haiti&key=test_key')
            assert self.s.status == 403
            assert 'Missing or invalid authorization key' in doc.content

            # With a valid read authorization key, the request should succeed.
            doc = self.go('/feeds/person?subdomain=haiti&key=read_key')
            assert '_read_author_name' in doc.content

            # Fetch the note feed from a domain that requires a read key.
            # Without an authorization key, the request should fail.
            doc = self.go('/feeds/note?subdomain=haiti')
            assert self.s.status == 403
            assert 'Missing or invalid authorization key' in doc.content

            # With a non-read authorization key, the request should fail.
            doc = self.go('/feeds/note?subdomain=haiti&key=test_key')
            assert self.s.status == 403
            assert 'Missing or invalid authorization key' in doc.content

            # With a valid read authorization key, the request should succeed.
            doc = self.go('/feeds/note?subdomain=haiti&key=read_key')
            assert '_read_text' in doc.content

        finally:
            config.set_for_subdomain('haiti', read_auth_key_required=False)


    def test_api_read_with_non_ascii(self):
        """Fetch a record containing non-ASCII characters using the read API.
        This tests both PFIF 1.1 and 1.2."""
        expiry_date = DEFAULT_TEST_TIME + datetime.timedelta(1,0,0)
        db.put(Person(
            key_name='haiti:test.google.com/person.123',
            subdomain='haiti',
            entry_date=utils.get_utcnow(),
            expiry_date=expiry_date,
            author_name=u'a with acute = \u00e1',
            source_name=u'c with cedilla = \u00e7',
            source_url=u'e with acute = \u00e9',
            full_name=u'arabic alif = \u0627',
            first_name=u'greek alpha = \u03b1',
            last_name=u'hebrew alef = \u05d0'
        ))
        # check for logging as well
        configure_api_logging()
        
        # Fetch a PFIF 1.1 document.
        doc = self.go('/api/read?subdomain=haiti' +
                      '&id=test.google.com/person.123&version=1.1')
        expected_content = '''<?xml version="1.0" encoding="UTF-8"?>
<pfif:pfif xmlns:pfif="http://zesty.ca/pfif/1.1">
  <pfif:person>
    <pfif:person_record_id>test.google.com/person.123</pfif:person_record_id>
    <pfif:entry_date>2010-01-02T03:04:05Z</pfif:entry_date>
    <pfif:author_name>a with acute = \xc3\xa1</pfif:author_name>
    <pfif:source_name>c with cedilla = \xc3\xa7</pfif:source_name>
    <pfif:source_url>e with acute = \xc3\xa9</pfif:source_url>
    <pfif:first_name>greek alpha = \xce\xb1</pfif:first_name>
    <pfif:last_name>hebrew alef = \xd7\x90</pfif:last_name>
  </pfif:person>
</pfif:pfif>
'''
        assert expected_content == doc.content, \
            text_diff(expected_content, doc.content)

        # Fetch a PFIF 1.2 document.
        doc = self.go('/api/read?subdomain=haiti' +
                      '&id=test.google.com/person.123&version=1.2')
        assert re.match(r'''<\?xml version="1.0" encoding="UTF-8"\?>
<pfif:pfif xmlns:pfif="http://zesty.ca/pfif/1.2">
  <pfif:person>
    <pfif:person_record_id>test.google.com/person.123</pfif:person_record_id>
    <pfif:entry_date>2010-01-02T03:04:05Z</pfif:entry_date>
    <pfif:author_name>a with acute = \xc3\xa1</pfif:author_name>
    <pfif:source_name>c with cedilla = \xc3\xa7</pfif:source_name>
    <pfif:source_url>e with acute = \xc3\xa9</pfif:source_url>
    <pfif:first_name>greek alpha = \xce\xb1</pfif:first_name>
    <pfif:last_name>hebrew alef = \xd7\x90</pfif:last_name>
  </pfif:person>
</pfif:pfif>
''', doc.content)
        # verify the log got written.
        verify_api_log(ApiActionLog.READ, api_key='')

        # Verify that PFIF 1.2 is the default version.
        default_doc = self.go(
            '/api/read?subdomain=haiti&id=test.google.com/person.123')
        assert default_doc.content == doc.content, \
            text_diff(default_doc.content, doc.content)

        # Fetch a PFIF 1.3 document.
        doc = self.go('/api/read?subdomain=haiti' +
                      '&id=test.google.com/person.123&version=1.3')
        expected_content = '''<?xml version="1.0" encoding="UTF-8"?>
<pfif:pfif xmlns:pfif="http://zesty.ca/pfif/1.3">
  <pfif:person>
    <pfif:person_record_id>test.google.com/person.123</pfif:person_record_id>
    <pfif:entry_date>2010-01-02T03:04:05Z</pfif:entry_date>
    <pfif:expiry_date>2010-01-03T03:04:05Z</pfif:expiry_date>
    <pfif:author_name>a with acute = \xc3\xa1</pfif:author_name>
    <pfif:source_name>c with cedilla = \xc3\xa7</pfif:source_name>
    <pfif:source_url>e with acute = \xc3\xa9</pfif:source_url>
    <pfif:full_name>arabic alif = \xd8\xa7</pfif:full_name>
    <pfif:first_name>greek alpha = \xce\xb1</pfif:first_name>
    <pfif:last_name>hebrew alef = \xd7\x90</pfif:last_name>
  </pfif:person>
</pfif:pfif>
'''
        assert expected_content == doc.content, \
            text_diff(expected_content, doc.content)

        # Verify that PFIF 1.3 is not the default version.
        default_doc = self.go(
            '/api/read?subdomain=haiti&id=test.google.com/person.123')
        assert default_doc.content != doc.content


    def test_search_api(self):
        """Verifies that search API works and returns person and notes correctly.
        Also check that it optionally requires search_auth_key_."""
        # Add a first person to datastore.
        self.go('/create?subdomain=haiti')
        self.s.submit(self.s.doc.first('form'),
                      first_name='_search_first_name',
                      last_name='_search_lastname',
                      author_name='_search_author_name')
        # Add a note for this person.
        self.s.submit(self.s.doc.first('form'),
                      found='yes',
                      text='this is text for first person',
                      author_name='_search_note_author_name')
        # Add a 2nd person with same firstname but different lastname.
        self.go('/create?subdomain=haiti')
        self.s.submit(self.s.doc.first('form'),
                      first_name='_search_first_name',
                      last_name='_search_2ndlastname',
                      author_name='_search_2nd_author_name')
        # Add a note for this 2nd person.
        self.s.submit(self.s.doc.first('form'),
                      found='yes',
                      text='this is text for second person',
                      author_name='_search_note_2nd_author_name')

        config.set_for_subdomain('haiti', search_auth_key_required=True)
        try:
            # Make a search without a key, it should fail as config requires
            # a search_key.
            doc = self.go('/api/search?subdomain=haiti' +
                          '&q=_search_lastname')
            assert self.s.status == 403
            assert 'Missing or invalid authorization key' in doc.content

            # With a non-search authorization key, the request should fail.
            doc = self.go('/api/search?subdomain=haiti&key=test_key' +
                          '&q=_search_lastname')
            assert self.s.status == 403
            assert 'Missing or invalid authorization key' in doc.content

            # With a valid search authorization key, the request should succeed.
            configure_api_logging()
            doc = self.go('/api/search?subdomain=haiti&key=search_key' +
                          '&q=_search_lastname')
            assert self.s.status not in [403,404]
            # verify we logged the search.
            verify_api_log(ApiActionLog.SEARCH, api_key='search_key')

            # Make sure we return the first record and not the 2nd one.
            assert '_search_first_name' in doc.content
            assert '_search_2ndlastname' not in doc.content
            # Check we also retrieved the first note and not the second one.
            assert '_search_note_author_name' in doc.content
            assert '_search_note_2nd_author_name' not in doc.content

            # Check that we can retrieve several persons matching a query
            # and check their notes are also retrieved.
            doc = self.go('/api/search?subdomain=haiti&key=search_key' +
                          '&q=_search_first_name')
            assert self.s.status not in [403,404]
            # Check we found the 2 records.
            assert '_search_lastname' in doc.content
            assert '_search_2ndlastname' in doc.content
            # Check we also retrieved the notes.
            assert '_search_note_author_name' in doc.content
            assert '_search_note_2nd_author_name' in doc.content

            # If no results are found we return an empty pfif file
            doc = self.go('/api/search?subdomain=haiti&key=search_key' +
                          '&q=_wrong_last_name')
            assert self.s.status not in [403,404]
            empty_pfif = '''<?xml version="1.0" encoding="UTF-8"?>
<pfif:pfif xmlns:pfif="http://zesty.ca/pfif/1.2">
</pfif:pfif>
'''
            assert (empty_pfif == doc.content)

            # Check that we can get results without a key if no key is required.
            config.set_for_subdomain('haiti', search_auth_key_required=False)
            doc = self.go('/api/search?subdomain=haiti' +
                          '&q=_search_first_name')
            assert self.s.status not in [403,404]
            # Check we found 2 records.
            assert '_search_lastname' in doc.content
            assert '_search_2ndlastname' in doc.content
            # Check we also retrieved the notes.
            assert '_search_note_author_name' in doc.content
            assert '_search_note_2nd_author_name' in doc.content

            # Check that max_result is working fine
            config.set_for_subdomain('haiti', search_auth_key_required=False)
            doc = self.go('/api/search?subdomain=haiti' +
                          '&q=_search_first_name&max_results=1')
            assert self.s.status not in [403,404]
            # Check we found only 1 record. Note that we can't rely on
            # which record it found.
            assert len(re.findall('_search_first_name', doc.content)) == 1
            assert len(re.findall('<pfif:person>', doc.content)) == 1

            # Check we also retrieved exactly one note.
            assert len(re.findall('<pfif:note>', doc.content)) == 1
        finally:
            config.set_for_subdomain('haiti', search_auth_key_required=False)


    def test_person_feed(self):
        """Fetch a single person using the PFIF Atom feed."""
        configure_api_logging()
        db.put([Person(
            key_name='haiti:test.google.com/person.123',
            subdomain='haiti',
            entry_date=utils.get_utcnow(),
            author_email='_feed_author_email',
            author_name='_feed_author_name',
            author_phone='_feed_author_phone',
            first_name='_feed_first_name',
            last_name='_feed_last_name',
            alternate_first_names='_feed_alternate_first_names',
            alternate_last_names='_feed_alternate_last_names',
            sex='male',
            date_of_birth='1975',
            age='30-40',
            home_street='_feed_home_street',
            home_neighborhood='_feed_home_neighborhood',
            home_city='_feed_home_city',
            home_state='_feed_home_state',
            home_postal_code='_feed_home_postal_code',
            home_country='_feed_home_country',
            other='_feed_other & < > "',
            photo_url='_feed_photo_url',
            source_name='_feed_source_name',
            source_url='_feed_source_url',
            source_date=datetime.datetime(2001, 2, 3, 4, 5, 6),
        ), Note(
            key_name='haiti:test.google.com/note.456',
            subdomain='haiti',
            author_email='_feed_author_email',
            author_name='_feed_author_name',
            author_phone='_feed_author_phone',
            email_of_found_person='_feed_email_of_found_person',
            last_known_location='_feed_last_known_location',
            person_record_id='test.google.com/person.123',
            linked_person_record_id='test.google.com/person.888',
            phone_of_found_person='_feed_phone_of_found_person',
            text='_feed_text',
            source_date=datetime.datetime(2005, 5, 5, 5, 5, 5),
            entry_date=utils.get_utcnow(),
            found=True,
            status='is_note_author'
        )])
        # sanity check.
        note = Note.get('haiti', 'test.google.com/note.456')
        self.debug_print('Note entry_date: %s' % note.entry_date)
        self.assertEqual(note.entry_date, utils.get_utcnow())

        note = None
        # Feeds use PFIF 1.2.
        # Note that date_of_birth, author_email, author_phone,
        # email_of_found_person, and phone_of_found_person are omitted
        # intentionally (see utils.filter_sensitive_fields).
        doc = self.go('/feeds/person?subdomain=haiti')
        expected_content = '''<?xml version="1.0" encoding="UTF-8"?>
<feed xmlns="http://www.w3.org/2005/Atom"
      xmlns:pfif="http://zesty.ca/pfif/1.2">
  <id>http://%s/feeds/person?subdomain=haiti</id>
  <title>%s</title>
  <updated>2010-01-02T03:04:05Z</updated>
  <link rel="self">http://%s/feeds/person?subdomain=haiti</link>
  <entry>
    <pfif:person>
      <pfif:person_record_id>test.google.com/person.123</pfif:person_record_id>
      <pfif:entry_date>2010-01-02T03:04:05Z</pfif:entry_date>
      <pfif:author_name>_feed_author_name</pfif:author_name>
      <pfif:source_name>_feed_source_name</pfif:source_name>
      <pfif:source_date>2001-02-03T04:05:06Z</pfif:source_date>
      <pfif:source_url>_feed_source_url</pfif:source_url>
      <pfif:first_name>_feed_first_name</pfif:first_name>
      <pfif:last_name>_feed_last_name</pfif:last_name>
      <pfif:sex>male</pfif:sex>
      <pfif:age>30-40</pfif:age>
      <pfif:home_street>_feed_home_street</pfif:home_street>
      <pfif:home_neighborhood>_feed_home_neighborhood</pfif:home_neighborhood>
      <pfif:home_city>_feed_home_city</pfif:home_city>
      <pfif:home_state>_feed_home_state</pfif:home_state>
      <pfif:home_postal_code>_feed_home_postal_code</pfif:home_postal_code>
      <pfif:home_country>_feed_home_country</pfif:home_country>
      <pfif:photo_url>_feed_photo_url</pfif:photo_url>
      <pfif:other>_feed_other &amp; &lt; &gt; "</pfif:other>
      <pfif:note>
        <pfif:note_record_id>test.google.com/note.456</pfif:note_record_id>
        <pfif:person_record_id>test.google.com/person.123</pfif:person_record_id>
        <pfif:linked_person_record_id>test.google.com/person.888</pfif:linked_person_record_id>
        <pfif:entry_date>2010-01-02T03:04:05Z</pfif:entry_date>
        <pfif:author_name>_feed_author_name</pfif:author_name>
        <pfif:source_date>2005-05-05T05:05:05Z</pfif:source_date>
        <pfif:found>true</pfif:found>
        <pfif:status>is_note_author</pfif:status>
        <pfif:last_known_location>_feed_last_known_location</pfif:last_known_location>
        <pfif:text>_feed_text</pfif:text>
      </pfif:note>
    </pfif:person>
    <id>pfif:test.google.com/person.123</id>
    <title>_feed_first_name _feed_last_name</title>
    <author>
      <name>_feed_author_name</name>
    </author>
    <updated>2001-02-03T04:05:06Z</updated>
    <source>
      <title>%s</title>
    </source>
    <content>_feed_first_name _feed_last_name</content>
  </entry>
</feed>
''' % (self.hostport, self.hostport, self.hostport, self.hostport)
        assert expected_content == doc.content, \
            text_diff(expected_content, doc.content)

        # verify we logged the read.
        verify_api_log(ApiActionLog.READ, api_key='')
        
        # Test the omit_notes parameter.
        doc = self.go('/feeds/person?subdomain=haiti&omit_notes=yes')
        expected_content = '''<?xml version="1.0" encoding="UTF-8"?>
<feed xmlns="http://www.w3.org/2005/Atom"
      xmlns:pfif="http://zesty.ca/pfif/1.2">
  <id>http://%s/feeds/person?subdomain=haiti&amp;omit_notes=yes</id>
  <title>%s</title>
  <updated>2010-01-02T03:04:05Z</updated>
  <link rel="self">http://%s/feeds/person?subdomain=haiti&amp;omit_notes=yes</link>
  <entry>
    <pfif:person>
      <pfif:person_record_id>test.google.com/person.123</pfif:person_record_id>
      <pfif:entry_date>2010-01-02T03:04:05Z</pfif:entry_date>
      <pfif:author_name>_feed_author_name</pfif:author_name>
      <pfif:source_name>_feed_source_name</pfif:source_name>
      <pfif:source_date>2001-02-03T04:05:06Z</pfif:source_date>
      <pfif:source_url>_feed_source_url</pfif:source_url>
      <pfif:first_name>_feed_first_name</pfif:first_name>
      <pfif:last_name>_feed_last_name</pfif:last_name>
      <pfif:sex>male</pfif:sex>
      <pfif:age>30-40</pfif:age>
      <pfif:home_street>_feed_home_street</pfif:home_street>
      <pfif:home_neighborhood>_feed_home_neighborhood</pfif:home_neighborhood>
      <pfif:home_city>_feed_home_city</pfif:home_city>
      <pfif:home_state>_feed_home_state</pfif:home_state>
      <pfif:home_postal_code>_feed_home_postal_code</pfif:home_postal_code>
      <pfif:home_country>_feed_home_country</pfif:home_country>
      <pfif:photo_url>_feed_photo_url</pfif:photo_url>
      <pfif:other>_feed_other &amp; &lt; &gt; "</pfif:other>
    </pfif:person>
    <id>pfif:test.google.com/person.123</id>
    <title>_feed_first_name _feed_last_name</title>
    <author>
      <name>_feed_author_name</name>
    </author>
    <updated>2001-02-03T04:05:06Z</updated>
    <source>
      <title>%s</title>
    </source>
    <content>_feed_first_name _feed_last_name</content>
  </entry>
</feed>
''' % (self.hostport, self.hostport, self.hostport, self.hostport)
        assert expected_content == doc.content, \
            text_diff(expected_content, doc.content)

        # Fetch the entry, with full read authorization.
        doc = self.go('/feeds/person?subdomain=haiti&key=full_read_key')
        expected_content = '''<?xml version="1.0" encoding="UTF-8"?>
<feed xmlns="http://www.w3.org/2005/Atom"
      xmlns:pfif="http://zesty.ca/pfif/1.2">
  <id>http://%s/feeds/person?subdomain=haiti&amp;key=full_read_key</id>
  <title>%s</title>
  <updated>2010-01-02T03:04:05Z</updated>
  <link rel="self">http://%s/feeds/person?subdomain=haiti&amp;key=full_read_key</link>
  <entry>
    <pfif:person>
      <pfif:person_record_id>test.google.com/person.123</pfif:person_record_id>
      <pfif:entry_date>2010-01-02T03:04:05Z</pfif:entry_date>
      <pfif:author_name>_feed_author_name</pfif:author_name>
      <pfif:author_email>_feed_author_email</pfif:author_email>
      <pfif:author_phone>_feed_author_phone</pfif:author_phone>
      <pfif:source_name>_feed_source_name</pfif:source_name>
      <pfif:source_date>2001-02-03T04:05:06Z</pfif:source_date>
      <pfif:source_url>_feed_source_url</pfif:source_url>
      <pfif:first_name>_feed_first_name</pfif:first_name>
      <pfif:last_name>_feed_last_name</pfif:last_name>
      <pfif:sex>male</pfif:sex>
      <pfif:date_of_birth>1975</pfif:date_of_birth>
      <pfif:age>30-40</pfif:age>
      <pfif:home_street>_feed_home_street</pfif:home_street>
      <pfif:home_neighborhood>_feed_home_neighborhood</pfif:home_neighborhood>
      <pfif:home_city>_feed_home_city</pfif:home_city>
      <pfif:home_state>_feed_home_state</pfif:home_state>
      <pfif:home_postal_code>_feed_home_postal_code</pfif:home_postal_code>
      <pfif:home_country>_feed_home_country</pfif:home_country>
      <pfif:photo_url>_feed_photo_url</pfif:photo_url>
      <pfif:other>_feed_other &amp; &lt; &gt; "</pfif:other>
      <pfif:note>
        <pfif:note_record_id>test.google.com/note.456</pfif:note_record_id>
        <pfif:person_record_id>test.google.com/person.123</pfif:person_record_id>
        <pfif:linked_person_record_id>test.google.com/person.888</pfif:linked_person_record_id>
        <pfif:entry_date>2010-01-02T03:04:05Z</pfif:entry_date>
        <pfif:author_name>_feed_author_name</pfif:author_name>
        <pfif:author_email>_feed_author_email</pfif:author_email>
        <pfif:author_phone>_feed_author_phone</pfif:author_phone>
        <pfif:source_date>2005-05-05T05:05:05Z</pfif:source_date>
        <pfif:found>true</pfif:found>
        <pfif:status>is_note_author</pfif:status>
        <pfif:email_of_found_person>_feed_email_of_found_person</pfif:email_of_found_person>
        <pfif:phone_of_found_person>_feed_phone_of_found_person</pfif:phone_of_found_person>
        <pfif:last_known_location>_feed_last_known_location</pfif:last_known_location>
        <pfif:text>_feed_text</pfif:text>
      </pfif:note>
    </pfif:person>
    <id>pfif:test.google.com/person.123</id>
    <title>_feed_first_name _feed_last_name</title>
    <author>
      <name>_feed_author_name</name>
      <email>_feed_author_email</email>
    </author>
    <updated>2001-02-03T04:05:06Z</updated>
    <source>
      <title>%s</title>
    </source>
    <content>_feed_first_name _feed_last_name</content>
  </entry>
</feed>
''' % (self.hostport, self.hostport, self.hostport, self.hostport)
        assert expected_content == doc.content, \
            text_diff(expected_content, doc.content)

    def test_note_feed(self):
        """Fetch a single note using the PFIF Atom feed."""
        db.put([Person(
            key_name='haiti:test.google.com/person.123',
            subdomain='haiti',
            entry_date=utils.get_utcnow(),
            first_name='_feed_first_name',
            last_name='_feed_last_name',
        ), Note(
            key_name='haiti:test.google.com/note.456',
            subdomain='haiti',
            person_record_id='test.google.com/person.123',
            linked_person_record_id='test.google.com/person.888',
            author_email='_feed_author_email',
            author_name='_feed_author_name',
            author_phone='_feed_author_phone',
            email_of_found_person='_feed_email_of_found_person',
            last_known_location='_feed_last_known_location',
            phone_of_found_person='_feed_phone_of_found_person',
            text='_feed_text',
            source_date=datetime.datetime(2005, 5, 5, 5, 5, 5),
            entry_date=datetime.datetime(2006, 6, 6, 6, 6, 6),
            found=True,
            status='believed_dead'
        )])

        # Feeds use PFIF 1.2.
        # Note that author_email, author_phone, email_of_found_person, and
        # phone_of_found_person are omitted intentionally (see
        # utils.filter_sensitive_fields).
        doc = self.go('/feeds/note?subdomain=haiti')
        expected_content = '''<?xml version="1.0" encoding="UTF-8"?>
<feed xmlns="http://www.w3.org/2005/Atom"
      xmlns:pfif="http://zesty.ca/pfif/1.2">
  <id>http://%s/feeds/note?subdomain=haiti</id>
  <title>%s</title>
  <updated>2006-06-06T06:06:06Z</updated>
  <link rel="self">http://%s/feeds/note?subdomain=haiti</link>
  <entry>
    <pfif:note>
      <pfif:note_record_id>test.google.com/note.456</pfif:note_record_id>
      <pfif:person_record_id>test.google.com/person.123</pfif:person_record_id>
      <pfif:linked_person_record_id>test.google.com/person.888</pfif:linked_person_record_id>
      <pfif:entry_date>2006-06-06T06:06:06Z</pfif:entry_date>
      <pfif:author_name>_feed_author_name</pfif:author_name>
      <pfif:source_date>2005-05-05T05:05:05Z</pfif:source_date>
      <pfif:found>true</pfif:found>
      <pfif:status>believed_dead</pfif:status>
      <pfif:last_known_location>_feed_last_known_location</pfif:last_known_location>
      <pfif:text>_feed_text</pfif:text>
    </pfif:note>
    <id>pfif:test.google.com/note.456</id>
    <title>_feed_text</title>
    <author>
      <name>_feed_author_name</name>
    </author>
    <updated>2006-06-06T06:06:06Z</updated>
    <content>_feed_text</content>
  </entry>
</feed>
''' % (self.hostport, self.hostport, self.hostport)
        assert expected_content == doc.content, \
            text_diff(expected_content, doc.content)

    def test_person_feed_with_bad_chars(self):
        """Fetch a person whose fields contain characters that are not
        legally representable in XML, using the PFIF Atom feed."""
        # See: http://www.w3.org/TR/REC-xml/#charsets
        db.put(Person(
            key_name='haiti:test.google.com/person.123',
            subdomain='haiti',
            entry_date=utils.get_utcnow(),
            author_name=u'illegal character (\x01)',
            first_name=u'illegal character (\x1a)',
            last_name=u'illegal character (\ud800)',
            source_date=datetime.datetime(2001, 2, 3, 4, 5, 6)
        ))

        # Note that author_email, author_phone, email_of_found_person, and
        # phone_of_found_person are omitted intentionally (see
        # utils.filter_sensitive_fields).
        doc = self.go('/feeds/person?subdomain=haiti')
        expected_content = '''<?xml version="1.0" encoding="UTF-8"?>
<feed xmlns="http://www.w3.org/2005/Atom"
      xmlns:pfif="http://zesty.ca/pfif/1.2">
  <id>http://%s/feeds/person?subdomain=haiti</id>
  <title>%s</title>
  <updated>2010-01-02T03:04:05Z</updated>
  <link rel="self">http://%s/feeds/person?subdomain=haiti</link>
  <entry>
    <pfif:person>
      <pfif:person_record_id>test.google.com/person.123</pfif:person_record_id>
      <pfif:entry_date>2010-01-02T03:04:05Z</pfif:entry_date>
      <pfif:author_name>illegal character ()</pfif:author_name>
      <pfif:source_date>2001-02-03T04:05:06Z</pfif:source_date>
      <pfif:first_name>illegal character ()</pfif:first_name>
      <pfif:last_name>illegal character ()</pfif:last_name>
    </pfif:person>
    <id>pfif:test.google.com/person.123</id>
    <title>illegal character () illegal character ()</title>
    <author>
      <name>illegal character ()</name>
    </author>
    <updated>2001-02-03T04:05:06Z</updated>
    <source>
      <title>%s</title>
    </source>
    <content>illegal character () illegal character ()</content>
  </entry>
</feed>
''' % (self.hostport, self.hostport, self.hostport, self.hostport)
        assert expected_content == doc.content, \
            text_diff(expected_content, doc.content)

    def test_person_feed_with_non_ascii(self):
        """Fetch a person whose fields contain non-ASCII characters,
        using the PFIF Atom feed."""
        db.put(Person(
            key_name='haiti:test.google.com/person.123',
            subdomain='haiti',
            entry_date=utils.get_utcnow(),
            author_name=u'a with acute = \u00e1',
            source_name=u'c with cedilla = \u00e7',
            source_url=u'e with acute = \u00e9',
            first_name=u'greek alpha = \u03b1',
            last_name=u'hebrew alef = \u05d0',
            source_date=datetime.datetime(2001, 2, 3, 4, 5, 6)
        ))

        # Note that author_email, author_phone, email_of_found_person, and
        # phone_of_found_person are omitted intentionally (see
        # utils.filter_sensitive_fields).
        doc = self.go('/feeds/person?subdomain=haiti')
        expected_content = '''<?xml version="1.0" encoding="UTF-8"?>
<feed xmlns="http://www.w3.org/2005/Atom"
      xmlns:pfif="http://zesty.ca/pfif/1.2">
  <id>http://%s/feeds/person?subdomain=haiti</id>
  <title>%s</title>
  <updated>2010-01-02T03:04:05Z</updated>
  <link rel="self">http://%s/feeds/person?subdomain=haiti</link>
  <entry>
    <pfif:person>
      <pfif:person_record_id>test.google.com/person.123</pfif:person_record_id>
      <pfif:entry_date>2010-01-02T03:04:05Z</pfif:entry_date>
      <pfif:author_name>a with acute = \xc3\xa1</pfif:author_name>
      <pfif:source_name>c with cedilla = \xc3\xa7</pfif:source_name>
      <pfif:source_date>2001-02-03T04:05:06Z</pfif:source_date>
      <pfif:source_url>e with acute = \xc3\xa9</pfif:source_url>
      <pfif:first_name>greek alpha = \xce\xb1</pfif:first_name>
      <pfif:last_name>hebrew alef = \xd7\x90</pfif:last_name>
    </pfif:person>
    <id>pfif:test.google.com/person.123</id>
    <title>greek alpha = \xce\xb1 hebrew alef = \xd7\x90</title>
    <author>
      <name>a with acute = \xc3\xa1</name>
    </author>
    <updated>2001-02-03T04:05:06Z</updated>
    <source>
      <title>%s</title>
    </source>
    <content>greek alpha = \xce\xb1 hebrew alef = \xd7\x90</content>
  </entry>
</feed>
''' % (self.hostport, self.hostport, self.hostport, self.hostport)
        assert expected_content == doc.content, \
            text_diff(expected_content, doc.content)

    def test_person_feed_parameters(self):
        """Test the max_results, skip, and min_entry_date parameters."""
        db.put([Person(
            key_name='haiti:test.google.com/person.%d' % i,
            subdomain='haiti',
            entry_date=datetime.datetime(2000, 1, 1, i, i, i),
            first_name='first.%d' % i,
            last_name='last.%d' % i
        ) for i in range(1, 21)])  # Create 20 persons.

        def assert_ids(*ids):
            person_ids = re.findall(r'record_id>test.google.com/person.(\d+)',
                                    self.s.doc.content)
            assert map(int, person_ids) == list(ids)

        # Should get records in reverse chronological order by default.
        doc = self.go('/feeds/person?subdomain=haiti')
        assert_ids(20, 19, 18, 17, 16, 15, 14, 13, 12, 11)

        # Fewer results.
        doc = self.go('/feeds/person?subdomain=haiti&max_results=1')
        assert_ids(20)
        doc = self.go('/feeds/person?subdomain=haiti&max_results=9')
        assert_ids(20, 19, 18, 17, 16, 15, 14, 13, 12)

        # More results.
        doc = self.go('/feeds/person?subdomain=haiti&max_results=12')
        assert_ids(20, 19, 18, 17, 16, 15, 14, 13, 12, 11, 10, 9)

        # Skip some results.
        doc = self.go('/feeds/person?subdomain=haiti&skip=12&max_results=5')
        assert_ids(8, 7, 6, 5, 4)

        # Should get records in forward chronological order with min_entry_date.
        doc = self.go('/feeds/person?subdomain=haiti' +
                      '&min_entry_date=2000-01-01T18:18:18Z')
        assert_ids(18, 19, 20)

        doc = self.go('/feeds/person?subdomain=haiti' +
                      '&min_entry_date=2000-01-01T03:03:03Z')
        assert_ids(3, 4, 5, 6, 7, 8, 9, 10, 11, 12)

        doc = self.go('/feeds/person?subdomain=haiti' +
                      '&min_entry_date=2000-01-01T03:03:04Z')
        assert_ids(4, 5, 6, 7, 8, 9, 10, 11, 12, 13)

    def test_note_feed_parameters(self):
        """Test the max_results, skip, min_entry_date, and person_record_id
        parameters."""
        entities = []
        for i in range(1, 3):  # Create person.1 and person.2.
            entities.append(Person(
                key_name='haiti:test.google.com/person.%d' % i,
                subdomain='haiti',
                entry_date=datetime.datetime(2000, 1, 1, i, i, i),
                first_name='first',
                last_name='last'
            ))
        for i in range(1, 6):  # Create notes 1-5 on person.1.
            entities.append(Note(
                key_name='haiti:test.google.com/note.%d' % i,
                subdomain='haiti',
                person_record_id='test.google.com/person.1',
                entry_date=datetime.datetime(2000, 1, 1, i, i, i)
            ))
        for i in range(6, 18):  # Create notes 6-17 on person.2.
            entities.append(Note(
                key_name='haiti:test.google.com/note.%d' % i,
                subdomain='haiti',
                person_record_id='test.google.com/person.2',
                entry_date=datetime.datetime(2000, 1, 1, i, i, i)
            ))
        for i in range(18, 21):  # Create notes 18-20 on person.1.
            entities.append(Note(
                key_name='haiti:test.google.com/note.%d' % i,
                subdomain='haiti',
                person_record_id='test.google.com/person.1',
                entry_date=datetime.datetime(2000, 1, 1, i, i, i)
            ))
        db.put(entities)

        def assert_ids(*ids):
            note_ids = re.findall(r'record_id>test.google.com/note.(\d+)',
                                  self.s.doc.content)
            assert map(int, note_ids) == list(ids)

        # Should get records in reverse chronological order by default.
        doc = self.go('/feeds/note?subdomain=haiti')
        assert_ids(20, 19, 18, 17, 16, 15, 14, 13, 12, 11)

        # Fewer results.
        doc = self.go('/feeds/note?subdomain=haiti&max_results=1')
        assert_ids(20)
        doc = self.go('/feeds/note?subdomain=haiti&max_results=9')
        assert_ids(20, 19, 18, 17, 16, 15, 14, 13, 12)

        # More results.
        doc = self.go('/feeds/note?subdomain=haiti&max_results=12')
        assert_ids(20, 19, 18, 17, 16, 15, 14, 13, 12, 11, 10, 9)

        # Skip some results.
        doc = self.go('/feeds/note?subdomain=haiti&skip=12&max_results=5')
        assert_ids(8, 7, 6, 5, 4)

        # Should get records in forward chronological order.
        doc = self.go('/feeds/note?subdomain=haiti' +
                      '&min_entry_date=2000-01-01T18:18:18Z')
        assert_ids(18, 19, 20)

        doc = self.go('/feeds/note?subdomain=haiti' +
                      '&min_entry_date=2000-01-01T03:03:03Z')
        assert_ids(3, 4, 5, 6, 7, 8, 9, 10, 11, 12)

        doc = self.go('/feeds/note?subdomain=haiti' +
                      '&min_entry_date=2000-01-01T03:03:04Z')
        assert_ids(4, 5, 6, 7, 8, 9, 10, 11, 12, 13)

        # Filter by person_record_id.
        doc = self.go('/feeds/note?subdomain=haiti' +
                      '&person_record_id=test.google.com/person.1')
        assert_ids(20, 19, 18, 5, 4, 3, 2, 1)

        doc = self.go('/feeds/note?subdomain=haiti' +
                      '&person_record_id=test.google.com/person.2')
        assert_ids(17, 16, 15, 14, 13, 12, 11, 10, 9, 8)

        doc = self.go('/feeds/note?subdomain=haiti' +
                      '&person_record_id=test.google.com/person.2' +
                      '&max_results=11')
        assert_ids(17, 16, 15, 14, 13, 12, 11, 10, 9, 8, 7)

        doc = self.go('/feeds/note?subdomain=haiti' +
                      '&person_record_id=test.google.com/person.1' +
                      '&min_entry_date=2000-01-01T03:03:03Z')
        assert_ids(3, 4, 5, 18, 19, 20)

        doc = self.go('/feeds/note?subdomain=haiti' +
                      '&person_record_id=test.google.com/person.1' +
                      '&min_entry_date=2000-01-01T03:03:04Z')
        assert_ids(4, 5, 18, 19, 20)

        doc = self.go('/feeds/note?subdomain=haiti' +
                      '&person_record_id=test.google.com/person.2' +
                      '&min_entry_date=2000-01-01T06:06:06Z')
        assert_ids(6, 7, 8, 9, 10, 11, 12, 13, 14, 15)

    def test_head_request(self):
        db.put(Person(
            key_name='haiti:test.google.com/person.111',
            subdomain='haiti',
            author_name='_test_author_name',
            author_email='test@example.com',
            first_name='_test_first_name',
            last_name='_test_last_name',
            entry_date=datetime.datetime.utcnow()
        ))
        url, status, message, headers, content = scrape.fetch(
            'http://' + self.hostport +
            '/view?subdomain=haiti&id=test.google.com/person.111',
            method='HEAD')
        assert status == 200
        assert content == ''


    def test_api_read_status(self):
        """Test the reading of the note status field at /api/read and /feeds."""

        # A missing status should not appear as a tag.
        db.put(Person(
            key_name='haiti:test.google.com/person.1001',
            subdomain='haiti',
            entry_date=utils.get_utcnow(),
            first_name='_status_first_name',
            last_name='_status_last_name',
            author_name='_status_author_name'
        ))
        doc = self.go('/api/read?subdomain=haiti' +
                      '&id=test.google.com/person.1001')
        assert '<pfif:status>' not in doc.content
        doc = self.go('/feeds/person?subdomain=haiti')
        assert '<pfif:status>' not in doc.content
        doc = self.go('/feeds/note?subdomain=haiti')
        assert '<pfif:status>' not in doc.content

        # An unspecified status should not appear as a tag.
        db.put(Note(
            key_name='haiti:test.google.com/note.2002',
            subdomain='haiti',
            person_record_id='test.google.com/person.1001',
            entry_date=utils.get_utcnow()
        ))
        doc = self.go('/api/read?subdomain=haiti' +
                      '&id=test.google.com/person.1001')
        assert '<pfif:status>' not in doc.content
        doc = self.go('/feeds/person?subdomain=haiti')
        assert '<pfif:status>' not in doc.content
        doc = self.go('/feeds/note?subdomain=haiti')
        assert '<pfif:status>' not in doc.content

        # An empty status should not appear as a tag.
        db.put(Note(
            key_name='haiti:test.google.com/note.2002',
            subdomain='haiti',
            person_record_id='test.google.com/person.1001',
            status='',
            entry_date=utils.get_utcnow()
        ))
        doc = self.go('/api/read?subdomain=haiti' +
                      '&id=test.google.com/person.1001')
        assert '<pfif:status>' not in doc.content
        doc = self.go('/feeds/person?subdomain=haiti')
        assert '<pfif:status>' not in doc.content
        doc = self.go('/feeds/note?subdomain=haiti')
        assert '<pfif:status>' not in doc.content

        # When the status is specified, it should appear in the feed.
        db.put(Note(
            key_name='haiti:test.google.com/note.2002',
            subdomain='haiti',
            person_record_id='test.google.com/person.1001',
            entry_date=utils.get_utcnow(),
            status='believed_alive'
        ))
        doc = self.go('/api/read?subdomain=haiti' +
                      '&id=test.google.com/person.1001')
        assert '<pfif:status>believed_alive</pfif:status>' in doc.content
        doc = self.go('/feeds/person?subdomain=haiti')
        assert '<pfif:status>believed_alive</pfif:status>' in doc.content
        doc = self.go('/feeds/note?subdomain=haiti')
        assert '<pfif:status>believed_alive</pfif:status>' in doc.content

    def test_delete_clone(self):
        """Confirms that attempting to delete clone records produces the
        appropriate UI message."""
        now, person, note = self.setup_person_and_note('test.google.com')

        # Check that there is a Delete button on the view page.
        doc = self.go('/view?subdomain=haiti&id=test.google.com/person.123')
        button = doc.firsttag('input', value='Delete this record')

        # Check that the deletion confirmation page shows the right message.
        doc = self.s.submit(button)
        assert 'we might later receive another copy' in doc.text

        # Click the button to delete a record.
        button = doc.firsttag('input', value='Yes, delete the record')
        doc = self.s.submit(button)

        # Check to make sure that the user was redirected to the same page due
        # to an invalid captcha.
        assert 'delete the record for "_test_first_name ' + \
               '_test_last_name"' in doc.text
        assert 'incorrect-captcha-sol' in doc.content

        # Continue with a valid captcha (faked, for purpose of test). Check the
        # sent messages for proper notification of related e-mail accounts.
        doc = self.s.go(
            '/delete',
            data='subdomain=haiti&id=test.google.com/person.123&' +
                 'reason_for_deletion=spam_received&test_mode=yes')

        # Both entities should be gone.
        assert not db.get(person.key())
        assert not db.get(note.key())

        # Clone deletion cannot be undone, so no e-mail should have been sent.
        assert len(MailThread.messages) == 0

    def setup_person_and_note(self, domain='haiti.person-finder.appspot.com'):
        """Puts a Person with associated Note into the datastore, returning
        (now, person, note) for testing.  This creates an original record
        by default; to make a clone record, pass in a domain name."""
        now = datetime.datetime(2010, 1, 1, 0, 0, 0)
        self.set_utcnow_for_test(now)

        person = Person(
            key_name='haiti:%s/person.123' % domain,
            subdomain='haiti',
            author_name='_test_author_name',
            author_email='test@example.com',
            first_name='_test_first_name',
            last_name='_test_last_name',
            source_date=now,
            entry_date=now
        )
        person.update_index(['old', 'new'])
        note = Note(
            key_name='haiti:%s/note.456' % domain,
            subdomain='haiti',
            author_email='test2@example.com',
            person_record_id='%s/person.123' % domain,
            source_date=now,
            entry_date=now,
            text='Testing'
        )
        db.put([person, note])
        return now, person, note

    def setup_photo(self, person):
        """Stores a Photo for the given person, for testing."""
        photo = Photo(bin_data='xyz')
        photo.put()
        person.photo = photo
        person.photo_url = '_test_photo_url'
        person.put()
        return photo

    def test_photo(self):
        """Checks that a stored photo can be retrieved."""
        now, person, note = self.setup_person_and_note()
        photo = self.setup_photo(person)
        doc = self.go('/photo?id=%s&subdomain=haiti' % photo.key().id())
        assert doc.content == 'xyz'

    def test_delete_and_restore(self):
        """Checks that deleting a record through the UI, then undeleting
        it using the link in the deletion notification, causes the record to
        disappear and reappear correctly, produces e-mail notifications,
        and has the correct effect on the outgoing API and feeds."""
        now, person, note = self.setup_person_and_note()
        photo = self.setup_photo(person)

        # Advance time by one day.
        now = datetime.datetime(2010, 1, 2, 0, 0, 0)
        self.set_utcnow_for_test(now)

        # Visit the page and click the button to delete a record.
        doc = self.go('/view?subdomain=haiti&' +
                      'id=haiti.person-finder.appspot.com/person.123')
        button = doc.firsttag('input', value='Delete this record')
        doc = self.s.submit(button)
        assert 'delete the record for "_test_first_name ' + \
               '_test_last_name"' in doc.text
        button = doc.firsttag('input', value='Yes, delete the record')
        doc = self.s.submit(button)

        # Check to make sure that the user was redirected to the same page due
        # to an invalid captcha.
        assert 'delete the record for "_test_first_name ' + \
               '_test_last_name"' in doc.text
        assert 'incorrect-captcha-sol' in doc.content

        # Continue with a valid captcha (faked, for purpose of test). Check the
        # sent messages for proper notification of related e-mail accounts.
        doc = self.s.go(
            '/delete',
            data='subdomain=haiti&' +
                 'id=haiti.person-finder.appspot.com/person.123&' +
                 'reason_for_deletion=spam_received&test_mode=yes')
        assert len(MailThread.messages) == 2
        messages = sorted(MailThread.messages, key=lambda m: m['to'][0])

        # After sorting by recipient, the second message should be to the
        # person author, test@example.com (sorts after test2@example.com).
        assert messages[1]['to'] == ['test@example.com']
        words = ' '.join(messages[1]['data'].split())
        assert ('Subject: [Person Finder] Deletion notice for ' +
                '"_test_first_name _test_last_name"' in words)
        assert 'the author of this record' in words
        assert 'restore it by following this link' in words
        restore_url = re.search('(/restore.*)', messages[1]['data']).group(1)

        # The first message should be to the note author, test2@example.com.
        assert messages[0]['to'] == ['test2@example.com']
        words = ' '.join(messages[0]['data'].split())
        assert ('Subject: [Person Finder] Deletion notice for ' +
                '"_test_first_name _test_last_name"' in words)
        assert 'the author of a note on this record' in words
        assert 'restore it by following this link' not in words

        # The Person and Note records should now be marked expired.
        person = db.get(person.key())
        assert person.is_expired
        assert person.source_date == now
        assert person.entry_date == now
        assert person.expiry_date == now
        note = db.get(note.key())
        assert note.is_expired

        # The Person and Note records should be inaccessible.
        assert not Person.get('haiti', person.record_id)
        assert not Note.get('haiti', note.record_id)

        # Make sure that a UserActionLog row was created.
        last_log_entry = UserActionLog.all().order('-time').get()
        assert last_log_entry
        assert last_log_entry.action == 'delete'
        assert last_log_entry.entity_kind == 'Person'
        assert (last_log_entry.entity_key_name ==
                'haiti:haiti.person-finder.appspot.com/person.123')
        assert last_log_entry.detail == 'spam_received'

        assert Photo.get_by_id(photo.key().id())

        # Search for the record. Make sure it does not show up.
        doc = self.go('/results?subdomain=haiti&role=seek&' +
                      'query=_test_first_name+_test_last_name')
        assert 'No results found' in doc.text

        # The read API should expose an expired record.
        doc = self.go('/api/read?subdomain=haiti&id=haiti.person-finder.appspot.com/person.123&version=1.3')  # PFIF 1.3
        expected_content = '''<?xml version="1.0" encoding="UTF-8"?>
<pfif:pfif xmlns:pfif="http://zesty.ca/pfif/1.3">
  <pfif:person>
    <pfif:person_record_id>haiti.person-finder.appspot.com/person.123</pfif:person_record_id>
    <pfif:entry_date>2010-01-02T00:00:00Z</pfif:entry_date>
    <pfif:expiry_date>2010-01-02T00:00:00Z</pfif:expiry_date>
    <pfif:source_date>2010-01-02T00:00:00Z</pfif:source_date>
    <pfif:full_name></pfif:full_name>
  </pfif:person>
</pfif:pfif>
'''
        assert expected_content == doc.content, \
            text_diff(expected_content, doc.content)

        # The outgoing person feed should contain an expired record.
        doc = self.go('/feeds/person?subdomain=haiti&version=1.3')  # PFIF 1.3
        expected_content = '''<?xml version="1.0" encoding="UTF-8"?>
<feed xmlns="http://www.w3.org/2005/Atom"
      xmlns:pfif="http://zesty.ca/pfif/1.3">
  <id>http://%s/feeds/person?subdomain=haiti&amp;version=1.3</id>
  <title>%s</title>
  <updated>2010-01-02T00:00:00Z</updated>
  <link rel="self">http://%s/feeds/person?subdomain=haiti&amp;version=1.3</link>
  <entry>
    <pfif:person>
      <pfif:person_record_id>haiti.person-finder.appspot.com/person.123</pfif:person_record_id>
      <pfif:entry_date>2010-01-02T00:00:00Z</pfif:entry_date>
      <pfif:expiry_date>2010-01-02T00:00:00Z</pfif:expiry_date>
      <pfif:source_date>2010-01-02T00:00:00Z</pfif:source_date>
      <pfif:full_name></pfif:full_name>
    </pfif:person>
    <id>pfif:haiti.person-finder.appspot.com/person.123</id>
    <author>
    </author>
    <updated>2010-01-02T00:00:00Z</updated>
    <source>
      <title>%s</title>
    </source>
  </entry>
</feed>
''' % (self.hostport, self.hostport, self.hostport, self.hostport)
        assert expected_content == doc.content, \
            text_diff(expected_content, doc.content)

        doc = self.go('/feeds/person?subdomain=haiti')  # PFIF 1.2
        expected_content = '''<?xml version="1.0" encoding="UTF-8"?>
<feed xmlns="http://www.w3.org/2005/Atom"
      xmlns:pfif="http://zesty.ca/pfif/1.2">
  <id>http://%s/feeds/person?subdomain=haiti</id>
  <title>%s</title>
  <updated>2010-01-02T00:00:00Z</updated>
  <link rel="self">http://%s/feeds/person?subdomain=haiti</link>
  <entry>
    <pfif:person>
      <pfif:person_record_id>haiti.person-finder.appspot.com/person.123</pfif:person_record_id>
      <pfif:entry_date>2010-01-02T00:00:00Z</pfif:entry_date>
      <pfif:source_date>2010-01-02T00:00:00Z</pfif:source_date>
      <pfif:first_name></pfif:first_name>
      <pfif:last_name></pfif:last_name>
    </pfif:person>
    <id>pfif:haiti.person-finder.appspot.com/person.123</id>
    <author>
    </author>
    <updated>2010-01-02T00:00:00Z</updated>
    <source>
      <title>%s</title>
    </source>
  </entry>
</feed>
''' % (self.hostport, self.hostport, self.hostport, self.hostport)
        assert expected_content == doc.content, \
            text_diff(expected_content, doc.content)

        # Advance time by one day.
        now = datetime.datetime(2010, 1, 3, 0, 0, 0)
        self.set_utcnow_for_test(now)

        # Restore the record using the URL in the e-mail.  Clicking the link
        # should take you to a CAPTCHA page to confirm.
        doc = self.go(restore_url)
        assert 'captcha' in doc.content

        # Fake a valid captcha and actually reverse the deletion
        url = restore_url + '&test_mode=yes'
        doc = self.s.submit(button, url=url)
        assert 'Identifying information' in doc.text
        assert '_test_first_name _test_last_name' in doc.text

        assert Person.get('haiti', 'haiti.person-finder.appspot.com/person.123')
        note = Note.get('haiti', 'haiti.person-finder.appspot.com/note.456')
        assert note
        self.assertEquals([note.record_id],
                          [n.record_id for n in person.get_notes()])
        assert 'Testing' in doc.text, \
            'Testing not in: %s' % str(doc.text.encode('ascii', 'ignore'))

        new_id = self.s.url[
            self.s.url.find('haiti'):self.s.url.find('&subdomain')]
        new_id = new_id.replace('%2F', '/')

        # Make sure that Person/Note records are now visible, with all
        # of their original attributes from prior to deletion.
        person = Person.get_by_key_name('haiti:' + new_id)
        notes = Note.get_by_person_record_id('haiti', person.record_id)
        assert person
        assert len(notes) == 1

        assert person.author_name == '_test_author_name'
        assert person.author_email == 'test@example.com'
        assert person.first_name == '_test_first_name'
        assert person.last_name == '_test_last_name'
        assert person.photo_url == '_test_photo_url'
        assert person.subdomain == 'haiti'
        assert person.source_date == now
        assert person.entry_date == now
        assert person.expiry_date == now + datetime.timedelta(60, 0, 0)
        assert not person.is_expired

        assert notes[0].author_email == 'test2@example.com'
        assert notes[0].text == 'Testing'
        assert notes[0].person_record_id == new_id
        assert not notes[0].is_expired

        # Search for the record. Make sure it shows up.
        doc = self.go('/results?subdomain=haiti&role=seek&' +
                      'query=_test_first_name+_test_last_name')
        assert 'No results found' not in doc.text

        # The read API should show a record with all the fields present,
        # as if the record was just written with new field values.
        doc = self.go('/api/read?subdomain=haiti&id=haiti.person-finder.appspot.com/person.123&version=1.3')  # PFIF 1.3
        expected_content = '''<?xml version="1.0" encoding="UTF-8"?>
<pfif:pfif xmlns:pfif="http://zesty.ca/pfif/1.3">
  <pfif:person_record_id>haiti.person-finder.appspot.com/person.123</pfif:person_record_id>
  <pfif:entry_date>2010-01-03T00:00:00Z</pfif:entry_date>
  <pfif:expiry_date>2010-03-04T00:00:00Z</pfif:expiry_date>
  <pfif:author_name>_test_author_name</pfif:author_name>
  <pfif:source_date>2010-01-03T00:00:00Z</pfif:source_date>
  <pfif:full_name></pfif:full_name>
  <pfif:first_name>_test_first_name</pfif:first_name>
  <pfif:last_name>_test_last_name</pfif:last_name>
  <pfif:photo_url>_test_photo_url</pfif:photo_url>
  <pfif:note>
    <pfif:note_record_id>haiti.person-finder.appspot.com/note.456</pfif:note_record_id>
    <pfif:person_record_id>haiti.person-finder.appspot.com/person.123</pfif:person_record_id>
    <pfif:entry_date>2010-01-01T00:00:00Z</pfif:entry_date>
    <pfif:author_name></pfif:author_name>
    <pfif:source_date>2010-01-01T00:00:00Z</pfif:source_date>
    <pfif:text>Testing</pfif:text>
  </pfif:note>
</pfif:pfif>
'''

        # The outgoing feed should contain a complete record also.
        doc = self.go('/feeds/person?subdomain=haiti&version=1.3')  # PFIF 1.3
        expected_content = '''<?xml version="1.0" encoding="UTF-8"?>
<feed xmlns="http://www.w3.org/2005/Atom"
      xmlns:pfif="http://zesty.ca/pfif/1.3">
  <id>http://%s/feeds/person?subdomain=haiti&amp;version=1.3</id>
  <title>%s</title>
  <updated>2010-01-03T00:00:00Z</updated>
  <link rel="self">http://%s/feeds/person?subdomain=haiti&amp;version=1.3</link>
  <entry>
    <pfif:person>
      <pfif:person_record_id>haiti.person-finder.appspot.com/person.123</pfif:person_record_id>
      <pfif:entry_date>2010-01-03T00:00:00Z</pfif:entry_date>
      <pfif:expiry_date>2010-03-04T00:00:00Z</pfif:expiry_date>
      <pfif:author_name>_test_author_name</pfif:author_name>
      <pfif:source_date>2010-01-03T00:00:00Z</pfif:source_date>
      <pfif:full_name></pfif:full_name>
      <pfif:first_name>_test_first_name</pfif:first_name>
      <pfif:last_name>_test_last_name</pfif:last_name>
      <pfif:photo_url>_test_photo_url</pfif:photo_url>
      <pfif:note>
        <pfif:note_record_id>haiti.person-finder.appspot.com/note.456</pfif:note_record_id>
        <pfif:person_record_id>haiti.person-finder.appspot.com/person.123</pfif:person_record_id>
        <pfif:entry_date>2010-01-01T00:00:00Z</pfif:entry_date>
        <pfif:author_name></pfif:author_name>
        <pfif:source_date>2010-01-01T00:00:00Z</pfif:source_date>
        <pfif:text>Testing</pfif:text>
      </pfif:note>
    </pfif:person>
    <id>pfif:haiti.person-finder.appspot.com/person.123</id>
    <title>_test_first_name _test_last_name</title>
    <author>
      <name>_test_author_name</name>
    </author>
    <updated>2010-01-03T00:00:00Z</updated>
    <source>
      <title>%s</title>
    </source>
    <content>_test_first_name _test_last_name</content>
  </entry>
</feed>
''' % (self.hostport, self.hostport, self.hostport, self.hostport)
        assert expected_content == doc.content, \
            text_diff(expected_content, doc.content)

        # Confirm that restoration notifications were sent.
        assert len(MailThread.messages) == 4
        messages = sorted(MailThread.messages[2:], key=lambda m: m['to'][0])

        # After sorting by recipient, the second message should be to the
        # person author, test@example.com (sorts after test2@example.com).
        assert messages[1]['to'] == ['test@example.com']
        words = ' '.join(messages[1]['data'].split())
        assert ('Subject: [Person Finder] Record restoration notice for ' +
                '"_test_first_name _test_last_name"' in words)

        # The first message should be to the note author, test2@example.com.
        assert messages[0]['to'] == ['test2@example.com']
        words = ' '.join(messages[0]['data'].split())
        assert ('Subject: [Person Finder] Record restoration notice for ' +
                '"_test_first_name _test_last_name"' in words)

    def test_delete_and_wipe(self):
        """Checks that deleting a record through the UI, then waiting until
        after the expiration grace period ends, causes the record to
        disappear and be deleted permanently from the datastore, leaving
        behind the appropriate placeholder in the outgoing API and feeds."""
        now, person, note = self.setup_person_and_note()
        photo = self.setup_photo(person)

        # Advance time by one day.
        now = datetime.datetime(2010, 1, 2, 0, 0, 0)
        self.set_utcnow_for_test(now)

        # Simulate a deletion request with a valid Turing test response.
        # (test_delete_and_restore already tests this flow in more detail.)
        doc = self.s.go('/delete',
                        data='subdomain=haiti&' +
                             'id=haiti.person-finder.appspot.com/person.123&' +
                             'reason_for_deletion=spam_received&test_mode=yes')

        # Run the DeleteExpired task.
        doc = self.s.go('/tasks/delete_expired')

        # The Person and Note records should be marked expired but retain data.
        person = db.get(person.key())
        assert person.is_expired
        assert person.first_name == '_test_first_name'
        assert person.source_date == now
        assert person.entry_date == now
        assert person.expiry_date == now
        note = db.get(note.key())
        assert note.is_expired
        assert note.text == 'Testing'

        # The Photo should still be there.
        assert db.get(photo.key())

        # The Person and Note records should be inaccessible.
        assert not Person.get('haiti', person.record_id)
        assert not Note.get('haiti', note.record_id)

        # Search for the record. Make sure it does not show up.
        doc = self.go('/results?subdomain=haiti&role=seek&' +
                      'query=_test_first_name+_test_last_name')
        assert 'No results found' in doc.text

        # The read API should expose an expired record.
        doc = self.go('/api/read?subdomain=haiti&id=haiti.person-finder.appspot.com/person.123&version=1.3')  # PFIF 1.3
        expected_content = '''<?xml version="1.0" encoding="UTF-8"?>
<pfif:pfif xmlns:pfif="http://zesty.ca/pfif/1.3">
  <pfif:person>
    <pfif:person_record_id>haiti.person-finder.appspot.com/person.123</pfif:person_record_id>
    <pfif:entry_date>2010-01-02T00:00:00Z</pfif:entry_date>
    <pfif:expiry_date>2010-01-02T00:00:00Z</pfif:expiry_date>
    <pfif:source_date>2010-01-02T00:00:00Z</pfif:source_date>
    <pfif:full_name></pfif:full_name>
  </pfif:person>
</pfif:pfif>
'''
        assert expected_content == doc.content, \
            text_diff(expected_content, doc.content)

        # Advance time past the end of the expiration grace period.
        now = datetime.datetime(2010, 1, 6, 0, 0, 0)
        self.set_utcnow_for_test(now)

        # Run the DeleteExpired task.
        doc = self.s.go('/tasks/delete_expired')

        # The Person record should still exist but now be empty.
        # The timestamps should be unchanged.
        person = db.get(person.key())
        assert person.is_expired
        assert person.first_name == None
        assert person.source_date == datetime.datetime(2010, 1, 2, 0, 0, 0)
        assert person.entry_date == datetime.datetime(2010, 1, 2, 0, 0, 0)
        assert person.expiry_date == datetime.datetime(2010, 1, 2, 0, 0, 0)

        # The Note and Photo should be gone.
        assert not db.get(note.key())
        assert not db.get(photo.key())

        # The placeholder exposed by the read API should be unchanged.
        doc = self.go('/api/read?subdomain=haiti&id=haiti.person-finder.appspot.com/person.123&version=1.3')  # PFIF 1.3
        assert expected_content == doc.content, \
            text_diff(expected_content, doc.content)

        # The Person and Note records should be inaccessible.
        assert not Person.get('haiti', person.record_id)
        assert not Note.get('haiti', note.record_id)

        # Search for the record. Make sure it does not show up.
        doc = self.go('/results?subdomain=haiti&role=seek&' +
                      'query=_test_first_name+_test_last_name')
        assert 'No results found' in doc.text

    def test_incoming_expired_record(self):
        """Tests that an incoming expired record can cause an existing record
        to expire and be deleted."""
        now, person, note = self.setup_person_and_note('test.google.com')
        assert person.first_name == '_test_first_name'

        # Advance time by one day.
        now = datetime.datetime(2010, 1, 2, 0, 0, 0)
        self.set_utcnow_for_test(now)

        # Simulate the arrival of an update that expires this record.
        data = '''\
<?xml version="1.0" encoding="UTF-8"?>
<pfif:pfif xmlns:pfif="http://zesty.ca/pfif/1.3">
  <pfif:person>
    <pfif:person_record_id>test.google.com/person.123</pfif:person_record_id>
    <pfif:entry_date>2010-01-02T00:00:00Z</pfif:entry_date>
    <pfif:expiry_date>2010-01-02T00:00:00Z</pfif:expiry_date>
    <pfif:source_date>2001-01-02T00:00:00Z</pfif:source_date>
    <pfif:full_name></pfif:full_name>
  </pfif:person>
</pfif:pfif>
'''
        self.go('/api/write?subdomain=haiti&key=test_key',
                data=data, type='application/xml')

        # Advance time by one day.
        now = datetime.datetime(2010, 1, 3, 0, 0, 0)
        self.set_utcnow_for_test(now)

        # Run the DeleteExpired task.
        self.s.go('/tasks/delete_expired').content

        # The Person record should be hidden but not yet gone.
        # The timestamps should reflect the time that the record was hidden.
        assert not Person.get('haiti', person.record_id)
        person = db.get(person.key())
        assert person.is_expired
        assert person.first_name == ''
        assert person.source_date == datetime.datetime(2010, 1, 3, 0, 0, 0)
        assert person.entry_date == datetime.datetime(2010, 1, 3, 0, 0, 0)
        assert person.expiry_date == datetime.datetime(2010, 1, 2, 0, 0, 0)

        # The Note record should be hidden but not yet gone.
        assert not Note.get('haiti', note.record_id)
        assert db.get(note.key())

        # The read API should expose an expired record.
        doc = self.go('/api/read?subdomain=haiti&id=test.google.com/person.123&version=1.3')  # PFIF 1.3
        expected_content = '''<?xml version="1.0" encoding="UTF-8"?>
<pfif:pfif xmlns:pfif="http://zesty.ca/pfif/1.3">
  <pfif:person>
    <pfif:person_record_id>test.google.com/person.123</pfif:person_record_id>
    <pfif:entry_date>2010-01-03T00:00:00Z</pfif:entry_date>
    <pfif:expiry_date>2010-01-02T00:00:00Z</pfif:expiry_date>
    <pfif:source_date>2010-01-03T00:00:00Z</pfif:source_date>
    <pfif:full_name></pfif:full_name>
  </pfif:person>
</pfif:pfif>
'''
        assert expected_content == doc.content, \
            text_diff(expected_content, doc.content)

        # Advance time by three more days (past the expiration grace period).
        now = datetime.datetime(2010, 1, 6, 0, 0, 0)
        self.set_utcnow_for_test(now)

        # Run the DeleteExpired task.
        self.s.go('/tasks/delete_expired').content

        # The Person record should still exist but now be empty.
        # The timestamps should be unchanged.
        person = db.get(person.key())
        assert person.is_expired
        assert person.first_name is None
        assert person.source_date == datetime.datetime(2010, 1, 3, 0, 0, 0)
        assert person.entry_date == datetime.datetime(2010, 1, 3, 0, 0, 0)
        assert person.expiry_date == datetime.datetime(2010, 1, 2, 0, 0, 0)

        # The Note record should be gone.
        assert not db.get(note.key())

        # The read API should show the same expired record as before.
        doc = self.go('/api/read?subdomain=haiti&id=test.google.com/person.123&version=1.3')  # PFIF 1.3
        assert expected_content == doc.content, \
            text_diff(expected_content, doc.content)

    def test_mark_notes_as_spam(self):
        person = Person(
            key_name='haiti:test.google.com/person.123',
            subdomain='haiti',
            author_name='_test_author_name',
            author_email='test@example.com',
            first_name='_test_first_name',
            last_name='_test_last_name',
            entry_date=datetime.datetime.now()
        )
        person.update_index(['new', 'old'])
        note = Note(
            key_name='haiti:test.google.com/note.456',
            subdomain='haiti',
            author_email='test2@example.com',
            person_record_id='test.google.com/person.123',
            entry_date=utils.get_utcnow(),
            text='TestingSpam'
        )
        db.put([person, note])
        person = Person.get('haiti', 'test.google.com/person.123')
        assert len(person.get_notes()) == 1

        assert Note.get('haiti', 'test.google.com/note.456')

        # Visit the page and click the button to mark a note as spam.
        # Bring up confirmation page.
        doc = self.go('/view?subdomain=haiti&id=test.google.com/person.123')
        doc = self.s.follow('Report spam')
        assert 'Are you sure' in doc.text
        assert 'TestingSpam' in doc.text
        assert 'captcha' not in doc.content

        button = doc.firsttag('input', value='Yes, update the note')
        doc = self.s.submit(button)
        assert 'Status updates for this person' in doc.text
        assert 'This note has been marked as spam.' in doc.text
        assert 'Not spam' in doc.text
        assert 'Reveal note' in doc.text

        # When a note is flagged, these new links appear.
        assert doc.first('a', id='reveal-note')
        assert doc.first('a', id='hide-note')
        # When a note is flagged, the contents of the note are hidden.
        assert doc.first('div', class_='contents')['style'] == 'display: none;'

        # Make sure that a UserActionLog entry was created
        assert len(UserActionLog.all().fetch(10)) == 1

        # Note should be gone from all APIs and feeds.
        doc = self.go('/api/read?subdomain=haiti&id=test.google.com/person.123')
        assert 'TestingSpam' not in doc.content
        doc = self.go('/api/search?subdomain=haiti&q=_test_first_name')
        assert 'TestingSpam' not in doc.content
        doc = self.go('/feeds/note?subdomain=haiti')
        assert 'TestingSpam' not in doc.content
        doc = self.go('/feeds/person?subdomain=haiti')
        assert 'TestingSpam' not in doc.content

        # Unmark the note as spam.
        doc = self.go('/view?subdomain=haiti&id=test.google.com/person.123')
        doc = self.s.follow('Not spam')
        assert 'Are you sure' in doc.text
        assert 'TestingSpam' in doc.text
        assert 'captcha' in doc.content

        # Make sure it redirects to the same page with error
        doc = self.s.submit(button)
        assert 'incorrect-captcha-sol' in doc.content
        assert 'Are you sure' in doc.text
        assert 'TestingSpam' in doc.text

        url = '/flag_note?subdomain=haiti&id=test.google.com/note.456&' + \
              'test_mode=yes'
        doc = self.s.submit(button, url=url)
        assert 'This note has been marked as spam.' not in doc.text
        assert 'Status updates for this person' in doc.text
        assert 'Report spam' in doc.text

        # Make sure that a second UserActionLog entry was created
        assert len(UserActionLog.all().fetch(10)) == 2

        # Note should be visible in all APIs and feeds.
        doc = self.go('/api/read?subdomain=haiti&id=test.google.com/person.123')
        assert 'TestingSpam' in doc.content
        doc = self.go('/api/search?subdomain=haiti&q=_test_first_name')
        assert 'TestingSpam' in doc.content
        doc = self.go('/feeds/note?subdomain=haiti')
        assert 'TestingSpam' in doc.content
        doc = self.go('/feeds/person?subdomain=haiti')
        assert 'TestingSpam' in doc.content

    def test_subscriber_notifications(self):
        "Tests that a notification is sent when a record is updated"
        SUBSCRIBER = 'example1@example.com'

        db.put([Person(
            key_name='haiti:test.google.com/person.123',
            subdomain='haiti',
            author_name='_test_author_name',
            author_email='test@example.com',
            first_name='_test_first_name',
            last_name='_test_last_name',
            entry_date=datetime.datetime.utcnow(),
        ), Note(
            key_name='haiti:test.google.com/note.456',
            subdomain='haiti',
            person_record_id='test.google.com/person.123',
            text='Testing',
            entry_date=datetime.datetime.utcnow(),
        ), Subscription(
            key_name='haiti:test.google.com/person.123:example1@example.com',
            subdomain='haiti',
            person_record_id='test.google.com/person.123',
            email=SUBSCRIBER,
            language='fr'
        )])

        # Reset the MailThread queue _before_ making any requests
        # to the server, else risk errantly deleting messages
        MailThread.messages = []

        # Visit the details page and add a note, triggering notification
        # to the subscriber.
        doc = self.go('/view?subdomain=haiti&id=test.google.com/person.1')
        self.verify_details_page(1)
        self.verify_note_form()
        self.verify_update_notes(False, '_test A note body',
                                 '_test A note author',
                                 status='information_sought')
        self.verify_details_page(2)
        self.verify_email_sent()

        # Verify email data
        message = MailThread.messages[0]
        assert message['to'] == [SUBSCRIBER_1]
        assert 'do-not-reply@' in message['from']
        assert '_test_first_name_1 _test_last_name_1' in message['data']
        # Subscription is French, email should be, too
        assert 'recherche des informations' in message['data']
        assert '_test A note body' in message['data']
        assert 'view?id=test.google.com%2Fperson.1' in message['data']

        # Reset the MailThread queue
        MailThread.messages = []

        # Visit the multiview page and link Persons 1 and 2
        doc = self.go('/multiview?subdomain=haiti' +
                      '&id1=test.google.com/person.1' +
                      '&id2=test.google.com/person.2')
        button = doc.firsttag('input', value='Yes, these are the same person')
        doc = self.s.submit(button, text='duplicate test', author_name='foo')

        # Verify subscribers were notified
        self.verify_email_sent(2)

        # Verify email details
        message_1 = MailThread.messages[0]
        assert message_1['to'] == [SUBSCRIBER_1]
        assert 'do-not-reply@' in message_1['from']
        assert '_test_first_name_1 _test_last_name_1' in message_1['data']
        message_2 = MailThread.messages[1]
        assert message_2['to'] == [SUBSCRIBER_2]
        assert 'do-not-reply@' in message_2['from']
        assert '_test_first_name_2 _test_last_name_2' in message_2['data']

        # Reset the MailThread queue
        MailThread.messages = []

        # Post a note on the person.3 details page and verify that
        # subscribers to Persons 1 and 2 are each notified once.
        doc = self.go('/view?subdomain=haiti&id=test.google.com/person.3')
        self.verify_note_form()
        self.verify_update_notes(False, '_test A note body',
                                 '_test A note author',
                                 status='information_sought')
        self.verify_details_page(1)
        self.verify_email_sent(2)
        message_1 = MailThread.messages[0]
        assert message_1['to'] == [SUBSCRIBER_1]
        message_2 = MailThread.messages[1]
        assert message_2['to'] == [SUBSCRIBER_2]

    def test_subscriber_notifications_from_api_note(self):
        "Tests that a notification is sent when a note is added through API"
        SUBSCRIBER = 'example1@example.com'

        db.put([Person(
            key_name='haiti:test.google.com/person.21009',
            subdomain='haiti',
            record_id = u'test.google.com/person.21009',
            author_name='_test_author_name',
            author_email='test@example.com',
            first_name='_test_first_name',
            last_name='_test_last_name',
            entry_date=datetime.datetime(2000, 1, 6, 6),
        ), Subscription(
            key_name='haiti:test.google.com/person.21009:example1@example.com',
            subdomain='haiti',
            person_record_id='test.google.com/person.21009',
            email=SUBSCRIBER,
            language='fr'
        )])

        # Check there is no note in current db.
        person = Person.get('haiti', 'test.google.com/person.21009')
        assert person.first_name == u'_test_first_name'
        notes = person.get_notes()
        assert len(notes) == 0

        # Reset the MailThread queue _before_ making any requests
        # to the server, else risk errantly deleting messages
        MailThread.messages = []

        # Send a Note through Write API. It should send a notification.
        data = get_test_data('test.pfif-1.2-notification.xml')
        self.go('/api/write?subdomain=haiti&key=test_key',
                data=data, type='application/xml')
        notes = person.get_notes()
        assert len(notes) == 1

        # Verify 1 email was sent.
        self.verify_email_sent()
        MailThread.messages = []

        # If we try to add it again, it should not send a notification.
        self.go('/api/write?subdomain=haiti&key=test_key',
                data=data, type='application/xml')
        notes = person.get_notes()
        assert len(notes) == 1
        self.verify_email_sent(0)

    def test_subscribe_and_unsubscribe(self):
        """Tests subscribing to notifications on status updating"""
        SUBSCRIBE_EMAIL = 'testsubscribe@example.com'

        db.put(Person(
            key_name='haiti:test.google.com/person.111',
            subdomain='haiti',
            author_name='_test_author_name',
            author_email='test@example.com',
            first_name='_test_first_name',
            last_name='_test_last_name',
            entry_date=datetime.datetime.utcnow()
        ))
        person = Person.get('haiti', 'test.google.com/person.111')

        # Reset the MailThread queue _before_ making any requests
        # to the server, else risk errantly deleting messages
        MailThread.messages = []

        d = self.go('/create?subdomain=haiti')
        doc = self.s.submit(d.first('form'),
                            first_name='_test_first',
                            last_name='_test_last',
                            author_name='_test_author',
                            subscribe='on')
        assert 'Subscribe to updates about _test_first _test_last' in doc.text

        # Empty email is an error.
        button = doc.firsttag('input', value='Subscribe')
        doc = self.s.submit(button)
        assert 'Invalid e-mail address. Please try again.' in doc.text
        assert len(person.get_subscriptions()) == 0

        # Invalid captcha response is an error
        button = doc.firsttag('input', value='Subscribe')
        doc = self.s.submit(button, subscribe_email=SUBSCRIBE_EMAIL)
        assert 'iframe' in doc.content
        assert 'recaptcha_response_field' in doc.content
        assert len(person.get_subscriptions()) == 0

        # Invalid email is an error (even with valid captcha)
        INVALID_EMAIL = 'test@example'
        url = ('/subscribe?subdomain=haiti&id=test.google.com/person.111&'
               'test_mode=yes')
        doc = self.s.submit(button, url=url, paramdict = {'subscribe_email':
                                                          INVALID_EMAIL})
        assert 'Invalid e-mail address. Please try again.' in doc.text
        assert len(person.get_subscriptions()) == 0

        # Valid email and captcha is success
        url = ('/subscribe?subdomain=haiti&id=test.google.com/person.111&'
               'test_mode=yes')
        doc = self.s.submit(button, url=url, paramdict = {'subscribe_email':
                                                          SUBSCRIBE_EMAIL})
        assert 'successfully subscribed. ' in doc.text
        assert '_test_first_name _test_last_name' in doc.text
        subscriptions = person.get_subscriptions()
        assert len(subscriptions) == 1
        assert subscriptions[0].email == SUBSCRIBE_EMAIL
        assert subscriptions[0].language == 'en'

        # Already subscribed person is shown info page
        doc = self.s.submit(button, url=url, paramdict = {'subscribe_email':
                                                          SUBSCRIBE_EMAIL})
        assert 'already subscribed. ' in doc.text
        assert 'for _test_first_name _test_last_name' in doc.text
        assert len(person.get_subscriptions()) == 1

        self.verify_email_sent()
        message = MailThread.messages[0]

        assert message['to'] == [SUBSCRIBE_EMAIL]
        assert 'do-not-reply@' in message['from']
        assert '_test_first_name _test_last_name' in message['data']
        assert 'view?id=test.google.com%2Fperson.111' in message['data']

        # Already subscribed person with new language is success
        url = url + '&lang=fr'
        doc = self.s.submit(button, url=url, paramdict = {'subscribe_email':
                                                          SUBSCRIBE_EMAIL})
        assert u'maintenant abonn\u00E9' in doc.text
        assert '_test_first_name _test_last_name' in doc.text
        subscriptions = person.get_subscriptions()
        assert len(subscriptions) == 1
        assert subscriptions[0].email == SUBSCRIBE_EMAIL
        assert subscriptions[0].language == 'fr'

        # Test the unsubscribe link in the email
        unsub_url = re.search('(/unsubscribe.*)', message['data']).group(1)
        doc = self.go(unsub_url)
        assert u'maintenant d\u00E9sabonn\u00E9' in doc.content
        assert len(person.get_subscriptions()) == 0

    def test_config_use_family_name(self):
        # use_family_name=True
        d = self.go('/create?subdomain=haiti')
        assert d.first('label', for_='first_name').text.strip() == 'Given name:'
        assert d.first('label', for_='last_name').text.strip() == 'Family name:'
        assert d.firsttag('input', name='first_name')
        assert d.firsttag('input', name='last_name')
        assert d.first('label', for_='alternate_first_names').text.strip() == \
            'Alternate given names:'
        assert d.first('label', for_='alternate_last_names').text.strip() == \
            'Alternate family names:'
        assert d.firsttag('input', name='alternate_first_names')
        assert d.firsttag('input', name='alternate_last_names')

        self.s.submit(d.first('form'),
                      first_name='_test_first',
                      last_name='_test_last',
                      alternate_first_names='_test_alternate_first',
                      alternate_last_names='_test_alternate_last',
                      author_name='_test_author')
        person = Person.all().get()
        d = self.go('/view?id=%s&subdomain=haiti' % person.record_id)
        f = d.first('table', class_='fields').all('tr')
        assert f[0].first('td', class_='label').text.strip() == 'Given name:'
        assert f[0].first('td', class_='field').text.strip() == '_test_first'
        assert f[1].first('td', class_='label').text.strip() == 'Family name:'
        assert f[1].first('td', class_='field').text.strip() == '_test_last'
        assert f[2].first('td', class_='label').text.strip() == \
            'Alternate given names:'
        assert f[2].first('td', class_='field').text.strip() == \
            '_test_alternate_first'
        assert f[3].first('td', class_='label').text.strip() == \
            'Alternate family names:'
        assert f[3].first('td', class_='field').text.strip() == \
            '_test_alternate_last'

        self.go('/results?subdomain=haiti&query=_test_first+_test_last')
        self.verify_results_page(1, all_have=([
            '_test_first _test_last',
            '(_test_alternate_first _test_alternate_last)']))
        person.delete()

        # use_family_name=False
        d = self.go('/create?subdomain=pakistan')
        assert d.first('label', for_='first_name').text.strip() == 'Name:'
        assert not d.all('label', for_='last_name')
        assert d.firsttag('input', name='first_name')
        assert not d.alltags('input', name='last_name')
        assert 'Given name' not in d.text
        assert 'Family name' not in d.text

        self.s.submit(d.first('form'),
                      first_name='_test_first',
                      last_name='_test_last',
                      author_name='_test_author')
        person = Person.all().get()
        d = self.go(
            '/view?id=%s&subdomain=pakistan' % person.record_id)
        f = d.first('table', class_='fields').all('tr')
        assert f[0].first('td', class_='label').text.strip() == 'Name:'
        assert f[0].first('td', class_='field').text.strip() == '_test_first'
        assert 'Given name' not in d.text
        assert 'Family name' not in d.text
        assert '_test_last' not in d.first('body').text

        self.go('/results?subdomain=pakistan&query=_test_first+_test_last')
        self.verify_results_page(1)
        first_title = self.s.doc.first(class_='resultDataTitle').content
        assert '_test_first' in first_title
        assert '_test_last' not in first_title
        person.delete()

    def test_config_family_name_first(self):
        # family_name_first=True
        doc = self.go('/create?subdomain=china')
        given_label = doc.first('label', for_='first_name')
        family_label = doc.first('label', for_='last_name')
        assert given_label.text.strip() == 'Given name:'
        assert family_label.text.strip() == 'Family name:'
        assert family_label.start < given_label.start

        given_input = doc.firsttag('input', name='first_name')
        family_input = doc.firsttag('input', name='last_name')
        assert family_input.start < given_input.start

        alternate_given_label = doc.first('label', for_='alternate_first_names')
        alternate_family_label = doc.first('label', for_='alternate_last_names')
        assert alternate_given_label.text.strip() == 'Alternate given names:'
        assert alternate_family_label.text.strip() == 'Alternate family names:'
        assert alternate_family_label.start < alternate_given_label.start

        alternate_given_input = doc.firsttag(
            'input', name='alternate_first_names')
        alternate_family_input = doc.firsttag(
            'input', name='alternate_last_names')
        assert alternate_family_input.start < alternate_given_input.start

        self.s.submit(doc.first('form'),
                      first_name='_test_first',
                      last_name='_test_last',
                      alternate_first_names='_test_alternate_first',
                      alternate_last_names='_test_alternate_last',
                      author_name='_test_author')
        person = Person.all().get()
        doc = self.go('/view?id=%s&subdomain=china' % person.record_id)
        f = doc.first('table', class_='fields').all('tr')
        assert f[0].first('td', class_='label').text.strip() == 'Family name:'
        assert f[0].first('td', class_='field').text.strip() == '_test_last'
        assert f[1].first('td', class_='label').text.strip() == 'Given name:'
        assert f[1].first('td', class_='field').text.strip() == '_test_first'
        assert f[2].first('td', class_='label').text.strip() == \
            'Alternate family names:'
        assert f[2].first('td', class_='field').text.strip() == \
            '_test_alternate_last'
        assert f[3].first('td', class_='label').text.strip() == \
            'Alternate given names:'
        assert f[3].first('td', class_='field').text.strip() == \
            '_test_alternate_first'

        self.go('/results?subdomain=china&query=_test_first+_test_last')
        self.verify_results_page(1, all_have=([
            '_test_last _test_first',
            '(_test_alternate_last _test_alternate_first)']))
        person.delete()

        # family_name_first=False
        doc = self.go('/create?subdomain=haiti')
        given_label = doc.first('label', for_='first_name')
        family_label = doc.first('label', for_='last_name')
        assert given_label.text.strip() == 'Given name:'
        assert family_label.text.strip() == 'Family name:'
        assert family_label.start > given_label.start

        given_input = doc.firsttag('input', name='first_name')
        family_input = doc.firsttag('input', name='last_name')
        assert family_input.start > given_input.start

        alternate_given_label = doc.first('label', for_='alternate_first_names')
        alternate_family_label = doc.first('label', for_='alternate_last_names')
        assert alternate_given_label.text.strip() == 'Alternate given names:'
        assert alternate_family_label.text.strip() == 'Alternate family names:'
        assert alternate_family_label.start > alternate_given_label.start

        alternate_given_input = doc.firsttag(
            'input', name='alternate_first_names')
        alternate_family_input = doc.firsttag(
            'input', name='alternate_last_names')
        assert alternate_family_input.start > alternate_given_input.start

        self.s.submit(doc.first('form'),
                      first_name='_test_first',
                      last_name='_test_last',
                      alternate_first_names='_test_alternate_first',
                      alternate_last_names='_test_alternate_last',
                      author_name='_test_author')
        person = Person.all().get()
        doc = self.go('/view?id=%s&subdomain=haiti' % person.record_id)
        f = doc.first('table', class_='fields').all('tr')
        assert f[0].first('td', class_='label').text.strip() == 'Given name:'
        assert f[0].first('td', class_='field').text.strip() == '_test_first'
        assert f[1].first('td', class_='label').text.strip() == 'Family name:'
        assert f[1].first('td', class_='field').text.strip() == '_test_last'
        assert f[2].first('td', class_='label').text.strip() == \
            'Alternate given names:'
        assert f[2].first('td', class_='field').text.strip() == \
            '_test_alternate_first'
        assert f[3].first('td', class_='label').text.strip() == \
            'Alternate family names:'
        assert f[3].first('td', class_='field').text.strip() == \
            '_test_alternate_last'

        self.go('/results?subdomain=haiti&query=_test_first+_test_last')
        self.verify_results_page(1, all_have=([
            '_test_first _test_last',
            '(_test_alternate_first _test_alternate_last)']))
        person.delete()

    def test_config_use_alternate_names(self):
        # use_alternate_names=True
        config.set_for_subdomain('haiti', use_alternate_names=True)
        d = self.go('/create?subdomain=haiti')
        assert d.first('label', for_='alternate_first_names').text.strip() == \
            'Alternate given names:'
        assert d.first('label', for_='alternate_last_names').text.strip() == \
            'Alternate family names:'
        assert d.firsttag('input', name='alternate_first_names')
        assert d.firsttag('input', name='alternate_last_names')

        self.s.submit(d.first('form'),
                      first_name='_test_first',
                      last_name='_test_last',
                      alternate_first_names='_test_alternate_first',
                      alternate_last_names='_test_alternate_last',
                      author_name='_test_author')
        person = Person.all().get()
        d = self.go('/view?id=%s&subdomain=haiti' % person.record_id)
        f = d.first('table', class_='fields').all('tr')
        assert f[2].first('td', class_='label').text.strip() == \
            'Alternate given names:'
        assert f[2].first('td', class_='field').text.strip() == \
            '_test_alternate_first'
        assert f[3].first('td', class_='label').text.strip() == \
            'Alternate family names:'
        assert f[3].first('td', class_='field').text.strip() == \
            '_test_alternate_last'

        self.go('/results?subdomain=haiti&query=_test_first+_test_last')
        self.verify_results_page(1, all_have=([
            '_test_first _test_last',
            '(_test_alternate_first _test_alternate_last)']))
        person.delete()

        # use_alternate_names=False
        config.set_for_subdomain('pakistan', use_alternate_names=False)
        d = self.go('/create?subdomain=pakistan')
        assert not d.all('label', for_='alternate_first_names')
        assert not d.all('label', for_='alternate_last_names')
        assert not d.alltags('input', name='alternate_first_names')
        assert not d.alltags('input', name='alternate_last_names')
        assert 'Alternate given names' not in d.text
        assert 'Alternate family names' not in d.text

        self.s.submit(d.first('form'),
                      first_name='_test_first',
                      last_name='_test_last',
                      alternate_first_names='_test_alternate_first',
                      alternate_last_names='_test_alternate_last',
                      author_name='_test_author')
        person = Person.all().get()
        d = self.go(
            '/view?id=%s&subdomain=pakistan' % person.record_id)
        assert 'Alternate given names' not in d.text
        assert 'Alternate family names' not in d.text
        assert '_test_alternate_first' not in d.text
        assert '_test_alternate_last' not in d.text

        self.go('/results?subdomain=pakistan&query=_test_first+_test_last')
        self.verify_results_page(1)
        first_title = self.s.doc.first(class_='resultDataTitle').content
        assert '_test_first' in first_title
        assert '_test_alternate_first' not in first_title
        assert '_test_alternate_last' not in first_title
        person.delete()

    def test_config_use_postal_code(self):
        # use_postal_code=True
        doc = self.go('/create?subdomain=haiti')
        assert doc.first('label', for_='home_postal_code')
        assert doc.firsttag('input', name='home_postal_code')

        self.s.submit(doc.first('form'),
                      first_name='_test_first',
                      last_name='_test_last',
                      home_postal_code='_test_12345',
                      author_name='_test_author')
        person = Person.all().get()
        doc = self.go('/view?id=%s&subdomain=haiti' % person.record_id)
        assert 'Postal or zip code' in doc.text
        assert '_test_12345' in doc.text
        person.delete()

        # use_postal_code=False
        doc = self.go('/create?subdomain=pakistan')
        assert not doc.all('label', for_='home_postal_code')
        assert not doc.alltags('input', name='home_postal_code')

        self.s.submit(doc.first('form'),
                      first_name='_test_first',
                      last_name='_test_last',
                      home_postal_code='_test_12345',
                      author_name='_test_author')
        person = Person.all().get()
        doc = self.go('/view?id=%s&subdomain=pakistan' % person.record_id)
        assert 'Postal or zip code' not in doc.text
        assert '_test_12345' not in doc.text
        person.delete()

class CounterTests(TestsBase):
    """Tests related to Counters."""

    def test_tasks_count(self):
        """Tests the counting task."""
        # Add two Persons and two Notes in the 'haiti' subdomain.
        db.put([Person(
            key_name='haiti:test.google.com/person.123',
            subdomain='haiti',
            author_name='_test1_author_name',
            entry_date=utils.get_utcnow(),
            first_name='_test1_first_name',
            last_name='_test1_last_name',
            sex='male',
            date_of_birth='1970-01-01',
            age='50-60',
            latest_status='believed_missing'
        ), Note(
            key_name='haiti:test.google.com/note.123',
            subdomain='haiti',
            person_record_id='haiti:test.google.com/person.123',
            entry_date=utils.get_utcnow(),
            status='believed_missing'
        ), Person(
            key_name='haiti:test.google.com/person.456',
            subdomain='haiti',
            author_name='_test2_author_name',
            entry_date=utils.get_utcnow(),
            first_name='_test2_first_name',
            last_name='_test2_last_name',
            sex='female',
            date_of_birth='1970-02-02',
            age='30-40',
            latest_found=True
        ), Note(
            key_name='haiti:test.google.com/note.456',
            subdomain='haiti',
            person_record_id='haiti:test.google.com/person.456',
            entry_date=utils.get_utcnow(),
            found=True
        )])

        # Run the counting task (should finish counting in a single run).
        doc = self.go_as_admin('/tasks/count/person?subdomain=haiti')

        # Check the resulting counters.
        assert Counter.get_count('haiti', 'person.all') == 2
        assert Counter.get_count('haiti', 'person.sex=male') == 1
        assert Counter.get_count('haiti', 'person.sex=female') == 1
        assert Counter.get_count('haiti', 'person.sex=other') == 0
        assert Counter.get_count('haiti', 'person.found=TRUE') == 1
        assert Counter.get_count('haiti', 'person.found=') == 1
        assert Counter.get_count('haiti', 'person.status=believed_missing') == 1
        assert Counter.get_count('haiti', 'person.status=') == 1
        assert Counter.get_count('pakistan', 'person.all') == 0

        # Add a Person in the 'pakistan' subdomain.
        db.put(Person(
            key_name='pakistan:test.google.com/person.789',
            subdomain='pakistan',
            author_name='_test3_author_name',
            entry_date=utils.get_utcnow(),
            first_name='_test3_first_name',
            last_name='_test3_last_name',
            sex='male',
            date_of_birth='1970-03-03',
            age='30-40',
        ))

        # Re-run the counting tasks for both subdomains.
        doc = self.go('/tasks/count/person?subdomain=haiti')
        doc = self.go('/tasks/count/person?subdomain=pakistan')

        # Check the resulting counters.
        assert Counter.get_count('haiti', 'person.all') == 2
        assert Counter.get_count('pakistan', 'person.all') == 1

        # Check that the counted value shows up correctly on the main page.
        doc = self.go('/?subdomain=haiti&flush_cache=yes')
        assert 'Currently tracking' not in doc.text

        db.put(Counter(scan_name=u'person', subdomain=u'haiti', last_key=u'',
                       count_all=5L))
        doc = self.go('/?subdomain=haiti&flush_cache=yes')
        assert 'Currently tracking' not in doc.text

        db.put(Counter(scan_name=u'person', subdomain=u'haiti', last_key=u'',
                       count_all=86L))
        doc = self.go('/?subdomain=haiti&flush_cache=yes')
        assert 'Currently tracking' not in doc.text

        db.put(Counter(scan_name=u'person', subdomain=u'haiti', last_key=u'',
                       count_all=278L))
        doc = self.go('/?subdomain=haiti&flush_cache=yes')
        assert 'Currently tracking about 300 records' in doc.text

    def test_admin_dashboard(self):
        """Visits the dashboard page and makes sure it doesn't crash."""
        db.put([Counter(
            scan_name='Person', subdomain='haiti', last_key='', count_all=278
        ), Counter(
            scan_name='Person', subdomain='pakistan', last_key='',
            count_all=127
        ), Counter(
            scan_name='Note', subdomain='haiti', last_key='', count_all=12
        ), Counter(
            scan_name='Note', subdomain='pakistan', last_key='', count_all=8
        )])
        assert self.go_as_admin('/admin/dashboard')
        assert self.s.status == 200


class ConfigTests(TestsBase):
    """Tests related to configuration settings (ConfigEntry entities)."""

    # Subdomain and ConfigEntry entities should be wiped between tests.
    kinds_to_keep = ['Authorization']

    def tearDown(self):
        TestsBase.tearDown(self)

        # Restore the configuration settings.
        setup.setup_subdomains()
        setup.setup_configs()

    def test_admin_page(self):
        # Load the administration page.
        doc = self.go_as_admin('/admin?subdomain=haiti')
        assert self.s.status == 200

        # Activate a new subdomain.
        assert not Subdomain.get_by_key_name('xyz')
        create_form = doc.first('form', id='subdomain_create')
        doc = self.s.submit(create_form, subdomain_new='xyz')
        assert Subdomain.get_by_key_name('xyz')

        # Change some settings for the new subdomain.
        settings_form = doc.first('form', id='subdomain_save')
        doc = self.s.submit(settings_form,
            language_menu_options='["no"]',
            subdomain_titles='{"no": "Jordskjelv"}',
            keywords='foo, bar',
            use_family_name='false',
            family_name_first='false',
            use_alternate_names='false',
            use_postal_code='false',
            min_query_word_length='1',
            map_default_zoom='6',
            map_default_center='[4, 5]',
            map_size_pixels='[300, 300]',
            read_auth_key_required='false',
            main_page_custom_htmls='{"no": "main page message"}',
            results_page_custom_htmls='{"no": "results page message"}',
            view_page_custom_htmls='{"no": "view page message"}',
            seek_query_form_custom_htmls='{"no": "query form message"}',
        )

        cfg = config.Configuration('xyz')
        assert cfg.language_menu_options == ['no']
        assert cfg.subdomain_titles == {'no': 'Jordskjelv'}
        assert cfg.keywords == 'foo, bar'
        assert not cfg.use_family_name
        assert not cfg.family_name_first
        assert not cfg.use_alternate_names
        assert not cfg.use_postal_code
        assert cfg.min_query_word_length == 1
        assert cfg.map_default_zoom == 6
        assert cfg.map_default_center == [4, 5]
        assert cfg.map_size_pixels == [300, 300]
        assert not cfg.read_auth_key_required

        # Change settings again and make sure they took effect.
        settings_form = doc.first('form', id='subdomain_save')
        doc = self.s.submit(settings_form,
            language_menu_options='["nl"]',
            subdomain_titles='{"nl": "Aardbeving"}',
            keywords='spam, ham',
            use_family_name='true',
            family_name_first='true',
            use_alternate_names='true',
            use_postal_code='true',
            min_query_word_length='2',
            map_default_zoom='7',
            map_default_center='[-3, -7]',
            map_size_pixels='[123, 456]',
            read_auth_key_required='true',
            main_page_custom_htmls='{"nl": "main page message"}',
            results_page_custom_htmls='{"nl": "results page message"}',
            view_page_custom_htmls='{"nl": "view page message"}',
            seek_query_form_custom_htmls='{"nl": "query form message"}',
        )

        cfg = config.Configuration('xyz')
        assert cfg.language_menu_options == ['nl']
        assert cfg.subdomain_titles == {'nl': 'Aardbeving'}
        assert cfg.keywords == 'spam, ham'
        assert cfg.use_family_name
        assert cfg.family_name_first
        assert cfg.use_alternate_names
        assert cfg.use_postal_code
        assert cfg.min_query_word_length == 2
        assert cfg.map_default_zoom == 7
        assert cfg.map_default_center == [-3, -7]
        assert cfg.map_size_pixels == [123, 456]
        assert cfg.read_auth_key_required

    def test_deactivation(self):
        # Load the administration page.
        doc = self.go_as_admin('/admin?subdomain=haiti')
        assert self.s.status == 200

        # Deactivate an existing subdomain.
        settings_form = doc.first('form', id='subdomain_save')
        doc = self.s.submit(settings_form,
            language_menu_options='["en"]',
            subdomain_titles='{"en": "Foo"}',
            keywords='foo, bar',
            deactivated='true',
            deactivation_message_html='de<i>acti</i>vated',
            main_page_custom_htmls='{"en": "main page message"}',
            results_page_custom_htmls='{"en": "results page message"}',
            view_page_custom_htmls='{"en": "view page message"}',
            seek_query_form_custom_htmls='{"en": "query form message"}',
        )

        cfg = config.Configuration('haiti')
        assert cfg.deactivated
        assert cfg.deactivation_message_html == 'de<i>acti</i>vated'

        # Ensure all paths listed in app.yaml are inaccessible, except /admin.
        for path in ['/', '/query', '/results', '/create', '/view',
                     '/multiview', '/reveal', '/photo', '/embed',
                     '/gadget', '/delete', '/sitemap', '/api/read',
                     '/api/write', '/feeds/note', '/feeds/person']:
            doc = self.go(path + '?subdomain=haiti')
            assert 'de<i>acti</i>vated' in doc.content
            assert doc.alltags('form') == []
            assert doc.alltags('input') == []
            assert doc.alltags('table') == []
            assert doc.alltags('td') == []

    def test_custom_messages(self):
        # Load the administration page.
        doc = self.go_as_admin('/admin?subdomain=haiti')
        assert self.s.status == 200

        # Edit the custom text fields
        settings_form = doc.first('form', id='subdomain_save')
        doc = self.s.submit(settings_form,
            language_menu_options='["en"]',
            subdomain_titles='{"en": "Foo"}',
            keywords='foo, bar',
            main_page_custom_htmls=
                '{"en": "<b>English</b> main page message",'
                ' "fr": "<b>French</b> main page message"}',
            results_page_custom_htmls=
                '{"en": "<b>English</b> results page message",'
                ' "fr": "<b>French</b> results page message"}',
            view_page_custom_htmls=
                '{"en": "<b>English</b> view page message",'
                ' "fr": "<b>French</b> view page message"}',
            seek_query_form_custom_htmls=
                '{"en": "<b>English</b> query form message",'
                ' "fr": "<b>French</b> query form message"}',
        )

        cfg = config.Configuration('haiti')
        assert cfg.main_page_custom_htmls == \
            {'en': '<b>English</b> main page message',
             'fr': '<b>French</b> main page message'}
        assert cfg.results_page_custom_htmls == \
            {'en': '<b>English</b> results page message',
             'fr': '<b>French</b> results page message'}
        assert cfg.view_page_custom_htmls == \
            {'en': '<b>English</b> view page message',
             'fr': '<b>French</b> view page message'}
        assert cfg.seek_query_form_custom_htmls == \
            {'en': '<b>English</b> query form message',
             'fr': '<b>French</b> query form message'}

        # Add a person record
        db.put(Person(
            key_name='haiti:test.google.com/person.1001',
            subdomain='haiti',
            entry_date=utils.get_utcnow(),
            first_name='_status_first_name',
            last_name='_status_last_name',
            author_name='_status_author_name'
        ))

        # Check for custom message on main page
        doc = self.go('/?subdomain=haiti&flush_cache=yes')
        assert 'English main page message' in doc.text
        doc = self.go('/?subdomain=haiti&flush_cache=yes&lang=fr')
        assert 'French main page message' in doc.text
        doc = self.go('/?subdomain=haiti&flush_cache=yes&lang=ht')
        assert 'English main page message' in doc.text

        # Check for custom messages on results page
        doc = self.go('/results?subdomain=haiti&query=xy&role=seek')
        assert 'English results page message' in doc.text
        assert 'English query form message' in doc.text
        doc = self.go('/results?subdomain=haiti&query=xy&role=seek&lang=fr')
        assert 'French results page message' in doc.text
        assert 'French query form message' in doc.text
        doc = self.go('/results?subdomain=haiti&query=xy&role=seek&lang=ht')
        assert 'English results page message' in doc.text
        assert 'English query form message' in doc.text

        # Check for custom message on view page
        doc = self.go('/view?subdomain=haiti&id=test.google.com/person.1001')
        assert 'English view page message' in doc.text
        doc = self.go(
            '/view?subdomain=haiti&id=test.google.com/person.1001&lang=fr')
        assert 'French view page message' in doc.text
        doc = self.go(
            '/view?subdomain=haiti&id=test.google.com/person.1001&lang=ht')
        assert 'English view page message' in doc.text


class SecretTests(TestsBase):
    """Tests that manipulate Secret entities."""

    def test_analytics_id(self):
        """Checks that the analytics_id Secret is used for analytics."""
        doc = self.go('/create?subdomain=haiti')
        assert 'getTracker(' not in doc.content

        db.put(Secret(key_name='analytics_id', secret='analytics_id_xyz'))

        doc = self.go('/create?subdomain=haiti')
        assert "getTracker('analytics_id_xyz')" in doc.content

    def test_maps_api_key(self):
        """Checks that maps don't appear when there is no maps_api_key."""
        db.put(Person(
            key_name='haiti:test.google.com/person.1001',
            subdomain='haiti',
            entry_date=utils.get_utcnow(),
            first_name='_status_first_name',
            last_name='_status_last_name',
            author_name='_status_author_name'
        ))
        doc = self.go('/create?subdomain=haiti&role=provide')
        assert 'map_canvas' not in doc.content
        doc = self.go('/view?subdomain=haiti&id=test.google.com/person.1001')
        assert 'map_canvas' not in doc.content
        assert 'id="map_' not in doc.content

        db.put(Secret(key_name='maps_api_key', secret='maps_api_key_xyz'))

        doc = self.go('/create?subdomain=haiti&role=provide')
        assert 'maps_api_key_xyz' in doc.content
        assert 'map_canvas' in doc.content
        doc = self.go('/view?subdomain=haiti&id=test.google.com/person.1001')
        assert 'maps_api_key_xyz' in doc.content
        assert 'map_canvas' in doc.content
        assert 'id="map_' in doc.content


def main():
    parser = optparse.OptionParser()
    parser.add_option('-a', '--address', default='localhost',
                      help='appserver hostname (default: localhost)')
    parser.add_option('-p', '--port', type='int', default=8081,
                      help='appserver port number (default: 8081)')
    parser.add_option('-m', '--mail_port', type='int', default=8025,
                      help='SMTP server port number (default: 8025)')
    parser.add_option('-v', '--verbose', action='store_true')
    options, args = parser.parse_args()

    try:
        threads = []
        if options.address == 'localhost':
            # We need to start up a clean new appserver for testing.
            threads.append(AppServerRunner(options.port, options.mail_port))
        threads.append(MailThread(options.mail_port))
        for thread in threads:
            thread.start()
        for thread in threads:
            thread.wait_until_ready()

        # Connect to the datastore.
        hostport = '%s:%d' % (options.address, options.port)
        remote_api.connect(hostport, remote_api.get_app_id(), 'test', 'test',
                           secure=(options.port == 443))
        TestsBase.hostport = hostport
        TestsBase.verbose = options.verbose

        reset_data()  # Reset the datastore for the first test.
        unittest.main()  # You can select tests using command-line arguments.
    except Exception, e:
        # Something went wrong during testing.
        for thread in threads:
            if hasattr(thread, 'flush_output'):
                thread.flush_output()
        traceback.print_exc()
        raise SystemExit
    finally:
        for thread in threads:
            thread.stop()
            thread.join()

if __name__ == '__main__':
    main()<|MERGE_RESOLUTION|>--- conflicted
+++ resolved
@@ -695,11 +695,6 @@
 class PersonNoteTests(TestsBase):
     """Tests that modify Person and Note entities in the datastore go here.
     The contents of the datastore will be reset for each test."""
-<<<<<<< HEAD
-    kinds_written_by_tests = \
-        [Person, Note, Counter, UserActionLog, Subscription]
-=======
->>>>>>> 496570df
 
     def assert_error_deadend(self, page, *fragments):
         """Assert that the given page is a dead-end.
