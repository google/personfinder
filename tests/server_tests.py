#!/usr/bin/python2.5
# encoding: utf-8
# Copyright 2010 Google Inc.
#
# Licensed under the Apache License, Version 2.0 (the "License");
# you may not use this file except in compliance with the License.
# You may obtain a copy of the License at
#
#      http://www.apache.org/licenses/LICENSE-2.0
#
# Unless required by applicable law or agreed to in writing, software
# distributed under the License is distributed on an "AS IS" BASIS,
# WITHOUT WARRANTIES OR CONDITIONS OF ANY KIND, either express or implied.
# See the License for the specific language governing permissions and
# limitations under the License.

"""Starts up an appserver and runs end-to-end tests against it.

Instead of running this script directly, use the 'server_tests' shell script,
which sets up the PYTHONPATH and other necessary environment variables.

You can specify a particular test class or method on the command line:
    tools/server_tests ConfigTests
    tools/server_tests PersonNoteTests.test_delete_and_restore

Use the -v option to show names of individual tests (rather than just dots).
Use the -d option to see detailed debugging output.
"""

import datetime
import difflib
import inspect
import logging
import optparse
import os
import re
import signal
import smtpd
import subprocess
import sys
import threading
import time
import traceback
import unittest

import calendar
import config
from model import *
import remote_api
import reveal
import scrape
import setup_pf as setup
from test_pfif import text_diff
from text_query import TextQuery
import utils
from utils import PERSON_STATUS_TEXT, NOTE_STATUS_TEXT

DEFAULT_TEST_TIME = datetime.datetime(2010, 1, 2, 3, 4, 5)

NOTE_STATUS_OPTIONS = [
  '',
  'information_sought',
  'is_note_author',
  'believed_alive',
  'believed_missing',
  'believed_dead'
]

last_star = time.time()  # timestamp of the last message that started with '*'.

def log(message, *args):
    """Prints a timestamped message to stderr (handy for debugging or profiling
    tests).  If the message starts with '*', the clock will be reset to zero."""
    global last_star
    now = time.time()
    if isinstance(message, unicode):
        message = message.encode('utf-8')
    else:
        message = str(message)
    print >>sys.stderr, '%6.2f:' % (now - last_star), message, args or ''
    if message[:1] == '*':
        last_star = now

def timed(function):
    def timed_function(*args, **kwargs):
        start = time.time()
        try:
            return function(*args, **kwargs)
        finally:
            log('%s done in %.2f s' % (function.__name__, time.time() - start))
    return timed_function

def configure_api_logging(repo_name='haiti', enable=True):
    db.delete(ApiActionLog.all())
    config.set_for_repo(repo_name, api_action_logging=enable)

def verify_api_log(action, api_key='test_key', person_records=None,
                   people_skipped=None, note_records=None, notes_skipped=None):
    action_logs = ApiActionLog.all().fetch(1)
    assert action_logs
    entry = action_logs[0]
    assert entry.action == action \
        and entry.api_key == api_key, \
        'api_key=%s, action=%s' % (entry.api_key, entry.action)
    if person_records:
        assert person_records == entry.person_records
    if people_skipped:
        assert people_skipped == entry.people_skipped
    if note_records:
        assert note_records == entry.note_records
    if notes_skipped:
        assert notes_skipped == entry.notes_skipped


class ProcessRunner(threading.Thread):
    """A thread that starts a subprocess, collects its output, and stops it."""

    READY_RE = re.compile('')  # this output means the process is ready
<<<<<<< HEAD
    OMIT_RE = re.compile('INFO |WARNING ') # omit these lines from the displayed output
    ERROR_RE = re.compile('ERROR|CRITICAL')  # output indicating failure.
    debug = False  # set to True to see INFO and WARNING log messages
=======
    ERROR_RE = re.compile('ERROR|CRITICAL')  # output indicating failure
    OMIT_RE = re.compile('INFO |WARNING ')  # don't bother showing these lines
    debug = False  # set to True to see all log messages, ignoring OMIT_RE
>>>>>>> 080fe8a8

    def __init__(self, name, args):
        threading.Thread.__init__(self)
        self.name = name
        self.args = args
        self.process = None  # subprocess.Popen instance
        self.ready = False  # process is running and ready
        self.failed = False  # process emitted an error message in its output
        self.output = []

    def run(self):
        """Starts the subprocess and collects its output while it runs."""
        self.process = subprocess.Popen(
            self.args, stdout=subprocess.PIPE, stderr=subprocess.STDOUT,
            close_fds=True)

        # Each subprocess needs a thread to be watching it and absorbing its
        # output; otherwise it will block when its stdout pipe buffer fills.
        while self.process.poll() is None:
            line = self.process.stdout.readline()
            if not line:  # process finished
                return
            if self.READY_RE.search(line):
                self.ready = True
<<<<<<< HEAD
            if self.OMIT_RE.search(line):  # filter out these lines
                if not self.debug:
                    continue
=======
            if not self.debug and self.OMIT_RE.search(line):  # omit these lines
                continue
>>>>>>> 080fe8a8
            if self.ERROR_RE.search(line):  # something went wrong
                self.failed = True
            if line.strip():
                self.output.append(line.strip())

    def stop(self):
        """Terminates the subprocess and returns its status code."""
        if self.process:  # started
            if self.isAlive():  # still running
                os.kill(self.process.pid, signal.SIGKILL)
            else:
                self.failed = self.process.returncode != 0
        self.clean_up()
        if self.failed:
            self.flush_output()
            print >>sys.stderr, '%s failed (status %s).\n' % (
                self.name, self.process.returncode)
        else:
            print >>sys.stderr, '%s stopped.' % self.name

    def flush_output(self):
        """Flushes the buffered output from this subprocess to stderr."""
        self.output, lines_to_print = [], self.output
        if lines_to_print:
            sys.stderr.write('\n--- output from %s ---\n' % self.name)
            sys.stderr.write('\n'.join(lines_to_print) + '\n\n')

    def wait_until_ready(self, timeout=10):
        """Waits until the subprocess has logged that it is ready."""
        fail_time = time.time() + timeout
        while self.isAlive() and not self.ready and time.time() < fail_time:
            for jiffy in range(10):  # wait one second, aborting early if ready
                if not self.ready:
                    time.sleep(0.1)
            if not self.ready:
                self.flush_output()  # after each second, show output
        if self.ready:
            print >>sys.stderr, '%s started.' % self.name
        else:
            raise RuntimeError('%s failed to start.' % self.name)

    def clean_up(self):
        pass


class AppServerRunner(ProcessRunner):
    """Manages a dev_appserver subprocess."""

    READY_RE = re.compile('Running application')
    OMIT_RE = re.compile(
        'INFO |WARNING |DeprecationWarning: get_request_cpu_usage')

    def __init__(self, port, smtp_port):
        self.datastore_path = '/tmp/dev_appserver.datastore.%d' % os.getpid()
        ProcessRunner.__init__(self, 'appserver', [
            os.environ['PYTHON'],
            os.path.join(os.environ['APPENGINE_DIR'], 'dev_appserver.py'),
            os.environ['APP_DIR'],
            '--port=%s' % port,
            '--clear_datastore',
            '--datastore_path=%s' % self.datastore_path,
            '--require_indexes',
            '--smtp_host=localhost',
            '--smtp_port=%d' % smtp_port # '-d'
        ])

    def clean_up(self):
        if os.path.exists(self.datastore_path):
            os.unlink(self.datastore_path)


class MailThread(threading.Thread):
    """Runs an SMTP server and stores the incoming messages."""
    messages = []
    debug = False  # set to true to see when the app sends e-mail

    def __init__(self, port):
        threading.Thread.__init__(self)
        self.port = port
        self.stop_requested = False

    def run(self):
        class MailServer(smtpd.SMTPServer):
            def process_message(self, peer, mailfrom, rcpttos, data):
                if self.debug:
                    print >>sys.stderr, 'Mail from:', mailfrom, 'to:', rcpttos
                MailThread.messages.append(
                    {'from': mailfrom, 'to': rcpttos, 'data': data})

        try:
            server = MailServer(('localhost', self.port), None)
        except Exception, e:
            print >>sys.stderr, 'SMTP server failed: %s' % e
            sys.exit(-1)
        print >>sys.stderr, 'SMTP server started.'
        while not self.stop_requested:
            smtpd.asyncore.loop(timeout=0.5, count=1)
        print >>sys.stderr, 'SMTP server stopped.'

    def stop(self):
        self.stop_requested = True

    def wait_until_ready(self, timeout=10):
        pass

    def flush_output(self):
        pass


def get_test_data(filename):
    return open(os.path.join(remote_api.TESTS_DIR, filename)).read()

def reset_data():
    """Reset the datastore to a known state, populated with test data."""
    setup.reset_datastore()
    db.put([
        Authorization.create(
            'haiti', 'test_key', domain_write_permission='test.google.com'),
        Authorization.create(
            'haiti', 'domain_test_key',
            domain_write_permission='mytestdomain.com'),
        Authorization.create(
            'haiti', 'reviewed_test_key',
            domain_write_permission='test.google.com',
            mark_notes_reviewed=True),
        Authorization.create(
            'haiti', 'not_allow_believed_dead_test_key',
            domain_write_permission='test.google.com',
            believed_dead_permission=False),
        Authorization.create(
            'haiti', 'allow_believed_dead_test_key',
            domain_write_permission='test.google.com',
            believed_dead_permission=True),
        Authorization.create(
            '*', 'global_test_key',
            domain_write_permission='globaltestdomain.com'),
        Authorization.create(
            'haiti', 'other_key', domain_write_permission='other.google.com'),
        Authorization.create(
            'haiti', 'read_key', read_permission=True),
        Authorization.create(
            'haiti', 'full_read_key', full_read_permission=True),
        Authorization.create(
            'haiti', 'search_key', search_permission=True),
        Authorization.create(
            'haiti', 'subscribe_key', subscribe_permission=True),
    ])

def assert_params_conform(url, required_params=None, forbidden_params=None):
    """Enforces the presence and non-presence of URL parameters.

    If required_params or forbidden_params is set, this function asserts that
    the given URL contains or does not contain those parameters, respectively.
    """
    required_params = required_params or {}
    forbidden_params = forbidden_params or {}

    # TODO(kpy): Decode the URL, don't match against it directly like this.
    for key, value in required_params.iteritems():
        param_regex = r'\b%s=%s\b' % (re.escape(key), re.escape(value))
        assert re.search(param_regex, url), \
            'URL %s must contain %s=%s' % (url, key, value)

    for key, value in forbidden_params.iteritems():
        param_regex = r'\b%s=%s\b' % (re.escape(key), re.escape(value))
        assert not re.search(param_regex, url), \
            'URL %s must not contain %s=%s' % (url, key, value)


class TestsBase(unittest.TestCase):
    """Base class for test cases."""
    verbose = 0
    hostport = None
    debug = False  # set to true to see various debug messages

    # Entities of these kinds won't be wiped between tests
    kinds_to_keep = ['Authorization', 'ConfigEntry', 'Repo']

    def debug_print(self, msg):
        """Echo useful stuff to stderr, encoding to preserve sanity."""
        if self.debug:
            print >>sys.stderr, msg.encode('ascii', 'ignore')

    def setUp(self):
        """Sets up a scrape Session for each test."""
        # See http://zesty.ca/scrape for documentation on scrape.
        self.s = scrape.Session(verbose=self.verbose)
        self.logged_in_as_admin = False
        self.set_utcnow_for_test(DEFAULT_TEST_TIME)
        MailThread.messages = []

    def path_to_url(self, path):
        return 'http://%s/personfinder%s' % (self.hostport, path)

    def go(self, path, **kwargs):
        """Navigates the scrape Session to the given path on the test server."""
        return self.s.go(self.path_to_url(path), **kwargs)

    def go_as_admin(self, path, **kwargs):
        """Navigates to the given path with an admin login."""
        if not self.logged_in_as_admin:
            login_path = 'http://%s%s' % (self.hostport, '/_ah/login')
            doc = self.s.go(login_path)
            self.s.submit(doc.first('form'), admin='True', action='Login')
            assert self.s.status == 200
            self.logged_in_as_admin = True
        return self.go(path, **kwargs)

    def tearDown(self):
        """Resets the datastore by deleting anything written during a test."""
        setup.wipe_datastore(keep=self.kinds_to_keep)
<<<<<<< HEAD
        # Enabling and flushing cache
        config.cache.enable(True)
        self.flush_appserver_config_cache("all")


    def flush_appserver_config_cache(self, flush):
        """Flushes the entire config cache or a specific repository's cache.
        Args: flush = 'all' (flush whole cache)
                      'nothing' (flush nothing)
                      <repo_name> (flush specific repository)"""
        doc = self.go('/?flush_config_cache=%s' % flush)
        assert self.s.status == 200
        self.debug_print('Flush Cache: %s' % flush)
=======
>>>>>>> 080fe8a8

    def set_utcnow_for_test(self, new_utcnow=None):
        """Set utc timestamp locally and on the server.

        Args:
          new_utcnow: a datetime object, or None to reset to wall time.
        """
        if new_utcnow != utils._utcnow_for_test:
            if new_utcnow:
                param = calendar.timegm(new_utcnow.utctimetuple())
            else:
                param = ''  # param should be '' when new_utcnow is None
            self.go_as_admin(
                '/global/admin/set_utcnow_for_test?test_mode=yes&utcnow=%s' %
                param)
            assert self.s.status == 200
            utils.set_utcnow_for_test(new_utcnow)
            self.debug_print('set utcnow to %s' % new_utcnow)


class ReadOnlyTests(TestsBase):
    """Tests that don't modify data go here."""

    def test_noconfig(self):
        """Check the main page with no config (now points to /personfinder/)."""
        doc = self.go('/')
        assert 'Google Person Finder helps people reconnect' in doc.text

    def test_main(self):
        """Check the main page with no language specified."""
        doc = self.go('/haiti')
        assert 'I\'m looking for someone' in doc.text

    def test_main_english(self):
        """Check the main page with English language specified."""
        doc = self.go('/haiti?lang=en')
        assert 'I\'m looking for someone' in doc.text

    def test_main_french(self):
        """Check the French main page."""
        doc = self.go('/haiti?lang=fr')
        assert 'Je recherche quelqu\'un' in doc.text

    def test_main_creole(self):
        """Check the Creole main page."""
        doc = self.go('/haiti?lang=ht')
        assert u'Mwen ap ch\u00e8che yon moun' in doc.text

    def test_language_links(self):
        """Check that the language links go to the translated main page."""
        doc = self.go('/haiti')

        doc = self.s.follow(u'espa\u00f1ol')
        assert 'Busco a alguien' in doc.text

        doc = self.s.follow(u'Fran\u00e7ais')
        assert 'Je recherche quelqu\'un' in doc.text

        doc = self.go('/pakistan')
        doc = self.s.follow(u'\u0627\u0631\u062f\u0648')
        assert (u'\u0645\u06CC\u06BA \u06A9\u0633\u06CC \u06A9\u0648 ' +
                u'\u062A\u0644\u0627\u0634 \u06A9\u0631 ' +
                u'\u0631\u06C1\u0627 \u06C1\u0648') in doc.text

        doc = self.s.follow(u'English')
        assert 'I\'m looking for someone' in doc.text

    def test_language_xss(self):
        """Regression test for an XSS vulnerability in the 'lang' parameter."""
        doc = self.go('/haiti?lang="<script>alert(1)</script>')
        assert '<script>' not in doc.content

    def test_language_cookie_caching(self):
        """Regression test for caching the wrong language."""

        # Run a session where the default language is English
        en_session = self.s = scrape.Session(verbose=self.verbose)

        doc = self.go('/haiti?lang=en')  # sets cookie
        assert 'I\'m looking for someone' in doc.text

        doc = self.go('/haiti')
        assert 'I\'m looking for someone' in doc.text

        # Run a separate session where the default language is French
        fr_session = self.s = scrape.Session(verbose=self.verbose)

        doc = self.go('/haiti?lang=fr')  # sets cookie
        assert 'Je recherche quelqu\'un' in doc.text

        doc = self.go('/haiti')
        assert 'Je recherche quelqu\'un' in doc.text

        # Check that this didn't screw up the language for the other session
        self.s = en_session

        doc = self.go('/haiti')
        assert 'I\'m looking for someone' in doc.text

    def test_charsets(self):
        """Checks that pages are delivered in the requested charset."""

        # Try with no specified charset.
        doc = self.go('/haiti?lang=ja', charset=scrape.RAW)
        meta = doc.firsttag('meta', http_equiv='content-type')
        assert meta['content'] == 'text/html; charset=utf-8'
        # UTF-8 encoding of text (U+6D88 U+606F U+60C5 U+5831) in title
        assert '\xe6\xb6\x88\xe6\x81\xaf\xe6\x83\x85\xe5\xa0\xb1' in doc.content

        # Try with a specific requested charset.
        doc = self.go('/haiti?lang=ja&charsets=shift_jis',
                      charset=scrape.RAW)
        meta = doc.firsttag('meta', http_equiv='content-type')
        assert meta['content'] == 'text/html; charset=shift_jis'
        # Shift-JIS encoding of title text
        assert '\x8f\xc1\x91\xa7\x8f\xee\x95\xf1' in doc.content

        # Confirm that spelling of charset is preserved.
        doc = self.go('/haiti?lang=ja&charsets=Shift-JIS',
                      charset=scrape.RAW)
        meta = doc.firsttag('meta', http_equiv='content-type')
        assert meta['content'] == 'text/html; charset=Shift-JIS'
        # Shift-JIS encoding of title text
        assert '\x8f\xc1\x91\xa7\x8f\xee\x95\xf1' in doc.content

        # Confirm that UTF-8 takes precedence.
        doc = self.go('/haiti?lang=ja&charsets=Shift-JIS,utf8',
                      charset=scrape.RAW)
        meta = doc.firsttag('meta', http_equiv='content-type')
        assert meta['content'] == 'text/html; charset=utf8'
        # UTF-8 encoding of text (U+6D88 U+606F U+60C5 U+5831) in title
        assert '\xe6\xb6\x88\xe6\x81\xaf\xe6\x83\x85\xe5\xa0\xb1' in doc.content

    def test_query(self):
        """Check the query page."""
        doc = self.go('/haiti/query')
        button = doc.firsttag('input', type='submit')
        assert button['value'] == 'Search for this person'

        doc = self.go('/haiti/query?role=provide')
        button = doc.firsttag('input', type='submit')
        assert button['value'] == 'Provide information about this person'

    def test_results(self):
        """Check the results page."""
        doc = self.go('/haiti/results?query=xy')
        assert 'We have nothing' in doc.text

    def test_create(self):
        """Check the create page."""
        doc = self.go('/haiti/create')
        assert 'Identify who you are looking for' in doc.text

        doc = self.go('/haiti/create?role=provide')
        assert 'Identify who you have information about' in doc.text

        params = [
            'role=provide',
            'last_name=__LAST_NAME__',
            'first_name=__FIRST_NAME__',
            'home_street=__HOME_STREET__',
            'home_neighborhood=__HOME_NEIGHBORHOOD__',
            'home_city=__HOME_CITY__',
            'home_state=__HOME_STATE__',
            'home_postal_code=__HOME_POSTAL_CODE__',
            'description=__DESCRIPTION__',
            'photo_url=__PHOTO_URL__',
            'clone=yes',
            'author_name=__AUTHOR_NAME__',
            'author_phone=__AUTHOR_PHONE__',
            'author_email=__AUTHOR_EMAIL__',
            'source_url=__SOURCE_URL__',
            'source_date=__SOURCE_DATE__',
            'source_name=__SOURCE_NAME__',
            'status=believed_alive',
            'text=__TEXT__',
            'last_known_location=__LAST_KNOWN_LOCATION__',
            'found=yes',
            'phone_of_found_person=__PHONE_OF_FOUND_PERSON__',
            'email_of_found_person=__EMAIL_OF_FOUND_PERSON__'
        ]
        doc = self.go('/haiti/create?' + '&'.join(params))
        tag = doc.firsttag('input', name='last_name')
        assert tag['value'] == '__LAST_NAME__'

        tag = doc.firsttag('input', name='first_name')
        assert tag['value'] == '__FIRST_NAME__'

        tag = doc.firsttag('input', name='home_street')
        assert tag['value'] == '__HOME_STREET__'

        tag = doc.firsttag('input', name='home_neighborhood')
        assert tag['value'] == '__HOME_NEIGHBORHOOD__'

        tag = doc.firsttag('input', name='home_city')
        assert tag['value'] == '__HOME_CITY__'

        tag = doc.firsttag('input', name='home_state')
        assert tag['value'] == '__HOME_STATE__'

        tag = doc.firsttag('input', name='home_postal_code')
        assert tag['value'] == '__HOME_POSTAL_CODE__'

        tag = doc.first('textarea', name='description')
        assert tag.text == '__DESCRIPTION__'

        tag = doc.firsttag('input', name='photo_url')
        assert tag['value'] == '__PHOTO_URL__'

        tag = doc.firsttag('input', id='clone_yes')
        assert tag['checked'] == 'checked'

        tag = doc.firsttag('input', name='author_name')
        assert tag['value'] == '__AUTHOR_NAME__'

        tag = doc.firsttag('input', name='author_phone')
        assert tag['value'] == '__AUTHOR_PHONE__'

        tag = doc.firsttag('input', name='author_email')
        assert tag['value'] == '__AUTHOR_EMAIL__'

        tag = doc.firsttag('input', name='source_url')
        assert tag['value'] == '__SOURCE_URL__'

        tag = doc.firsttag('input', name='source_date')
        assert tag['value'] == '__SOURCE_DATE__'

        tag = doc.firsttag('input', name='source_name')
        assert tag['value'] == '__SOURCE_NAME__'

        tag = doc.first('select', name='status')
        tag = doc.firsttag('option', value='believed_alive')
        assert tag['selected'] == 'selected'

        tag = doc.first('textarea', name='text')
        assert tag.text == '__TEXT__'

        tag = doc.firsttag('input', name='last_known_location')
        assert tag['value'] == '__LAST_KNOWN_LOCATION__'

        tag = doc.firsttag('input', id='found_yes')
        assert tag['checked'] == 'checked'

        tag = doc.firsttag('input', name='phone_of_found_person')
        assert tag['value'] == '__PHONE_OF_FOUND_PERSON__'

        tag = doc.firsttag('input', name='email_of_found_person')
        assert tag['value'] == '__EMAIL_OF_FOUND_PERSON__'

    def test_view(self):
        """Check the view page."""
        doc = self.go('/haiti/view')
        assert 'No person id was specified' in doc.text

    def test_multiview(self):
        """Check the multiview page."""
        doc = self.go('/haiti/multiview')
        assert 'Compare these records' in doc.text

    def test_photo(self):
        """Check the photo page."""
        doc = self.go('/haiti/photo')
        assert 'No photo id was specified' in doc.text

    def test_static(self):
        """Check that the static files are accessible."""
        doc = self.go('/static/no-photo.gif')
        self.assertEqual(self.s.status, 200)
        assert doc.content.startswith('GIF89a')

        doc = self.go('/static/style.css')
        assert 'body {' in doc.content

    def test_embed(self):
        """Check the embed page."""
        doc = self.go('/haiti/embed')
        assert 'Embedding' in doc.text

    def test_gadget(self):
        """Check the gadget page."""
        doc = self.go('/haiti/gadget')
        assert '<Module>' in doc.content
        assert 'application/xml' in self.s.headers['content-type']

    def test_sitemap(self):
        """Check the sitemap generator."""
        doc = self.go('/haiti/sitemap')
        assert '</sitemapindex>' in doc.content

        doc = self.go('/haiti/sitemap?shard_index=1')
        assert '</urlset>' in doc.content

    def test_config_repo_titles(self):
        doc = self.go('/haiti')
        assert 'Haiti Earthquake' in doc.first('h1').text

        doc = self.go('/pakistan')
        assert 'Pakistan Floods' in doc.first('h1').text

    def test_config_language_menu_options(self):
        doc = self.go('/haiti')
        assert doc.first('a', u'Fran\xe7ais')
        assert doc.first('a', u'Krey\xf2l')
        assert not doc.all('a',u'\u0627\u0631\u062F\u0648')  # Urdu

        doc = self.go('/pakistan')
        assert doc.first('a',u'\u0627\u0631\u062F\u0648')  # Urdu
        assert not doc.all('a', u'Fran\xe7ais')

    def test_config_keywords(self):
        doc = self.go('/haiti')
        meta = doc.firsttag('meta', name='keywords')
        assert 'tremblement' in meta['content']

        doc = self.go('/pakistan')
        meta = doc.firsttag('meta', name='keywords')
        assert 'pakistan flood' in meta['content']

    # TODO(lschumacher):  This external app depends on our urls.
    #   figure out what to do about it.
    def test_jp_tier2_mobile_redirect(self):
        self.s.agent = 'DoCoMo/2.0 P906i(c100;TB;W24H15)'
        # Redirect to top page.
        self.go('/japan', redirects=0)
        self.assertEqual(self.s.status, 302)
        self.assertEqual(self.s.headers['location'],
                         'http://sagasu-m.appspot.com/japan?subdomain=japan')

        # redirect view page
        self.go('/japan/view?id=test.google.com/person.111',
                redirects=0)
        self.assertEqual(self.s.status, 302)
        self.assertEqual(self.s.headers['location'],
                'http://sagasu-m.appspot.com/japan/view?subdomain=japan&'
                'id=test.google.com/person.111')
        # no redirect with &small=yes
        self.go('/haiti/?small=yes', redirects=0)
        self.assertEqual(self.s.status, 200)
        # no redirect with &suppress_redirect=yes
        self.go('/japan/view?suppress_redirect=yes'
                '&id=test.google.com/person.111&redirect=0')
        self.assertEqual(self.s.status, 404)

class PersonNoteTests(TestsBase):
    """Tests that modify Person and Note entities in the datastore go here.
    The contents of the datastore will be reset for each test."""

    def assert_error_deadend(self, page, *fragments):
        """Assert that the given page is a dead-end.

        Checks to make sure there's an error message that contains the given
        fragments.  On failure, fail assertion.  On success, step back.
        """
        error_message = page.first(class_=re.compile(r'.*\berror\b.*'))
        for fragment in fragments:
            assert fragment in error_message.text, (
                '%s missing from error message' % fragment)
        self.s.back()

    # The verify_ functions below implement common fragments of the testing
    # workflow that are assembled below in the test_ methods.

    def verify_results_page(self, num_results, all_have=(), some_have=(),
                            status=()):
        """Verifies conditions on the results page common to seeking and
        providing.  Verifies that all of the results contain all of the
        strings in all_have and that at least one of the results has each
        of some_have.

        Precondition: the current session must be on the results page
        Postcondition: the current session is still on the results page
        """

        # Check that the results are as expected
        result_titles = self.s.doc.all(class_='resultDataTitle')
        assert len(result_titles) == num_results
        for title in result_titles:
            for text in all_have:
                assert text in title.content, \
                    '%s must have %s' % (title.content, text)
        for text in some_have:
            assert any(text in title.content for title in result_titles), \
                'One of %s must have %s' % (result_titles, text)
        if status:
            result_statuses = self.s.doc.all(class_='resultDataPersonFound')
            assert len(result_statuses) == len(status)
            for expected_status, result_status in zip(status, result_statuses):
                assert expected_status in result_status.content, \
                    '"%s" missing expected status: "%s"' % (
                    result_status, expected_status)

    def verify_unsatisfactory_results(self):
        """Verifies the clicking the button at the bottom of the results page.

        Precondition: the current session must be on the results page
        Postcondition: the current session is on the create new record page
        """

        # Click the button to create a new record
        found = False
        for results_form in self.s.doc.all('form'):
            if 'Create a new record' in results_form.content:
                self.s.submit(results_form)
                found = True
        assert found, "didn't find Create a new record in any form"

    def verify_create_form(self, prefilled_params=None, unfilled_params=None):
        """Verifies the behavior of the create form.

        Verifies that the form must contain prefilled_params (a dictionary)
        and may not have any defaults for unfilled_params.

        Precondition: the current session is on the create new record page
        Postcondition: the current session is still on the create page
        """

        create_form = self.s.doc.first('form')
        for key, value in (prefilled_params or {}).iteritems():
            assert create_form.params[key] == value
        for key in unfilled_params or ():
            assert not create_form.params[key]

        # Try to submit without filling in required fields
        self.assert_error_deadend(
            self.s.submit(create_form), 'required', 'try again')

    def verify_note_form(self):
        """Verifies the behavior of the add note form.

        Precondition: the current session is on a page with a note form.
        Postcondition: the current session is still on a page with a note form.
        """

        note_form = self.s.doc.first('form')
        assert 'Tell us the status of this person' in note_form.content
        self.assert_error_deadend(
            self.s.submit(note_form), 'required', 'try again')

    def verify_details_page(self, num_notes, details=None):
        """Verifies the content of the details page.

        Verifies that the details contain the given number of notes and the
        given details.

        Precondition: the current session is on the details page
        Postcondition: the current session is still on the details page
        """

        # Do not assert params.  Upon reaching the details page, you've lost
        # the difference between seekers and providers and the param is gone.
        details = details or {}
        details_page = self.s.doc

        # Person info is stored in matching 'label' and 'field' cells.
        fields = dict(zip(
            [label.text.strip() for label in details_page.all(class_='label')],
            details_page.all(class_='field')))
        for label, value in details.iteritems():
            assert fields[label].text.strip() == value

        actual_num_notes = len(details_page.all(class_='view note'))
        assert actual_num_notes == num_notes, \
            'expected %s notes, instead was %s' % (num_notes, actual_num_notes)

    def verify_click_search_result(self, n, url_test=lambda u: None):
        """Simulates clicking the nth search result (where n is zero-based).

        Also passes the URL followed to the given url_test function for checking.
        This function should raise an AssertionError on failure.

        Precondition: the current session must be on the results page
        Postcondition: the current session is on the person details page
        """

        # Get the list of links.
        results = self.s.doc.first('ul', class_='searchResults')
        result_link = results.all('a', class_='result-link')[n]

        # Verify and then follow the link.
        url_test(result_link['href'])
        self.s.go(result_link['href'])

    def verify_update_notes(self, found, note_body, author, status, **kwargs):
        """Verifies the process of adding a new note.

        Posts a new note with the given parameters.

        Precondition: the current session must be on the details page
        Postcondition: the current session is still on the details page
        """

        # Do not assert params.  Upon reaching the details page, you've lost
        # the difference between seekers and providers and the param is gone.
        details_page = self.s.doc
        num_initial_notes = len(details_page.all(class_='view note'))
        note_form = details_page.first('form')

        params = dict(kwargs)
        params['found'] = (found and 'yes') or 'no'
        params['text'] = note_body
        params['author_name'] = author
        extra_values = [note_body, author]
        if status:
            params['status'] = status
            extra_values.append(str(NOTE_STATUS_TEXT.get(status)))

        details_page = self.s.submit(note_form, **params)
        notes = details_page.all(class_='view note')
        assert len(notes) == num_initial_notes + 1
        new_note_text = notes[-1].text
        extra_values.extend(kwargs.values())
        for text in extra_values:
            assert text in new_note_text, \
                'Note text %r missing %r' % (new_note_text, text)

        # Show this text if and only if the person has been found
        assert ('This person has been in contact with someone'
                in new_note_text) == found

    def verify_email_sent(self, message_count=1):
        """Verifies email was sent, firing manually from the taskqueue
        if necessary.  """
        # Explicitly fire the send-mail task if necessary
        doc = self.go_as_admin('/_ah/admin/tasks?queue=send-mail')
        try:
            for button in doc.alltags('button', class_='ae-taskqueues-run-now'):
                doc = self.s.submit(d.first('form', name='queue_run_now'),
                                    run_now=button.id)
        except scrape.ScrapeError, e:
            # button not found, assume task completed
            pass
        # taskqueue takes a second to actually queue up multiple requests,
        # so we pause here to allow that to happen.
        count = 0
        while len(MailThread.messages) != message_count and count < 10:
            count += 1
            time.sleep(.1)

        assert len(MailThread.messages) == message_count, \
            'expected %s messages, instead was %s' % (message_count,
                                                      len(MailThread.messages))

    def test_have_information_small(self):
        """Follow the I have information flow on the small-sized embed."""

        # Shorthand to assert the correctness of our URL
        def assert_params(url=None, required_params={}, forbidden_params={}):
            required_params.setdefault('role', 'provide')
            required_params.setdefault('small', 'yes')
            assert_params_conform(url or self.s.url,
                                  required_params=required_params,
                                  forbidden_params=forbidden_params)

        # Start on the home page and click the "I'm looking for someone" button
        self.go('/haiti?small=yes')
        search_page = self.s.follow('I have information about someone')
        search_form = search_page.first('form')
        assert 'I have information about someone' in search_form.content

        self.assert_error_deadend(
            self.s.submit(search_form),
            'Enter the person\'s given and family names.')

        self.assert_error_deadend(
            self.s.submit(search_form, first_name='_test_first_name'),
            'Enter the person\'s given and family names.')

        self.s.submit(search_form,
                      first_name='_test_first_name',
                      last_name='_test_last_name')
        assert_params()

        # Because the datastore is empty, should see the 'follow this link'
        # text. Click the link.
        create_page = self.s.follow('Follow this link to create a new record')

        assert 'small=yes' not in self.s.url
        first_name_input = create_page.firsttag('input', name='first_name')
        assert '_test_first_name' in first_name_input.content
        last_name_input = create_page.firsttag('input', name='last_name')
        assert '_test_last_name' in last_name_input.content

        # Create a person to search for:
        person = Person(
            key_name='haiti:test.google.com/person.111',
            repo_name='haiti',
            author_name='_test_author_name',
            author_email='test@example.com',
            first_name='_test_first_name',
            last_name='_test_last_name',
            entry_date=datetime.datetime.utcnow(),
            text='_test A note body')
        person.update_index(['old', 'new'])
        person.put()

        # Try the search again, and should get some results
        self.s.submit(search_form,
                      first_name='_test_first_name',
                      last_name='_test_last_name')
        assert_params()
        assert 'There is one existing record' in self.s.doc.content, \
            ('existing record not found in: %s' %
             utils.encode(self.s.doc.content))

        results_page = self.s.follow('Click here to view results.')
        # make sure the results page has the person on it.
        assert '_test_first_name _test_last_name' in results_page.content, \
            'results page: %s' % utils.encode(results_page.content)

        # test multiple results
        # Create another person to search for:
        person = Person(
            key_name='haiti:test.google.com/person.211',
            repo_name='haiti',
            author_name='_test_author_name',
            author_email='test@example.com',
            first_name='_test_first_name',
            last_name='_test_last_name',
            entry_date=datetime.datetime.utcnow(),
            text='_test A note body')
        person.update_index(['old', 'new'])
        person.put()

        # Try the search again, and should get some results
        self.s.submit(search_form,
                      first_name='_test_first_name',
                      last_name='_test_last_name')
        assert_params()
        assert 'There are 2 existing records with similar names' \
            in self.s.doc.content, \
            ('existing record not found in: %s' %
             utils.encode(self.s.doc.content))

        results_page = self.s.follow('Click here to view results.')
        # make sure the results page has the people on it.
        assert 'person.211' in results_page.content, \
            'results page: %s' % utils.encode(results_page.content)
        assert 'person.111' in results_page.content, \
            'results page: %s' % utils.encode(results_page.content)


    def test_seeking_someone_small(self):
        """Follow the seeking someone flow on the small-sized embed."""

        # Shorthand to assert the correctness of our URL
        def assert_params(url=None):
            assert_params_conform(
                url or self.s.url, {'role': 'seek', 'small': 'yes'})

        # Start on the home page and click the "I'm looking for someone" button
        self.go('/haiti?small=yes')
        search_page = self.s.follow('I\'m looking for someone')
        search_form = search_page.first('form')
        assert 'Search for this person' in search_form.content

        # Try a search, which should yield no results.
        self.s.submit(search_form, query='_test_first_name')
        assert_params()
        self.verify_results_page(0)
        assert_params()
        assert self.s.doc.firsttag('a', class_='create-new-record')

        person = Person(
            key_name='haiti:test.google.com/person.111',
            repo_name='haiti',
            author_name='_test_author_name',
            author_email='test@example.com',
            first_name='_test_first_name',
            last_name='_test_last_name',
            entry_date=datetime.datetime.utcnow(),
            text='_test A note body')
        person.update_index(['old', 'new'])
        person.put()

        assert_params()

        # Now the search should yield a result.
        self.s.submit(search_form, query='_test_first_name')
        assert_params()
        link = self.s.doc.firsttag('a', class_='results-found')
        assert 'query=_test_first_name' in link.content


    def test_seeking_someone_regular(self):
        """Follow the seeking someone flow on the regular-sized embed."""

        # Set utcnow to match source date
        self.set_utcnow_for_test(datetime.datetime(2001, 1, 1, 0, 0, 0))
        test_source_date = utils.get_utcnow().strftime('%Y-%m-%d')

        # Shorthand to assert the correctness of our URL
        def assert_params(url=None):
            assert_params_conform(
                url or self.s.url, {'role': 'seek'}, {'small': 'yes'})

        # Start on the home page and click the "I'm looking for someone" button
        self.go('/haiti')
        search_page = self.s.follow('I\'m looking for someone')
        search_form = search_page.first('form')
        assert 'Search for this person' in search_form.content

        # Try a search, which should yield no results.
        self.s.submit(search_form, query='_test_first_name')
        assert_params()
        self.verify_results_page(0)
        assert_params()
        self.verify_unsatisfactory_results()
        assert_params()

        # Submit the create form with minimal information.
        create_form = self.s.doc.first('form')
        self.s.submit(create_form,
                      first_name='_test_first_name',
                      last_name='_test_last_name',
                      author_name='_test_author_name')

        # For now, the date of birth should be hidden.
        assert 'birth' not in self.s.content.lower()

        self.verify_details_page(0, details={
            'Given name:': '_test_first_name',
            'Family name:': '_test_last_name',
            'Author\'s name:': '_test_author_name'})

        # Now the search should yield a result.
        self.s.submit(search_form, query='_test_first_name')
        assert_params()
        self.verify_results_page(1, all_have=(['_test_first_name']),
                                 some_have=(['_test_first_name']),
                                 status=(['Unspecified']))
        self.verify_click_search_result(0, assert_params)
        # set the person entry_date to something in order to make sure adding
        # note doesn't update
        person = Person.all().filter('first_name =', '_test_first_name').get()
        person.entry_date = datetime.datetime(2006, 6, 6, 6, 6, 6)
        db.put(person)
        self.verify_details_page(0)
        self.verify_note_form()
        self.verify_update_notes(
            False, '_test A note body', '_test A note author', None)
        self.verify_update_notes(
            True, '_test Another note body', '_test Another note author',
            'believed_alive',
            last_known_location='Port-au-Prince')

        # Check that a UserActionLog entry was created.
        entry = UserActionLog.all().get()
        assert entry.action == 'mark_alive'
        assert entry.detail == '_test_first_name _test_last_name'
        assert not entry.ip_address
        assert entry.Note_text == '_test Another note body'
        assert entry.Note_status == 'believed_alive'
        entry.delete()

        # Add a note with status == 'believed_dead'.
        # By default allow_believed_dead_via_ui = True for repo_name haiti.
        self.verify_update_notes(
            True, '_test Third note body', '_test Third note author',
            'believed_dead')
        # Check that a UserActionLog entry was created.
        entry = UserActionLog.all().get()
        assert entry.action == 'mark_dead'
        assert entry.detail == '_test_first_name _test_last_name'
        assert entry.ip_address
        assert entry.Note_text == '_test Third note body'
        assert entry.Note_status == 'believed_dead'
        entry.delete()

        person = Person.all().filter('first_name =', '_test_first_name').get()
        assert person.entry_date == datetime.datetime(2006, 6, 6, 6, 6, 6)

        self.s.submit(search_form, query='_test_first_name')
        assert_params()
        self.verify_results_page(
            1, all_have=['_test_first_name'], some_have=['_test_first_name'],
            status=['Someone has received information that this person is dead']
        )

        # test for default_expiry_days config:
        config.set_for_repo('haiti', default_expiry_days=10)

        # Submit the create form with complete information
        self.s.submit(create_form,
                      author_name='_test_author_name',
                      author_email='_test_author_email',
                      author_phone='_test_author_phone',
                      clone='yes',
                      source_name='_test_source_name',
                      source_date=test_source_date,
                      source_url='_test_source_url',
                      first_name='_test_first_name',
                      last_name='_test_last_name',
                      alternate_first_names='_test_alternate_first_names',
                      alternate_last_names='_test_alternate_last_names',
                      sex='female',
                      date_of_birth='1955',
                      age='52',
                      home_street='_test_home_street',
                      home_neighborhood='_test_home_neighborhood',
                      home_city='_test_home_city',
                      home_state='_test_home_state',
                      home_postal_code='_test_home_postal_code',
                      home_country='_test_home_country',
                      photo_url='_test_photo_url',
                      expiry_option='foo',
                      description='_test_description')

        self.verify_details_page(0, details={
            'Given name:': '_test_first_name',
            'Family name:': '_test_last_name',
            'Alternate given names:': '_test_alternate_first_names',
            'Alternate family names:': '_test_alternate_last_names',
            'Sex:': 'female',
            # 'Date of birth:': '1955',  # currently hidden
            'Age:': '52',
            'Street name:': '_test_home_street',
            'Neighborhood:': '_test_home_neighborhood',
            'City:': '_test_home_city',
            'Province or state:': '_test_home_state',
            'Postal or zip code:': '_test_home_postal_code',
            'Home country:': '_test_home_country',
            'Author\'s name:': '_test_author_name',
            'Author\'s phone number:': '(click to reveal)',
            'Author\'s e-mail address:': '(click to reveal)',
            'Original URL:': 'Link',
            'Original posting date:': '2001-01-01 00:00 UTC',
            'Original site name:': '_test_source_name',
            'Expiry date of this record:': '2001-01-11 00:00 UTC'})

    def test_time_zones(self):
        # Japan should show up in JST due to its configuration.
        db.put([Person(
            key_name='japan:test.google.com/person.111',
            repo_name='japan',
            first_name='_first_name',
            last_name='_last_name',
            source_date=datetime.datetime(2001, 2, 3, 4, 5, 6),
            entry_date=datetime.datetime.utcnow(),
        ), Note(
            key_name='japan:test.google.com/note.222',
            person_record_id='test.google.com/person.111',
            author_name='Fred',
            repo_name='japan',
            text='foo',
            source_date=datetime.datetime(2001, 2, 3, 7, 8, 9),
            entry_date=datetime.datetime.utcnow(),
        )])

        self.go('/japan/view?id=test.google.com/person.111&lang=en')
        self.verify_details_page(1, {
            'Original posting date:': '2001-02-03 13:05 JST'
        })
        assert 'Posted by Fred on 2001-02-03 at 16:08 JST' in self.s.doc.text

        self.go('/japan/multiview?id1=test.google.com/person.111'
                '&lang=en')
        assert '2001-02-03 13:05 JST' in self.s.doc.text, \
            text_diff('', self.s.doc.text)

        # Other repositories should show up in UTC.
        db.put([Person(
            key_name='haiti:test.google.com/person.111',
            repo_name='haiti',
            first_name='_first_name',
            last_name='_last_name',
            source_date=datetime.datetime(2001, 2, 3, 4, 5, 6),
            entry_date=datetime.datetime.utcnow(),
        ), Note(
            key_name='haiti:test.google.com/note.222',
            person_record_id='test.google.com/person.111',
            author_name='Fred',
            repo_name='haiti',
            text='foo',
            source_date=datetime.datetime(2001, 2, 3, 7, 8, 9),
            entry_date=datetime.datetime.utcnow(),
        )])

        self.go('/haiti/view?id=test.google.com/person.111&lang=en')
        self.verify_details_page(1, {
            'Original posting date:': '2001-02-03 04:05 UTC'
        })
        assert 'Posted by Fred on 2001-02-03 at 07:08 UTC' in self.s.doc.text
        self.go('/haiti/multiview?id1=test.google.com/person.111'
                '&lang=en')
        assert '2001-02-03 04:05 UTC' in self.s.doc.text

    def test_new_indexing(self):
        """First create new entry with new_search param then search for it"""

        # Shorthand to assert the correctness of our URL
        def assert_params(url=None):
            assert_params_conform(
                url or self.s.url, {'role': 'seek'}, {'small': 'yes'})

        # Start on the home page and click the "I'm looking for someone" button
        self.go('/haiti')
        search_page = self.s.follow('I\'m looking for someone')
        search_form = search_page.first('form')
        assert 'Search for this person' in search_form.content

        # Try a search, which should yield no results.
        self.s.submit(search_form, query='ABCD EFGH IJKL MNOP')
        assert_params()
        self.verify_results_page(0)
        assert_params()
        self.verify_unsatisfactory_results()
        assert_params()

        # Submit the create form with a valid first and last name
        self.s.submit(self.s.doc.first('form'),
                      first_name='ABCD EFGH',
                      last_name='IJKL MNOP',
                      alternate_first_names='QRST UVWX',
                      alternate_last_names='YZ01 2345',
                      author_name='author_name')

        # Try a middle-name match.
        self.s.submit(search_form, query='EFGH')
        self.verify_results_page(1, all_have=(['ABCD EFGH']))

        # Try a middle-name non-match.
        self.s.submit(search_form, query='ABCDEF')
        self.verify_results_page(0)

        # Try a middle-name prefix match.
        self.s.submit(search_form, query='MNO')
        self.verify_results_page(1, all_have=(['ABCD EFGH']))

        # Try a multiword match.
        self.s.submit(search_form, query='MNOP IJK ABCD EFG')
        self.verify_results_page(1, all_have=(['ABCD EFGH']))

        # Try an alternate-name prefix non-match.
        self.s.submit(search_form, query='QRS')
        self.verify_results_page(0)

        # Try a multiword match on an alternate name.
        self.s.submit(search_form, query='ABCD EFG QRST UVWX')
        self.verify_results_page(1, all_have=(['ABCD EFGH']))

    def test_indexing_japanese_names(self):
        """Index Japanese person's names and make sure they are searchable."""

        # Shorthand to assert the correctness of our URL
        def assert_params(url=None):
            assert_params_conform(
                url or self.s.url, {'role': 'seek'}, {'small': 'yes'})

        Repo(key_name='japan-test').put()
        # Kanji's are segmented character by character.
        config.set_for_repo('japan-test', min_query_word_length=1)
        config.set_for_repo('japan-test', use_family_name=True)
        config.set_for_repo('japan-test', family_name_first=True)
        config.set_for_repo('japan-test', use_alternate_names=True)

        # Start on the home page and click the "I'm looking for someone" button
        self.go('/japan-test')
        search_page = self.s.follow('I\'m looking for someone')
        search_form = search_page.first('form')
        assert 'Search for this person' in search_form.content

        # Try a search, which should yield no results.
        self.s.submit(search_form, query='山田 太郎')
        assert_params()
        self.verify_results_page(0)
        assert_params()
        self.verify_unsatisfactory_results()
        assert_params()

        # Submit the create form with a valid first and last name.
        self.s.submit(self.s.doc.first('form'),
                      last_name='山田',
                      first_name='太郎',
                      alternate_last_names='やまだ',
                      alternate_first_names='たろう',
                      author_name='author_name')

        # Try a last name match.
        self.s.submit(search_form, query='山田')
        self.verify_results_page(1, all_have=([u'山田 太郎',
                                               u'やまだ たろう']))

        # Try a full name prefix match.
        self.s.submit(search_form, query='山田太')
        self.verify_results_page(1, all_have=([u'山田 太郎']))

        # Try a full name match, where first and last names are not segmented.
        self.s.submit(search_form, query='山田太郎')
        self.verify_results_page(1, all_have=([u'山田 太郎']))

        # Try an alternate last name match.
        self.s.submit(search_form, query='やまだ')
        self.verify_results_page(1, all_have=([u'山田 太郎']))

        # Try an alternate name match with first name and last name segmented.
        self.s.submit(search_form, query='やまだ たろう')
        self.verify_results_page(1, all_have=([u'山田 太郎']))

        # Try an alternate name match without first name and last name
        # segmented.
        self.s.submit(search_form, query='やまだたろう')
        self.verify_results_page(1, all_have=([u'山田 太郎']))

        # Try an alternate name prefix match, but we don't index prefixes for
        # alternate names.
        self.s.submit(search_form, query='やまだたろ')
        self.verify_results_page(0)

        # Try an alternate last name match with katakana variation.
        self.s.submit(search_form, query='ヤマダ')
        self.verify_results_page(1, all_have=([u'山田 太郎']))

        # Try an alternate last name match with romaji variation.
        self.s.submit(search_form, query='YAMADA')
        self.verify_results_page(1, all_have=([u'山田 太郎']))

    def test_have_information_regular(self):
        """Follow the "I have information" flow on the regular-sized embed."""

        # Set utcnow to match source date
        self.set_utcnow_for_test(datetime.datetime(2001, 1, 1, 0, 0, 0))
        test_source_date = utils.get_utcnow().strftime('%Y-%m-%d')

        # Shorthand to assert the correctness of our URL
        def assert_params(url=None):
            assert_params_conform(
                url or self.s.url, {'role': 'provide'}, {'small': 'yes'})

        self.go('/haiti')
        search_page = self.s.follow('I have information about someone')
        search_form = search_page.first('form')
        assert 'I have information about someone' in search_form.content

        self.assert_error_deadend(
            self.s.submit(search_form),
            'Enter the person\'s given and family names.')

        self.assert_error_deadend(
            self.s.submit(search_form, first_name='_test_first_name'),
            'Enter the person\'s given and family names.')

        self.s.submit(search_form,
                      first_name='_test_first_name',
                      last_name='_test_last_name')
        assert_params()
        # Because the datastore is empty, should go straight to the create page

        self.verify_create_form(prefilled_params={
            'first_name': '_test_first_name',
            'last_name': '_test_last_name'})
        self.verify_note_form()

        # Submit the create form with minimal information
        create_form = self.s.doc.first('form')
        self.s.submit(create_form,
                      first_name='_test_first_name',
                      last_name='_test_last_name',
                      author_name='_test_author_name',
                      text='_test A note body')

        self.verify_details_page(1, details={
            'Given name:': '_test_first_name',
            'Family name:': '_test_last_name',
            'Author\'s name:': '_test_author_name'})

        # Try the search again, and should get some results
        self.s.submit(search_form,
                      first_name='_test_first_name',
                      last_name='_test_last_name')
        assert_params()
        self.verify_results_page(
            1, all_have=('_test_first_name', '_test_last_name'))
        self.verify_click_search_result(0, assert_params)

        # For now, the date of birth should be hidden.
        assert 'birth' not in self.s.content.lower()
        self.verify_details_page(1)

        self.verify_note_form()
        self.verify_update_notes(
            False, '_test A note body', '_test A note author', None)
        self.verify_update_notes(
            True, '_test Another note body', '_test Another note author',
            None, last_known_location='Port-au-Prince')

        # Submit the create form with complete information
        self.s.submit(create_form,
                      author_name='_test_author_name',
                      author_email='_test_author_email',
                      author_phone='_test_author_phone',
                      clone='yes',
                      source_name='_test_source_name',
                      source_date=test_source_date,
                      source_url='_test_source_url',
                      first_name='_test_first_name',
                      last_name='_test_last_name',
                      alternate_first_names='_test_alternate_first_names',
                      alternate_last_names='_test_alternate_last_names',
                      sex='male',
                      date_of_birth='1970-01',
                      age='30-40',
                      home_street='_test_home_street',
                      home_neighborhood='_test_home_neighborhood',
                      home_city='_test_home_city',
                      home_state='_test_home_state',
                      home_postal_code='_test_home_postal_code',
                      home_country='_test_home_country',
                      photo_url='_test_photo_url',
                      expiry_option='20',
                      description='_test_description',
                      add_note='yes',
                      found='yes',
                      status='believed_dead',
                      email_of_found_person='_test_email_of_found_person',
                      phone_of_found_person='_test_phone_of_found_person',
                      last_known_location='_test_last_known_location',
                      text='_test A note body')

        self.verify_details_page(1, details={
            'Given name:': '_test_first_name',
            'Family name:': '_test_last_name',
            'Alternate given names:': '_test_alternate_first_names',
            'Alternate family names:': '_test_alternate_last_names',
            'Sex:': 'male',
            # 'Date of birth:': '1970-01',  # currently hidden
            'Age:': '30-40',
            'Street name:': '_test_home_street',
            'Neighborhood:': '_test_home_neighborhood',
            'City:': '_test_home_city',
            'Province or state:': '_test_home_state',
            'Postal or zip code:': '_test_home_postal_code',
            'Home country:': '_test_home_country',
            'Author\'s name:': '_test_author_name',
            'Author\'s phone number:': '(click to reveal)',
            'Author\'s e-mail address:': '(click to reveal)',
            'Original URL:': 'Link',
            'Original posting date:': '2001-01-01 00:00 UTC',
            'Original site name:': '_test_source_name',
            'Expiry date of this record:': '2001-01-21 00:00 UTC'})

        # Check that a UserActionLog entry was created.
        entry = UserActionLog.all().get()
        assert entry.action == 'mark_dead'
        assert entry.detail == '_test_first_name _test_last_name'
        assert entry.ip_address
        assert entry.Note_text == '_test A note body'
        assert entry.Note_status == 'believed_dead'

    def test_multiview(self):
        """Test the page for marking duplicate records."""
        db.put([Person(
            key_name='haiti:test.google.com/person.111',
            repo_name='haiti',
            author_name='_author_name_1',
            author_email='_author_email_1',
            author_phone='_author_phone_1',
            entry_date=utils.get_utcnow(),
            first_name='_first_name_1',
            last_name='_last_name_1',
            alternate_first_names='_alternate_first_names_1',
            alternate_last_names='_alternate_last_names_1',
            sex='male',
            date_of_birth='1970-01-01',
            age='31-41',
        ), Person(
            key_name='haiti:test.google.com/person.222',
            repo_name='haiti',
            author_name='_author_name_2',
            author_email='_author_email_2',
            author_phone='_author_phone_2',
            entry_date=utils.get_utcnow(),
            first_name='_first_name_2',
            last_name='_last_name_2',
            alternate_first_names='_alternate_first_names_2',
            alternate_last_names='_alternate_last_names_2',
            sex='male',
            date_of_birth='1970-02-02',
            age='32-42',
        ), Person(
            key_name='haiti:test.google.com/person.333',
            repo_name='haiti',
            author_name='_author_name_3',
            author_email='_author_email_3',
            author_phone='_author_phone_3',
            entry_date=utils.get_utcnow(),
            first_name='_first_name_3',
            last_name='_last_name_3',
            alternate_first_names='_alternate_first_names_3',
            alternate_last_names='_alternate_last_names_3',
            sex='male',
            date_of_birth='1970-03-03',
            age='33-43',
        )])

        # All three records should appear on the multiview page.
        doc = self.go('/haiti/multiview' +
                      '?id1=test.google.com/person.111' +
                      '&id2=test.google.com/person.222' +
                      '&id3=test.google.com/person.333')
        assert '_first_name_1' in doc.content
        assert '_first_name_2' in doc.content
        assert '_first_name_3' in doc.content
        assert '_alternate_first_names_1' in doc.content
        assert '_alternate_first_names_2' in doc.content
        assert '_alternate_first_names_3' in doc.content
        assert '31-41' in doc.content
        assert '32-42' in doc.content
        assert '33-43' in doc.content

        # Mark all three as duplicates.
        button = doc.firsttag('input', value='Yes, these are the same person')
        doc = self.s.submit(button, text='duplicate test', author_name='foo')

        # We should arrive back at the first record, with two duplicate notes.
        assert self.s.status == 200
        assert 'id=test.google.com%2Fperson.111' in self.s.url
        assert 'Possible duplicates' in doc.content
        assert '_first_name_2 _last_name_2' in doc.content
        assert '_first_name_3 _last_name_3' in doc.content

        p = Person.get('haiti', 'test.google.com/person.111')
        assert len(p.get_linked_persons()) == 2
        # Ask for detailed information on the duplicate markings.
        doc = self.s.follow('Show who marked these duplicates')
        assert '_first_name_1' in doc.content
        notes = doc.all('div', class_='view note')
        assert len(notes) == 2, str(doc.content.encode('ascii', 'ignore'))
        assert 'Posted by foo' in notes[0].text
        assert 'duplicate test' in notes[0].text
        assert ('This record is a duplicate of test.google.com/person.222' in
                notes[0].text)
        assert 'Posted by foo' in notes[1].text
        assert 'duplicate test' in notes[1].text
        assert ('This record is a duplicate of test.google.com/person.333' in
                notes[1].text)

    def test_reveal(self):
        """Test the hiding and revealing of contact information in the UI."""
        db.put([Person(
            key_name='haiti:test.google.com/person.123',
            repo_name='haiti',
            author_name='_reveal_author_name',
            author_email='_reveal_author_email',
            author_phone='_reveal_author_phone',
            entry_date=utils.get_utcnow(),
            first_name='_reveal_first_name',
            last_name='_reveal_last_name',
            sex='male',
            date_of_birth='1970-01-01',
            age='30-40',
        ), Person(
            key_name='haiti:test.google.com/person.456',
            repo_name='haiti',
            author_name='_reveal_author_name',
            author_email='_reveal_author_email',
            author_phone='_reveal_author_phone',
            entry_date=datetime.datetime.now(),
            first_name='_reveal_first_name',
            last_name='_reveal_last_name',
            sex='male',
            date_of_birth='1970-01-01',
            age='30-40',
        ), Note(
            key_name='haiti:test.google.com/note.456',
            repo_name='haiti',
            author_name='_reveal_note_author_name',
            author_email='_reveal_note_author_email',
            author_phone='_reveal_note_author_phone',
            entry_date=utils.get_utcnow(),
            email_of_found_person='_reveal_email_of_found_person',
            phone_of_found_person='_reveal_phone_of_found_person',
            person_record_id='test.google.com/person.123',
        )])

        # All contact information should be hidden by default.
        doc = self.go('/haiti/view?id=test.google.com/person.123')
        assert '_reveal_author_email' not in doc.content
        assert '_reveal_author_phone' not in doc.content
        assert '_reveal_note_author_email' not in doc.content
        assert '_reveal_note_author_phone' not in doc.content
        assert '_reveal_email_of_found_person' not in doc.content
        assert '_reveal_phone_of_found_person' not in doc.content

        # Clicking the '(click to reveal)' link should bring the user
        # to a captcha turing test page.
        reveal_region = doc.first('a',  u'(click to reveal)')
        url = reveal_region.get('href', '')
        doc = self.go(url[url.find('/haiti/reveal'):])
        assert 'iframe' in doc.content
        assert 'recaptcha_response_field' in doc.content

        # Try to continue with an invalid captcha response. Get redirected
        # back to the same page.
        button = doc.firsttag('input', value='Proceed')
        doc = self.s.submit(button)
        assert 'iframe' in doc.content
        assert 'recaptcha_response_field' in doc.content

        # Continue as if captcha is valid. All information should be viewable.
        url = '/haiti/reveal?id=test.google.com/person.123&' + \
              'test_mode=yes'
        doc = self.s.submit(button, url=url)
        assert '_reveal_author_email' in doc.content
        assert '_reveal_author_phone' in doc.content
        assert '_reveal_note_author_email' in doc.content
        assert '_reveal_note_author_phone' in doc.content
        assert '_reveal_email_of_found_person' in doc.content
        assert '_reveal_phone_of_found_person' in doc.content

        # Start over. Information should no longer be viewable.
        doc = self.go('/haiti/view?id=test.google.com/person.123')
        assert '_reveal_author_email' not in doc.content
        assert '_reveal_author_phone' not in doc.content
        assert '_reveal_note_author_email' not in doc.content
        assert '_reveal_note_author_phone' not in doc.content
        assert '_reveal_email_of_found_person' not in doc.content
        assert '_reveal_phone_of_found_person' not in doc.content

        # Other person's records should also be invisible.
        doc = self.go('/haiti/view?id=test.google.com/person.456')
        assert '_reveal_author_email' not in doc.content
        assert '_reveal_author_phone' not in doc.content
        assert '_reveal_note_author_email' not in doc.content
        assert '_reveal_note_author_phone' not in doc.content
        assert '_reveal_email_of_found_person' not in doc.content
        assert '_reveal_phone_of_found_person' not in doc.content

        # All contact information should be hidden on the multiview page, too.
        doc = self.go('/haiti/multiview' +
                      '&id1=test.google.com/person.123' +
                      '&id2=test.google.com/person.456')
        assert '_reveal_author_email' not in doc.content
        assert '_reveal_author_phone' not in doc.content
        assert '_reveal_note_author_email' not in doc.content
        assert '_reveal_note_author_phone' not in doc.content
        assert '_reveal_email_of_found_person' not in doc.content
        assert '_reveal_phone_of_found_person' not in doc.content

        # Now supply a valid revelation signature.
        signature = reveal.sign(u'multiview:test.google.com/person.123', 10)
        doc = self.go('/haiti/multiview' +
                      '?id1=test.google.com/person.123' +
                      '&signature=' + signature)
        assert '_reveal_author_email' in doc.content
        assert '_reveal_author_phone' in doc.content
        # Notes are not shown on the multiview page.

    def test_show_domain_source(self):
        """Test that we show domain of source for records coming from API."""

        data = get_test_data('test.pfif-1.2-source.xml')
        self.go('/haiti/api/write?key=domain_test_key',
                data=data, type='application/xml')

        # On Search results page,  we should see Provided by: domain
        doc = self.go('/haiti/results?role=seek&query=_test_last_name')
        assert 'Provided by: mytestdomain.com' in doc.content
        assert '_test_last_name' in doc.content

        # On details page, we should see Provided by: domain
        doc = self.go('/haiti/view?lang=en&id=mytestdomain.com/person.21009')
        assert 'Provided by: mytestdomain.com' in doc.content
        assert '_test_last_name' in doc.content

    def test_global_domain_key(self):
        """Test that we honor global domain keys."""
        data = get_test_data('global-test.pfif-1.2-source.xml')
        self.go('/haiti/api/write?key=global_test_key',
                data=data, type='application/xml')

        # On Search results page,  we should see Provided by: domain
        doc = self.go(
            '/haiti/results?role=seek&query=_test_last_name')
        assert 'Provided by: globaltestdomain.com' in doc.content
        assert '_test_last_name' in doc.content

        # On details page, we should see Provided by: domain
        doc = self.go(
            '/haiti/view?lang=en&id=globaltestdomain.com/person.21009'
            )
        assert 'Provided by: globaltestdomain.com' in doc.content
        assert '_test_last_name' in doc.content

    def test_note_status(self):
        """Test the posting and viewing of the note status field in the UI."""
        status_class = re.compile(r'\bstatus\b')

        # allow_believed_dead_via_ui = True
        config.set_for_repo('haiti', allow_believed_dead_via_ui=True)

        # Check that the right status options appear on the create page.
        doc = self.go('/haiti/create?role=provide')
        note = doc.first(class_='note input')
        options = note.first('select', name='status').all('option')
        assert len(options) == len(NOTE_STATUS_OPTIONS)
        for option, text in zip(options, NOTE_STATUS_OPTIONS):
            assert text in option.attrs['value']

        # Create a record with no status and get the new record's ID.
        form = doc.first('form')
        doc = self.s.submit(form,
                            first_name='_test_first',
                            last_name='_test_last',
                            author_name='_test_author',
                            text='_test_text')
        view_url = self.s.url

        # Check that the right status options appear on the view page.
        doc = self.s.go(view_url)
        note = doc.first(class_='note input')
        options = note.first('select', name='status').all('option')
        assert len(options) == len(NOTE_STATUS_OPTIONS)
        for option, text in zip(options, NOTE_STATUS_OPTIONS):
            assert text in option.attrs['value']

        # Set the status in a note and check that it appears on the view page.
        form = doc.first('form')
        self.s.submit(form, author_name='_test_author2', text='_test_text',
                      status='believed_alive')
        doc = self.s.go(view_url)
        note = doc.last(class_='view note')
        assert 'believed_alive' in note.content, \
            text_diff('believed_alive', note.content)
        assert 'believed_dead' not in note.content, \
            text_diff('believed_dead', note.content)
        # Check that a UserActionLog entry was created.
        entry = UserActionLog.all().get()
        assert entry.action == 'mark_alive'
        assert entry.detail == '_test_first _test_last'
        assert not entry.ip_address
        assert entry.Note_text == '_test_text'
        assert entry.Note_status == 'believed_alive'
        entry.delete()

        # Set status to is_note_author, but don't check found.
        self.s.submit(form,
                      author_name='_test_author',
                      text='_test_text',
                      status='is_note_author')
        self.assert_error_deadend(
            self.s.submit(form,
                          author_name='_test_author',
                          text='_test_text',
                          status='is_note_author'),
            'in contact', 'Status of this person')

        # Check that a UserActionLog entry was not created.
        assert not UserActionLog.all().get()

        # allow_believed_dead_via_ui = False
        config.set_for_repo('japan', allow_believed_dead_via_ui=False)

        # Check that believed_dead option does not appear on the create page
        doc = self.go('/japan/create?role=provide')
        note = doc.first(class_='note input')
        options = note.first('select', name='status').all('option')
        assert len(options) == len(NOTE_STATUS_OPTIONS) - 1
        for option, text in zip(options, NOTE_STATUS_OPTIONS):
            assert text in option.attrs['value']
            assert option.attrs['value'] != 'believed_dead'

        # Create a record with no status and get the new record's ID.
        form = doc.first('form')
        doc = self.s.submit(form,
                            first_name='_test_first',
                            last_name='_test_last',
                            author_name='_test_author',
                            text='_test_text')
        view_url = self.s.url

        # Check that the believed_dead option does not appear
        # on the view page.
        doc = self.s.go(view_url)
        note = doc.first(class_='note input')
        options = note.first('select', name='status').all('option')
        assert len(options) == len(NOTE_STATUS_OPTIONS) - 1
        for option, text in zip(options, NOTE_STATUS_OPTIONS):
            assert text in option.attrs['value']
            assert option.attrs['value'] != 'believed_dead'

        # Set the status in a note and check that it appears on the view page.
        form = doc.first('form')
        self.s.submit(form, author_name='_test_author2', text='_test_text',
                                    status='believed_alive')
        doc = self.s.go(view_url)
        note = doc.last(class_='view note')
        assert 'believed_alive' in note.content
        assert 'believed_dead' not in note.content

        # Check that a UserActionLog entry was created.
        entry = UserActionLog.all().get()
        assert entry.action == 'mark_alive'
        assert entry.detail == '_test_first _test_last'
        assert not entry.ip_address
        assert entry.Note_text == '_test_text'
        assert entry.Note_status == 'believed_alive'
        entry.delete()

        # Set status to believed_dead, but allow_believed_dead_via_ui is false.
        self.s.submit(form,
                      author_name='_test_author',
                      text='_believed_dead_test_text',
                      status='believed_dead')
        self.assert_error_deadend(
            self.s.submit(form,
                          author_name='_test_author',
                          text='_test_text',
                          status='believed_dead'),
            'Not authorized', 'believed_dead')

        # Check that a UserActionLog entry was not created.
        assert not UserActionLog.all().get()


    def test_api_write_pfif_1_2(self):
        """Post a single entry as PFIF 1.2 using the upload API."""
        data = get_test_data('test.pfif-1.2.xml')
        self.go('/haiti/api/write?key=test_key',
                data=data, type='application/xml')
        person = Person.get('haiti', 'test.google.com/person.21009')
        assert person.first_name == u'_test_first_name'
        assert person.last_name == u'_test_last_name'
        assert person.sex == u'female'
        assert person.date_of_birth == u'1970-01'
        assert person.age == u'35-45'
        assert person.author_name == u'_test_author_name'
        assert person.author_email == u'_test_author_email'
        assert person.author_phone == u'_test_author_phone'
        assert person.home_street == u'_test_home_street'
        assert person.home_neighborhood == u'_test_home_neighborhood'
        assert person.home_city == u'_test_home_city'
        assert person.home_state == u'_test_home_state'
        assert person.home_postal_code == u'_test_home_postal_code'
        assert person.home_country == u'US'
        assert person.record_id == u'test.google.com/person.21009'
        assert person.photo_url == u'_test_photo_url'
        assert person.source_name == u'_test_source_name'
        assert person.source_url == u'_test_source_url'
        assert person.source_date == datetime.datetime(2000, 1, 1, 0, 0, 0)
        # Current date should replace the provided entry_date.
        self.assertEqual(utils.get_utcnow(), person.entry_date)

        # The latest_status property should come from the third Note.
        assert person.latest_status == u'is_note_author'
        assert person.latest_status_source_date == \
            datetime.datetime(2000, 1, 18, 20, 21, 22)

        # The latest_found property should come from the fourth Note.
        assert person.latest_found == False
        assert person.latest_found_source_date == \
            datetime.datetime(2000, 1, 18, 20, 0, 0)

        notes = person.get_notes()
        assert len(notes) == 4
        notes.sort(key=lambda note: note.record_id)

        note = notes[0]
        assert note.author_name == u'_test_author_name'
        assert note.author_email == u'_test_author_email'
        assert note.author_phone == u'_test_author_phone'
        assert note.email_of_found_person == u'_test_email_of_found_person'
        assert note.phone_of_found_person == u'_test_phone_of_found_person'
        assert note.last_known_location == u'_test_last_known_location'
        assert note.record_id == u'test.google.com/note.27009'
        assert note.person_record_id == u'test.google.com/person.21009'
        assert note.text == u'_test_text'
        assert note.source_date == datetime.datetime(2000, 1, 16, 4, 5, 6)
        # Current date should replace the provided entry_date.
        assert note.entry_date == utils.get_utcnow()
        assert note.found == False
        assert note.status == u'believed_missing'
        assert note.linked_person_record_id == u'test.google.com/person.999'
        assert note.reviewed == False

        note = notes[1]
        assert note.author_name == u'inna-testing'
        assert note.author_email == u'inna-testing@gmail.com'
        assert note.author_phone == u'inna-testing-number'
        assert note.email_of_found_person == u''
        assert note.phone_of_found_person == u''
        assert note.last_known_location == u'19.16592425362802 -71.9384765625'
        assert note.record_id == u'test.google.com/note.31095'
        assert note.person_record_id == u'test.google.com/person.21009'
        assert note.text == u'new comment - testing'
        assert note.source_date == datetime.datetime(2000, 1, 17, 14, 15, 16)
        # Current date should replace the provided entry_date.
        assert note.entry_date.year == utils.get_utcnow().year
        assert note.found == True
        assert note.status == ''
        assert not note.linked_person_record_id
        assert note.reviewed == False

        # Just confirm that a missing <found> tag is parsed as None.
        # We already checked all the other fields above.
        note = notes[2]
        assert note.found == None
        assert note.status == u'is_note_author'
        assert note.reviewed == False

        note = notes[3]
        assert note.found == False
        assert note.status == u'believed_missing'
        assert note.reviewed == False

    def test_api_write_pfif_1_2_note(self):
        """Post a single note-only entry as PFIF 1.2 using the upload API."""
        # Create person records that the notes will attach to.
        configure_api_logging()
        Person(key_name='haiti:test.google.com/person.21009',
               repo_name='haiti',
               first_name='_test_first_name_1',
               last_name='_test_last_name_1',
               entry_date=datetime.datetime(2001, 1, 1, 1, 1, 1)).put()
        Person(key_name='haiti:test.google.com/person.21010',
               repo_name='haiti',
               first_name='_test_first_name_2',
               last_name='_test_last_name_2',
               entry_date=datetime.datetime(2002, 2, 2, 2, 2, 2)).put()

        data = get_test_data('test.pfif-1.2-note.xml')
        self.go('/haiti/api/write?key=test_key',
                data=data, type='application/xml')

        verify_api_log(ApiActionLog.WRITE)

        person = Person.get('haiti', 'test.google.com/person.21009')
        assert person
        notes = person.get_notes()
        assert len(notes) == 1
        note = notes[0]
        assert note.author_name == u'_test_author_name'
        assert note.author_email == u'_test_author_email'
        assert note.author_phone == u'_test_author_phone'
        assert note.email_of_found_person == u'_test_email_of_found_person'
        assert note.phone_of_found_person == u'_test_phone_of_found_person'
        assert note.last_known_location == u'_test_last_known_location'
        assert note.record_id == u'test.google.com/note.27009'
        assert note.person_record_id == u'test.google.com/person.21009'
        assert note.text == u'_test_text'
        assert note.source_date == datetime.datetime(2000, 1, 16, 7, 8, 9)
        # Current date should replace the provided entry_date.
        self.assertEqual(note.entry_date, utils.get_utcnow())
        assert note.found == False
        assert note.status == u'believed_missing'
        assert note.linked_person_record_id == u'test.google.com/person.999'
        assert note.reviewed == False

        # Found flag and status should have propagated to the Person.
        assert person.latest_found == False
        assert person.latest_found_source_date == note.source_date
        assert person.latest_status == u'believed_missing'
        assert person.latest_status_source_date == note.source_date

        person = Person.get('haiti', 'test.google.com/person.21010')
        assert person
        notes = person.get_notes()
        assert len(notes) == 1
        note = notes[0]
        assert note.author_name == u'inna-testing'
        assert note.author_email == u'inna-testing@gmail.com'
        assert note.author_phone == u'inna-testing-number'
        assert note.email_of_found_person == u''
        assert note.phone_of_found_person == u''
        assert note.last_known_location == u'19.16592425362802 -71.9384765625'
        assert note.record_id == u'test.google.com/note.31095'
        assert note.person_record_id == u'test.google.com/person.21010'
        assert note.text == u'new comment - testing'
        assert note.source_date == datetime.datetime(2000, 1, 17, 17, 18, 19)
        # Current date should replace the provided entry_date.
        assert note.entry_date == utils.get_utcnow()
        assert note.found is None
        assert note.status == u'is_note_author'
        assert not note.linked_person_record_id
        assert note.reviewed == False

        # Status should have propagated to the Person, but not found.
        assert person.latest_found is None
        assert person.latest_found_source_date is None
        assert person.latest_status == u'is_note_author'
        assert person.latest_status_source_date == note.source_date

    def test_api_write_pfif_1_1(self):
        """Post a single entry as PFIF 1.1 using the upload API."""
        data = get_test_data('test.pfif-1.1.xml')
        self.go('/haiti/api/write?key=test_key',
                data=data, type='application/xml')
        person = Person.get('haiti', 'test.google.com/person.21009')
        assert person.first_name == u'_test_first_name'
        assert person.last_name == u'_test_last_name'
        assert person.author_name == u'_test_author_name'
        assert person.author_email == u'_test_author_email'
        assert person.author_phone == u'_test_author_phone'
        assert person.home_city == u'_test_home_city'
        assert person.home_street == u'_test_home_street'
        assert person.home_neighborhood == u'_test_home_neighborhood'
        assert person.home_state == u'_test_home_state'
        assert person.home_postal_code == u'_test_home_zip'
        assert person.record_id == u'test.google.com/person.21009'
        assert person.photo_url == u'_test_photo_url'
        assert person.source_name == u'_test_source_name'
        assert person.source_url == u'_test_source_url'
        assert person.source_date == datetime.datetime(2000, 1, 1, 0, 0, 0)
        # Current date should replace the provided entry_date.
        self.assertEqual(utils.get_utcnow(), person.entry_date)

        # The latest_found property should come from the first Note.
        self.assertTrue(person.latest_found)
        assert person.latest_found_source_date == \
            datetime.datetime(2000, 1, 16, 1, 2, 3)

        # There's no status field in PFIF 1.1.
        assert person.latest_status == ''
        assert person.latest_status_source_date is None

        notes = person.get_notes()
        assert len(notes) == 2
        notes.sort(key=lambda note: note.record_id)

        note = notes[0]
        assert note.author_name == u'_test_author_name'
        assert note.author_email == u'_test_author_email'
        assert note.author_phone == u'_test_author_phone'
        assert note.email_of_found_person == u'_test_email_of_found_person'
        assert note.phone_of_found_person == u'_test_phone_of_found_person'
        assert note.last_known_location == u'_test_last_known_location'
        assert note.record_id == u'test.google.com/note.27009'
        assert note.text == u'_test_text'
        assert note.source_date == datetime.datetime(2000, 1, 16, 1, 2, 3)
        # Current date should replace the provided entry_date.
        assert note.entry_date == utils.get_utcnow()
        assert note.found == True
        assert note.reviewed == False

        note = notes[1]
        assert note.author_name == u'inna-testing'
        assert note.author_email == u'inna-testing@gmail.com'
        assert note.author_phone == u'inna-testing-number'
        assert note.email_of_found_person == u''
        assert note.phone_of_found_person == u''
        assert note.last_known_location == u'19.16592425362802 -71.9384765625'
        assert note.record_id == u'test.google.com/note.31095'
        assert note.text == u'new comment - testing'
        assert note.source_date == datetime.datetime(2000, 1, 17, 11, 12, 13)
        # Current date should replace the provided entry_date.
        assert note.entry_date.year == utils.get_utcnow().year
        assert note.found is None
        assert note.reviewed == False

    def test_api_write_bad_key(self):
        """Attempt to post an entry with an invalid API key."""
        data = get_test_data('test.pfif-1.2.xml')
        self.go('/haiti/api/write?key=bad_key',
                data=data, type='application/xml')
        assert self.s.status == 403

    def test_api_write_empty_record(self):
        """Verify that empty entries are accepted."""
        doc = self.go('/haiti/api/write?key=test_key',
                data='''
<pfif xmlns="http://zesty.ca/pfif/1.2">
  <person>
    <person_record_id>test.google.com/person.empty</person_record_id>
  </person>
</pfif>''', type='application/xml')

        # The Person record should have been accepted.
        person_status = doc.first('status:write')
        self.assertEquals(person_status.first('status:written').text, '1')

        # An empty Person entity should be in the datastore.
        person = Person.get('haiti', 'test.google.com/person.empty')

    def test_api_write_wrong_domain(self):
        """Attempt to post an entry with a domain that doesn't match the key."""
        data = get_test_data('test.pfif-1.2.xml')
        doc = self.go('/haiti/api/write?key=other_key',
                      data=data, type='application/xml')

        # The Person record should have been rejected.
        person_status = doc.first('status:write')
        assert person_status.first('status:written').text == '0'
        assert ('Not in authorized domain' in
                person_status.first('status:error').text)

        # Both of the Note records should have been rejected.
        note_status = person_status.next('status:write')
        assert note_status.first('status:written').text == '0'
        first_error = note_status.first('status:error')
        second_error = first_error.next('status:error')
        assert 'Not in authorized domain' in first_error.text
        assert 'Not in authorized domain' in second_error.text

    def test_api_write_log_skipping(self):
        """Test skipping bad note entries."""
        configure_api_logging()
        data = get_test_data('test.pfif-1.2-badrecord.xml')
        self.go('/haiti/api/write?key=test_key',
                data=data, type='application/xml')
        assert self.s.status == 200, \
            'status = %s, content=%s' % (self.s.status, self.s.content)
        # verify we logged the write.
        verify_api_log(ApiActionLog.WRITE, person_records=1, people_skipped=1)

    def test_api_write_reviewed_note(self):
        """Post reviewed note entries."""
        data = get_test_data('test.pfif-1.2.xml')
        self.go('/haiti/api/write?key=reviewed_test_key',
                data=data, type='application/xml')
        person = Person.get('haiti', 'test.google.com/person.21009')
        notes = person.get_notes()
        assert len(notes) == 4
        # Confirm all notes are marked reviewed.
        for note in notes:
            assert note.reviewed == True

    def test_api_believed_dead_permission(self):
        """ Test whether the API key is authorized to report a person dead. """
        # Add the associated person record to the datastore
        data = get_test_data('test.pfif-1.2.xml')
        self.go('/haiti/api/write?key=test_key',
                data=data, type='application/xml')

        # Test authorized key.
        data = get_test_data('test.pfif-1.2-believed-dead.xml')
        doc = self.go(
            '/haiti/api/write?key=allow_believed_dead_test_key',
            data=data, type='application/xml')
        person = Person.get('haiti', 'test.google.com/person.21009')
        notes = person.get_notes()
        # Confirm the newly-added note with status believed_dead
        for note in notes:
            if note.note_record_id == 'test.google.com/note.218':
                assert note.status == 'believed_dead'

        # Test unauthorized key.
        doc = self.go(
            '/haiti/api/write?key=not_allow_believed_dead_test_key',
            data=data, type='application/xml')
        # The Person record should not be updated
        person_status = doc.first('status:write')
        assert person_status.first('status:written').text == '0'
        # The Note record should be rejected with error message
        note_status = person_status.next('status:write')
        assert note_status.first('status:parsed').text == '1'
        assert note_status.first('status:written').text == '0'
        assert ('Not authorized to post notes with the status \"believed_dead\"'
                in note_status.first('status:error').text)

    def test_api_subscribe_unsubscribe(self):
        """Subscribe and unsubscribe to e-mail updates for a person via API"""
        SUBSCRIBE_EMAIL = 'testsubscribe@example.com'
        db.put(Person(
            key_name='haiti:test.google.com/person.111',
            repo_name='haiti',
            author_name='_test_author_name',
            author_email='test@example.com',
            first_name='_test_first_name',
            last_name='_test_last_name',
            entry_date=datetime.datetime.utcnow()
        ))
        person = Person.get('haiti', 'test.google.com/person.111')
        # Reset the MailThread queue _before_ making any requests
        # to the server, else risk errantly deleting messages
        MailThread.messages = []

        # Invalid key
        data = {
            'id': 'test.google.com/person.111',
            'lang': 'ja',
            'subscribe_email': SUBSCRIBE_EMAIL
        }
        self.go('/haiti/api/subscribe?key=test_key', data=data)
        self.assertEquals(403, self.s.status)
        assert 'invalid authorization' in self.s.content, \
            text_diff('invalid authorization', self.s.doc.content)

        # Invalid person
        data = {
            'id': 'test.google.com/person.123',
            'lang': 'ja',
            'subscribe_email': SUBSCRIBE_EMAIL
        }
        self.go('/haiti/api/subscribe?key=subscribe_key', data=data)
        assert 'Invalid person_record_id' in self.s.content

        # Empty email
        data = {
            'id': 'test.google.com/person.123',
            'lang': 'ja',
        }
        self.go('/haiti/api/subscribe?key=subscribe_key', data=data)
        assert 'Invalid email address' in self.s.content

        # Invalid email
        data = {
            'id': 'test.google.com/person.123',
            'lang': 'ja',
            'subscribe_email': 'junk'
        }
        self.go('/haiti/api/subscribe?key=subscribe_key', data=data)
        assert 'Invalid email address' in self.s.content, \
            text_diff('Invalid email address', self.s.content)

        # Valid subscription
        data = {
            'id': 'test.google.com/person.111',
            'lang': 'en',
            'subscribe_email': SUBSCRIBE_EMAIL
        }
        configure_api_logging()
        self.go('/haiti/api/subscribe?key=subscribe_key', data=data)
        # verify we logged the subscribe.
        verify_api_log(ApiActionLog.SUBSCRIBE, api_key='subscribe_key')

        subscriptions = person.get_subscriptions()
        assert 'Success' in self.s.content
        assert len(subscriptions) == 1
        assert subscriptions[0].email == SUBSCRIBE_EMAIL
        assert subscriptions[0].language == 'en'
        self.verify_email_sent()
        message = MailThread.messages[0]

        assert message['to'] == [SUBSCRIBE_EMAIL]
        assert 'do-not-reply@' in message['from']
        assert '_test_first_name _test_last_name' in message['data']
        assert 'view?id=test.google.com%2Fperson.111' in message['data']

        # Duplicate subscription
        self.go('/haiti/api/subscribe?key=subscribe_key', data=data)
        assert 'Already subscribed' in self.s.content
        assert len(subscriptions) == 1
        assert subscriptions[0].email == SUBSCRIBE_EMAIL
        assert subscriptions[0].language == 'en'

        # Already subscribed with new language
        data['lang'] = 'fr'
        self.go('/haiti/api/subscribe?key=subscribe_key', data=data)
        subscriptions = person.get_subscriptions()
        assert 'Success' in self.s.content
        assert len(subscriptions) == 1
        assert subscriptions[0].email == SUBSCRIBE_EMAIL
        assert subscriptions[0].language == 'fr'

        # Unsubscribe
        del data['lang']
        configure_api_logging()
        self.go('/haiti/api/unsubscribe?key=subscribe_key', data=data)
        assert 'Success' in self.s.content
        assert len(person.get_subscriptions()) == 0

        # verify we logged the unsub.
        verify_api_log(ApiActionLog.UNSUBSCRIBE, api_key='subscribe_key')

        # Unsubscribe non-existent subscription
        self.go('/haiti/api/unsubscribe?key=subscribe_key', data=data)
        assert 'Not subscribed' in self.s.content
        assert len(person.get_subscriptions()) == 0

    def test_api_read(self):
        """Fetch a single record as PFIF (1.1, 1.2 and 1.3) via the read API."""
        db.put([Person(
            key_name='haiti:test.google.com/person.123',
            repo_name='haiti',
            entry_date=utils.get_utcnow(),
            author_email='_read_author_email',
            author_name='_read_author_name',
            author_phone='_read_author_phone',
            first_name='_read_first_name',
            last_name='_read_last_name',
            full_name="_first_dot_last",
            sex='female',
            date_of_birth='1970-01-01',
            age='40-50',
            home_city='_read_home_city',
            home_neighborhood='_read_home_neighborhood',
            home_state='_read_home_state',
            home_street='_read_home_street',
            home_postal_code='_read_home_postal_code',
            home_country='_read_home_country',
            other='_read_other & < > "',
            photo_url='_read_photo_url',
            source_name='_read_source_name',
            source_url='_read_source_url',
            source_date=datetime.datetime(2001, 2, 3, 4, 5, 6),
        ), Note(
            key_name='haiti:test.google.com/note.456',
            repo_name='haiti',
            author_email='_read_author_email',
            author_name='_read_author_name',
            author_phone='_read_author_phone',
            email_of_found_person='_read_email_of_found_person',
            last_known_location='_read_last_known_location',
            person_record_id='test.google.com/person.123',
            linked_person_record_id='test.google.com/person.888',
            phone_of_found_person='_read_phone_of_found_person',
            text='_read_text',
            source_date=datetime.datetime(2005, 5, 5, 5, 5, 5),
            entry_date=utils.get_utcnow(), #datetime.datetime(2006, 6, 6, 6, 6, 6),
            found=True,
            status='believed_missing'
        )])
        # check for logging as well
        configure_api_logging()

        # Fetch a PFIF 1.1 document.
        # Note that author_email, author_phone, email_of_found_person, and
        # phone_of_found_person are omitted intentionally (see
        # utils.filter_sensitive_fields).
        doc = self.go('/haiti/api/read' +
                      '?id=test.google.com/person.123&version=1.1')
        expected_content = \
'''<?xml version="1.0" encoding="UTF-8"?>
<pfif:pfif xmlns:pfif="http://zesty.ca/pfif/1.1">
  <pfif:person>
    <pfif:person_record_id>test.google.com/person.123</pfif:person_record_id>
    <pfif:entry_date>2010-01-02T03:04:05Z</pfif:entry_date>
    <pfif:author_name>_read_author_name</pfif:author_name>
    <pfif:source_name>_read_source_name</pfif:source_name>
    <pfif:source_date>2001-02-03T04:05:06Z</pfif:source_date>
    <pfif:source_url>_read_source_url</pfif:source_url>
    <pfif:first_name>_read_first_name</pfif:first_name>
    <pfif:last_name>_read_last_name</pfif:last_name>
    <pfif:home_city>_read_home_city</pfif:home_city>
    <pfif:home_state>_read_home_state</pfif:home_state>
    <pfif:home_neighborhood>_read_home_neighborhood</pfif:home_neighborhood>
    <pfif:home_street>_read_home_street</pfif:home_street>
    <pfif:home_zip>_read_home_postal_code</pfif:home_zip>
    <pfif:photo_url>_read_photo_url</pfif:photo_url>
    <pfif:other>_read_other &amp; &lt; &gt; "</pfif:other>
    <pfif:note>
      <pfif:note_record_id>test.google.com/note.456</pfif:note_record_id>
      <pfif:entry_date>2010-01-02T03:04:05Z</pfif:entry_date>
      <pfif:author_name>_read_author_name</pfif:author_name>
      <pfif:source_date>2005-05-05T05:05:05Z</pfif:source_date>
      <pfif:found>true</pfif:found>
      <pfif:last_known_location>_read_last_known_location</pfif:last_known_location>
      <pfif:text>_read_text</pfif:text>
    </pfif:note>
  </pfif:person>
</pfif:pfif>
'''
        assert expected_content == doc.content, \
            text_diff(expected_content, doc.content)

        # Fetch a PFIF 1.2 document.
        # Note that date_of_birth, author_email, author_phone,
        # email_of_found_person, and phone_of_found_person are omitted
        # intentionally (see utils.filter_sensitive_fields).
        doc = self.go('/haiti/api/read' +
                      '?id=test.google.com/person.123&version=1.2')
        expected_content = '''<?xml version="1.0" encoding="UTF-8"?>
<pfif:pfif xmlns:pfif="http://zesty.ca/pfif/1.2">
  <pfif:person>
    <pfif:person_record_id>test.google.com/person.123</pfif:person_record_id>
    <pfif:entry_date>2010-01-02T03:04:05Z</pfif:entry_date>
    <pfif:author_name>_read_author_name</pfif:author_name>
    <pfif:source_name>_read_source_name</pfif:source_name>
    <pfif:source_date>2001-02-03T04:05:06Z</pfif:source_date>
    <pfif:source_url>_read_source_url</pfif:source_url>
    <pfif:first_name>_read_first_name</pfif:first_name>
    <pfif:last_name>_read_last_name</pfif:last_name>
    <pfif:sex>female</pfif:sex>
    <pfif:age>40-50</pfif:age>
    <pfif:home_street>_read_home_street</pfif:home_street>
    <pfif:home_neighborhood>_read_home_neighborhood</pfif:home_neighborhood>
    <pfif:home_city>_read_home_city</pfif:home_city>
    <pfif:home_state>_read_home_state</pfif:home_state>
    <pfif:home_postal_code>_read_home_postal_code</pfif:home_postal_code>
    <pfif:home_country>_read_home_country</pfif:home_country>
    <pfif:photo_url>_read_photo_url</pfif:photo_url>
    <pfif:other>_read_other &amp; &lt; &gt; "</pfif:other>
    <pfif:note>
      <pfif:note_record_id>test.google.com/note.456</pfif:note_record_id>
      <pfif:person_record_id>test.google.com/person.123</pfif:person_record_id>
      <pfif:linked_person_record_id>test.google.com/person.888</pfif:linked_person_record_id>
      <pfif:entry_date>2010-01-02T03:04:05Z</pfif:entry_date>
      <pfif:author_name>_read_author_name</pfif:author_name>
      <pfif:source_date>2005-05-05T05:05:05Z</pfif:source_date>
      <pfif:found>true</pfif:found>
      <pfif:status>believed_missing</pfif:status>
      <pfif:last_known_location>_read_last_known_location</pfif:last_known_location>
      <pfif:text>_read_text</pfif:text>
    </pfif:note>
  </pfif:person>
</pfif:pfif>
'''
        assert expected_content == doc.content, \
            text_diff(expected_content, doc.content)

        # Verify that PFIF 1.2 is not the default version.
        default_doc = self.go(
            '/haiti/api/read?id=test.google.com/person.123')
        assert default_doc.content != doc.content


        # Fetch a PFIF 1.3 document.
        # Note that date_of_birth, author_email, author_phone,
        # email_of_found_person, and phone_of_found_person are omitted
        # intentionally (see utils.filter_sensitive_fields).
        doc = self.go('/haiti/api/read' +
                      '?id=test.google.com/person.123&version=1.3')
        expected_content = '''<?xml version="1.0" encoding="UTF-8"?>
<pfif:pfif xmlns:pfif="http://zesty.ca/pfif/1.3">
  <pfif:person>
    <pfif:person_record_id>test.google.com/person.123</pfif:person_record_id>
    <pfif:entry_date>2010-01-02T03:04:05Z</pfif:entry_date>
    <pfif:author_name>_read_author_name</pfif:author_name>
    <pfif:source_name>_read_source_name</pfif:source_name>
    <pfif:source_date>2001-02-03T04:05:06Z</pfif:source_date>
    <pfif:source_url>_read_source_url</pfif:source_url>
    <pfif:full_name>_first_dot_last</pfif:full_name>
    <pfif:first_name>_read_first_name</pfif:first_name>
    <pfif:last_name>_read_last_name</pfif:last_name>
    <pfif:sex>female</pfif:sex>
    <pfif:age>40-50</pfif:age>
    <pfif:home_street>_read_home_street</pfif:home_street>
    <pfif:home_neighborhood>_read_home_neighborhood</pfif:home_neighborhood>
    <pfif:home_city>_read_home_city</pfif:home_city>
    <pfif:home_state>_read_home_state</pfif:home_state>
    <pfif:home_postal_code>_read_home_postal_code</pfif:home_postal_code>
    <pfif:home_country>_read_home_country</pfif:home_country>
    <pfif:photo_url>_read_photo_url</pfif:photo_url>
    <pfif:other>_read_other &amp; &lt; &gt; "</pfif:other>
    <pfif:note>
      <pfif:note_record_id>test.google.com/note.456</pfif:note_record_id>
      <pfif:person_record_id>test.google.com/person.123</pfif:person_record_id>
      <pfif:linked_person_record_id>test.google.com/person.888</pfif:linked_person_record_id>
      <pfif:entry_date>2010-01-02T03:04:05Z</pfif:entry_date>
      <pfif:author_name>_read_author_name</pfif:author_name>
      <pfif:source_date>2005-05-05T05:05:05Z</pfif:source_date>
      <pfif:found>true</pfif:found>
      <pfif:status>believed_missing</pfif:status>
      <pfif:last_known_location>_read_last_known_location</pfif:last_known_location>
      <pfif:text>_read_text</pfif:text>
    </pfif:note>
  </pfif:person>
</pfif:pfif>
'''
        assert expected_content == doc.content, \
            text_diff(expected_content, doc.content)

        # Fetch a PFIF  document.
        # verify that 1.3 is the default version
        doc = self.go('/haiti/api/read' +
                      '?id=test.google.com/person.123')

        assert expected_content == doc.content, \
            text_diff(expected_content, doc.content)


        # Fetch a PFIF 1.2 document, with full read authorization.
        doc = self.go('/haiti/api/read?key=full_read_key' +
                      '&id=test.google.com/person.123&version=1.2')
        expected_content = '''<?xml version="1.0" encoding="UTF-8"?>
<pfif:pfif xmlns:pfif="http://zesty.ca/pfif/1.2">
  <pfif:person>
    <pfif:person_record_id>test.google.com/person.123</pfif:person_record_id>
    <pfif:entry_date>2010-01-02T03:04:05Z</pfif:entry_date>
    <pfif:author_name>_read_author_name</pfif:author_name>
    <pfif:author_email>_read_author_email</pfif:author_email>
    <pfif:author_phone>_read_author_phone</pfif:author_phone>
    <pfif:source_name>_read_source_name</pfif:source_name>
    <pfif:source_date>2001-02-03T04:05:06Z</pfif:source_date>
    <pfif:source_url>_read_source_url</pfif:source_url>
    <pfif:first_name>_read_first_name</pfif:first_name>
    <pfif:last_name>_read_last_name</pfif:last_name>
    <pfif:sex>female</pfif:sex>
    <pfif:date_of_birth>1970-01-01</pfif:date_of_birth>
    <pfif:age>40-50</pfif:age>
    <pfif:home_street>_read_home_street</pfif:home_street>
    <pfif:home_neighborhood>_read_home_neighborhood</pfif:home_neighborhood>
    <pfif:home_city>_read_home_city</pfif:home_city>
    <pfif:home_state>_read_home_state</pfif:home_state>
    <pfif:home_postal_code>_read_home_postal_code</pfif:home_postal_code>
    <pfif:home_country>_read_home_country</pfif:home_country>
    <pfif:photo_url>_read_photo_url</pfif:photo_url>
    <pfif:other>_read_other &amp; &lt; &gt; "</pfif:other>
    <pfif:note>
      <pfif:note_record_id>test.google.com/note.456</pfif:note_record_id>
      <pfif:person_record_id>test.google.com/person.123</pfif:person_record_id>
      <pfif:linked_person_record_id>test.google.com/person.888</pfif:linked_person_record_id>
      <pfif:entry_date>2010-01-02T03:04:05Z</pfif:entry_date>
      <pfif:author_name>_read_author_name</pfif:author_name>
      <pfif:author_email>_read_author_email</pfif:author_email>
      <pfif:author_phone>_read_author_phone</pfif:author_phone>
      <pfif:source_date>2005-05-05T05:05:05Z</pfif:source_date>
      <pfif:found>true</pfif:found>
      <pfif:status>believed_missing</pfif:status>
      <pfif:email_of_found_person>_read_email_of_found_person</pfif:email_of_found_person>
      <pfif:phone_of_found_person>_read_phone_of_found_person</pfif:phone_of_found_person>
      <pfif:last_known_location>_read_last_known_location</pfif:last_known_location>
      <pfif:text>_read_text</pfif:text>
    </pfif:note>
  </pfif:person>
</pfif:pfif>
'''
        assert expected_content == doc.content, \
            text_diff(expected_content, doc.content)

    def test_read_key(self):
        """Verifies that when read_auth_key_required is set, an authorization
        key is required to read data from the API or feeds."""
        db.put([Person(
            key_name='haiti:test.google.com/person.123',
            repo_name='haiti',
            entry_date=utils.get_utcnow(),
            author_email='_read_author_email',
            author_name='_read_author_name',
            author_phone='_read_author_phone',
            first_name='_read_first_name',
            last_name='_read_last_name',
            alternate_first_names='_read_alternate_first_names',
            alternate_last_names='_read_alternate_last_names',
            sex='female',
            date_of_birth='1970-01-01',
            age='40-50',
            home_city='_read_home_city',
            home_neighborhood='_read_home_neighborhood',
            home_state='_read_home_state',
            home_street='_read_home_street',
            home_postal_code='_read_home_postal_code',
            home_country='_read_home_country',
            other='_read_other & < > "',
            photo_url='_read_photo_url',
            source_name='_read_source_name',
            source_url='_read_source_url',
            source_date=datetime.datetime(2001, 2, 3, 4, 5, 6),
        ), Note(
            key_name='haiti:test.google.com/note.456',
            repo_name='haiti',
            author_email='_read_author_email',
            author_name='_read_author_name',
            author_phone='_read_author_phone',
            email_of_found_person='_read_email_of_found_person',
            last_known_location='_read_last_known_location',
            person_record_id='test.google.com/person.123',
            linked_person_record_id='test.google.com/person.888',
            phone_of_found_person='_read_phone_of_found_person',
            text='_read_text',
            source_date=datetime.datetime(2005, 5, 5, 5, 5, 5),
            entry_date=datetime.datetime(2006, 6, 6, 6, 6, 6),
            found=True,
            status='believed_missing'
        )])

        config.set_for_repo('haiti', read_auth_key_required=True)
        try:
            # Fetch a PFIF 1.2 document from a domain that requires a read key.
            # Without an authorization key, the request should fail.
            doc = self.go('/haiti/api/read' +
                          '?id=test.google.com/person.123&version=1.1')
            assert self.s.status == 403
            assert 'Missing or invalid authorization key' in doc.content

            # With a non-read authorization key, the request should fail.
            doc = self.go('/haiti/api/read?key=test_key' +
                          '&id=test.google.com/person.123&version=1.1')
            assert self.s.status == 403
            assert 'Missing or invalid authorization key' in doc.content

            # With a valid read authorization key, the request should succeed.
            doc = self.go('/haiti/api/read?key=read_key' +
                          '&id=test.google.com/person.123&version=1.2')
            assert '_read_first_name' in doc.content

            # Fetch the person feed from a domain that requires a read key.
            # Without an authorization key, the request should fail.
            doc = self.go('/haiti/feeds/person')
            assert self.s.status == 403
            assert 'Missing or invalid authorization key' in doc.content

            # With a non-read authorization key, the request should fail.
            doc = self.go('/haiti/feeds/person?key=test_key')
            assert self.s.status == 403
            assert 'Missing or invalid authorization key' in doc.content

            # With a valid read authorization key, the request should succeed.
            doc = self.go('/haiti/feeds/person?key=read_key')
            assert '_read_author_name' in doc.content

            # Fetch the note feed from a domain that requires a read key.
            # Without an authorization key, the request should fail.
            doc = self.go('/haiti/feeds/note')
            assert self.s.status == 403
            assert 'Missing or invalid authorization key' in doc.content

            # With a non-read authorization key, the request should fail.
            doc = self.go('/haiti/feeds/note?key=test_key')
            assert self.s.status == 403
            assert 'Missing or invalid authorization key' in doc.content

            # With a valid read authorization key, the request should succeed.
            doc = self.go('/haiti/feeds/note?key=read_key')
            assert '_read_text' in doc.content

        finally:
            config.set_for_repo('haiti', read_auth_key_required=False)


    def test_api_read_with_non_ascii(self):
        """Fetch a record containing non-ASCII characters using the read API.
        This tests both PFIF 1.1 and 1.2."""
        expiry_date = DEFAULT_TEST_TIME + datetime.timedelta(1,0,0)
        db.put(Person(
            key_name='haiti:test.google.com/person.123',
            repo_name='haiti',
            entry_date=utils.get_utcnow(),
            expiry_date=expiry_date,
            author_name=u'a with acute = \u00e1',
            source_name=u'c with cedilla = \u00e7',
            source_url=u'e with acute = \u00e9',
            full_name=u'arabic alif = \u0627',
            first_name=u'greek alpha = \u03b1',
            last_name=u'hebrew alef = \u05d0'
        ))

        # Fetch a PFIF 1.1 document.
        doc = self.go('/haiti/api/read?id=test.google.com/person.123'
                      '&version=1.1') #, charset='UTF-8')
        expected_content = '''<?xml version="1.0" encoding="UTF-8"?>
<pfif:pfif xmlns:pfif="http://zesty.ca/pfif/1.1">
  <pfif:person>
    <pfif:person_record_id>test.google.com/person.123</pfif:person_record_id>
    <pfif:entry_date>2010-01-02T03:04:05Z</pfif:entry_date>
    <pfif:author_name>a with acute = \xc3\xa1</pfif:author_name>
    <pfif:source_name>c with cedilla = \xc3\xa7</pfif:source_name>
    <pfif:source_url>e with acute = \xc3\xa9</pfif:source_url>
    <pfif:first_name>greek alpha = \xce\xb1</pfif:first_name>
    <pfif:last_name>hebrew alef = \xd7\x90</pfif:last_name>
  </pfif:person>
</pfif:pfif>
'''
        assert expected_content == doc.content, \
            text_diff(expected_content, doc.content)

        # Fetch a PFIF 1.2 document.
        configure_api_logging()
        doc = self.go('/haiti/api/read?id=test.google.com/person.123'
                      '&version=1.2')
        assert re.match(r'''<\?xml version="1.0" encoding="UTF-8"\?>
<pfif:pfif xmlns:pfif="http://zesty.ca/pfif/1.2">
  <pfif:person>
    <pfif:person_record_id>test.google.com/person.123</pfif:person_record_id>
    <pfif:entry_date>2010-01-02T03:04:05Z</pfif:entry_date>
    <pfif:author_name>a with acute = \xc3\xa1</pfif:author_name>
    <pfif:source_name>c with cedilla = \xc3\xa7</pfif:source_name>
    <pfif:source_url>e with acute = \xc3\xa9</pfif:source_url>
    <pfif:first_name>greek alpha = \xce\xb1</pfif:first_name>
    <pfif:last_name>hebrew alef = \xd7\x90</pfif:last_name>
  </pfif:person>
</pfif:pfif>
''', doc.content)
        # verify the log was written.
        verify_api_log(ApiActionLog.READ, api_key='')

        # Verify that PFIF 1.2 is not the default version.
        default_doc = self.go(
            '/haiti/api/read?id=test.google.com/person.123')
        assert default_doc.content != doc.content, \
            text_diff(default_doc.content, doc.content)

        # Fetch a PFIF 1.3 document.
        doc = self.go('/haiti/api/read?' +
                      'id=test.google.com/person.123&version=1.3')
        expected_content = '''<?xml version="1.0" encoding="UTF-8"?>
<pfif:pfif xmlns:pfif="http://zesty.ca/pfif/1.3">
  <pfif:person>
    <pfif:person_record_id>test.google.com/person.123</pfif:person_record_id>
    <pfif:entry_date>2010-01-02T03:04:05Z</pfif:entry_date>
    <pfif:expiry_date>2010-01-03T03:04:05Z</pfif:expiry_date>
    <pfif:author_name>a with acute = \xc3\xa1</pfif:author_name>
    <pfif:source_name>c with cedilla = \xc3\xa7</pfif:source_name>
    <pfif:source_url>e with acute = \xc3\xa9</pfif:source_url>
    <pfif:full_name>arabic alif = \xd8\xa7</pfif:full_name>
    <pfif:first_name>greek alpha = \xce\xb1</pfif:first_name>
    <pfif:last_name>hebrew alef = \xd7\x90</pfif:last_name>
  </pfif:person>
</pfif:pfif>
'''
        assert expected_content == doc.content, \
            text_diff(expected_content, doc.content)

        # Verify that PFIF 1.3 is the default version.
        default_doc = self.go('/haiti/api/read?id=test.google.com/person.123')
        assert default_doc.content == doc.content


    def test_search_api(self):
        """Verifies that search API works and returns person and notes correctly.
        Also check that it optionally requires search_auth_key_."""
        # Add a first person to datastore.
        self.go('/haiti/create')
        self.s.submit(self.s.doc.first('form'),
                      first_name='_search_first_name',
                      last_name='_search_lastname',
                      author_name='_search_author_name')
        # Add a note for this person.
        self.s.submit(self.s.doc.first('form'),
                      found='yes',
                      text='this is text for first person',
                      author_name='_search_note_author_name')
        # Add a 2nd person with same firstname but different lastname.
        self.go('/haiti/create')
        self.s.submit(self.s.doc.first('form'),
                      first_name='_search_first_name',
                      last_name='_search_2ndlastname',
                      author_name='_search_2nd_author_name')
        # Add a note for this 2nd person.
        self.s.submit(self.s.doc.first('form'),
                      found='yes',
                      text='this is text for second person',
                      author_name='_search_note_2nd_author_name')

        config.set_for_repo('haiti', search_auth_key_required=True)
        try:
            # Make a search without a key, it should fail as config requires
            # a search_key.
            doc = self.go('/haiti/api/search' +
                          '?q=_search_lastname')
            assert self.s.status == 403
            assert 'Missing or invalid authorization key' in doc.content

            # With a non-search authorization key, the request should fail.
            doc = self.go('/haiti/api/search?key=test_key' +
                          '&q=_search_lastname')
            assert self.s.status == 403
            assert 'Missing or invalid authorization key' in doc.content

            # With a valid search authorization key, the request should succeed.
            configure_api_logging()
            doc = self.go('/haiti/api/search?key=search_key' +
                          '&q=_search_lastname')
            assert self.s.status not in [403,404]
            # verify we logged the search.
            verify_api_log(ApiActionLog.SEARCH, api_key='search_key')

            # Make sure we return the first record and not the 2nd one.
            assert '_search_first_name' in doc.content
            assert '_search_2ndlastname' not in doc.content
            # Check we also retrieved the first note and not the second one.
            assert '_search_note_author_name' in doc.content
            assert '_search_note_2nd_author_name' not in doc.content

            # Check that we can retrieve several persons matching a query
            # and check their notes are also retrieved.
            doc = self.go('/haiti/api/search?key=search_key' +
                          '&q=_search_first_name')
            assert self.s.status not in [403,404]
            # Check we found the 2 records.
            assert '_search_lastname' in doc.content
            assert '_search_2ndlastname' in doc.content
            # Check we also retrieved the notes.
            assert '_search_note_author_name' in doc.content
            assert '_search_note_2nd_author_name' in doc.content

            # If no results are found we return an empty pfif file
            doc = self.go('/haiti/api/search?key=search_key' +
                          '&q=_wrong_last_name')
            assert self.s.status not in [403,404]
            empty_pfif = '''<?xml version="1.0" encoding="UTF-8"?>
<pfif:pfif xmlns:pfif="http://zesty.ca/pfif/1.3">
</pfif:pfif>
'''
            assert (empty_pfif == doc.content), \
                text_diff(empty_pfif, doc.content)

            # Check that we can get results without a key if no key is required.
            config.set_for_repo('haiti', search_auth_key_required=False)
            doc = self.go('/haiti/api/search?' +
                          'q=_search_first_name')
            assert self.s.status not in [403,404]
            # Check we found 2 records.
            assert '_search_lastname' in doc.content
            assert '_search_2ndlastname' in doc.content
            # Check we also retrieved the notes.
            assert '_search_note_author_name' in doc.content
            assert '_search_note_2nd_author_name' in doc.content

            # Check that max_result is working fine
            config.set_for_repo('haiti', search_auth_key_required=False)
            doc = self.go('/haiti/api/search?' +
                          'q=_search_first_name&max_results=1')
            assert self.s.status not in [403,404]
            # Check we found only 1 record. Note that we can't rely on
            # which record it found.
            assert len(re.findall('_search_first_name', doc.content)) == 1
            assert len(re.findall('<pfif:person>', doc.content)) == 1

            # Check we also retrieved exactly one note.
            assert len(re.findall('<pfif:note>', doc.content)) == 1
        finally:
            config.set_for_repo('haiti', search_auth_key_required=False)


    def test_person_feed(self):
        """Fetch a single person using the PFIF Atom feed."""
        configure_api_logging()
        db.put([Person(
            key_name='haiti:test.google.com/person.123',
            repo_name='haiti',
            entry_date=utils.get_utcnow(),
            author_email='_feed_author_email',
            author_name='_feed_author_name',
            author_phone='_feed_author_phone',
            first_name='_feed_first_name',
            last_name='_feed_last_name',
            alternate_first_names='_feed_alternate_first_names',
            alternate_last_names='_feed_alternate_last_names',
            sex='male',
            date_of_birth='1975',
            age='30-40',
            home_street='_feed_home_street',
            home_neighborhood='_feed_home_neighborhood',
            home_city='_feed_home_city',
            home_state='_feed_home_state',
            home_postal_code='_feed_home_postal_code',
            home_country='_feed_home_country',
            other='_feed_other & < > "',
            photo_url='_feed_photo_url',
            source_name='_feed_source_name',
            source_url='_feed_source_url',
            source_date=datetime.datetime(2001, 2, 3, 4, 5, 6),
        ), Note(
            key_name='haiti:test.google.com/note.456',
            repo_name='haiti',
            author_email='_feed_author_email',
            author_name='_feed_author_name',
            author_phone='_feed_author_phone',
            email_of_found_person='_feed_email_of_found_person',
            last_known_location='_feed_last_known_location',
            person_record_id='test.google.com/person.123',
            linked_person_record_id='test.google.com/person.888',
            phone_of_found_person='_feed_phone_of_found_person',
            text='_feed_text',
            source_date=datetime.datetime(2005, 5, 5, 5, 5, 5),
            entry_date=utils.get_utcnow(),
            found=True,
            status='is_note_author'
        )])
        # sanity check.
        note = Note.get('haiti', 'test.google.com/note.456')
        self.debug_print('Note entry_date: %s' % note.entry_date)
        self.assertEqual(note.entry_date, utils.get_utcnow())

        note = None
        # Feeds use PFIF 1.2.
        # Note that date_of_birth, author_email, author_phone,
        # email_of_found_person, and phone_of_found_person are omitted
        # intentionally (see utils.filter_sensitive_fields).
        doc = self.go('/haiti/feeds/person')
        expected_content = '''<?xml version="1.0" encoding="UTF-8"?>
<feed xmlns="http://www.w3.org/2005/Atom"
      xmlns:pfif="http://zesty.ca/pfif/1.3">
  <id>http://%s/personfinder/haiti/feeds/person</id>
  <title>%s</title>
  <subtitle>PFIF Person Feed generated by Person Finder at %s</subtitle>
  <updated>2010-01-02T03:04:05Z</updated>
  <link rel="self">http://%s/personfinder/haiti/feeds/person</link>
  <entry>
    <pfif:person>
      <pfif:person_record_id>test.google.com/person.123</pfif:person_record_id>
      <pfif:entry_date>2010-01-02T03:04:05Z</pfif:entry_date>
      <pfif:author_name>_feed_author_name</pfif:author_name>
      <pfif:source_name>_feed_source_name</pfif:source_name>
      <pfif:source_date>2001-02-03T04:05:06Z</pfif:source_date>
      <pfif:source_url>_feed_source_url</pfif:source_url>
      <pfif:full_name></pfif:full_name>
      <pfif:first_name>_feed_first_name</pfif:first_name>
      <pfif:last_name>_feed_last_name</pfif:last_name>
      <pfif:sex>male</pfif:sex>
      <pfif:age>30-40</pfif:age>
      <pfif:home_street>_feed_home_street</pfif:home_street>
      <pfif:home_neighborhood>_feed_home_neighborhood</pfif:home_neighborhood>
      <pfif:home_city>_feed_home_city</pfif:home_city>
      <pfif:home_state>_feed_home_state</pfif:home_state>
      <pfif:home_postal_code>_feed_home_postal_code</pfif:home_postal_code>
      <pfif:home_country>_feed_home_country</pfif:home_country>
      <pfif:photo_url>_feed_photo_url</pfif:photo_url>
      <pfif:other>_feed_other &amp; &lt; &gt; "</pfif:other>
      <pfif:note>
        <pfif:note_record_id>test.google.com/note.456</pfif:note_record_id>
        <pfif:person_record_id>test.google.com/person.123</pfif:person_record_id>
        <pfif:linked_person_record_id>test.google.com/person.888</pfif:linked_person_record_id>
        <pfif:entry_date>2010-01-02T03:04:05Z</pfif:entry_date>
        <pfif:author_name>_feed_author_name</pfif:author_name>
        <pfif:source_date>2005-05-05T05:05:05Z</pfif:source_date>
        <pfif:found>true</pfif:found>
        <pfif:status>is_note_author</pfif:status>
        <pfif:last_known_location>_feed_last_known_location</pfif:last_known_location>
        <pfif:text>_feed_text</pfif:text>
      </pfif:note>
    </pfif:person>
    <id>pfif:test.google.com/person.123</id>
    <title>_feed_first_name _feed_last_name</title>
    <author>
      <name>_feed_author_name</name>
    </author>
    <updated>2001-02-03T04:05:06Z</updated>
    <source>
      <title>%s</title>
    </source>
    <content>_feed_first_name _feed_last_name</content>
  </entry>
</feed>
''' % (self.hostport, self.hostport, self.hostport, self.hostport,
       self.hostport)
        assert expected_content == doc.content, \
            text_diff(expected_content, doc.content)

        # verify we logged the read.
        verify_api_log(ApiActionLog.READ, api_key='')

        # Test the omit_notes parameter.
        doc = self.go('/haiti/feeds/person?omit_notes=yes')
        expected_content = '''<?xml version="1.0" encoding="UTF-8"?>
<feed xmlns="http://www.w3.org/2005/Atom"
      xmlns:pfif="http://zesty.ca/pfif/1.3">
  <id>http://%s/personfinder/haiti/feeds/person?omit_notes=yes</id>
  <title>%s</title>
  <subtitle>PFIF Person Feed generated by Person Finder at %s</subtitle>
  <updated>2010-01-02T03:04:05Z</updated>
  <link rel="self">http://%s/personfinder/haiti/feeds/person?omit_notes=yes</link>
  <entry>
    <pfif:person>
      <pfif:person_record_id>test.google.com/person.123</pfif:person_record_id>
      <pfif:entry_date>2010-01-02T03:04:05Z</pfif:entry_date>
      <pfif:author_name>_feed_author_name</pfif:author_name>
      <pfif:source_name>_feed_source_name</pfif:source_name>
      <pfif:source_date>2001-02-03T04:05:06Z</pfif:source_date>
      <pfif:source_url>_feed_source_url</pfif:source_url>
      <pfif:full_name></pfif:full_name>
      <pfif:first_name>_feed_first_name</pfif:first_name>
      <pfif:last_name>_feed_last_name</pfif:last_name>
      <pfif:sex>male</pfif:sex>
      <pfif:age>30-40</pfif:age>
      <pfif:home_street>_feed_home_street</pfif:home_street>
      <pfif:home_neighborhood>_feed_home_neighborhood</pfif:home_neighborhood>
      <pfif:home_city>_feed_home_city</pfif:home_city>
      <pfif:home_state>_feed_home_state</pfif:home_state>
      <pfif:home_postal_code>_feed_home_postal_code</pfif:home_postal_code>
      <pfif:home_country>_feed_home_country</pfif:home_country>
      <pfif:photo_url>_feed_photo_url</pfif:photo_url>
      <pfif:other>_feed_other &amp; &lt; &gt; "</pfif:other>
    </pfif:person>
    <id>pfif:test.google.com/person.123</id>
    <title>_feed_first_name _feed_last_name</title>
    <author>
      <name>_feed_author_name</name>
    </author>
    <updated>2001-02-03T04:05:06Z</updated>
    <source>
      <title>%s</title>
    </source>
    <content>_feed_first_name _feed_last_name</content>
  </entry>
</feed>
''' % (self.hostport, self.hostport, self.hostport, self.hostport,
       self.hostport)
        assert expected_content == doc.content, \
            text_diff(expected_content, doc.content)

        # Fetch the entry, with full read authorization.
        doc = self.go('/haiti/feeds/person?key=full_read_key')
        expected_content = '''<?xml version="1.0" encoding="UTF-8"?>
<feed xmlns="http://www.w3.org/2005/Atom"
      xmlns:pfif="http://zesty.ca/pfif/1.3">
  <id>http://%s/personfinder/haiti/feeds/person?key=full_read_key</id>
  <title>%s</title>
  <subtitle>PFIF Person Feed generated by Person Finder at %s</subtitle>
  <updated>2010-01-02T03:04:05Z</updated>
  <link rel="self">http://%s/personfinder/haiti/feeds/person?key=full_read_key</link>
  <entry>
    <pfif:person>
      <pfif:person_record_id>test.google.com/person.123</pfif:person_record_id>
      <pfif:entry_date>2010-01-02T03:04:05Z</pfif:entry_date>
      <pfif:author_name>_feed_author_name</pfif:author_name>
      <pfif:author_email>_feed_author_email</pfif:author_email>
      <pfif:author_phone>_feed_author_phone</pfif:author_phone>
      <pfif:source_name>_feed_source_name</pfif:source_name>
      <pfif:source_date>2001-02-03T04:05:06Z</pfif:source_date>
      <pfif:source_url>_feed_source_url</pfif:source_url>
      <pfif:full_name></pfif:full_name>
      <pfif:first_name>_feed_first_name</pfif:first_name>
      <pfif:last_name>_feed_last_name</pfif:last_name>
      <pfif:sex>male</pfif:sex>
      <pfif:date_of_birth>1975</pfif:date_of_birth>
      <pfif:age>30-40</pfif:age>
      <pfif:home_street>_feed_home_street</pfif:home_street>
      <pfif:home_neighborhood>_feed_home_neighborhood</pfif:home_neighborhood>
      <pfif:home_city>_feed_home_city</pfif:home_city>
      <pfif:home_state>_feed_home_state</pfif:home_state>
      <pfif:home_postal_code>_feed_home_postal_code</pfif:home_postal_code>
      <pfif:home_country>_feed_home_country</pfif:home_country>
      <pfif:photo_url>_feed_photo_url</pfif:photo_url>
      <pfif:other>_feed_other &amp; &lt; &gt; "</pfif:other>
      <pfif:note>
        <pfif:note_record_id>test.google.com/note.456</pfif:note_record_id>
        <pfif:person_record_id>test.google.com/person.123</pfif:person_record_id>
        <pfif:linked_person_record_id>test.google.com/person.888</pfif:linked_person_record_id>
        <pfif:entry_date>2010-01-02T03:04:05Z</pfif:entry_date>
        <pfif:author_name>_feed_author_name</pfif:author_name>
        <pfif:author_email>_feed_author_email</pfif:author_email>
        <pfif:author_phone>_feed_author_phone</pfif:author_phone>
        <pfif:source_date>2005-05-05T05:05:05Z</pfif:source_date>
        <pfif:found>true</pfif:found>
        <pfif:status>is_note_author</pfif:status>
        <pfif:email_of_found_person>_feed_email_of_found_person</pfif:email_of_found_person>
        <pfif:phone_of_found_person>_feed_phone_of_found_person</pfif:phone_of_found_person>
        <pfif:last_known_location>_feed_last_known_location</pfif:last_known_location>
        <pfif:text>_feed_text</pfif:text>
      </pfif:note>
    </pfif:person>
    <id>pfif:test.google.com/person.123</id>
    <title>_feed_first_name _feed_last_name</title>
    <author>
      <name>_feed_author_name</name>
      <email>_feed_author_email</email>
    </author>
    <updated>2001-02-03T04:05:06Z</updated>
    <source>
      <title>%s</title>
    </source>
    <content>_feed_first_name _feed_last_name</content>
  </entry>
</feed>
''' % (self.hostport, self.hostport, self.hostport, self.hostport,
       self.hostport)
        assert expected_content == doc.content, \
            text_diff(expected_content, doc.content)

    def test_note_feed(self):
        """Fetch a single note using the PFIF Atom feed."""
        db.put([Person(
            key_name='haiti:test.google.com/person.123',
            repo_name='haiti',
            entry_date=utils.get_utcnow(),
            first_name='_feed_first_name',
            last_name='_feed_last_name',
        ), Note(
            key_name='haiti:test.google.com/note.456',
            repo_name='haiti',
            person_record_id='test.google.com/person.123',
            linked_person_record_id='test.google.com/person.888',
            author_email='_feed_author_email',
            author_name='_feed_author_name',
            author_phone='_feed_author_phone',
            email_of_found_person='_feed_email_of_found_person',
            last_known_location='_feed_last_known_location',
            phone_of_found_person='_feed_phone_of_found_person',
            text='_feed_text',
            source_date=datetime.datetime(2005, 5, 5, 5, 5, 5),
            entry_date=datetime.datetime(2006, 6, 6, 6, 6, 6),
            found=True,
            status='believed_dead'
        )])

        # Feeds use PFIF 1.2.
        # Note that author_email, author_phone, email_of_found_person, and
        # phone_of_found_person are omitted intentionally (see
        # utils.filter_sensitive_fields).
        doc = self.go('/haiti/feeds/note')
        expected_content = '''<?xml version="1.0" encoding="UTF-8"?>
<feed xmlns="http://www.w3.org/2005/Atom"
      xmlns:pfif="http://zesty.ca/pfif/1.3">
  <id>http://%s/personfinder/haiti/feeds/note</id>
  <title>%s</title>
  <subtitle>PFIF Note Feed generated by Person Finder at %s</subtitle>
  <updated>2006-06-06T06:06:06Z</updated>
  <link rel="self">http://%s/personfinder/haiti/feeds/note</link>
  <entry>
    <pfif:note>
      <pfif:note_record_id>test.google.com/note.456</pfif:note_record_id>
      <pfif:person_record_id>test.google.com/person.123</pfif:person_record_id>
      <pfif:linked_person_record_id>test.google.com/person.888</pfif:linked_person_record_id>
      <pfif:entry_date>2006-06-06T06:06:06Z</pfif:entry_date>
      <pfif:author_name>_feed_author_name</pfif:author_name>
      <pfif:source_date>2005-05-05T05:05:05Z</pfif:source_date>
      <pfif:found>true</pfif:found>
      <pfif:status>believed_dead</pfif:status>
      <pfif:last_known_location>_feed_last_known_location</pfif:last_known_location>
      <pfif:text>_feed_text</pfif:text>
    </pfif:note>
    <id>pfif:test.google.com/note.456</id>
    <title>_feed_text</title>
    <author>
      <name>_feed_author_name</name>
    </author>
    <updated>2006-06-06T06:06:06Z</updated>
    <content>_feed_text</content>
  </entry>
</feed>
''' % (self.hostport, self.hostport, self.hostport, self.hostport)
        assert expected_content == doc.content, \
            text_diff(expected_content, doc.content)

    def test_person_feed_with_bad_chars(self):
        """Fetch a person whose fields contain characters that are not
        legally representable in XML, using the PFIF Atom feed."""
        # See: http://www.w3.org/TR/REC-xml/#charsets
        db.put(Person(
            key_name='haiti:test.google.com/person.123',
            repo_name='haiti',
            entry_date=utils.get_utcnow(),
            author_name=u'illegal character (\x01)',
            first_name=u'illegal character (\x1a)',
            last_name=u'illegal character (\ud800)',
            source_date=datetime.datetime(2001, 2, 3, 4, 5, 6)
        ))

        # Note that author_email, author_phone, email_of_found_person, and
        # phone_of_found_person are omitted intentionally (see
        # utils.filter_sensitive_fields).
        doc = self.go('/haiti/feeds/person')
        expected_content = '''<?xml version="1.0" encoding="UTF-8"?>
<feed xmlns="http://www.w3.org/2005/Atom"
      xmlns:pfif="http://zesty.ca/pfif/1.3">
  <id>http://%s/personfinder/haiti/feeds/person</id>
  <title>%s</title>
  <subtitle>PFIF Person Feed generated by Person Finder at %s</subtitle>
  <updated>2010-01-02T03:04:05Z</updated>
  <link rel="self">http://%s/personfinder/haiti/feeds/person</link>
  <entry>
    <pfif:person>
      <pfif:person_record_id>test.google.com/person.123</pfif:person_record_id>
      <pfif:entry_date>2010-01-02T03:04:05Z</pfif:entry_date>
      <pfif:author_name>illegal character ()</pfif:author_name>
      <pfif:source_date>2001-02-03T04:05:06Z</pfif:source_date>
      <pfif:full_name></pfif:full_name>
      <pfif:first_name>illegal character ()</pfif:first_name>
      <pfif:last_name>illegal character ()</pfif:last_name>
    </pfif:person>
    <id>pfif:test.google.com/person.123</id>
    <title>illegal character () illegal character ()</title>
    <author>
      <name>illegal character ()</name>
    </author>
    <updated>2001-02-03T04:05:06Z</updated>
    <source>
      <title>%s</title>
    </source>
    <content>illegal character () illegal character ()</content>
  </entry>
</feed>
''' % (self.hostport, self.hostport, self.hostport, self.hostport,
       self.hostport)
        assert expected_content == doc.content, \
            text_diff(expected_content, doc.content)

    def test_person_feed_with_non_ascii(self):
        """Fetch a person whose fields contain non-ASCII characters,
        using the PFIF Atom feed."""
        db.put(Person(
            key_name='haiti:test.google.com/person.123',
            repo_name='haiti',
            entry_date=utils.get_utcnow(),
            author_name=u'a with acute = \u00e1',
            source_name=u'c with cedilla = \u00e7',
            source_url=u'e with acute = \u00e9',
            first_name=u'greek alpha = \u03b1',
            last_name=u'hebrew alef = \u05d0',
            source_date=datetime.datetime(2001, 2, 3, 4, 5, 6)
        ))

        # Note that author_email, author_phone, email_of_found_person, and
        # phone_of_found_person are omitted intentionally (see
        # utils.filter_sensitive_fields).
        doc = self.go('/haiti/feeds/person')
        expected_content = '''<?xml version="1.0" encoding="UTF-8"?>
<feed xmlns="http://www.w3.org/2005/Atom"
      xmlns:pfif="http://zesty.ca/pfif/1.3">
  <id>http://%s/personfinder/haiti/feeds/person</id>
  <title>%s</title>
  <subtitle>PFIF Person Feed generated by Person Finder at %s</subtitle>
  <updated>2010-01-02T03:04:05Z</updated>
  <link rel="self">http://%s/personfinder/haiti/feeds/person</link>
  <entry>
    <pfif:person>
      <pfif:person_record_id>test.google.com/person.123</pfif:person_record_id>
      <pfif:entry_date>2010-01-02T03:04:05Z</pfif:entry_date>
      <pfif:author_name>a with acute = \xc3\xa1</pfif:author_name>
      <pfif:source_name>c with cedilla = \xc3\xa7</pfif:source_name>
      <pfif:source_date>2001-02-03T04:05:06Z</pfif:source_date>
      <pfif:source_url>e with acute = \xc3\xa9</pfif:source_url>
      <pfif:full_name></pfif:full_name>
      <pfif:first_name>greek alpha = \xce\xb1</pfif:first_name>
      <pfif:last_name>hebrew alef = \xd7\x90</pfif:last_name>
    </pfif:person>
    <id>pfif:test.google.com/person.123</id>
    <title>greek alpha = \xce\xb1 hebrew alef = \xd7\x90</title>
    <author>
      <name>a with acute = \xc3\xa1</name>
    </author>
    <updated>2001-02-03T04:05:06Z</updated>
    <source>
      <title>%s</title>
    </source>
    <content>greek alpha = \xce\xb1 hebrew alef = \xd7\x90</content>
  </entry>
</feed>
''' % (self.hostport, self.hostport, self.hostport, self.hostport,
       self.hostport)
        assert expected_content == doc.content, \
            text_diff(expected_content, doc.content)

    def test_person_feed_parameters(self):
        """Test the max_results, skip, and min_entry_date parameters."""
        db.put([Person(
            key_name='haiti:test.google.com/person.%d' % i,
            repo_name='haiti',
            entry_date=datetime.datetime(2000, 1, 1, i, i, i),
            first_name='first.%d' % i,
            last_name='last.%d' % i
        ) for i in range(1, 21)])  # Create 20 persons.

        def assert_ids(*ids):
            person_ids = re.findall(r'record_id>test.google.com/person.(\d+)',
                                    self.s.doc.content)
            assert map(int, person_ids) == list(ids)

        # Should get records in reverse chronological order by default.
        doc = self.go('/haiti/feeds/person')
        assert_ids(20, 19, 18, 17, 16, 15, 14, 13, 12, 11)

        # Fewer results.
        doc = self.go('/haiti/feeds/person?max_results=1')
        assert_ids(20)
        doc = self.go('/haiti/feeds/person?max_results=9')
        assert_ids(20, 19, 18, 17, 16, 15, 14, 13, 12)

        # More results.
        doc = self.go('/haiti/feeds/person?max_results=12')
        assert_ids(20, 19, 18, 17, 16, 15, 14, 13, 12, 11, 10, 9)

        # Skip some results.
        doc = self.go('/haiti/feeds/person?skip=12&max_results=5')
        assert_ids(8, 7, 6, 5, 4)

        # Should get records in forward chronological order with min_entry_date.
        doc = self.go('/haiti/feeds/person' +
                      '?min_entry_date=2000-01-01T18:18:18Z')
        assert_ids(18, 19, 20)

        doc = self.go('/haiti/feeds/person' +
                      '?min_entry_date=2000-01-01T03:03:03Z')
        assert_ids(3, 4, 5, 6, 7, 8, 9, 10, 11, 12)

        doc = self.go('/haiti/feeds/person?' +
                      'min_entry_date=2000-01-01T03:03:04Z')
        assert_ids(4, 5, 6, 7, 8, 9, 10, 11, 12, 13)

    def test_note_feed_parameters(self):
        """Test the max_results, skip, min_entry_date, and person_record_id
        parameters."""
        entities = []
        for i in range(1, 3):  # Create person.1 and person.2.
            entities.append(Person(
                key_name='haiti:test.google.com/person.%d' % i,
                repo_name='haiti',
                entry_date=datetime.datetime(2000, 1, 1, i, i, i),
                first_name='first',
                last_name='last'
            ))
        for i in range(1, 6):  # Create notes 1-5 on person.1.
            entities.append(Note(
                key_name='haiti:test.google.com/note.%d' % i,
                repo_name='haiti',
                person_record_id='test.google.com/person.1',
                entry_date=datetime.datetime(2000, 1, 1, i, i, i)
            ))
        for i in range(6, 18):  # Create notes 6-17 on person.2.
            entities.append(Note(
                key_name='haiti:test.google.com/note.%d' % i,
                repo_name='haiti',
                person_record_id='test.google.com/person.2',
                entry_date=datetime.datetime(2000, 1, 1, i, i, i)
            ))
        for i in range(18, 21):  # Create notes 18-20 on person.1.
            entities.append(Note(
                key_name='haiti:test.google.com/note.%d' % i,
                repo_name='haiti',
                person_record_id='test.google.com/person.1',
                entry_date=datetime.datetime(2000, 1, 1, i, i, i)
            ))
        db.put(entities)

        def assert_ids(*ids):
            note_ids = re.findall(r'record_id>test.google.com/note.(\d+)',
                                  self.s.doc.content)
            self.assertEquals(map(int, note_ids), list(ids))

        # Should get records in reverse chronological order by default.
        doc = self.go('/haiti/feeds/note')
        assert_ids(20, 19, 18, 17, 16, 15, 14, 13, 12, 11)

        # Fewer results.
        doc = self.go('/haiti/feeds/note?max_results=1')
        assert_ids(20)
        doc = self.go('/haiti/feeds/note?max_results=9')
        assert_ids(20, 19, 18, 17, 16, 15, 14, 13, 12)

        # More results.
        doc = self.go('/haiti/feeds/note?max_results=12')
        assert_ids(20, 19, 18, 17, 16, 15, 14, 13, 12, 11, 10, 9)

        # Skip some results.
        doc = self.go('/haiti/feeds/note?skip=12&max_results=5')
        assert_ids(8, 7, 6, 5, 4)

        # Should get records in forward chronological order.
        doc = self.go('/haiti/feeds/note' +
                      '?min_entry_date=2000-01-01T18:18:18Z')
        assert_ids(18, 19, 20)

        doc = self.go('/haiti/feeds/note' +
                      '?min_entry_date=2000-01-01T03:03:03Z')
        assert_ids(3, 4, 5, 6, 7, 8, 9, 10, 11, 12)

        doc = self.go('/haiti/feeds/note' +
                      '?min_entry_date=2000-01-01T03:03:04Z')
        assert_ids(4, 5, 6, 7, 8, 9, 10, 11, 12, 13)

        # Filter by person_record_id.
        doc = self.go('/haiti/feeds/note' +
                      '?person_record_id=test.google.com/person.1')
        assert_ids(20, 19, 18, 5, 4, 3, 2, 1)

        doc = self.go('/haiti/feeds/note' +
                      '?person_record_id=test.google.com/person.2')
        assert_ids(17, 16, 15, 14, 13, 12, 11, 10, 9, 8)

        doc = self.go('/haiti/feeds/note' +
                      '?person_record_id=test.google.com/person.2' +
                      '&max_results=11')
        assert_ids(17, 16, 15, 14, 13, 12, 11, 10, 9, 8, 7)

        doc = self.go('/haiti/feeds/note' +
                      '?person_record_id=test.google.com/person.1' +
                      '&min_entry_date=2000-01-01T03:03:03Z')
        assert_ids(3, 4, 5, 18, 19, 20)

        doc = self.go('/haiti/feeds/note' +
                      '?person_record_id=test.google.com/person.1' +
                      '&min_entry_date=2000-01-01T03:03:04Z')
        assert_ids(4, 5, 18, 19, 20)

        doc = self.go('/haiti/feeds/note' +
                      '?person_record_id=test.google.com/person.2' +
                      '&min_entry_date=2000-01-01T06:06:06Z')
        assert_ids(6, 7, 8, 9, 10, 11, 12, 13, 14, 15)

    def test_head_request(self):
        db.put(Person(
            key_name='haiti:test.google.com/person.111',
            repo_name='haiti',
            author_name='_test_author_name',
            author_email='test@example.com',
            first_name='_test_first_name',
            last_name='_test_last_name',
            entry_date=datetime.datetime.utcnow()
        ))
        url, status, message, headers, content = scrape.fetch(
            'http://' + self.hostport +
            '/haiti/view?id=test.google.com/person.111',
            method='HEAD')
        assert status == 200
        assert content == ''


    def test_api_read_status(self):
        """Test the reading of the note status field at /api/read and /feeds."""

        # A missing status should not appear as a tag.
        db.put(Person(
            key_name='haiti:test.google.com/person.1001',
            repo_name='haiti',
            entry_date=utils.get_utcnow(),
            first_name='_status_first_name',
            last_name='_status_last_name',
            author_name='_status_author_name'
        ))
        doc = self.go('/haiti/api/read' +
                      '?id=test.google.com/person.1001')
        assert '<pfif:status>' not in doc.content
        doc = self.go('/haiti/feeds/person')
        assert '<pfif:status>' not in doc.content
        doc = self.go('/haiti/feeds/note')
        assert '<pfif:status>' not in doc.content

        # An unspecified status should not appear as a tag.
        db.put(Note(
            key_name='haiti:test.google.com/note.2002',
            repo_name='haiti',
            person_record_id='test.google.com/person.1001',
            entry_date=utils.get_utcnow()
        ))
        doc = self.go('/haiti/api/read' +
                      '?id=test.google.com/person.1001')
        assert '<pfif:status>' not in doc.content
        doc = self.go('/haiti/feeds/person')
        assert '<pfif:status>' not in doc.content
        doc = self.go('/haiti/feeds/note')
        assert '<pfif:status>' not in doc.content

        # An empty status should not appear as a tag.
        db.put(Note(
            key_name='haiti:test.google.com/note.2002',
            repo_name='haiti',
            person_record_id='test.google.com/person.1001',
            status='',
            entry_date=utils.get_utcnow()
        ))
        doc = self.go('/haiti/api/read' +
                      '?id=test.google.com/person.1001')
        assert '<pfif:status>' not in doc.content
        doc = self.go('/haiti/feeds/person')
        assert '<pfif:status>' not in doc.content
        doc = self.go('/haiti/feeds/note')
        assert '<pfif:status>' not in doc.content

        # When the status is specified, it should appear in the feed.
        db.put(Note(
            key_name='haiti:test.google.com/note.2002',
            repo_name='haiti',
            person_record_id='test.google.com/person.1001',
            entry_date=utils.get_utcnow(),
            status='believed_alive'
        ))
        doc = self.go('/haiti/api/read' +
                      '?id=test.google.com/person.1001')
        assert '<pfif:status>believed_alive</pfif:status>' in doc.content
        doc = self.go('/haiti/feeds/person')
        assert '<pfif:status>believed_alive</pfif:status>' in doc.content
        doc = self.go('/haiti/feeds/note')
        assert '<pfif:status>believed_alive</pfif:status>' in doc.content

    def test_delete_clone(self):
        """Confirms that attempting to delete clone records produces the
        appropriate UI message."""
        now, person, note = self.setup_person_and_note('test.google.com')

        # Check that there is a Delete button on the view page.
        p123_id = 'test.google.com/person.123'
        doc = self.go('/haiti/view?id=' + p123_id)
        button = doc.firsttag('input', value='Delete this record')
        delete_url = ('/haiti/delete?id=' + p123_id)
        # verify no extend button for clone record
        extend_button = None
        try:
            doc.firsttag('input', id='extend_btn')
        except scrape.ScrapeError:
            pass
        assert not extend_button, 'Didn\'t expect to find expiry extend button'

        # Check that the deletion confirmation page shows the right message.
        doc = self.s.submit(button, url=delete_url)
        assert 'we might later receive another copy' in doc.text

        # Click the button to delete a record.
        button = doc.firsttag('input', value='Yes, delete the record')
        doc = self.s.submit(button)

        # Check to make sure that the user was redirected to the same page due
        # to an invalid captcha.
        assert 'delete the record for "_test_first_name ' + \
               '_test_last_name"' in doc.text
        assert 'incorrect-captcha-sol' in doc.content

        # Continue with a valid captcha (faked, for purpose of test). Check the
        # sent messages for proper notification of related e-mail accounts.
        doc = self.s.go(
            '/haiti/delete',
            data='id=test.google.com/person.123&' +
                 'reason_for_deletion=spam_received&test_mode=yes')

        # Both entities should be gone.
        assert not db.get(person.key())
        assert not db.get(note.key())

        # Clone deletion cannot be undone, so no e-mail should have been sent.
        assert len(MailThread.messages) == 0

    def test_expire_clone(self):
        """Confirms that an expiring delete clone record behaves properly."""
        now, person, note = self.setup_person_and_note('test.google.com')

        # Check that they exist
        p123_id = 'test.google.com/person.123'
        expire_time = now + datetime.timedelta(40)
        self.set_utcnow_for_test(expire_time)
        # Both entities should be there.
        assert db.get(person.key())
        assert db.get(note.key())

        doc = self.go('/haiti/view?id=' + p123_id)
        expire_time = utils.get_utcnow() + datetime.timedelta(41)
        self.set_utcnow_for_test(expire_time)
        # run the delete_old task
        doc = self.s.go('/haiti/tasks/delete_old')
        # Both entities should be gone.
        assert not db.get(person.key())
        assert not db.get(note.key())

        # Clone deletion cannot be undone, so no e-mail should have been sent.
        assert len(MailThread.messages) == 0

        # verify that default expiration date works as expected.
        config.set_for_repo('haiti', default_expiration_days=10)
        now, person, note = self.setup_person_and_note('test.google.com')
        # original_creation_date is auto_now, so we tweak it first.
        person.original_creation_date = person.source_date
        person.source_date = None
        person.put()
        assert person.original_creation_date == now, '%s != %s' % (
            person.original_creation_date, now)
        self.set_utcnow_for_test(now + datetime.timedelta(11))
        # run the delete_old task
        doc = self.s.go('/haiti/tasks/delete_old')
        # Both entities should be gone.
        assert not db.get(person.key())
        assert not db.get(note.key())


    def setup_person_and_note(self, domain='haiti.person-finder.appspot.com'):
        """Puts a Person with associated Note into the datastore, returning
        (now, person, note) for testing.  This creates an original record
        by default; to make a clone record, pass in a domain name."""
        now = datetime.datetime(2010, 1, 1, 0, 0, 0)
        self.set_utcnow_for_test(now)

        person = Person(
            key_name='haiti:%s/person.123' % domain,
            repo_name='haiti',
            author_name='_test_author_name',
            author_email='test@example.com',
            first_name='_test_first_name',
            last_name='_test_last_name',
            source_date=now,
            entry_date=now
        )
        person.update_index(['old', 'new'])
        note = Note(
            key_name='haiti:%s/note.456' % domain,
            repo_name='haiti',
            author_email='test2@example.com',
            person_record_id='%s/person.123' % domain,
            source_date=now,
            entry_date=now,
            text='Testing'
        )
        db.put([person, note])
        return now, person, note

    def setup_photo(self, person):
        """Stores a Photo for the given person, for testing."""
        photo = Photo(bin_data='xyz')
        photo.put()
        person.photo = photo
        person.photo_url = '_test_photo_url'
        person.put()
        return photo

    def test_photo(self):
        """Checks that a stored photo can be retrieved."""
        now, person, note = self.setup_person_and_note()
        photo = self.setup_photo(person)
        doc = self.go('/global/photo?id=%s' % photo.key().id())
        assert doc.content == 'xyz'

    def test_xss_photo(self):
        now, person, note = self.setup_person_and_note()
        photo = self.setup_photo(person)
        doc = self.go('/haiti/view?id=' + person.record_id)
        assert person.photo_url not in doc.content
        person.photo_url = 'http://xyz'
        person.put()
        doc = self.go('/haiti/view?id=' + person.record_id)
        assert 'http://xyz' in doc.content
        person.photo_url = 'bad_things://xyz'
        person.put()
        doc = self.go('/haiti/view?id=' + person.record_id)
        assert person.photo_url not in doc.content

    def test_xss_source_url(self):
        now, person, note = self.setup_person_and_note()
        doc = self.go('/haiti/view?id=' + person.record_id)
        assert person.source_url in doc.content
        person.source_url = 'javascript:alert(1);'
        person.put()
        doc = self.go('/haiti/view?id=' + person.record_id)
        assert person.source_url not in doc.content


    def test_extend_expiry(self):
        """Verify that extension of the expiry date works as expected."""
        # add an expiry date
        now, person, note = self.setup_person_and_note()
        doc = self.go('/haiti/view?id=' + person.record_id)
        # no extend button without an expiry_date
        try:
            tag = doc.firsttag('input', id='extend_btn')
            assert True, 'unexpectedly found tag %s' % s
        except scrape.ScrapeError:
            pass
        expiry_date = utils.get_utcnow()
        person.expiry_date = expiry_date
        db.put([person])
        doc = self.go('/haiti/view?id=' + person.record_id)
        # check for expiration warning:
        assert 'Warning: this record will expire' in doc.text, \
            utils.encode(doc.text)
        button = doc.firsttag('input', id='extend_btn')
        assert button, 'Failed to find expiry extend button'
        extend_url = '/haiti/extend?id=' + person.record_id
        doc = self.s.submit(button, url=extend_url)
        assert 'extend the expiration' in doc.text
        # check for expiration warning.
        button = doc.firsttag('input', value='Yes, extend the record')
        doc = self.s.submit(button)
        # verify that we failed the captcha
        assert 'extend the expiration' in doc.text
        assert 'incorrect-captcha-sol' in doc.content

        # fix the captcha and extend:
        doc = self.s.go('/haiti/extend', data=str('' +
                        'id=' + person.record_id + '&test_mode=yes'))

        person = Person.get('haiti', person.record_id)
        self.assertEquals(datetime.timedelta(60),
                          person.expiry_date - expiry_date)
        # verify that the expiration warning is gone:
        doc = self.go('/haiti/view?id=' + person.record_id)
        assert 'Warning: this record will expire' not in doc.text, \
            utils.encode(doc.text)

    def test_disable_and_enable_notes(self):
        """Test disabling and enabling notes for a record through
        the UI. """
        now, person, note = self.setup_person_and_note()
        p123_id = 'haiti.person-finder.appspot.com/person.123'
        # View the record and click the button to disable comments.
        doc = self.go('/haiti/view?' + 'id=' + p123_id)
        button = doc.firsttag('input',
                              value='Disable status updates for this record')
        disable_notes_url = ('/haiti/disable_notes?id=' +
                                p123_id)
        doc = self.s.submit(button, url=disable_notes_url)
        assert 'disable status updates for the record of "_test_first_name ' +\
               '_test_last_name"' in \
               doc.text, 'doc: %s' % utils.encode(doc.text)
        button = doc.firsttag(
            'input',
            value='Yes, request record author to disable status updates.')
        doc = self.s.submit(button)

        # Check to make sure that the user was redirected to the same page due
        # to an invalid captcha.
        assert 'disable status updates for the record of "_test_first_name ' + \
               '_test_last_name"' in doc.text, \
               'missing expected status from %s' % doc.text
        assert 'incorrect-captcha-sol' in doc.content

        # Continue with a valid captcha (faked, for purpose of test). Check
        # that a proper message has been sent to the record author.
        doc = self.s.go(
            '/haiti/disable_notes',
            data='id=haiti.person-finder.appspot.com/person.123&test_mode=yes')
        self.verify_email_sent(1)
        messages = sorted(MailThread.messages, key=lambda m: m['to'][0])
        assert messages[0]['to'] == ['test@example.com']
        words = ' '.join(messages[0]['data'].split())
        assert ('[Person Finder] Please confirm disable status updates ' +
                'for record "_test_first_name _test_last_name"' in words)
        assert 'the author of this record' in words
        assert 'follow this link within 3 days' in words
        confirm_disable_notes_url = re.search(
            '(/haiti/confirm_disable_notes.*)', messages[0]['data']).group(1)
        assert confirm_disable_notes_url
        # The author confirm disabling comments using the URL in the e-mail.
        # Clicking the link should take you to the confirm_disable_commments
        # page (no CAPTCHA) where you can click the button to confirm.
        doc = self.go(confirm_disable_notes_url)
        assert 'reason_for_disabling_notes' in doc.content, doc.content
        assert 'confirm to disable status updates' in doc.text
        button = doc.firsttag(
            'input',
            value='Yes, disable status updates for this record.')
        doc = self.s.submit(button,
                            reason_for_disabling_notes='spam_received')

        # The Person record should now be marked as notes_disabled.
        person = Person.get('haiti', person.record_id)
        assert person.notes_disabled

        # Check the notification messages sent to related e-mail accounts.
        self.verify_email_sent(3)
        messages = sorted(MailThread.messages[1:], key=lambda m: m['to'][0])

        # After sorting by recipient, the second message should be to the
        # person author, test@example.com (sorts after test2@example.com).
        assert messages[1]['to'] == ['test@example.com']
        words = ' '.join(messages[1]['data'].split())
        assert ('[Person Finder] Disabling status updates notice for ' +
                '"_test_first_name _test_last_name"' in words)

        # The first message should be to the note author, test2@example.com.
        assert messages[0]['to'] == ['test2@example.com']
        words = ' '.join(messages[0]['data'].split())
        assert ('[Person Finder] Disabling status updates notice for ' +
                '"_test_first_name _test_last_name"' in words)

        # Make sure that a UserActionLog row was created.
        last_log_entry = UserActionLog.all().order('-time').get()
        assert last_log_entry
        assert last_log_entry.action == 'disable_notes'
        assert last_log_entry.entity_kind == 'Person'
        assert (last_log_entry.entity_key_name ==
                'haiti:haiti.person-finder.appspot.com/person.123')
        assert last_log_entry.detail == 'spam_received'
        last_log_entry.delete()

        # Redirect to view page, now we should not show the add_note panel,
        # instead, we show message and a button to enable comments.
        assert not 'Tell us the status of this person' in doc.content
        assert not 'add_note' in doc.content
        assert 'The author has disabled status updates on ' \
               'this record.' in doc.content

        # Click the enable_notes button should lead to enable_notes
        # page with a CAPTCHA.
        button = doc.firsttag('input',
                              value='Enable status updates for this record')
        enable_notes_url = ('/haiti/enable_notes?id=' +
                                p123_id)
        doc = self.s.submit(button, url=enable_notes_url)
        assert 'enable status updates for the record of "_test_first_name ' + \
               '_test_last_name"' in \
               doc.text, 'doc: %s' % utils.encode(doc.text)
        button = doc.firsttag(
            'input', value='Yes, request record author to enable status updates.')
        doc = self.s.submit(button)

        # Check to make sure that the user was redirected to the same page due
        # to an invalid captcha.
        assert 'enable status updates for the record of "_test_first_name ' + \
               '_test_last_name"' in doc.text
        assert 'incorrect-captcha-sol' in doc.content

        # Continue with a valid captcha. Check that a proper message
        # has been sent to the record author.
        doc = self.s.go(
            '/haiti/enable_notes',
            data='id=haiti.person-finder.appspot.com/person.123&test_mode=yes')
        assert 'Your request has been processed successfully.' in doc.text
        # Check that a request email has been sent to the author.
        self.verify_email_sent(4)
        messages = sorted(MailThread.messages[3:], key=lambda m: m['to'][0])
        assert messages[0]['to'] == ['test@example.com']
        words = ' '.join(messages[0]['data'].split())
        assert ('[Person Finder] Please confirm enable status updates ' +
                'for record "_test_first_name _test_last_name"' in words)
        assert 'the author of this record' in words
        assert 'follow this link within 3 days' in words
        confirm_enable_notes_url = re.search(
            '(/haiti/confirm_enable_notes.*)', messages[0]['data']).group(1)
        assert confirm_enable_notes_url
        # The author confirm enabling comments using the URL in the e-mail.
        # Clicking the link should take you to the confirm_enable_commments
        # page which verifies the token and immediately redirect to view page.
        doc = self.go(confirm_enable_notes_url)

        # The Person record should now have notes_disabled = False.
        person = Person.get('haiti', person.record_id)
        assert not person.notes_disabled

        # Check the notification messages sent to related e-mail accounts.
        self.verify_email_sent(6)
        messages = sorted(MailThread.messages[4:], key=lambda m: m['to'][0])
        assert messages[1]['to'] == ['test@example.com']
        words = ' '.join(messages[1]['data'].split())
        assert ('[Person Finder] Enabling status updates notice for ' +
                '"_test_first_name _test_last_name"' in words)
        assert messages[0]['to'] == ['test2@example.com']
        words = ' '.join(messages[0]['data'].split())
        assert ('[Person Finder] Enabling status updates notice for ' +
                '"_test_first_name _test_last_name"' in words)

        # Make sure that a UserActionLog row was created.
        last_log_entry = UserActionLog.all().get()
        assert last_log_entry
        assert last_log_entry.action == 'enable_notes'
        assert last_log_entry.entity_kind == 'Person'
        assert (last_log_entry.entity_key_name ==
                'haiti:haiti.person-finder.appspot.com/person.123')

        # In the view page, now we should see add_note panel,
        # also, we show the button to disable comments.
        assert 'Tell us the status of this person' in doc.content
        assert 'add_note' in doc.content
        assert 'Save this record' in doc.content
        assert 'Disable status updates for this record' in doc.content


    def test_delete_and_restore(self):
        """Checks that deleting a record through the UI, then undeleting
        it using the link in the deletion notification, causes the record to
        disappear and reappear correctly, produces e-mail notifications,
        and has the correct effect on the outgoing API and feeds."""
        now, person, note = self.setup_person_and_note()
        photo = self.setup_photo(person)

        # Advance time by one day.
        now = datetime.datetime(2010, 1, 2, 0, 0, 0)
        self.set_utcnow_for_test(now)
        p123_id = 'haiti.person-finder.appspot.com/person.123'
        # Visit the page and click the button to delete a record.
        doc = self.go('/haiti/view?' + 'id=' + p123_id)
        button = doc.firsttag('input', value='Delete this record')
        delete_url = ('/haiti/delete?id=' + p123_id)
        doc = self.s.submit(button, url=delete_url)
        assert 'delete the record for "_test_first_name ' + \
               '_test_last_name"' in doc.text, utils.encode(doc.text)
        button = doc.firsttag('input', value='Yes, delete the record')
        doc = self.s.submit(button)

        # Check to make sure that the user was redirected to the same page due
        # to an invalid captcha.
        assert 'delete the record for "_test_first_name ' + \
               '_test_last_name"' in doc.text
        assert 'The record has been deleted' not in doc.text
        assert 'incorrect-captcha-sol' in doc.content

        # Continue with a valid captcha (faked, for purpose of test). Check the
        # sent messages for proper notification of related e-mail accounts.
        doc = self.s.go(
            '/haiti/delete',
            data='id=haiti.person-finder.appspot.com/person.123&' +
                 'reason_for_deletion=spam_received&test_mode=yes')
        assert 'The record has been deleted' in doc.text

        # Should send 2 messages: one to person author, one to note author.
        self.verify_email_sent(2)
        messages = sorted(MailThread.messages, key=lambda m: m['to'][0])

        # After sorting by recipient, the second message should be to the
        # person author, test@example.com (sorts after test2@example.com).
        assert messages[1]['to'] == ['test@example.com']
        words = ' '.join(messages[1]['data'].split())
        assert ('Subject: [Person Finder] Deletion notice for ' +
                '"_test_first_name _test_last_name"' in words)
        assert 'the author of this record' in words
        assert 'restore it by following this link' in words
        restore_url = re.search('(/haiti/restore.*)', messages[1]['data']).group(1)

        # The first message should be to the note author, test2@example.com.
        assert messages[0]['to'] == ['test2@example.com']
        words = ' '.join(messages[0]['data'].split())
        assert ('Subject: [Person Finder] Deletion notice for ' +
                '"_test_first_name _test_last_name"' in words)
        assert 'the author of a note on this record' in words
        assert 'restore it by following this link' not in words

        # The Person and Note records should now be marked expired.
        person = db.get(person.key())
        assert person.is_expired
        assert person.source_date == now
        assert person.entry_date == now
        assert person.expiry_date == now
        note = db.get(note.key())
        assert note.is_expired

        # The Person and Note records should be inaccessible.
        assert not Person.get('haiti', person.record_id)
        assert not Note.get('haiti', note.record_id)

        # Make sure that a UserActionLog row was created.
        last_log_entry = UserActionLog.all().order('-time').get()
        assert last_log_entry
        assert last_log_entry.action == 'delete'
        assert last_log_entry.entity_kind == 'Person'
        assert (last_log_entry.entity_key_name ==
                'haiti:haiti.person-finder.appspot.com/person.123')
        assert last_log_entry.detail == 'spam_received'

        assert Photo.get_by_id(photo.key().id())

        # Search for the record. Make sure it does not show up.
        doc = self.go('/haiti/results?role=seek&' +
                      'query=_test_first_name+_test_last_name')
        assert 'No results found' in doc.text

        # The read API should expose an expired record.
        doc = self.go('/haiti/api/read?'
                      'id=haiti.person-finder.appspot.com/person.123&'
                      'version=1.3')
        expected_content = '''<?xml version="1.0" encoding="UTF-8"?>
<pfif:pfif xmlns:pfif="http://zesty.ca/pfif/1.3">
  <pfif:person>
    <pfif:person_record_id>haiti.person-finder.appspot.com/person.123</pfif:person_record_id>
    <pfif:entry_date>2010-01-02T00:00:00Z</pfif:entry_date>
    <pfif:expiry_date>2010-01-02T00:00:00Z</pfif:expiry_date>
    <pfif:source_date>2010-01-02T00:00:00Z</pfif:source_date>
    <pfif:full_name></pfif:full_name>
  </pfif:person>
</pfif:pfif>
'''
        assert expected_content == doc.content, \
            text_diff(expected_content, doc.content)

        # The outgoing person feed should contain an expired record.
        doc = self.go('/haiti/feeds/person?version=1.3')  # PFIF 1.3
        expected_content = '''<?xml version="1.0" encoding="UTF-8"?>
<feed xmlns="http://www.w3.org/2005/Atom"
      xmlns:pfif="http://zesty.ca/pfif/1.3">
  <id>http://%s/personfinder/haiti/feeds/person?version=1.3</id>
  <title>%s</title>
  <subtitle>PFIF Person Feed generated by Person Finder at %s</subtitle>
  <updated>2010-01-02T00:00:00Z</updated>
  <link rel="self">http://%s/personfinder/haiti/feeds/person?version=1.3</link>
  <entry>
    <pfif:person>
      <pfif:person_record_id>haiti.person-finder.appspot.com/person.123</pfif:person_record_id>
      <pfif:entry_date>2010-01-02T00:00:00Z</pfif:entry_date>
      <pfif:expiry_date>2010-01-02T00:00:00Z</pfif:expiry_date>
      <pfif:source_date>2010-01-02T00:00:00Z</pfif:source_date>
      <pfif:full_name></pfif:full_name>
    </pfif:person>
    <id>pfif:haiti.person-finder.appspot.com/person.123</id>
    <author>
    </author>
    <updated>2010-01-02T00:00:00Z</updated>
    <source>
      <title>%s</title>
    </source>
  </entry>
</feed>
''' % (self.hostport, self.hostport, self.hostport, self.hostport,
       self.hostport)
        assert expected_content == doc.content, \
            text_diff(expected_content, doc.content)

        doc = self.go('/haiti/feeds/person')  # PFIF 1.2
        expected_content = '''<?xml version="1.0" encoding="UTF-8"?>
<feed xmlns="http://www.w3.org/2005/Atom"
      xmlns:pfif="http://zesty.ca/pfif/1.3">
  <id>http://%s/personfinder/haiti/feeds/person</id>
  <title>%s</title>
  <subtitle>PFIF Person Feed generated by Person Finder at %s</subtitle>
  <updated>2010-01-02T00:00:00Z</updated>
  <link rel="self">http://%s/personfinder/haiti/feeds/person</link>
  <entry>
    <pfif:person>
      <pfif:person_record_id>haiti.person-finder.appspot.com/person.123</pfif:person_record_id>
      <pfif:entry_date>2010-01-02T00:00:00Z</pfif:entry_date>
      <pfif:expiry_date>2010-01-02T00:00:00Z</pfif:expiry_date>
      <pfif:source_date>2010-01-02T00:00:00Z</pfif:source_date>
      <pfif:full_name></pfif:full_name>
    </pfif:person>
    <id>pfif:haiti.person-finder.appspot.com/person.123</id>
    <author>
    </author>
    <updated>2010-01-02T00:00:00Z</updated>
    <source>
      <title>%s</title>
    </source>
  </entry>
</feed>
''' % (self.hostport, self.hostport, self.hostport, self.hostport,
       self.hostport)
        assert expected_content == doc.content, \
            text_diff(expected_content, doc.content)

        # Advance time by one day.
        now = datetime.datetime(2010, 1, 3, 0, 0, 0)
        self.set_utcnow_for_test(now)

        # Restore the record using the URL in the e-mail.  Clicking the link
        # should take you to a CAPTCHA page to confirm.
        doc = self.go(restore_url)
        assert 'captcha' in doc.content

        # Fake a valid captcha and actually reverse the deletion
        url = restore_url + '&test_mode=yes'
        doc = self.s.submit(button, url=url)
        assert 'Identifying information' in doc.text
        assert '_test_first_name _test_last_name' in doc.text

        assert Person.get('haiti', 'haiti.person-finder.appspot.com/person.123')
        note = Note.get('haiti', 'haiti.person-finder.appspot.com/note.456')
        assert note
        self.assertEquals([note.record_id],
                          [n.record_id for n in person.get_notes()])
        assert 'Testing' in doc.text, \
            'Testing not in: %s' % str(doc.text.encode('ascii', 'ignore'))

        new_id = self.s.url[self.s.url.find('id=')+3:]
        new_id = new_id.replace('%2F', '/')

        # Make sure that Person/Note records are now visible, with all
        # of their original attributes from prior to deletion.
        person = Person.get_by_key_name('haiti:' + new_id)
        notes = Note.get_by_person_record_id('haiti', person.record_id)
        assert person
        assert len(notes) == 1

        assert person.author_name == '_test_author_name'
        assert person.author_email == 'test@example.com'
        assert person.first_name == '_test_first_name'
        assert person.last_name == '_test_last_name'
        assert person.photo_url == '_test_photo_url'
        assert person.repo_name == 'haiti'
        assert person.source_date == now
        assert person.entry_date == now
        assert person.expiry_date == now + datetime.timedelta(60, 0, 0)
        assert not person.is_expired

        assert notes[0].author_email == 'test2@example.com'
        assert notes[0].text == 'Testing'
        assert notes[0].person_record_id == new_id
        assert not notes[0].is_expired

        # Search for the record. Make sure it shows up.
        doc = self.go('/haiti/results?role=seek&' +
                      'query=_test_first_name+_test_last_name')
        assert 'No results found' not in doc.text

        # The read API should show a record with all the fields present,
        # as if the record was just written with new field values.
        doc = self.go('/haiti/api/read?'
                      'id=haiti.person-finder.appspot.com/person.123&'
                      'version=1.3')  # PFIF 1.3
        expected_content = '''<?xml version="1.0" encoding="UTF-8"?>
<pfif:pfif xmlns:pfif="http://zesty.ca/pfif/1.3">
  <pfif:person_record_id>haiti.person-finder.appspot.com/person.123</pfif:person_record_id>
  <pfif:entry_date>2010-01-03T00:00:00Z</pfif:entry_date>
  <pfif:expiry_date>2010-03-04T00:00:00Z</pfif:expiry_date>
  <pfif:author_name>_test_author_name</pfif:author_name>
  <pfif:source_date>2010-01-03T00:00:00Z</pfif:source_date>
  <pfif:full_name></pfif:full_name>
  <pfif:first_name>_test_first_name</pfif:first_name>
  <pfif:last_name>_test_last_name</pfif:last_name>
  <pfif:photo_url>_test_photo_url</pfif:photo_url>
  <pfif:note>
    <pfif:note_record_id>haiti.person-finder.appspot.com/note.456</pfif:note_record_id>
    <pfif:person_record_id>haiti.person-finder.appspot.com/person.123</pfif:person_record_id>
    <pfif:entry_date>2010-01-01T00:00:00Z</pfif:entry_date>
    <pfif:author_name></pfif:author_name>
    <pfif:source_date>2010-01-01T00:00:00Z</pfif:source_date>
    <pfif:text>Testing</pfif:text>
  </pfif:note>
</pfif:pfif>
'''

        # The outgoing feed should contain a complete record also.
        doc = self.go('/haiti/feeds/person?version=1.3')  # PFIF 1.3
        expected_content = '''<?xml version="1.0" encoding="UTF-8"?>
<feed xmlns="http://www.w3.org/2005/Atom"
      xmlns:pfif="http://zesty.ca/pfif/1.3">
  <id>http://%s/personfinder/haiti/feeds/person?version=1.3</id>
  <title>%s</title>
  <subtitle>PFIF Person Feed generated by Person Finder at %s</subtitle>
  <updated>2010-01-03T00:00:00Z</updated>
  <link rel="self">http://%s/personfinder/haiti/feeds/person?version=1.3</link>
  <entry>
    <pfif:person>
      <pfif:person_record_id>haiti.person-finder.appspot.com/person.123</pfif:person_record_id>
      <pfif:entry_date>2010-01-03T00:00:00Z</pfif:entry_date>
      <pfif:expiry_date>2010-03-04T00:00:00Z</pfif:expiry_date>
      <pfif:author_name>_test_author_name</pfif:author_name>
      <pfif:source_date>2010-01-03T00:00:00Z</pfif:source_date>
      <pfif:full_name></pfif:full_name>
      <pfif:first_name>_test_first_name</pfif:first_name>
      <pfif:last_name>_test_last_name</pfif:last_name>
      <pfif:photo_url>_test_photo_url</pfif:photo_url>
      <pfif:note>
        <pfif:note_record_id>haiti.person-finder.appspot.com/note.456</pfif:note_record_id>
        <pfif:person_record_id>haiti.person-finder.appspot.com/person.123</pfif:person_record_id>
        <pfif:entry_date>2010-01-01T00:00:00Z</pfif:entry_date>
        <pfif:author_name></pfif:author_name>
        <pfif:source_date>2010-01-01T00:00:00Z</pfif:source_date>
        <pfif:text>Testing</pfif:text>
      </pfif:note>
    </pfif:person>
    <id>pfif:haiti.person-finder.appspot.com/person.123</id>
    <title>_test_first_name _test_last_name</title>
    <author>
      <name>_test_author_name</name>
    </author>
    <updated>2010-01-03T00:00:00Z</updated>
    <source>
      <title>%s</title>
    </source>
    <content>_test_first_name _test_last_name</content>
  </entry>
</feed>
''' % (self.hostport, self.hostport, self.hostport, self.hostport,
       self.hostport)
        assert expected_content == doc.content, \
            text_diff(expected_content, doc.content)

        # Confirm that restoration notifications were sent.
        assert len(MailThread.messages) == 4
        messages = sorted(MailThread.messages[2:], key=lambda m: m['to'][0])

        # After sorting by recipient, the second message should be to the
        # person author, test@example.com (sorts after test2@example.com).
        assert messages[1]['to'] == ['test@example.com']
        words = ' '.join(messages[1]['data'].split())
        assert ('Subject: [Person Finder] Record restoration notice for ' +
                '"_test_first_name _test_last_name"' in words)

        # The first message should be to the note author, test2@example.com.
        assert messages[0]['to'] == ['test2@example.com']
        words = ' '.join(messages[0]['data'].split())
        assert ('Subject: [Person Finder] Record restoration notice for ' +
                '"_test_first_name _test_last_name"' in words)

    def test_delete_and_wipe(self):
        """Checks that deleting a record through the UI, then waiting until
        after the expiration grace period ends, causes the record to
        disappear and be deleted permanently from the datastore, leaving
        behind the appropriate placeholder in the outgoing API and feeds."""
        now, person, note = self.setup_person_and_note()
        photo = self.setup_photo(person)

        # Advance time by one day.
        now = datetime.datetime(2010, 1, 2, 0, 0, 0)
        self.set_utcnow_for_test(now)

        # Simulate a deletion request with a valid Turing test response.
        # (test_delete_and_restore already tests this flow in more detail.)
        doc = self.s.go('/haiti/delete',
                        data='' +
                             'id=haiti.person-finder.appspot.com/person.123&' +
                             'reason_for_deletion=spam_received&test_mode=yes')

        # Run the DeleteExpired task.
        doc = self.s.go('/haiti/tasks/delete_expired')

        # The Person and Note records should be marked expired but retain data.
        person = db.get(person.key())
        assert person.is_expired
        assert person.first_name == '_test_first_name'
        assert person.source_date == now
        assert person.entry_date == now
        assert person.expiry_date == now
        note = db.get(note.key())
        assert note.is_expired
        assert note.text == 'Testing'

        # The Photo should still be there.
        assert db.get(photo.key())

        # The Person and Note records should be inaccessible.
        assert not Person.get('haiti', person.record_id)
        assert not Note.get('haiti', note.record_id)

        # Search for the record. Make sure it does not show up.
        doc = self.go('/haiti/results?role=seek&' +
                      'query=_test_first_name+_test_last_name')
        assert 'No results found' in doc.text

        # The read API should expose an expired record.
        doc = self.go('/haiti/api/read?id=haiti.person-finder.appspot.com/person.123&version=1.3')  # PFIF 1.3
        expected_content = '''<?xml version="1.0" encoding="UTF-8"?>
<pfif:pfif xmlns:pfif="http://zesty.ca/pfif/1.3">
  <pfif:person>
    <pfif:person_record_id>haiti.person-finder.appspot.com/person.123</pfif:person_record_id>
    <pfif:entry_date>2010-01-02T00:00:00Z</pfif:entry_date>
    <pfif:expiry_date>2010-01-02T00:00:00Z</pfif:expiry_date>
    <pfif:source_date>2010-01-02T00:00:00Z</pfif:source_date>
    <pfif:full_name></pfif:full_name>
  </pfif:person>
</pfif:pfif>
'''
        assert expected_content == doc.content, \
            text_diff(expected_content, doc.content)

        self.verify_email_sent(2) # notification for delete.
        MailThread.messages = []

        # Advance time past the end of the expiration grace period.
        now = datetime.datetime(2010, 1, 6, 0, 0, 0)
        self.set_utcnow_for_test(now)

        # Run the DeleteExpired task.
        doc = self.s.go('/haiti/tasks/delete_expired')

        # The Person record should still exist but now be empty.
        # The timestamps should be unchanged.

        self.verify_email_sent(0) # no notification for wipe.
        person = db.get(person.key())
        assert person.is_expired
        assert person.first_name == None, \
            'found first_name: %s' % person.first_name
        assert person.source_date == datetime.datetime(2010, 1, 2, 0, 0, 0)
        assert person.entry_date == datetime.datetime(2010, 1, 2, 0, 0, 0)
        assert person.expiry_date == datetime.datetime(2010, 1, 2, 0, 0, 0)

        # The Note and Photo should be gone.
        assert not db.get(note.key())
        assert not db.get(photo.key())

        # The placeholder exposed by the read API should be unchanged.
        doc = self.go('/haiti/api/read?id=haiti.person-finder.appspot.com/person.123&version=1.3')  # PFIF 1.3
        assert expected_content == doc.content, \
            text_diff(expected_content, doc.content)

        # The Person and Note records should be inaccessible.
        assert not Person.get('haiti', person.record_id)
        assert not Note.get('haiti', note.record_id)

        # Search for the record. Make sure it does not show up.
        doc = self.go('/haiti/results?role=seek&' +
                      'query=_test_first_name+_test_last_name')
        assert 'No results found' in doc.text

    def test_incoming_expired_record(self):
        """Tests that an incoming expired record can cause an existing record
        to expire and be deleted."""
        now, person, note = self.setup_person_and_note('test.google.com')
        assert person.first_name == '_test_first_name'

        # Advance time by one day.
        now = datetime.datetime(2010, 1, 2, 0, 0, 0)
        self.set_utcnow_for_test(now)

        # Simulate the arrival of an update that expires this record.
        data = '''\
<?xml version="1.0" encoding="UTF-8"?>
<pfif:pfif xmlns:pfif="http://zesty.ca/pfif/1.3">
  <pfif:person>
    <pfif:person_record_id>test.google.com/person.123</pfif:person_record_id>
    <pfif:entry_date>2010-01-02T00:00:00Z</pfif:entry_date>
    <pfif:expiry_date>2010-01-02T00:00:00Z</pfif:expiry_date>
    <pfif:source_date>2001-01-02T00:00:00Z</pfif:source_date>
    <pfif:full_name></pfif:full_name>
  </pfif:person>
</pfif:pfif>
'''
        self.go('/haiti/api/write?key=test_key',
                data=data, type='application/xml')

        # Advance time by one day.
        now = datetime.datetime(2010, 1, 3, 0, 0, 0)
        self.set_utcnow_for_test(now)

        # Run the DeleteExpired task.
        self.s.go('/haiti/tasks/delete_expired').content

        # The Person record should be hidden but not yet gone.
        # The timestamps should reflect the time that the record was hidden.
        assert not Person.get('haiti', person.record_id)
        assert not db.get(person.key())
        # The Note record should be gone.
        assert not db.get(note.key())

        # The read API should show the same expired record as before.
        doc = self.go('/haiti/api/read?id=test.google.com/person.123'
                      '&version=1.3')  # PFIF 1.3
        expected_content = 'No person record with ID test.google.com/person.123'
        assert expected_content in doc.content

    def test_mark_notes_as_spam(self):
        person = Person(
            key_name='haiti:test.google.com/person.123',
            repo_name='haiti',
            author_name='_test_author_name',
            author_email='test@example.com',
            first_name='_test_first_name',
            last_name='_test_last_name',
            entry_date=datetime.datetime.now()
        )
        person.update_index(['new', 'old'])
        note = Note(
            key_name='haiti:test.google.com/note.456',
            repo_name='haiti',
            author_email='test2@example.com',
            person_record_id='test.google.com/person.123',
            entry_date=utils.get_utcnow(),
            text='TestingSpam'
        )
        db.put([person, note])
        person = Person.get('haiti', 'test.google.com/person.123')
        assert len(person.get_notes()) == 1

        assert Note.get('haiti', 'test.google.com/note.456')

        # Visit the page and click the button to mark a note as spam.
        # Bring up confirmation page.
        doc = self.go('/haiti/view?id=test.google.com/person.123')
        doc = self.s.follow('Report spam')
        assert 'Are you sure' in doc.text
        assert 'TestingSpam' in doc.text
        assert 'captcha' not in doc.content

        button = doc.firsttag('input', value='Yes, update the note')
        doc = self.s.submit(button)
        assert 'Status updates for this person' in doc.text
        assert 'This note has been marked as spam.' in doc.text
        assert 'Not spam' in doc.text
        assert 'Reveal note' in doc.text

        # When a note is flagged, these new links appear.
        assert doc.first('a', id='reveal-note')
        assert doc.first('a', id='hide-note')
        # When a note is flagged, the contents of the note are hidden.
        assert doc.first('div', class_='contents')['style'] == 'display: none;'

        # Make sure that a UserActionLog entry was created
        assert len(UserActionLog.all().fetch(10)) == 1

        # Note should be gone from all APIs and feeds.
        doc = self.go('/haiti/api/read?id=test.google.com/person.123')
        assert 'TestingSpam' not in doc.content
        doc = self.go('/haiti/api/search?q=_test_first_name')
        assert 'TestingSpam' not in doc.content
        doc = self.go('/haiti/feeds/note')
        assert 'TestingSpam' not in doc.content
        doc = self.go('/haiti/feeds/person')
        assert 'TestingSpam' not in doc.content

        # Unmark the note as spam.
        doc = self.go('/haiti/view?id=test.google.com/person.123')
        doc = self.s.follow('Not spam')
        assert 'Are you sure' in doc.text
        assert 'TestingSpam' in doc.text
        assert 'captcha' in doc.content

        # Make sure it redirects to the same page with error
        doc = self.s.submit(button)
        assert 'incorrect-captcha-sol' in doc.content
        assert 'Are you sure' in doc.text
        assert 'TestingSpam' in doc.text

        url = '/haiti/flag_note?id=test.google.com/note.456&' + \
              'test_mode=yes'
        doc = self.s.submit(button, url=url)
        assert 'This note has been marked as spam.' not in doc.text
        assert 'Status updates for this person' in doc.text
        assert 'Report spam' in doc.text

        # Make sure that a second UserActionLog entry was created
        assert len(UserActionLog.all().fetch(10)) == 2

        # Note should be visible in all APIs and feeds.
        doc = self.go('/haiti/api/read?id=test.google.com/person.123')
        assert 'TestingSpam' in doc.content
        doc = self.go('/haiti/api/search?q=_test_first_name')
        assert 'TestingSpam' in doc.content
        doc = self.go('/haiti/feeds/note')
        assert 'TestingSpam' in doc.content
        doc = self.go('/haiti/feeds/person')
        assert 'TestingSpam' in doc.content

    def test_subscriber_notifications(self):
        """Tests that notifications are sent when a record is updated."""
        SUBSCRIBER_1 = 'example1@example.com'
        SUBSCRIBER_2 = 'example2@example.com'

        db.put([Person(
            key_name='haiti:test.google.com/person.1',
            repo_name='haiti',
            author_name='_test_author_name',
            author_email='test@example.com',
            first_name='_test_first_name_1',
            last_name='_test_last_name_1',
            entry_date=datetime.datetime.utcnow(),
            source_date=datetime.datetime(2001, 2, 3, 4, 5, 6),
        ), Person(
            key_name='haiti:test.google.com/person.2',
            repo_name='haiti',
            author_name='_test_author_name',
            author_email='test@example.com',
            first_name='_test_first_name_2',
            last_name='_test_last_name_2',
            entry_date=datetime.datetime.utcnow(),
            source_date=datetime.datetime(2001, 2, 3, 4, 5, 6),
        ), Person(
            key_name='haiti:test.google.com/person.3',
            repo_name='haiti',
            author_name='_test_author_name',
            author_email='test@example.com',
            first_name='_test_first_name_3',
            last_name='_test_last_name_3',
            entry_date=datetime.datetime.utcnow(),
            source_date=datetime.datetime(2001, 2, 3, 4, 5, 6),
        ), Note(
            key_name='haiti:test.google.com/note.1',
            repo_name='haiti',
            person_record_id='test.google.com/person.1',
            text='Testing',
            entry_date=datetime.datetime.utcnow(),
        ), Note(
            key_name='haiti:test.google.com/note.2',
            repo_name='haiti',
            person_record_id='test.google.com/person.2',
            linked_person_record_id='test.google.com/person.3',
            text='Testing',
            entry_date=datetime.datetime.utcnow(),
        ), Note(
            key_name='haiti:test.google.com/note.3',
            repo_name='haiti',
            person_record_id='test.google.com/person.3',
            linked_person_record_id='test.google.com/person.2',
            text='Testing',
            entry_date=datetime.datetime.utcnow(),
        ), Subscription(
            key_name='haiti:test.google.com/person.1:example1@example.com',
            repo_name='haiti',
            person_record_id='test.google.com/person.1',
            email=SUBSCRIBER_1,
            language='fr',
        ), Subscription(
            key_name='haiti:test.google.com/person.2:example2@example.com',
            repo_name='haiti',
            person_record_id='test.google.com/person.2',
            email=SUBSCRIBER_2,
            language='fr',
        )])

        # Reset the MailThread queue _before_ making any requests
        # to the server, else risk errantly deleting messages
        MailThread.messages = []

        # Visit the details page and add a note, triggering notification
        # to the subscriber.
        doc = self.go('/haiti/view?id=test.google.com/person.1')
        self.verify_details_page(1)
        self.verify_note_form()
        self.verify_update_notes(False, '_test A note body',
                                 '_test A note author',
                                 status='information_sought')
        self.verify_details_page(2)
        self.verify_email_sent()

        # Verify email data
        message = MailThread.messages[0]
        assert message['to'] == [SUBSCRIBER_1]
        assert 'do-not-reply@' in message['from']
        assert '_test_first_name_1 _test_last_name_1' in message['data']
        # Subscription is French, email should be, too
        assert 'recherche des informations' in message['data']
        assert '_test A note body' in message['data']
        assert 'view?id=test.google.com%2Fperson.1' in message['data']

        # Reset the MailThread queue
        MailThread.messages = []

        # Visit the multiview page and link Persons 1 and 2
        doc = self.go('/haiti/multiview' +
                      '?id1=test.google.com/person.1' +
                      '&id2=test.google.com/person.2')
        button = doc.firsttag('input', value='Yes, these are the same person')
        doc = self.s.submit(button, text='duplicate test', author_name='foo')

        # Verify subscribers were notified
        self.verify_email_sent(2)

        # Verify email details
        message_1 = MailThread.messages[0]
        assert message_1['to'] == [SUBSCRIBER_1]
        assert 'do-not-reply@' in message_1['from']
        assert '_test_first_name_1 _test_last_name_1' in message_1['data']
        message_2 = MailThread.messages[1]
        assert message_2['to'] == [SUBSCRIBER_2]
        assert 'do-not-reply@' in message_2['from']
        assert '_test_first_name_2 _test_last_name_2' in message_2['data']

        # Reset the MailThread queue
        MailThread.messages = []

        # Post a note on the person.3 details page and verify that
        # subscribers to Persons 1 and 2 are each notified once.
        doc = self.go('/haiti/view?id=test.google.com/person.3')
        self.verify_note_form()
        self.verify_update_notes(False, '_test A note body',
                                 '_test A note author',
                                 status='information_sought')
        self.verify_details_page(1)
        self.verify_email_sent(2)
        message_1 = MailThread.messages[0]
        assert message_1['to'] == [SUBSCRIBER_1]
        message_2 = MailThread.messages[1]
        assert message_2['to'] == [SUBSCRIBER_2]

    def test_subscriber_notifications_from_api_note(self):
        "Tests that a notification is sent when a note is added through API"
        SUBSCRIBER = 'example1@example.com'

        db.put([Person(
            key_name='haiti:test.google.com/person.21009',
            repo_name='haiti',
            record_id = u'test.google.com/person.21009',
            author_name='_test_author_name',
            author_email='test@example.com',
            first_name='_test_first_name',
            last_name='_test_last_name',
            entry_date=datetime.datetime(2000, 1, 6, 6),
        ), Subscription(
            key_name='haiti:test.google.com/person.21009:example1@example.com',
            repo_name='haiti',
            person_record_id='test.google.com/person.21009',
            email=SUBSCRIBER,
            language='fr'
        )])

        # Check there is no note in current db.
        person = Person.get('haiti', 'test.google.com/person.21009')
        assert person.first_name == u'_test_first_name'
        notes = person.get_notes()
        assert len(notes) == 0

        # Reset the MailThread queue _before_ making any requests
        # to the server, else risk errantly deleting messages
        MailThread.messages = []

        # Send a Note through Write API. It should send a notification.
        data = get_test_data('test.pfif-1.2-notification.xml')
        self.go('/haiti/api/write?key=test_key',
                data=data, type='application/xml')
        notes = person.get_notes()
        assert len(notes) == 1

        # Verify 1 email was sent.
        self.verify_email_sent()
        MailThread.messages = []

        # If we try to add it again, it should not send a notification.
        self.go('/haiti/api/write?key=test_key',
                data=data, type='application/xml')
        notes = person.get_notes()
        assert len(notes) == 1
        self.verify_email_sent(0)

    def test_subscribe_and_unsubscribe(self):
        """Tests subscribing to notifications on status updating"""
        SUBSCRIBE_EMAIL = 'testsubscribe@example.com'

        db.put(Person(
            key_name='haiti:test.google.com/person.111',
            repo_name='haiti',
            author_name='_test_author_name',
            author_email='test@example.com',
            first_name='_test_first_name',
            last_name='_test_last_name',
            entry_date=datetime.datetime.utcnow()
        ))
        person = Person.get('haiti', 'test.google.com/person.111')

        # Reset the MailThread queue _before_ making any requests
        # to the server, else risk errantly deleting messages
        MailThread.messages = []

        d = self.go('/haiti/create')
        doc = self.s.submit(d.first('form'),
                            first_name='_test_first',
                            last_name='_test_last',
                            author_name='_test_author',
                            subscribe='on')
        assert 'Subscribe to updates about _test_first _test_last' in doc.text

        # Empty email is an error.
        button = doc.firsttag('input', value='Subscribe')
        doc = self.s.submit(button)
        assert 'Invalid e-mail address. Please try again.' in doc.text
        assert len(person.get_subscriptions()) == 0

        # Invalid captcha response is an error
        button = doc.firsttag('input', value='Subscribe')
        doc = self.s.submit(button, subscribe_email=SUBSCRIBE_EMAIL)
        assert 'iframe' in doc.content
        assert 'recaptcha_response_field' in doc.content
        assert len(person.get_subscriptions()) == 0

        # Invalid email is an error (even with valid captcha)
        INVALID_EMAIL = 'test@example'
        url = ('/haiti/subscribe?id=test.google.com/person.111&'
               'test_mode=yes')
        doc = self.s.submit(button, url=url, paramdict = {'subscribe_email':
                                                          INVALID_EMAIL})
        assert 'Invalid e-mail address. Please try again.' in doc.text
        assert len(person.get_subscriptions()) == 0

        # Valid email and captcha is success
        url = ('/haiti/subscribe?id=test.google.com/person.111&'
               'test_mode=yes')
        doc = self.s.submit(button, url=url, paramdict = {'subscribe_email':
                                                          SUBSCRIBE_EMAIL})
        assert 'successfully subscribed. ' in doc.text
        assert '_test_first_name _test_last_name' in doc.text
        subscriptions = person.get_subscriptions()
        assert len(subscriptions) == 1
        assert subscriptions[0].email == SUBSCRIBE_EMAIL
        assert subscriptions[0].language == 'en'

        # Already subscribed person is shown info page
        doc = self.s.submit(button, url=url, paramdict = {'subscribe_email':
                                                          SUBSCRIBE_EMAIL})
        assert 'already subscribed. ' in doc.text
        assert 'for _test_first_name _test_last_name' in doc.text
        assert len(person.get_subscriptions()) == 1

        self.verify_email_sent()
        message = MailThread.messages[0]

        assert message['to'] == [SUBSCRIBE_EMAIL]
        assert 'do-not-reply@' in message['from']
        assert '_test_first_name _test_last_name' in message['data']
        assert 'view?id=test.google.com%2Fperson.111' in message['data']

        # Already subscribed person with new language is success
        url = url + '&lang=fr'
        doc = self.s.submit(button, url=url, paramdict = {'subscribe_email':
                                                          SUBSCRIBE_EMAIL})
        assert u'maintenant abonn\u00E9' in doc.text
        assert '_test_first_name _test_last_name' in doc.text
        subscriptions = person.get_subscriptions()
        assert len(subscriptions) == 1
        assert subscriptions[0].email == SUBSCRIBE_EMAIL
        assert subscriptions[0].language == 'fr'

        # Test the unsubscribe link in the email
        unsub_url = re.search('(/haiti/unsubscribe.*)', message['data']).group(1)
        doc = self.go(unsub_url)
        assert u'maintenant d\u00E9sabonn\u00E9' in doc.content
        assert len(person.get_subscriptions()) == 0

    def test_config_use_family_name(self):
        # use_family_name=True
        d = self.go('/haiti/create')
        assert d.first('label', for_='first_name').text.strip() == 'Given name:'
        assert d.first('label', for_='last_name').text.strip() == 'Family name:'
        assert d.firsttag('input', name='first_name')
        assert d.firsttag('input', name='last_name')
        assert d.first('label', for_='alternate_first_names').text.strip() == \
            'Alternate given names:'
        assert d.first('label', for_='alternate_last_names').text.strip() == \
            'Alternate family names:'
        assert d.firsttag('input', name='alternate_first_names')
        assert d.firsttag('input', name='alternate_last_names')

        self.s.submit(d.first('form'),
                      first_name='_test_first',
                      last_name='_test_last',
                      alternate_first_names='_test_alternate_first',
                      alternate_last_names='_test_alternate_last',
                      author_name='_test_author')
        person = Person.all().get()
        d = self.go('/haiti/view?id=%s' % person.record_id)
        f = d.first('table', class_='fields').all('tr')
        assert f[0].first('td', class_='label').text.strip() == 'Given name:'
        assert f[0].first('td', class_='field').text.strip() == '_test_first'
        assert f[1].first('td', class_='label').text.strip() == 'Family name:'
        assert f[1].first('td', class_='field').text.strip() == '_test_last'
        assert f[2].first('td', class_='label').text.strip() == \
            'Alternate given names:'
        assert f[2].first('td', class_='field').text.strip() == \
            '_test_alternate_first'
        assert f[3].first('td', class_='label').text.strip() == \
            'Alternate family names:'
        assert f[3].first('td', class_='field').text.strip() == \
            '_test_alternate_last'

        self.go('/haiti/results?query=_test_first+_test_last')
        self.verify_results_page(1, all_have=([
            '_test_first _test_last',
            '(_test_alternate_first _test_alternate_last)']))
        person.delete()

        # use_family_name=False
        d = self.go('/pakistan/create')
        assert d.first('label', for_='first_name').text.strip() == 'Name:'
        assert not d.all('label', for_='last_name')
        assert d.firsttag('input', name='first_name')
        assert not d.alltags('input', name='last_name')
        assert 'Given name' not in d.text
        assert 'Family name' not in d.text

        self.s.submit(d.first('form'),
                      first_name='_test_first',
                      last_name='_test_last',
                      author_name='_test_author')
        person = Person.all().get()
        d = self.go(
            '/pakistan/view?id=%s' % person.record_id)
        f = d.first('table', class_='fields').all('tr')
        assert f[0].first('td', class_='label').text.strip() == 'Name:'
        assert f[0].first('td', class_='field').text.strip() == '_test_first'
        assert 'Given name' not in d.text
        assert 'Family name' not in d.text
        assert '_test_last' not in d.first('body').text

        self.go('/pakistan/results?query=_test_first+_test_last')
        self.verify_results_page(1)
        first_title = self.s.doc.first(class_='resultDataTitle').content
        assert '_test_first' in first_title
        assert '_test_last' not in first_title
        person.delete()


    def test_config_family_name_first(self):
        # family_name_first=True
        doc = self.go('/japan/create?lang=en')
        given_label = doc.first('label', for_='first_name')
        family_label = doc.first('label', for_='last_name')
        assert given_label.text.strip() == 'Given name:'
        assert family_label.text.strip() == 'Family name:'
        assert family_label.start < given_label.start

        given_input = doc.firsttag('input', name='first_name')
        family_input = doc.firsttag('input', name='last_name')
        assert family_input.start < given_input.start

        alternate_given_label = doc.first('label', for_='alternate_first_names')
        alternate_family_label = doc.first('label', for_='alternate_last_names')
        assert alternate_given_label.text.strip() == 'Alternate given names:'
        assert alternate_family_label.text.strip() == 'Alternate family names:'
        assert alternate_family_label.start < alternate_given_label.start

        alternate_given_input = doc.firsttag(
            'input', name='alternate_first_names')
        alternate_family_input = doc.firsttag(
            'input', name='alternate_last_names')
        assert alternate_family_input.start < alternate_given_input.start

        self.s.submit(doc.first('form'),
                      first_name='_test_first',
                      last_name='_test_last',
                      alternate_first_names='_test_alternate_first',
                      alternate_last_names='_test_alternate_last',
                      author_name='_test_author')
        person = Person.all().get()
        doc = self.go('/japan/view?id=%s&lang=en' % person.record_id)
        f = doc.first('table', class_='fields').all('tr')
        assert f[0].first('td', class_='label').text.strip() == 'Family name:'
        assert f[0].first('td', class_='field').text.strip() == '_test_last'
        assert f[1].first('td', class_='label').text.strip() == 'Given name:'
        assert f[1].first('td', class_='field').text.strip() == '_test_first'
        assert f[2].first('td', class_='label').text.strip() == \
            'Alternate family names:'
        assert f[2].first('td', class_='field').text.strip() == \
            '_test_alternate_last'
        assert f[3].first('td', class_='label').text.strip() == \
            'Alternate given names:'
        assert f[3].first('td', class_='field').text.strip() == \
            '_test_alternate_first'

        self.go('/japan/results?query=_test_first+_test_last&lang=en')
        self.verify_results_page(1, all_have=([
            '_test_last _test_first',
            '(_test_alternate_last _test_alternate_first)']))
        person.delete()

        # family_name_first=False
        doc = self.go('/haiti/create')
        given_label = doc.first('label', for_='first_name')
        family_label = doc.first('label', for_='last_name')
        assert given_label.text.strip() == 'Given name:'
        assert family_label.text.strip() == 'Family name:'
        assert family_label.start > given_label.start

        given_input = doc.firsttag('input', name='first_name')
        family_input = doc.firsttag('input', name='last_name')
        assert family_input.start > given_input.start

        alternate_given_label = doc.first('label', for_='alternate_first_names')
        alternate_family_label = doc.first('label', for_='alternate_last_names')
        assert alternate_given_label.text.strip() == 'Alternate given names:'
        assert alternate_family_label.text.strip() == 'Alternate family names:'
        assert alternate_family_label.start > alternate_given_label.start

        alternate_given_input = doc.firsttag(
            'input', name='alternate_first_names')
        alternate_family_input = doc.firsttag(
            'input', name='alternate_last_names')
        assert alternate_family_input.start > alternate_given_input.start

        self.s.submit(doc.first('form'),
                      first_name='_test_first',
                      last_name='_test_last',
                      alternate_first_names='_test_alternate_first',
                      alternate_last_names='_test_alternate_last',
                      author_name='_test_author')
        person = Person.all().get()
        doc = self.go('/haiti/view?id=%s' % person.record_id)
        f = doc.first('table', class_='fields').all('tr')
        assert f[0].first('td', class_='label').text.strip() == 'Given name:'
        assert f[0].first('td', class_='field').text.strip() == '_test_first'
        assert f[1].first('td', class_='label').text.strip() == 'Family name:'
        assert f[1].first('td', class_='field').text.strip() == '_test_last'
        assert f[2].first('td', class_='label').text.strip() == \
            'Alternate given names:'
        assert f[2].first('td', class_='field').text.strip() == \
            '_test_alternate_first'
        assert f[3].first('td', class_='label').text.strip() == \
            'Alternate family names:'
        assert f[3].first('td', class_='field').text.strip() == \
            '_test_alternate_last'

        self.go('/haiti/results?query=_test_first+_test_last')
        self.verify_results_page(1, all_have=([
            '_test_first _test_last',
            '(_test_alternate_first _test_alternate_last)']))
        person.delete()

    def test_config_use_alternate_names(self):
        # use_alternate_names=True
        config.set_for_repo('haiti', use_alternate_names=True)
        d = self.go('/haiti/create')
        assert d.first('label', for_='alternate_first_names').text.strip() == \
            'Alternate given names:'
        assert d.first('label', for_='alternate_last_names').text.strip() == \
            'Alternate family names:'
        assert d.firsttag('input', name='alternate_first_names')
        assert d.firsttag('input', name='alternate_last_names')

        self.s.submit(d.first('form'),
                      first_name='_test_first',
                      last_name='_test_last',
                      alternate_first_names='_test_alternate_first',
                      alternate_last_names='_test_alternate_last',
                      author_name='_test_author')
        person = Person.all().get()
        d = self.go('/haiti/view?id=%s' % person.record_id)
        f = d.first('table', class_='fields').all('tr')
        assert f[2].first('td', class_='label').text.strip() == \
            'Alternate given names:'
        assert f[2].first('td', class_='field').text.strip() == \
            '_test_alternate_first'
        assert f[3].first('td', class_='label').text.strip() == \
            'Alternate family names:'
        assert f[3].first('td', class_='field').text.strip() == \
            '_test_alternate_last'

        self.go('/haiti/results?query=_test_first+_test_last')
        self.verify_results_page(1, all_have=([
            '_test_first _test_last',
            '(_test_alternate_first _test_alternate_last)']))
        person.delete()

        # use_alternate_names=False
        config.set_for_repo('pakistan', use_alternate_names=False)
        d = self.go('/pakistan/create')
        assert not d.all('label', for_='alternate_first_names')
        assert not d.all('label', for_='alternate_last_names')
        assert not d.alltags('input', name='alternate_first_names')
        assert not d.alltags('input', name='alternate_last_names')
        assert 'Alternate given names' not in d.text
        assert 'Alternate family names' not in d.text

        self.s.submit(d.first('form'),
                      first_name='_test_first',
                      last_name='_test_last',
                      alternate_first_names='_test_alternate_first',
                      alternate_last_names='_test_alternate_last',
                      author_name='_test_author')
        person = Person.all().get()
        d = self.go(
            '/pakistan/view?id=%s' % person.record_id)
        assert 'Alternate given names' not in d.text
        assert 'Alternate family names' not in d.text
        assert '_test_alternate_first' not in d.text
        assert '_test_alternate_last' not in d.text

        self.go('/pakistan/results?query=_test_first+_test_last')
        self.verify_results_page(1)
        first_title = self.s.doc.first(class_='resultDataTitle').content
        assert '_test_first' in first_title
        assert '_test_alternate_first' not in first_title
        assert '_test_alternate_last' not in first_title
        person.delete()


    def test_config_allow_believed_dead_via_ui(self):
        # allow_believed_dead_via_ui=True
        config.set_for_repo('haiti', allow_believed_dead_via_ui=True)
        doc = self.go('/haiti/create')
        self.s.submit(doc.first('form'),
                      first_name='_test_first',
                      last_name='_test_last',
                      author_name='_test_author')
        person = Person.all().get()
        doc = self.go('/haiti/view?id=%s' % person.record_id)
        assert doc.all('option', value='believed_dead')

        # allow_believed_dead_via_ui=False
        config.set_for_repo('japan', allow_believed_dead_via_ui=False)
        doc = self.go('/japan/create')
        self.s.submit(doc.first('form'),
                      first_name='_test_first',
                      last_name='_test_last',
                      author_name='_test_author')
        person = Person.all().get()
        doc = self.go('/japan/view?id=%s' % person.record_id)
        assert not doc.all('option', value='believed_dead')


    def test_config_use_postal_code(self):
        # use_postal_code=True
        doc = self.go('/haiti/create')
        assert doc.first('label', for_='home_postal_code')
        assert doc.firsttag('input', name='home_postal_code')

        self.s.submit(doc.first('form'),
                      first_name='_test_first',
                      last_name='_test_last',
                      home_postal_code='_test_12345',
                      author_name='_test_author')
        person = Person.all().get()
        doc = self.go('/haiti/view?id=%s' % person.record_id)
        assert 'Postal or zip code' in doc.text
        assert '_test_12345' in doc.text
        person.delete()

        # use_postal_code=False
        doc = self.go('/pakistan/create')
        assert not doc.all('label', for_='home_postal_code')
        assert not doc.alltags('input', name='home_postal_code')

        self.s.submit(doc.first('form'),
                      first_name='_test_first',
                      last_name='_test_last',
                      home_postal_code='_test_12345',
                      author_name='_test_author')
        person = Person.all().get()
        doc = self.go('/pakistan/view?id=%s' % person.record_id)
        assert 'Postal or zip code' not in doc.text
        assert '_test_12345' not in doc.text
        person.delete()

class CounterTests(TestsBase):
    """Tests related to Counters."""

    def test_tasks_count(self):
        """Tests the counting task."""
        # Add two Persons and two Notes in the 'haiti' repository.
        db.put([Person(
            key_name='haiti:test.google.com/person.123',
            repo_name='haiti',
            author_name='_test1_author_name',
            entry_date=utils.get_utcnow(),
            first_name='_test1_first_name',
            last_name='_test1_last_name',
            sex='male',
            date_of_birth='1970-01-01',
            age='50-60',
            latest_status='believed_missing'
        ), Note(
            key_name='haiti:test.google.com/note.123',
            repo_name='haiti',
            person_record_id='haiti:test.google.com/person.123',
            entry_date=utils.get_utcnow(),
            status='believed_missing'
        ), Person(
            key_name='haiti:test.google.com/person.456',
            repo_name='haiti',
            author_name='_test2_author_name',
            entry_date=utils.get_utcnow(),
            first_name='_test2_first_name',
            last_name='_test2_last_name',
            sex='female',
            date_of_birth='1970-02-02',
            age='30-40',
            latest_found=True
        ), Note(
            key_name='haiti:test.google.com/note.456',
            repo_name='haiti',
            person_record_id='haiti:test.google.com/person.456',
            entry_date=utils.get_utcnow(),
            found=True
        )])

        # Run the counting task (should finish counting in a single run).
        doc = self.go_as_admin('/haiti/tasks/count/person')

        # Check the resulting counters.
        assert Counter.get_count('haiti', 'person.all') == 2
        assert Counter.get_count('haiti', 'person.sex=male') == 1
        assert Counter.get_count('haiti', 'person.sex=female') == 1
        assert Counter.get_count('haiti', 'person.sex=other') == 0
        assert Counter.get_count('haiti', 'person.found=TRUE') == 1
        assert Counter.get_count('haiti', 'person.found=') == 1
        assert Counter.get_count('haiti', 'person.status=believed_missing') == 1
        assert Counter.get_count('haiti', 'person.status=') == 1
        assert Counter.get_count('pakistan', 'person.all') == 0

        # Add a Person in the 'pakistan' repository.
        db.put(Person(
            key_name='pakistan:test.google.com/person.789',
            repo_name='pakistan',
            author_name='_test3_author_name',
            entry_date=utils.get_utcnow(),
            first_name='_test3_first_name',
            last_name='_test3_last_name',
            sex='male',
            date_of_birth='1970-03-03',
            age='30-40',
        ))

        # Re-run the counting tasks for both repositories.
        doc = self.go('/haiti/tasks/count/person')
        doc = self.go('/pakistan/tasks/count/person')

        # Check the resulting counters.
        assert Counter.get_count('haiti', 'person.all') == 2
        assert Counter.get_count('pakistan', 'person.all') == 1

        # Check that the counted value shows up correctly on the main page.
        doc = self.go('/haiti?flush_cache=yes')
        assert 'Currently tracking' not in doc.text

        db.put(Counter(scan_name=u'person', repo_name=u'haiti', last_key=u'',
                       count_all=5L))
        doc = self.go('/haiti?flush_cache=yes')
        assert 'Currently tracking' not in doc.text

        db.put(Counter(scan_name=u'person', repo_name=u'haiti', last_key=u'',
                       count_all=86L))
        doc = self.go('/haiti?flush_cache=yes')
        assert 'Currently tracking' not in doc.text

        db.put(Counter(scan_name=u'person', repo_name=u'haiti', last_key=u'',
                       count_all=278L))
        doc = self.go('/haiti?flush_cache=yes')
        assert 'Currently tracking about 300 records' in doc.text

    def test_admin_dashboard(self):
        """Visits the dashboard page and makes sure it doesn't crash."""
        db.put([Counter(
            scan_name='Person', repo_name='haiti', last_key='', count_all=278
        ), Counter(
            scan_name='Person', repo_name='pakistan', last_key='',
            count_all=127
        ), Counter(
            scan_name='Note', repo_name='haiti', last_key='', count_all=12
        ), Counter(
            scan_name='Note', repo_name='pakistan', last_key='', count_all=8
        )])
        assert self.go_as_admin('/global/admin/dashboard')
        assert self.s.status == 200


class ConfigTests(TestsBase):
    """Tests related to configuration settings (ConfigEntry entities)."""

    # Repo and ConfigEntry entities should be wiped between tests.
    kinds_to_keep = ['Authorization']

    def tearDown(self):
        TestsBase.tearDown(self)

        # Restore the configuration settings.
        setup.setup_repos()
        setup.setup_configs()

<<<<<<< HEAD
    def test_config_cache_enabling(self):
        # Config cache has to be flushed independently of the
        # render cache. This is because after the first scrape,
        # the render cache has the page for the repository. After
        # changing config into database, if render cache wasn't
        # flushed, the page will come from cache instead of new the
        # page for the modified configurations.

        # Check for custom message on main page
        # This should pull default value from database and cache it.
        config.cache.enable(True)
        self.flush_appserver_config_cache("all")
        db.put(config.ConfigEntry(key_name="haiti:repo_titles",
               value='{"en": "Haiti Earthquake", "es": "Terremoto en Haiti"}'))
        doc = self.go('/haiti?lang=en&flush_cache=yes')
        assert 'Haiti Earthquake' in doc.text
        doc = self.go('/haiti?lang=es&flush_cache=yes')
        assert u'Terremoto en Haiti' in doc.text
=======
        # Flush the configuration cache.
        config.cache.enable(False)
        self.go('/haiti?lang=en&flush_config_cache=all')

    def test_config_cache_enabling(self):
        # Note that "flush_cache" and "flush_config_cache" are different.
        # All the tests below use "flush_cache=yes" to flush the render cache,
        # so that the effects of the config cache become visible for testing.
>>>>>>> 080fe8a8

        # Modify the custom title directly in the datastore.
        # With the config cache off, new values should appear immediately.
        config.cache.enable(False)
<<<<<<< HEAD
        self.flush_appserver_config_cache("*")
        db.put(config.ConfigEntry(key_name="haiti:repo_titles",
               value='{"en": "HAITI Earthquake", "es": "Terremoto en HAITI"}'))
=======
        db.put(config.ConfigEntry(key_name='haiti:subdomain_titles',
                                  value='{"en": "FooTitle"}'))
>>>>>>> 080fe8a8
        doc = self.go('/haiti?lang=en&flush_cache=yes')
        assert 'FooTitle' in doc.text
        db.put(config.ConfigEntry(key_name='haiti:subdomain_titles',
                                  value='{"en": "BarTitle"}'))
        doc = self.go('/haiti?lang=en&flush_cache=yes')
        assert 'BarTitle' in doc.text

        # Now enabled the config cache and load the main page again.
        # This should pull the configuration value from database and cache it.
        config.cache.enable(True)
        doc = self.go('/haiti?lang=en&flush_cache=yes&flush_config_cache=all')
        assert 'BarTitle' in doc.text

        # Modify the custom title directly in the datastore.
        # The old message from the config cache should still be visible because
        # the config cache doesn't know that the datastore changed.
        db.put(config.ConfigEntry(key_name='haiti:subdomain_titles',
                                  value='{"en": "QuuxTitle"}'))
        doc = self.go('/haiti?lang=en&flush_cache=yes')
        assert 'BarTitle' in doc.text

        # After 10 minutes, the cache should pick up the new value.
        self.set_utcnow_for_test(DEFAULT_TEST_TIME + datetime.timedelta(0, 601))
        doc = self.go('/haiti?lang=en&flush_cache=yes')
<<<<<<< HEAD
        assert 'Haiti Earthquake' in doc.text
        doc = self.go('/haiti?lang=es&flush_cache=yes')
        assert u'Terremoto en Haiti' in doc.text
=======
        assert 'QuuxTitle' in doc.text
>>>>>>> 080fe8a8

    def test_config_namespaces(self):
        # This function will test the cache's ability to retrieve
        # global or repository-specific configuration entries.
        cfg_sub = config.Configuration('_foo')
        cfg_global = config.Configuration('*')

        config.set_for_repo('*',
                            captcha_private_key='global_abcd',
                            captcha_public_key='global_efgh',
                            language_api_key='global_hijk')
        assert cfg_global.captcha_private_key == 'global_abcd'
        assert cfg_global.captcha_public_key == 'global_efgh'
        assert cfg_global.language_api_key == 'global_hijk'

        config.set_for_repo('_foo',
                            captcha_private_key='abcd',
                            captcha_public_key='efgh')
        assert cfg_sub.captcha_private_key == 'abcd'
        assert cfg_sub.captcha_public_key == 'efgh'
        # If a key isn't present for a repository, its value for
        # the global domain is retrieved.
        assert cfg_sub.language_api_key == 'global_hijk'

    def test_admin_page(self):
        # Load the administration page.
        doc = self.go_as_admin('/haiti/admin')
        self.assertEquals(self.s.status, 200)

        # Activate a new repository.
        assert not Repo.get_by_key_name('xyz')
        create_form = doc.first('form', id='create_repo')
        doc = self.s.submit(create_form, new_repo_name='xyz')
        assert Repo.get_by_key_name('xyz')

        # Change some settings for the new repository.
        settings_form = doc.first('form', id='save_repo')
        doc = self.s.submit(settings_form,
            language_menu_options='["no"]',
            repo_titles='{"no": "Jordskjelv"}',
            keywords='foo, bar',
            use_family_name='false',
            family_name_first='false',
            use_alternate_names='false',
            use_postal_code='false',
            allow_believed_dead_via_ui='false',
            min_query_word_length='1',
            map_default_zoom='6',
            map_default_center='[4, 5]',
            map_size_pixels='[300, 300]',
            read_auth_key_required='false',
            main_page_custom_htmls='{"no": "main page message"}',
            results_page_custom_htmls='{"no": "results page message"}',
            view_page_custom_htmls='{"no": "view page message"}',
            seek_query_form_custom_htmls='{"no": "query form message"}',
        )
        self.assertEquals(self.s.status, 200)
        cfg = config.Configuration('xyz')
        self.assertEquals(cfg.language_menu_options, ['no'])
        assert cfg.repo_titles == {'no': 'Jordskjelv'}
        assert cfg.keywords == 'foo, bar'
        assert not cfg.use_family_name
        assert not cfg.family_name_first
        assert not cfg.use_alternate_names
        assert not cfg.use_postal_code
        assert not cfg.allow_believed_dead_via_ui
        assert cfg.min_query_word_length == 1
        assert cfg.map_default_zoom == 6
        assert cfg.map_default_center == [4, 5]
        assert cfg.map_size_pixels == [300, 300]
        assert not cfg.read_auth_key_required

        # Change settings again and make sure they took effect.
        settings_form = doc.first('form', id='save_repo')
        doc = self.s.submit(settings_form,
            language_menu_options='["nl"]',
            repo_titles='{"nl": "Aardbeving"}',
            keywords='spam, ham',
            use_family_name='true',
            family_name_first='true',
            use_alternate_names='true',
            use_postal_code='true',
            allow_believed_dead_via_ui='true',
            min_query_word_length='2',
            map_default_zoom='7',
            map_default_center='[-3, -7]',
            map_size_pixels='[123, 456]',
            read_auth_key_required='true',
            main_page_custom_htmls='{"nl": "main page message"}',
            results_page_custom_htmls='{"nl": "results page message"}',
            view_page_custom_htmls='{"nl": "view page message"}',
            seek_query_form_custom_htmls='{"nl": "query form message"}',
        )

        cfg = config.Configuration('xyz')
        assert cfg.language_menu_options == ['nl']
        assert cfg.repo_titles == {'nl': 'Aardbeving'}
        assert cfg.keywords == 'spam, ham'
        assert cfg.use_family_name
        assert cfg.family_name_first
        assert cfg.use_alternate_names
        assert cfg.use_postal_code
        assert cfg.allow_believed_dead_via_ui
        assert cfg.min_query_word_length == 2
        assert cfg.map_default_zoom == 7
        assert cfg.map_default_center == [-3, -7]
        assert cfg.map_size_pixels == [123, 456]
        assert cfg.read_auth_key_required

        # Verifies that there is a javascript constant with languages in it
        # (for the dropdown); thus, a language that is NOT used but IS
        # supported should appear
        assert self.s.doc.find('bg')
        assert self.s.doc.find('Bulgarian')

        # Verifies that there is a javascript constant with the previously
        # saved languages and titles in it
        assert self.s.doc.find('nl')
        assert self.s.doc.find('Aardbeving')

    def test_deactivation(self):
        # Load the administration page.
        doc = self.go_as_admin('/haiti/admin')
        assert self.s.status == 200

        # Deactivate an existing repository.
        settings_form = doc.first('form', id='save_repo')
        doc = self.s.submit(settings_form,
            language_menu_options='["en"]',
            repo_titles='{"en": "Foo"}',
            keywords='foo, bar',
            deactivated='true',
            deactivation_message_html='de<i>acti</i>vated',
            main_page_custom_htmls='{"en": "main page message"}',
            results_page_custom_htmls='{"en": "results page message"}',
            view_page_custom_htmls='{"en": "view page message"}',
            seek_query_form_custom_htmls='{"en": "query form message"}',
        )

        cfg = config.Configuration('haiti')
        assert cfg.deactivated
        assert cfg.deactivation_message_html == 'de<i>acti</i>vated'

        # Ensure all paths listed in app.yaml are inaccessible, except /admin.
        for path in ['', '/query', '/results', '/create', '/view',
                     '/multiview', '/reveal', '/photo', '/embed',
                     '/gadget', '/delete', '/sitemap', '/api/read',
                     '/api/write', '/feeds/note', '/feeds/person']:
            doc = self.go('/haiti%s' % path)
            assert 'de<i>acti</i>vated' in doc.content, \
                'path: %s, content: %s' % (path, doc.content)
            assert doc.alltags('form') == []
            assert doc.alltags('input') == []
            assert doc.alltags('table') == []
            assert doc.alltags('td') == []

    def test_custom_messages(self):
        # Load the administration page.
        doc = self.go_as_admin('/haiti/admin')
        assert self.s.status == 200

        # Edit the custom text fields
        settings_form = doc.first('form', id='save_repo')
        doc = self.s.submit(settings_form,
            language_menu_options='["en"]',
            repo_titles='{"en": "Foo"}',
            keywords='foo, bar',
            main_page_custom_htmls=
                '{"en": "<b>English</b> main page message",'
                ' "fr": "<b>French</b> main page message"}',
            results_page_custom_htmls=
                '{"en": "<b>English</b> results page message",'
                ' "fr": "<b>French</b> results page message"}',
            view_page_custom_htmls=
                '{"en": "<b>English</b> view page message",'
                ' "fr": "<b>French</b> view page message"}',
            seek_query_form_custom_htmls=
                '{"en": "<b>English</b> query form message",'
                ' "fr": "<b>French</b> query form message"}',
        )

        cfg = config.Configuration('haiti')
        assert cfg.main_page_custom_htmls == \
            {'en': '<b>English</b> main page message',
             'fr': '<b>French</b> main page message'}
        assert cfg.results_page_custom_htmls == \
            {'en': '<b>English</b> results page message',
             'fr': '<b>French</b> results page message'}
        assert cfg.view_page_custom_htmls == \
            {'en': '<b>English</b> view page message',
             'fr': '<b>French</b> view page message'}
        assert cfg.seek_query_form_custom_htmls == \
            {'en': '<b>English</b> query form message',
             'fr': '<b>French</b> query form message'}

        # Add a person record
        db.put(Person(
            key_name='haiti:test.google.com/person.1001',
            repo_name='haiti',
            entry_date=utils.get_utcnow(),
            first_name='_status_first_name',
            last_name='_status_last_name',
            author_name='_status_author_name'
        ))

        # Check for custom message on main page
        doc = self.go('/haiti?flush_cache=yes')
        assert 'English main page message' in doc.text
        doc = self.go('/haiti?flush_cache=yes&lang=fr')
        assert 'French main page message' in doc.text
        doc = self.go('/haiti?flush_cache=yes&lang=ht')
        assert 'English main page message' in doc.text

        # Check for custom messages on results page
        doc = self.go('/haiti/results?query=xy&role=seek')
        assert 'English results page message' in doc.text
        assert 'English query form message' in doc.text
        doc = self.go('/haiti/results?query=xy&role=seek&lang=fr')
        assert 'French results page message' in doc.text
        assert 'French query form message' in doc.text
        doc = self.go('/haiti/results?query=xy&role=seek&lang=ht')
        assert 'English results page message' in doc.text
        assert 'English query form message' in doc.text

        # Check for custom message on view page
        doc = self.go('/haiti/view?id=test.google.com/person.1001')
        assert 'English view page message' in doc.text
        doc = self.go(
            '/haiti/view?id=test.google.com/person.1001&lang=fr')
        assert 'French view page message' in doc.text
        doc = self.go(
            '/haiti/view?id=test.google.com/person.1001&lang=ht')
        assert 'English view page message' in doc.text

class SecretTests(TestsBase):
    """Tests that manipulate Secret entities."""

    def test_analytics_id(self):
        """Checks that the analytics_id Secret is used for analytics."""
        doc = self.go('/haiti/create')
        assert 'getTracker(' not in doc.content

        db.put(Secret(key_name='analytics_id', secret='analytics_id_xyz'))

        doc = self.go('/haiti/create')
        assert "getTracker('analytics_id_xyz')" in doc.content

    def test_maps_api_key(self):
        """Checks that maps don't appear when there is no maps_api_key."""
        db.put(Person(
            key_name='haiti:test.google.com/person.1001',
            repo_name='haiti',
            entry_date=utils.get_utcnow(),
            first_name='_status_first_name',
            last_name='_status_last_name',
            author_name='_status_author_name'
        ))
        doc = self.go('/haiti/create?role=provide')
        assert 'map_canvas' not in doc.content
        doc = self.go('/haiti/view?id=test.google.com/person.1001')
        assert 'map_canvas' not in doc.content
        assert 'id="map_' not in doc.content

        db.put(Secret(key_name='maps_api_key', secret='maps_api_key_xyz'))

        doc = self.go('/haiti/create?role=provide')
        assert 'maps_api_key_xyz' in doc.content
        assert 'map_canvas' in doc.content
        doc = self.go('/haiti/view?id=test.google.com/person.1001')
        assert 'maps_api_key_xyz' in doc.content
        assert 'map_canvas' in doc.content
        assert 'id="map_' in doc.content

class GoogleorgTests(TestsBase):
    """Tests for the google.org static pages."""

    def test_googleorg_pages(self):
        doc = self.go('/faq')
        assert self.s.status == 200
        assert 'Frequently asked questions' in doc.content
        doc = self.go('/howitworks')
        assert self.s.status == 200
        assert 'Google Person Finder helps people reconnect' in doc.content
        doc = self.go('/responders')
        assert self.s.status == 200
        assert 'Information for responders' in doc.content


def main():
    parser = optparse.OptionParser()
    parser.add_option('-a', '--address', default='localhost',
                      help='appserver hostname (default: localhost)')
    parser.add_option('-d', '--debug', action='store_true',
                      help='emit copious debugging messages')
    parser.add_option('-p', '--port', type='int', default=8081,
                      help='appserver port number (default: 8081)')
    parser.add_option('-m', '--mail_port', type='int', default=8025,
                      help='SMTP server port number (default: 8025)')
    parser.add_option('-v', '--verbose', action='store_true',
                      help='list test names as they are being executed')
    options, args = parser.parse_args()

    try:
        threads = []
        if options.address == 'localhost':
            # We need to start up a clean new appserver for testing.
            threads.append(AppServerRunner(options.port, options.mail_port))
        threads.append(MailThread(options.mail_port))
        for thread in threads:
            thread.start()
        for thread in threads:
            thread.wait_until_ready()

        # Connect to the datastore.
        hostport = '%s:%d' % (options.address, options.port)
        remote_api.connect(hostport, remote_api.get_app_db(is_test=True),
                           'test', 'test', secure=(options.port == 443))
        TestsBase.hostport = hostport
        TestsBase.verbose = options.debug
        TestsBase.debug = options.debug
        ProcessRunner.debug = options.debug

        sys.stderr.write('[setup] ')
        reset_data()  # Reset the datastore for the first test.

        sys.stderr.write('[test] ')
<<<<<<< HEAD
        unittest.main()  # You can select tests using command-line arguments.
=======

        # You can select tests using command-line arguments.
        unittest.main()
>>>>>>> 080fe8a8
    except Exception, e:
        # Something went wrong during testing.
        print >>sys.stderr, 'Exception during testing: %s' % e
        traceback.print_exc()
<<<<<<< HEAD
=======
        raise SystemExit(-1)  # Signal failure to the continuous build.
>>>>>>> 080fe8a8
    finally:
        for thread in threads:
            if hasattr(thread, 'flush_output'):
                thread.flush_output()
        for thread in threads:
            thread.stop()
            thread.join()

if __name__ == '__main__':
    main()<|MERGE_RESOLUTION|>--- conflicted
+++ resolved
@@ -22,9 +22,6 @@
 You can specify a particular test class or method on the command line:
     tools/server_tests ConfigTests
     tools/server_tests PersonNoteTests.test_delete_and_restore
-
-Use the -v option to show names of individual tests (rather than just dots).
-Use the -d option to see detailed debugging output.
 """
 
 import datetime
@@ -116,15 +113,9 @@
     """A thread that starts a subprocess, collects its output, and stops it."""
 
     READY_RE = re.compile('')  # this output means the process is ready
-<<<<<<< HEAD
-    OMIT_RE = re.compile('INFO |WARNING ') # omit these lines from the displayed output
-    ERROR_RE = re.compile('ERROR|CRITICAL')  # output indicating failure.
-    debug = False  # set to True to see INFO and WARNING log messages
-=======
     ERROR_RE = re.compile('ERROR|CRITICAL')  # output indicating failure
     OMIT_RE = re.compile('INFO |WARNING ')  # don't bother showing these lines
     debug = False  # set to True to see all log messages, ignoring OMIT_RE
->>>>>>> 080fe8a8
 
     def __init__(self, name, args):
         threading.Thread.__init__(self)
@@ -149,14 +140,8 @@
                 return
             if self.READY_RE.search(line):
                 self.ready = True
-<<<<<<< HEAD
-            if self.OMIT_RE.search(line):  # filter out these lines
-                if not self.debug:
-                    continue
-=======
             if not self.debug and self.OMIT_RE.search(line):  # omit these lines
                 continue
->>>>>>> 080fe8a8
             if self.ERROR_RE.search(line):  # something went wrong
                 self.failed = True
             if line.strip():
@@ -231,7 +216,7 @@
 class MailThread(threading.Thread):
     """Runs an SMTP server and stores the incoming messages."""
     messages = []
-    debug = False  # set to true to see when the app sends e-mail
+    debug = False  # set to True to see when the app sends e-mail
 
     def __init__(self, port):
         threading.Thread.__init__(self)
@@ -330,7 +315,7 @@
     """Base class for test cases."""
     verbose = 0
     hostport = None
-    debug = False  # set to true to see various debug messages
+    debug = False  # set to True to see various debug messages
 
     # Entities of these kinds won't be wiped between tests
     kinds_to_keep = ['Authorization', 'ConfigEntry', 'Repo']
@@ -338,6 +323,8 @@
     def debug_print(self, msg):
         """Echo useful stuff to stderr, encoding to preserve sanity."""
         if self.debug:
+            if not isinstance(msg, basestring):
+                msg = repr(msg)
             print >>sys.stderr, msg.encode('ascii', 'ignore')
 
     def setUp(self):
@@ -368,22 +355,6 @@
     def tearDown(self):
         """Resets the datastore by deleting anything written during a test."""
         setup.wipe_datastore(keep=self.kinds_to_keep)
-<<<<<<< HEAD
-        # Enabling and flushing cache
-        config.cache.enable(True)
-        self.flush_appserver_config_cache("all")
-
-
-    def flush_appserver_config_cache(self, flush):
-        """Flushes the entire config cache or a specific repository's cache.
-        Args: flush = 'all' (flush whole cache)
-                      'nothing' (flush nothing)
-                      <repo_name> (flush specific repository)"""
-        doc = self.go('/?flush_config_cache=%s' % flush)
-        assert self.s.status == 200
-        self.debug_print('Flush Cache: %s' % flush)
-=======
->>>>>>> 080fe8a8
 
     def set_utcnow_for_test(self, new_utcnow=None):
         """Set utc timestamp locally and on the server.
@@ -922,9 +893,7 @@
             count += 1
             time.sleep(.1)
 
-        assert len(MailThread.messages) == message_count, \
-            'expected %s messages, instead was %s' % (message_count,
-                                                      len(MailThread.messages))
+        self.assertEqual(message_count, len(MailThread.messages))
 
     def test_have_information_small(self):
         """Follow the I have information flow on the small-sized embed."""
@@ -5140,26 +5109,6 @@
         setup.setup_repos()
         setup.setup_configs()
 
-<<<<<<< HEAD
-    def test_config_cache_enabling(self):
-        # Config cache has to be flushed independently of the
-        # render cache. This is because after the first scrape,
-        # the render cache has the page for the repository. After
-        # changing config into database, if render cache wasn't
-        # flushed, the page will come from cache instead of new the
-        # page for the modified configurations.
-
-        # Check for custom message on main page
-        # This should pull default value from database and cache it.
-        config.cache.enable(True)
-        self.flush_appserver_config_cache("all")
-        db.put(config.ConfigEntry(key_name="haiti:repo_titles",
-               value='{"en": "Haiti Earthquake", "es": "Terremoto en Haiti"}'))
-        doc = self.go('/haiti?lang=en&flush_cache=yes')
-        assert 'Haiti Earthquake' in doc.text
-        doc = self.go('/haiti?lang=es&flush_cache=yes')
-        assert u'Terremoto en Haiti' in doc.text
-=======
         # Flush the configuration cache.
         config.cache.enable(False)
         self.go('/haiti?lang=en&flush_config_cache=all')
@@ -5168,27 +5117,20 @@
         # Note that "flush_cache" and "flush_config_cache" are different.
         # All the tests below use "flush_cache=yes" to flush the render cache,
         # so that the effects of the config cache become visible for testing.
->>>>>>> 080fe8a8
 
         # Modify the custom title directly in the datastore.
         # With the config cache off, new values should appear immediately.
         config.cache.enable(False)
-<<<<<<< HEAD
-        self.flush_appserver_config_cache("*")
-        db.put(config.ConfigEntry(key_name="haiti:repo_titles",
-               value='{"en": "HAITI Earthquake", "es": "Terremoto en HAITI"}'))
-=======
-        db.put(config.ConfigEntry(key_name='haiti:subdomain_titles',
+        db.put(config.ConfigEntry(key_name='haiti:repo_titles',
                                   value='{"en": "FooTitle"}'))
->>>>>>> 080fe8a8
         doc = self.go('/haiti?lang=en&flush_cache=yes')
         assert 'FooTitle' in doc.text
-        db.put(config.ConfigEntry(key_name='haiti:subdomain_titles',
+        db.put(config.ConfigEntry(key_name='haiti:repo_titles',
                                   value='{"en": "BarTitle"}'))
         doc = self.go('/haiti?lang=en&flush_cache=yes')
         assert 'BarTitle' in doc.text
 
-        # Now enabled the config cache and load the main page again.
+        # Now enable the config cache and load the main page again.
         # This should pull the configuration value from database and cache it.
         config.cache.enable(True)
         doc = self.go('/haiti?lang=en&flush_cache=yes&flush_config_cache=all')
@@ -5197,7 +5139,7 @@
         # Modify the custom title directly in the datastore.
         # The old message from the config cache should still be visible because
         # the config cache doesn't know that the datastore changed.
-        db.put(config.ConfigEntry(key_name='haiti:subdomain_titles',
+        db.put(config.ConfigEntry(key_name='haiti:repo_titles',
                                   value='{"en": "QuuxTitle"}'))
         doc = self.go('/haiti?lang=en&flush_cache=yes')
         assert 'BarTitle' in doc.text
@@ -5205,17 +5147,12 @@
         # After 10 minutes, the cache should pick up the new value.
         self.set_utcnow_for_test(DEFAULT_TEST_TIME + datetime.timedelta(0, 601))
         doc = self.go('/haiti?lang=en&flush_cache=yes')
-<<<<<<< HEAD
-        assert 'Haiti Earthquake' in doc.text
-        doc = self.go('/haiti?lang=es&flush_cache=yes')
-        assert u'Terremoto en Haiti' in doc.text
-=======
         assert 'QuuxTitle' in doc.text
->>>>>>> 080fe8a8
+
 
     def test_config_namespaces(self):
-        # This function will test the cache's ability to retrieve
-        # global or repository-specific configuration entries.
+        # Tests the cache's ability to retrieve global or repository-specific
+        # configuration entries.
         cfg_sub = config.Configuration('_foo')
         cfg_global = config.Configuration('*')
 
@@ -5537,22 +5474,16 @@
         sys.stderr.write('[setup] ')
         reset_data()  # Reset the datastore for the first test.
 
+        # unittest.main looks at sys.argv for options and test names.
+        sys.argv[1:] = (options.verbose and ['-v'] or []) + args
         sys.stderr.write('[test] ')
-<<<<<<< HEAD
-        unittest.main()  # You can select tests using command-line arguments.
-=======
-
-        # You can select tests using command-line arguments.
         unittest.main()
->>>>>>> 080fe8a8
+
     except Exception, e:
         # Something went wrong during testing.
         print >>sys.stderr, 'Exception during testing: %s' % e
         traceback.print_exc()
-<<<<<<< HEAD
-=======
         raise SystemExit(-1)  # Signal failure to the continuous build.
->>>>>>> 080fe8a8
     finally:
         for thread in threads:
             if hasattr(thread, 'flush_output'):
