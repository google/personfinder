--- conflicted
+++ resolved
@@ -2025,7 +2025,6 @@
         assert 'Not in authorized domain' in first_error.text
         assert 'Not in authorized domain' in second_error.text
 
-<<<<<<< HEAD
     def test_api_write_log_skipping(self):
         """Test skipping bad note entries."""
         configure_api_logging()
@@ -2037,7 +2036,6 @@
         # verify we logged the write.
         verify_api_log(ApiActionLog.WRITE, person_records=1, people_skipped=1)
 
-=======
     def test_api_write_reviewed_note(self):
         """Post reviewed note entries."""
         data = get_test_data('test.pfif-1.2.xml')
@@ -2046,11 +2044,9 @@
         person = Person.get('haiti', 'test.google.com/person.21009')
         notes = person.get_notes()
         assert len(notes) == 4
-
         # Confirm all notes are marked reviewed.
         for note in notes:
             assert note.reviewed == True
->>>>>>> 019a7f2e
 
     def test_api_subscribe_unsubscribe(self):
         """Subscribe and unsubscribe to e-mail updates for a person via API"""
