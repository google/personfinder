--- conflicted
+++ resolved
@@ -4989,24 +4989,6 @@
         assert '_test_12345' not in doc.text
         person.delete()
 
-<<<<<<< HEAD
-    def test_legacy_redirect(self):
-      # enable legacy redirects.
-      config.set(missing_repo_redirect_enabled=True)
-      self.s.go('http://%s/?subdomain=japan' % self.hostport,
-                redirects=0)
-      self.assertEqual(self.s.status, 301)
-      self.assertEqual(self.s.headers['location'],
-                       'http://www.google.org/personfinder/japan/')
-
-      # disable legacy redirects, which lands us on main.
-      config.set(missing_repo_redirect_enabled=False)
-      self.go('/?subdomain=japan?flush_config_cache=yes', redirects=0)
-      self.assertEqual(self.s.status, 302)
-      self.assertEqual(self.s.headers['location'],
-                       'http://localhost:8081/personfinder/global/howitworks')
-
-=======
 class ResourceTests(TestsBase):
     """Tests that verify the Resource mechanism."""
     def test_resource_override(self):
@@ -5075,7 +5057,6 @@
         self.set_utcnow_for_test(DEFAULT_TEST_TIME + datetime.timedelta(0, 2.2))
         doc = self.go('/global/foo.txt?lang=fr')
         assert doc.content == 'goodbye'
->>>>>>> 68bc5ada
 
 
 class CounterTests(TestsBase):
