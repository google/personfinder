#!/usr/bin/python2.5
# encoding: utf-8
# Copyright 2010 Google Inc.
#
# Licensed under the Apache License, Version 2.0 (the "License");
# you may not use this file except in compliance with the License.
# You may obtain a copy of the License at
#
#      http://www.apache.org/licenses/LICENSE-2.0
#
# Unless required by applicable law or agreed to in writing, software
# distributed under the License is distributed on an "AS IS" BASIS,
# WITHOUT WARRANTIES OR CONDITIONS OF ANY KIND, either express or implied.
# See the License for the specific language governing permissions and
# limitations under the License.

"""Starts up an appserver and runs end-to-end tests against it.

Instead of running this script directly, use the 'server_tests' shell script,
which sets up the PYTHONPATH and other necessary environment variables.

You can specify a particular test class or method on the command line:
    tools/server_tests ConfigTests
    tools/server_tests PersonNoteTests.test_delete_and_restore

Use the -v option to show names of individual tests (rather than just dots).
Use the -d option to see detailed debugging output.
"""

import datetime
import difflib
import inspect
import logging
import optparse
import os
import re
import signal
import smtpd
import subprocess
import sys
import threading
import time
import traceback
import unittest

import calendar
import config
from model import *
import remote_api
import reveal
import scrape
import setup_pf as setup
from test_pfif import text_diff
from text_query import TextQuery
import utils
from const import PERSON_STATUS_TEXT, NOTE_STATUS_TEXT

DEFAULT_TEST_TIME = datetime.datetime(2010, 1, 2, 3, 4, 5)

NOTE_STATUS_OPTIONS = [
  '',
  'information_sought',
  'is_note_author',
  'believed_alive',
  'believed_missing',
  'believed_dead'
]

last_star = time.time()  # timestamp of the last message that started with '*'.

def log(message, *args):
    """Prints a timestamped message to stderr (handy for debugging or profiling
    tests).  If the message starts with '*', the clock will be reset to zero."""
    global last_star
    now = time.time()
    if isinstance(message, unicode):
        message = message.encode('utf-8')
    else:
        message = str(message)
    print >>sys.stderr, '%6.2f:' % (now - last_star), message, args or ''
    if message[:1] == '*':
        last_star = now

def timed(function):
    def timed_function(*args, **kwargs):
        start = time.time()
        try:
            return function(*args, **kwargs)
        finally:
            log('%s done in %.2f s' % (function.__name__, time.time() - start))
    return timed_function

def configure_api_logging(repo='haiti', enable=True):
    db.delete(ApiActionLog.all())
    config.set_for_repo(repo, api_action_logging=enable)

def verify_api_log(action, api_key='test_key', person_records=None,
                   people_skipped=None, note_records=None, notes_skipped=None):
    action_logs = ApiActionLog.all().fetch(1)
    assert action_logs
    entry = action_logs[0]
    assert entry.action == action \
        and entry.api_key == api_key, \
        'api_key=%s, action=%s' % (entry.api_key, entry.action)
    if person_records:
        assert person_records == entry.person_records
    if people_skipped:
        assert people_skipped == entry.people_skipped
    if note_records:
        assert note_records == entry.note_records
    if notes_skipped:
        assert notes_skipped == entry.notes_skipped


class ProcessRunner(threading.Thread):
    """A thread that starts a subprocess, collects its output, and stops it."""

    READY_RE = re.compile('')  # this output means the process is ready
    ERROR_RE = re.compile('ERROR|CRITICAL')  # output indicating failure
    OMIT_RE = re.compile('INFO |WARNING ')  # don't bother showing these lines
    debug = False  # set to True to see all log messages, ignoring OMIT_RE

    def __init__(self, name, args):
        threading.Thread.__init__(self)
        self.name = name
        self.args = args
        self.process = None  # subprocess.Popen instance
        self.ready = False  # process is running and ready
        self.failed = False  # process emitted an error message in its output
        self.output = []

    def run(self):
        """Starts the subprocess and collects its output while it runs."""
        self.process = subprocess.Popen(
            self.args, stdout=subprocess.PIPE, stderr=subprocess.STDOUT,
            close_fds=True)

        # Each subprocess needs a thread to be watching it and absorbing its
        # output; otherwise it will block when its stdout pipe buffer fills.
        while self.process.poll() is None:
            line = self.process.stdout.readline()
            if not line:  # process finished
                return
            if self.READY_RE.search(line):
                self.ready = True
            if not self.debug and self.OMIT_RE.search(line):  # omit these lines
                continue
            if self.ERROR_RE.search(line):  # something went wrong
                self.failed = True
            if line.strip():
                self.output.append(line.strip())

    def stop(self):
        """Terminates the subprocess and returns its status code."""
        if self.process:  # started
            if self.isAlive():  # still running
                os.kill(self.process.pid, signal.SIGKILL)
            else:
                self.failed = self.process.returncode != 0
        self.clean_up()
        if self.failed:
            self.flush_output()
            print >>sys.stderr, '%s failed (status %s).\n' % (
                self.name, self.process.returncode)
        else:
            print >>sys.stderr, '%s stopped.' % self.name

    def flush_output(self):
        """Flushes the buffered output from this subprocess to stderr."""
        self.output, lines_to_print = [], self.output
        if lines_to_print:
            sys.stderr.write('\n--- output from %s ---\n' % self.name)
            sys.stderr.write('\n'.join(lines_to_print) + '\n\n')

    def wait_until_ready(self, timeout=10):
        """Waits until the subprocess has logged that it is ready."""
        fail_time = time.time() + timeout
        while self.isAlive() and not self.ready and time.time() < fail_time:
            for jiffy in range(10):  # wait one second, aborting early if ready
                if not self.ready:
                    time.sleep(0.1)
            if not self.ready:
                self.flush_output()  # after each second, show output
        if self.ready:
            print >>sys.stderr, '%s started.' % self.name
        else:
            raise RuntimeError('%s failed to start.' % self.name)

    def clean_up(self):
        pass


class AppServerRunner(ProcessRunner):
    """Manages a dev_appserver subprocess."""

    READY_RE = re.compile('Running application')
    OMIT_RE = re.compile(
        'INFO |WARNING |DeprecationWarning: get_request_cpu_usage')

    def __init__(self, port, smtp_port):
        self.datastore_path = '/tmp/dev_appserver.datastore.%d' % os.getpid()
        ProcessRunner.__init__(self, 'appserver', [
            os.environ['PYTHON'],
            os.path.join(os.environ['APPENGINE_DIR'], 'dev_appserver.py'),
            os.environ['APP_DIR'],
            '--port=%s' % port,
            '--clear_datastore',
            '--datastore_path=%s' % self.datastore_path,
            '--require_indexes',
            '--smtp_host=localhost',
            '--smtp_port=%d' % smtp_port # '-d'
        ])

    def clean_up(self):
        if os.path.exists(self.datastore_path):
            os.unlink(self.datastore_path)


class MailThread(threading.Thread):
    """Runs an SMTP server and stores the incoming messages."""
    messages = []
    debug = False  # set to True to see when the app sends e-mail

    def __init__(self, port):
        threading.Thread.__init__(self)
        self.port = port
        self.stop_requested = False

    def run(self):
        class MailServer(smtpd.SMTPServer):
            def process_message(self, peer, mailfrom, rcpttos, data):
                if self.debug:
                    print >>sys.stderr, 'Mail from:', mailfrom, 'to:', rcpttos
                MailThread.messages.append(
                    {'from': mailfrom, 'to': rcpttos, 'data': data})

        try:
            server = MailServer(('localhost', self.port), None)
        except Exception, e:
            print >>sys.stderr, 'SMTP server failed: %s' % e
            sys.exit(-1)
        print >>sys.stderr, 'SMTP server started.'
        while not self.stop_requested:
            smtpd.asyncore.loop(timeout=0.5, count=1)
        print >>sys.stderr, 'SMTP server stopped.'

    def stop(self):
        self.stop_requested = True

    def wait_until_ready(self, timeout=10):
        pass

    def flush_output(self):
        pass


def get_test_data(filename):
    return open(os.path.join(remote_api.TESTS_DIR, filename)).read()

def reset_data():
    """Reset the datastore to a known state, populated with test data."""
    setup.reset_datastore()
    db.put([
        Authorization.create(
            'haiti', 'test_key', domain_write_permission='test.google.com'),
        Authorization.create(
            'haiti', 'domain_test_key',
            domain_write_permission='mytestdomain.com'),
        Authorization.create(
            'haiti', 'reviewed_test_key',
            domain_write_permission='test.google.com',
            mark_notes_reviewed=True),
        Authorization.create(
            'haiti', 'not_allow_believed_dead_test_key',
            domain_write_permission='test.google.com',
            believed_dead_permission=False),
        Authorization.create(
            'haiti', 'allow_believed_dead_test_key',
            domain_write_permission='test.google.com',
            believed_dead_permission=True),
        Authorization.create(
            '*', 'global_test_key',
            domain_write_permission='globaltestdomain.com'),
        Authorization.create(
            'haiti', 'other_key', domain_write_permission='other.google.com'),
        Authorization.create(
            'haiti', 'read_key', read_permission=True),
        Authorization.create(
            'haiti', 'full_read_key', full_read_permission=True),
        Authorization.create(
            'haiti', 'search_key', search_permission=True),
        Authorization.create(
            'haiti', 'subscribe_key', subscribe_permission=True),
    ])

def assert_params_conform(url, required_params=None, forbidden_params=None):
    """Enforces the presence and non-presence of URL parameters.

    If required_params or forbidden_params is set, this function asserts that
    the given URL contains or does not contain those parameters, respectively.
    """
    required_params = required_params or {}
    forbidden_params = forbidden_params or {}

    # TODO(kpy): Decode the URL, don't match against it directly like this.
    for key, value in required_params.iteritems():
        param_regex = r'\b%s=%s\b' % (re.escape(key), re.escape(value))
        assert re.search(param_regex, url), \
            'URL %s must contain %s=%s' % (url, key, value)

    for key, value in forbidden_params.iteritems():
        param_regex = r'\b%s=%s\b' % (re.escape(key), re.escape(value))
        assert not re.search(param_regex, url), \
            'URL %s must not contain %s=%s' % (url, key, value)


class TestsBase(unittest.TestCase):
    """Base class for test cases."""
    verbose = 0
    hostport = None
    debug = False  # set to True to see various debug messages

    # Entities of these kinds won't be wiped between tests
    kinds_to_keep = ['Authorization', 'ConfigEntry', 'Repo']

    def debug_print(self, msg):
        """Echo useful stuff to stderr, encoding to preserve sanity."""
        if self.debug:
            if not isinstance(msg, basestring):
                msg = repr(msg)
            print >>sys.stderr, msg.encode('ascii', 'ignore')

    def setUp(self):
        """Sets up a scrape Session for each test."""
        # See http://zesty.ca/scrape for documentation on scrape.
        self.s = scrape.Session(verbose=self.verbose)
        self.logged_in_as_admin = False
        self.set_utcnow_for_test(DEFAULT_TEST_TIME)
        MailThread.messages = []

    def path_to_url(self, path):
        return 'http://%s/personfinder%s' % (self.hostport, path)

    def go(self, path, **kwargs):
        """Navigates the scrape Session to the given path on the test server."""
        return self.s.go(self.path_to_url(path), **kwargs)

    def go_as_admin(self, path, **kwargs):
        """Navigates to the given path with an admin login."""
        if not self.logged_in_as_admin:
            login_path = 'http://%s%s' % (self.hostport, '/_ah/login')
            doc = self.s.go(login_path)
            self.s.submit(doc.first('form'), admin='True', action='Login')
            assert self.s.status == 200
            self.logged_in_as_admin = True
        return self.go(path, **kwargs)

    def tearDown(self):
        """Resets the datastore by deleting anything written during a test."""
        setup.wipe_datastore(keep=self.kinds_to_keep)

    def set_utcnow_for_test(self, new_utcnow=None):
        """Set utc timestamp locally and on the server.

        Args:
          new_utcnow: a datetime object, or None to reset to wall time.
        """
        if new_utcnow != utils._utcnow_for_test:
            if new_utcnow:
                param = calendar.timegm(new_utcnow.utctimetuple())
            else:
                param = ''  # param should be '' when new_utcnow is None
            self.go_as_admin(
                '/global/admin/set_utcnow_for_test?test_mode=yes&utcnow=%s' %
                param)
            assert self.s.status == 200
            utils.set_utcnow_for_test(new_utcnow)
            self.debug_print('set utcnow to %s' % new_utcnow)


class ReadOnlyTests(TestsBase):
    """Tests that don't modify data go here."""

    def test_noconfig(self):
        """Check the main page with no config (now points to /personfinder/)."""
        doc = self.go('/')
        assert 'Google Person Finder helps people reconnect' in doc.text

    def test_main(self):
        """Check the main page with no language specified."""
        doc = self.go('/haiti')
        assert 'I\'m looking for someone' in doc.text

    def test_main_english(self):
        """Check the main page with English language specified."""
        doc = self.go('/haiti?lang=en')
        assert 'I\'m looking for someone' in doc.text

    def test_main_french(self):
        """Check the French main page."""
        doc = self.go('/haiti?lang=fr')
        assert 'Je recherche quelqu\'un' in doc.text

    def test_main_creole(self):
        """Check the Creole main page."""
        doc = self.go('/haiti?lang=ht')
        assert u'Mwen ap ch\u00e8che yon moun' in doc.text

    def test_language_links(self):
        """Check that the language links go to the translated main page."""
        doc = self.go('/haiti')

        doc = self.s.follow(u'espa\u00f1ol')
        assert 'Busco a alguien' in doc.text

        doc = self.s.follow(u'Fran\u00e7ais')
        assert 'Je recherche quelqu\'un' in doc.text

        doc = self.go('/pakistan')
        doc = self.s.follow(u'\u0627\u0631\u062f\u0648')
        assert (u'\u0645\u06CC\u06BA \u06A9\u0633\u06CC \u06A9\u0648 ' +
                u'\u062A\u0644\u0627\u0634 \u06A9\u0631 ' +
                u'\u0631\u06C1\u0627 \u06C1\u0648') in doc.text

        doc = self.s.follow(u'English')
        assert 'I\'m looking for someone' in doc.text

    def test_language_xss(self):
        """Regression test for an XSS vulnerability in the 'lang' parameter."""
        doc = self.go('/haiti?lang="<script>alert(1)</script>')
        assert '<script>' not in doc.content

    def test_language_cookie_caching(self):
        """Regression test for caching the wrong language."""

        # Run a session where the default language is English
        en_session = self.s = scrape.Session(verbose=self.verbose)

        doc = self.go('/haiti?lang=en')  # sets cookie
        assert 'I\'m looking for someone' in doc.text

        doc = self.go('/haiti')
        assert 'I\'m looking for someone' in doc.text

        # Run a separate session where the default language is French
        fr_session = self.s = scrape.Session(verbose=self.verbose)

        doc = self.go('/haiti?lang=fr')  # sets cookie
        assert 'Je recherche quelqu\'un' in doc.text

        doc = self.go('/haiti')
        assert 'Je recherche quelqu\'un' in doc.text

        # Check that this didn't screw up the language for the other session
        self.s = en_session

        doc = self.go('/haiti')
        assert 'I\'m looking for someone' in doc.text

    def test_charsets(self):
        """Checks that pages are delivered in the requested charset."""

        # Try with no specified charset.
        doc = self.go('/haiti?lang=ja', charset=scrape.RAW)
        meta = doc.firsttag('meta', http_equiv='content-type')
        assert meta['content'] == 'text/html; charset=utf-8'
        # UTF-8 encoding of text (U+6D88 U+606F U+60C5 U+5831) in title
        assert '\xe6\xb6\x88\xe6\x81\xaf\xe6\x83\x85\xe5\xa0\xb1' in doc.content

        # Try with a specific requested charset.
        doc = self.go('/haiti?lang=ja&charsets=shift_jis',
                      charset=scrape.RAW)
        meta = doc.firsttag('meta', http_equiv='content-type')
        assert meta['content'] == 'text/html; charset=shift_jis'
        # Shift-JIS encoding of title text
        assert '\x8f\xc1\x91\xa7\x8f\xee\x95\xf1' in doc.content

        # Confirm that spelling of charset is preserved.
        doc = self.go('/haiti?lang=ja&charsets=Shift-JIS',
                      charset=scrape.RAW)
        meta = doc.firsttag('meta', http_equiv='content-type')
        assert meta['content'] == 'text/html; charset=Shift-JIS'
        # Shift-JIS encoding of title text
        assert '\x8f\xc1\x91\xa7\x8f\xee\x95\xf1' in doc.content

        # Confirm that UTF-8 takes precedence.
        doc = self.go('/haiti?lang=ja&charsets=Shift-JIS,utf8',
                      charset=scrape.RAW)
        meta = doc.firsttag('meta', http_equiv='content-type')
        assert meta['content'] == 'text/html; charset=utf8'
        # UTF-8 encoding of text (U+6D88 U+606F U+60C5 U+5831) in title
        assert '\xe6\xb6\x88\xe6\x81\xaf\xe6\x83\x85\xe5\xa0\xb1' in doc.content

    def test_query(self):
        """Check the query page."""
        doc = self.go('/haiti/query')
        button = doc.firsttag('input', type='submit')
        assert button['value'] == 'Search for this person'

        doc = self.go('/haiti/query?role=provide')
        button = doc.firsttag('input', type='submit')
        assert button['value'] == 'Provide information about this person'

    def test_results(self):
        """Check the results page."""
        doc = self.go('/haiti/results?query=xy')
        assert 'We have nothing' in doc.text

    def test_create(self):
        """Check the create page."""
        doc = self.go('/haiti/create')
        assert 'Identify who you are looking for' in doc.text

        doc = self.go('/haiti/create?role=provide')
        assert 'Identify who you have information about' in doc.text

        params = [
            'role=provide',
            'last_name=__LAST_NAME__',
            'first_name=__FIRST_NAME__',
            'home_street=__HOME_STREET__',
            'home_neighborhood=__HOME_NEIGHBORHOOD__',
            'home_city=__HOME_CITY__',
            'home_state=__HOME_STATE__',
            'home_postal_code=__HOME_POSTAL_CODE__',
            'description=__DESCRIPTION__',
            'photo_url=__PHOTO_URL__',
            'clone=yes',
            'author_name=__AUTHOR_NAME__',
            'author_phone=__AUTHOR_PHONE__',
            'author_email=__AUTHOR_EMAIL__',
            'source_url=__SOURCE_URL__',
            'source_date=__SOURCE_DATE__',
            'source_name=__SOURCE_NAME__',
            'status=believed_alive',
            'text=__TEXT__',
            'last_known_location=__LAST_KNOWN_LOCATION__',
            'found=yes',
            'phone_of_found_person=__PHONE_OF_FOUND_PERSON__',
            'email_of_found_person=__EMAIL_OF_FOUND_PERSON__'
        ]
        doc = self.go('/haiti/create?' + '&'.join(params))
        tag = doc.firsttag('input', name='last_name')
        assert tag['value'] == '__LAST_NAME__'

        tag = doc.firsttag('input', name='first_name')
        assert tag['value'] == '__FIRST_NAME__'

        tag = doc.firsttag('input', name='home_street')
        assert tag['value'] == '__HOME_STREET__'

        tag = doc.firsttag('input', name='home_neighborhood')
        assert tag['value'] == '__HOME_NEIGHBORHOOD__'

        tag = doc.firsttag('input', name='home_city')
        assert tag['value'] == '__HOME_CITY__'

        tag = doc.firsttag('input', name='home_state')
        assert tag['value'] == '__HOME_STATE__'

        tag = doc.firsttag('input', name='home_postal_code')
        assert tag['value'] == '__HOME_POSTAL_CODE__'

        tag = doc.first('textarea', name='description')
        assert tag.text == '__DESCRIPTION__'

        tag = doc.firsttag('input', name='photo_url')
        assert tag['value'] == '__PHOTO_URL__'

        tag = doc.firsttag('input', id='clone_yes')
        assert tag['checked'] == 'checked'

        tag = doc.firsttag('input', name='author_name')
        assert tag['value'] == '__AUTHOR_NAME__'

        tag = doc.firsttag('input', name='author_phone')
        assert tag['value'] == '__AUTHOR_PHONE__'

        tag = doc.firsttag('input', name='author_email')
        assert tag['value'] == '__AUTHOR_EMAIL__'

        tag = doc.firsttag('input', name='source_url')
        assert tag['value'] == '__SOURCE_URL__'

        tag = doc.firsttag('input', name='source_date')
        assert tag['value'] == '__SOURCE_DATE__'

        tag = doc.firsttag('input', name='source_name')
        assert tag['value'] == '__SOURCE_NAME__'

        tag = doc.first('select', name='status')
        tag = doc.firsttag('option', value='believed_alive')
        assert tag['selected'] == 'selected'

        tag = doc.first('textarea', name='text')
        assert tag.text == '__TEXT__'

        tag = doc.firsttag('input', name='last_known_location')
        assert tag['value'] == '__LAST_KNOWN_LOCATION__'

        tag = doc.firsttag('input', id='found_yes')
        assert tag['checked'] == 'checked'

        tag = doc.firsttag('input', name='phone_of_found_person')
        assert tag['value'] == '__PHONE_OF_FOUND_PERSON__'

        tag = doc.firsttag('input', name='email_of_found_person')
        assert tag['value'] == '__EMAIL_OF_FOUND_PERSON__'

    def test_view(self):
        """Check the view page."""
        doc = self.go('/haiti/view')
        assert 'No person id was specified' in doc.text

    def test_multiview(self):
        """Check the multiview page."""
        doc = self.go('/haiti/multiview')
        assert 'Compare these records' in doc.text

    def test_photo(self):
        """Check the photo page."""
        doc = self.go('/haiti/photo')
        assert 'No photo id was specified' in doc.text

    def test_static(self):
        """Check that the static files are accessible."""
        doc = self.go('/static/no-photo.gif')
        self.assertEqual(self.s.status, 200)
        assert doc.content.startswith('GIF89a')

        doc = self.go('/static/style.css')
        assert 'body {' in doc.content

    def test_embed(self):
        """Check the embed page."""
        doc = self.go('/haiti/embed')
        assert 'Embedding' in doc.text

    def test_gadget(self):
        """Check the gadget page."""
        doc = self.go('/haiti/gadget')
        assert '<Module>' in doc.content
        assert 'application/xml' in self.s.headers['content-type']

    def test_sitemap(self):
        """Check the sitemap generator."""
        doc = self.go('/haiti/sitemap')
        assert '</sitemapindex>' in doc.content

        doc = self.go('/haiti/sitemap?shard_index=1')
        assert '</urlset>' in doc.content

    def test_config_repo_titles(self):
        doc = self.go('/haiti')
        assert 'Haiti Earthquake' in doc.first('h1').text

        doc = self.go('/pakistan')
        assert 'Pakistan Floods' in doc.first('h1').text

    def test_config_language_menu_options(self):
        doc = self.go('/haiti')
        assert doc.first('a', u'Fran\xe7ais')
        assert doc.first('a', u'Krey\xf2l')
        assert not doc.all('a',u'\u0627\u0631\u062F\u0648')  # Urdu

        doc = self.go('/pakistan')
        assert doc.first('a',u'\u0627\u0631\u062F\u0648')  # Urdu
        assert not doc.all('a', u'Fran\xe7ais')

    def test_config_keywords(self):
        doc = self.go('/haiti')
        meta = doc.firsttag('meta', name='keywords')
        assert 'tremblement' in meta['content']

        doc = self.go('/pakistan')
        meta = doc.firsttag('meta', name='keywords')
        assert 'pakistan flood' in meta['content']

    # TODO(lschumacher):  This external app depends on our urls.
    #   figure out what to do about it.
    def test_jp_tier2_mobile_redirect(self):
        self.s.agent = 'DoCoMo/2.0 P906i(c100;TB;W24H15)'
        # Redirect to top page.
        self.go('/japan', redirects=0)
        self.assertEqual(self.s.status, 302)
        self.assertEqual(self.s.headers['location'],
                         'http://sagasu-m.appspot.com/japan?subdomain=japan')

        # redirect view page
        self.go('/japan/view?id=test.google.com/person.111',
                redirects=0)
        self.assertEqual(self.s.status, 302)
        self.assertEqual(self.s.headers['location'],
                'http://sagasu-m.appspot.com/japan/view?subdomain=japan&'
                'id=test.google.com/person.111')
        # no redirect with &small=yes
        self.go('/haiti/?small=yes', redirects=0)
        self.assertEqual(self.s.status, 200)
        # no redirect with &suppress_redirect=yes
        self.go('/japan/view?suppress_redirect=yes'
                '&id=test.google.com/person.111&redirect=0')
        self.assertEqual(self.s.status, 404)

class PersonNoteTests(TestsBase):
    """Tests that modify Person and Note entities in the datastore go here.
    The contents of the datastore will be reset for each test."""

    def assert_error_deadend(self, page, *fragments):
        """Assert that the given page is a dead-end.

        Checks to make sure there's an error message that contains the given
        fragments.  On failure, fail assertion.  On success, step back.
        """
        error_message = page.first(class_=re.compile(r'.*\berror\b.*'))
        for fragment in fragments:
            assert fragment in error_message.text, (
                '%s missing from error message' % fragment)
        self.s.back()

    # The verify_ functions below implement common fragments of the testing
    # workflow that are assembled below in the test_ methods.

    def verify_results_page(self, num_results, all_have=(), some_have=(),
                            status=()):
        """Verifies conditions on the results page common to seeking and
        providing.  Verifies that all of the results contain all of the
        strings in all_have and that at least one of the results has each
        of some_have.

        Precondition: the current session must be on the results page
        Postcondition: the current session is still on the results page
        """

        # Check that the results are as expected
        result_titles = self.s.doc.all(class_='resultDataTitle')
        assert len(result_titles) == num_results
        for title in result_titles:
            for text in all_have:
                assert text in title.content, \
                    '%s must have %s' % (title.content, text)
        for text in some_have:
            assert any(text in title.content for title in result_titles), \
                'One of %s must have %s' % (result_titles, text)
        if status:
            result_statuses = self.s.doc.all(class_='resultDataPersonFound')
            assert len(result_statuses) == len(status)
            for expected_status, result_status in zip(status, result_statuses):
                assert expected_status in result_status.content, \
                    '"%s" missing expected status: "%s"' % (
                    result_status, expected_status)

    def verify_unsatisfactory_results(self):
        """Verifies the clicking the button at the bottom of the results page.

        Precondition: the current session must be on the results page
        Postcondition: the current session is on the create new record page
        """

        # Click the button to create a new record
        found = False
        for results_form in self.s.doc.all('form'):
            if 'Create a new record' in results_form.content:
                self.s.submit(results_form)
                found = True
        assert found, "didn't find Create a new record in any form"

    def verify_create_form(self, prefilled_params=None, unfilled_params=None):
        """Verifies the behavior of the create form.

        Verifies that the form must contain prefilled_params (a dictionary)
        and may not have any defaults for unfilled_params.

        Precondition: the current session is on the create new record page
        Postcondition: the current session is still on the create page
        """

        create_form = self.s.doc.first('form')
        for key, value in (prefilled_params or {}).iteritems():
            assert create_form.params[key] == value
        for key in unfilled_params or ():
            assert not create_form.params[key]

        # Try to submit without filling in required fields
        self.assert_error_deadend(
            self.s.submit(create_form), 'required', 'try again')

    def verify_note_form(self):
        """Verifies the behavior of the add note form.

        Precondition: the current session is on a page with a note form.
        Postcondition: the current session is still on a page with a note form.
        """

        note_form = self.s.doc.first('form')
        assert 'Tell us the status of this person' in note_form.content
        self.assert_error_deadend(
            self.s.submit(note_form), 'required', 'try again')

    def verify_details_page(self, num_notes, details=None):
        """Verifies the content of the details page.

        Verifies that the details contain the given number of notes and the
        given details.

        Precondition: the current session is on the details page
        Postcondition: the current session is still on the details page
        """

        # Do not assert params.  Upon reaching the details page, you've lost
        # the difference between seekers and providers and the param is gone.
        details = details or {}
        details_page = self.s.doc

        # Person info is stored in matching 'label' and 'field' cells.
        fields = dict(zip(
            [label.text.strip() for label in details_page.all(class_='label')],
            details_page.all(class_='field')))
        for label, value in details.iteritems():
            assert fields[label].text.strip() == value

        actual_num_notes = len(details_page.all(class_='view note'))
        assert actual_num_notes == num_notes, \
            'expected %s notes, instead was %s' % (num_notes, actual_num_notes)

    def verify_click_search_result(self, n, url_test=lambda u: None):
        """Simulates clicking the nth search result (where n is zero-based).

        Also passes the URL followed to the given url_test function for checking.
        This function should raise an AssertionError on failure.

        Precondition: the current session must be on the results page
        Postcondition: the current session is on the person details page
        """

        # Get the list of links.
        results = self.s.doc.first('ul', class_='searchResults')
        result_link = results.all('a', class_='result-link')[n]

        # Verify and then follow the link.
        url_test(result_link['href'])
        self.s.go(result_link['href'])

    def verify_update_notes(self, found, note_body, author, status, **kwargs):
        """Verifies the process of adding a new note.

        Posts a new note with the given parameters.

        Precondition: the current session must be on the details page
        Postcondition: the current session is still on the details page
        """

        # Do not assert params.  Upon reaching the details page, you've lost
        # the difference between seekers and providers and the param is gone.
        details_page = self.s.doc
        num_initial_notes = len(details_page.all(class_='view note'))
        note_form = details_page.first('form')

        params = dict(kwargs)
        params['found'] = (found and 'yes') or 'no'
        params['text'] = note_body
        params['author_name'] = author
        extra_values = [note_body, author]
        if status:
            params['status'] = status
            extra_values.append(str(NOTE_STATUS_TEXT.get(status)))

        details_page = self.s.submit(note_form, **params)
        notes = details_page.all(class_='view note')
        assert len(notes) == num_initial_notes + 1
        new_note_text = notes[-1].text
        extra_values.extend(kwargs.values())
        for text in extra_values:
            assert text in new_note_text, \
                'Note text %r missing %r' % (new_note_text, text)

        # Show this text if and only if the person has been found
        assert ('This person has been in contact with someone'
                in new_note_text) == found

    def verify_email_sent(self, message_count=1):
        """Verifies email was sent, firing manually from the taskqueue
        if necessary.  """
        # Explicitly fire the send-mail task if necessary
        doc = self.go_as_admin('/_ah/admin/tasks?queue=send-mail')
        try:
            for button in doc.alltags('button', class_='ae-taskqueues-run-now'):
                doc = self.s.submit(d.first('form', name='queue_run_now'),
                                    run_now=button.id)
        except scrape.ScrapeError, e:
            # button not found, assume task completed
            pass
        # taskqueue takes a second to actually queue up multiple requests,
        # so we pause here to allow that to happen.
        count = 0
        while len(MailThread.messages) != message_count and count < 10:
            count += 1
            time.sleep(.1)

        self.assertEqual(message_count, len(MailThread.messages))

    def test_have_information_small(self):
        """Follow the I have information flow on the small-sized embed."""

        # Shorthand to assert the correctness of our URL
        def assert_params(url=None, required_params={}, forbidden_params={}):
            required_params.setdefault('role', 'provide')
            required_params.setdefault('small', 'yes')
            assert_params_conform(url or self.s.url,
                                  required_params=required_params,
                                  forbidden_params=forbidden_params)

        # Start on the home page and click the "I'm looking for someone" button
        self.go('/haiti?small=yes')
        search_page = self.s.follow('I have information about someone')
        search_form = search_page.first('form')
        assert 'I have information about someone' in search_form.content

        self.assert_error_deadend(
            self.s.submit(search_form),
            'Enter the person\'s given and family names.')

        self.assert_error_deadend(
            self.s.submit(search_form, first_name='_test_first_name'),
            'Enter the person\'s given and family names.')

        self.s.submit(search_form,
                      first_name='_test_first_name',
                      last_name='_test_last_name')
        assert_params()

        # Because the datastore is empty, should see the 'follow this link'
        # text. Click the link.
        create_page = self.s.follow('Follow this link to create a new record')

        assert 'small=yes' not in self.s.url
        first_name_input = create_page.firsttag('input', name='first_name')
        assert '_test_first_name' in first_name_input.content
        last_name_input = create_page.firsttag('input', name='last_name')
        assert '_test_last_name' in last_name_input.content

        # Create a person to search for:
        person = Person(
            key_name='haiti:test.google.com/person.111',
            repo='haiti',
            author_name='_test_author_name',
            author_email='test@example.com',
            first_name='_test_first_name',
            last_name='_test_last_name',
            entry_date=datetime.datetime.utcnow(),
            text='_test A note body')
        person.update_index(['old', 'new'])
        person.put()

        # Try the search again, and should get some results
        self.s.submit(search_form,
                      first_name='_test_first_name',
                      last_name='_test_last_name')
        assert_params()
        assert 'There is one existing record' in self.s.doc.content, \
            ('existing record not found in: %s' %
             utils.encode(self.s.doc.content))

        results_page = self.s.follow('Click here to view results.')
        # make sure the results page has the person on it.
        assert '_test_first_name _test_last_name' in results_page.content, \
            'results page: %s' % utils.encode(results_page.content)

        # test multiple results
        # Create another person to search for:
        person = Person(
            key_name='haiti:test.google.com/person.211',
            repo='haiti',
            author_name='_test_author_name',
            author_email='test@example.com',
            first_name='_test_first_name',
            last_name='_test_last_name',
            entry_date=datetime.datetime.utcnow(),
            text='_test A note body')
        person.update_index(['old', 'new'])
        person.put()

        # Try the search again, and should get some results
        self.s.submit(search_form,
                      first_name='_test_first_name',
                      last_name='_test_last_name')
        assert_params()
        assert 'There are 2 existing records with similar names' \
            in self.s.doc.content, \
            ('existing record not found in: %s' %
             utils.encode(self.s.doc.content))

        results_page = self.s.follow('Click here to view results.')
        # make sure the results page has the people on it.
        assert 'person.211' in results_page.content, \
            'results page: %s' % utils.encode(results_page.content)
        assert 'person.111' in results_page.content, \
            'results page: %s' % utils.encode(results_page.content)


    def test_seeking_someone_small(self):
        """Follow the seeking someone flow on the small-sized embed."""

        # Shorthand to assert the correctness of our URL
        def assert_params(url=None):
            assert_params_conform(
                url or self.s.url, {'role': 'seek', 'small': 'yes'})

        # Start on the home page and click the "I'm looking for someone" button
        self.go('/haiti?small=yes')
        search_page = self.s.follow('I\'m looking for someone')
        search_form = search_page.first('form')
        assert 'Search for this person' in search_form.content

        # Try a search, which should yield no results.
        self.s.submit(search_form, query='_test_first_name')
        assert_params()
        self.verify_results_page(0)
        assert_params()
        assert self.s.doc.firsttag('a', class_='create-new-record')

        person = Person(
            key_name='haiti:test.google.com/person.111',
            repo='haiti',
            author_name='_test_author_name',
            author_email='test@example.com',
            first_name='_test_first_name',
            last_name='_test_last_name',
            entry_date=datetime.datetime.utcnow(),
            text='_test A note body')
        person.update_index(['old', 'new'])
        person.put()

        assert_params()

        # Now the search should yield a result.
        self.s.submit(search_form, query='_test_first_name')
        assert_params()
        link = self.s.doc.firsttag('a', class_='results-found')
        assert 'query=_test_first_name' in link.content


    def test_seeking_someone_regular(self):
        """Follow the seeking someone flow on the regular-sized embed."""

        # Set utcnow to match source date
        self.set_utcnow_for_test(datetime.datetime(2001, 1, 1, 0, 0, 0))
        test_source_date = utils.get_utcnow().strftime('%Y-%m-%d')

        # Shorthand to assert the correctness of our URL
        def assert_params(url=None):
            assert_params_conform(
                url or self.s.url, {'role': 'seek'}, {'small': 'yes'})

        # Start on the home page and click the "I'm looking for someone" button
        self.go('/haiti')
        search_page = self.s.follow('I\'m looking for someone')
        search_form = search_page.first('form')
        assert 'Search for this person' in search_form.content

        # Try a search, which should yield no results.
        self.s.submit(search_form, query='_test_first_name')
        assert_params()
        self.verify_results_page(0)
        assert_params()
        self.verify_unsatisfactory_results()
        assert_params()

        # Submit the create form with minimal information.
        create_form = self.s.doc.first('form')
        self.s.submit(create_form,
                      first_name='_test_first_name',
                      last_name='_test_last_name',
                      author_name='_test_author_name')

        # For now, the date of birth should be hidden.
        assert 'birth' not in self.s.content.lower()

        self.verify_details_page(0, details={
            'Given name:': '_test_first_name',
            'Family name:': '_test_last_name',
            'Author\'s name:': '_test_author_name'})

        # Now the search should yield a result.
        self.s.submit(search_form, query='_test_first_name')
        assert_params()
        self.verify_results_page(1, all_have=(['_test_first_name']),
                                 some_have=(['_test_first_name']),
                                 status=(['Unspecified']))
        self.verify_click_search_result(0, assert_params)
        # set the person entry_date to something in order to make sure adding
        # note doesn't update
        person = Person.all().filter('first_name =', '_test_first_name').get()
        person.entry_date = datetime.datetime(2006, 6, 6, 6, 6, 6)
        db.put(person)
        self.verify_details_page(0)
        self.verify_note_form()
        self.verify_update_notes(
            False, '_test A note body', '_test A note author', None)
        self.verify_update_notes(
            True, '_test Another note body', '_test Another note author',
            'believed_alive',
            last_known_location='Port-au-Prince')

        # Check that a UserActionLog entry was created.
        entry = UserActionLog.all().get()
        assert entry.action == 'mark_alive'
        assert entry.detail == '_test_first_name _test_last_name'
        assert not entry.ip_address
        assert entry.Note_text == '_test Another note body'
        assert entry.Note_status == 'believed_alive'
        entry.delete()

        # Add a note with status == 'believed_dead'.
        # By default allow_believed_dead_via_ui = True for repo 'haiti'.
        self.verify_update_notes(
            True, '_test Third note body', '_test Third note author',
            'believed_dead')
        # Check that a UserActionLog entry was created.
        entry = UserActionLog.all().get()
        assert entry.action == 'mark_dead'
        assert entry.detail == '_test_first_name _test_last_name'
        assert entry.ip_address
        assert entry.Note_text == '_test Third note body'
        assert entry.Note_status == 'believed_dead'
        entry.delete()

        person = Person.all().filter('first_name =', '_test_first_name').get()
        assert person.entry_date == datetime.datetime(2006, 6, 6, 6, 6, 6)

        self.s.submit(search_form, query='_test_first_name')
        assert_params()
        self.verify_results_page(
            1, all_have=['_test_first_name'], some_have=['_test_first_name'],
            status=['Someone has received information that this person is dead']
        )

        # test for default_expiry_days config:
        config.set_for_repo('haiti', default_expiry_days=10)

        # Submit the create form with complete information
        self.s.submit(create_form,
                      author_name='_test_author_name',
                      author_email='_test_author_email',
                      author_phone='_test_author_phone',
                      clone='yes',
                      source_name='_test_source_name',
                      source_date=test_source_date,
                      source_url='_test_source_url',
                      first_name='_test_first_name',
                      last_name='_test_last_name',
                      alternate_first_names='_test_alternate_first_names',
                      alternate_last_names='_test_alternate_last_names',
                      sex='female',
                      date_of_birth='1955',
                      age='52',
                      home_street='_test_home_street',
                      home_neighborhood='_test_home_neighborhood',
                      home_city='_test_home_city',
                      home_state='_test_home_state',
                      home_postal_code='_test_home_postal_code',
                      home_country='_test_home_country',
                      photo_url='_test_photo_url',
                      expiry_option='foo',
                      description='_test_description')

        self.verify_details_page(0, details={
            'Given name:': '_test_first_name',
            'Family name:': '_test_last_name',
            'Alternate given names:': '_test_alternate_first_names',
            'Alternate family names:': '_test_alternate_last_names',
            'Sex:': 'female',
            # 'Date of birth:': '1955',  # currently hidden
            'Age:': '52',
            'Street name:': '_test_home_street',
            'Neighborhood:': '_test_home_neighborhood',
            'City:': '_test_home_city',
            'Province or state:': '_test_home_state',
            'Postal or zip code:': '_test_home_postal_code',
            'Home country:': '_test_home_country',
            'Author\'s name:': '_test_author_name',
            'Author\'s phone number:': '(click to reveal)',
            'Author\'s e-mail address:': '(click to reveal)',
            'Original URL:': 'Link',
            'Original posting date:': '2001-01-01 00:00 UTC',
            'Original site name:': '_test_source_name',
            'Expiry date of this record:': '2001-01-11 00:00 UTC'})

    def test_time_zones(self):
        # Japan should show up in JST due to its configuration.
        db.put([Person(
            key_name='japan:test.google.com/person.111',
            repo='japan',
            first_name='_first_name',
            last_name='_last_name',
            source_date=datetime.datetime(2001, 2, 3, 4, 5, 6),
            entry_date=datetime.datetime.utcnow(),
        ), Note(
            key_name='japan:test.google.com/note.222',
            person_record_id='test.google.com/person.111',
            author_name='Fred',
            repo='japan',
            text='foo',
            source_date=datetime.datetime(2001, 2, 3, 7, 8, 9),
            entry_date=datetime.datetime.utcnow(),
        )])

        self.go('/japan/view?id=test.google.com/person.111&lang=en')
        self.verify_details_page(1, {
            'Original posting date:': '2001-02-03 13:05 JST'
        })
        assert 'Posted by Fred on 2001-02-03 at 16:08 JST' in self.s.doc.text

        self.go('/japan/multiview?id1=test.google.com/person.111'
                '&lang=en')
        assert '2001-02-03 13:05 JST' in self.s.doc.text, \
            text_diff('', self.s.doc.text)

        # Other repositories should show up in UTC.
        db.put([Person(
            key_name='haiti:test.google.com/person.111',
            repo='haiti',
            first_name='_first_name',
            last_name='_last_name',
            source_date=datetime.datetime(2001, 2, 3, 4, 5, 6),
            entry_date=datetime.datetime.utcnow(),
        ), Note(
            key_name='haiti:test.google.com/note.222',
            person_record_id='test.google.com/person.111',
            author_name='Fred',
            repo='haiti',
            text='foo',
            source_date=datetime.datetime(2001, 2, 3, 7, 8, 9),
            entry_date=datetime.datetime.utcnow(),
        )])

        self.go('/haiti/view?id=test.google.com/person.111&lang=en')
        self.verify_details_page(1, {
            'Original posting date:': '2001-02-03 04:05 UTC'
        })
        assert 'Posted by Fred on 2001-02-03 at 07:08 UTC' in self.s.doc.text
        self.go('/haiti/multiview?id1=test.google.com/person.111'
                '&lang=en')
        assert '2001-02-03 04:05 UTC' in self.s.doc.text

    def test_new_indexing(self):
        """First create new entry with new_search param then search for it"""

        # Shorthand to assert the correctness of our URL
        def assert_params(url=None):
            assert_params_conform(
                url or self.s.url, {'role': 'seek'}, {'small': 'yes'})

        # Start on the home page and click the "I'm looking for someone" button
        self.go('/haiti')
        search_page = self.s.follow('I\'m looking for someone')
        search_form = search_page.first('form')
        assert 'Search for this person' in search_form.content

        # Try a search, which should yield no results.
        self.s.submit(search_form, query='ABCD EFGH IJKL MNOP')
        assert_params()
        self.verify_results_page(0)
        assert_params()
        self.verify_unsatisfactory_results()
        assert_params()

        # Submit the create form with a valid first and last name
        self.s.submit(self.s.doc.first('form'),
                      first_name='ABCD EFGH',
                      last_name='IJKL MNOP',
                      alternate_first_names='QRST UVWX',
                      alternate_last_names='YZ01 2345',
                      author_name='author_name')

        # Try a middle-name match.
        self.s.submit(search_form, query='EFGH')
        self.verify_results_page(1, all_have=(['ABCD EFGH']))

        # Try a middle-name non-match.
        self.s.submit(search_form, query='ABCDEF')
        self.verify_results_page(0)

        # Try a middle-name prefix match.
        self.s.submit(search_form, query='MNO')
        self.verify_results_page(1, all_have=(['ABCD EFGH']))

        # Try a multiword match.
        self.s.submit(search_form, query='MNOP IJK ABCD EFG')
        self.verify_results_page(1, all_have=(['ABCD EFGH']))

        # Try an alternate-name prefix non-match.
        self.s.submit(search_form, query='QRS')
        self.verify_results_page(0)

        # Try a multiword match on an alternate name.
        self.s.submit(search_form, query='ABCD EFG QRST UVWX')
        self.verify_results_page(1, all_have=(['ABCD EFGH']))

    def test_indexing_japanese_names(self):
        """Index Japanese person's names and make sure they are searchable."""

        # Shorthand to assert the correctness of our URL
        def assert_params(url=None):
            assert_params_conform(
                url or self.s.url, {'role': 'seek'}, {'small': 'yes'})

        Repo(key_name='japan-test').put()
        # Kanji's are segmented character by character.
        config.set_for_repo('japan-test', min_query_word_length=1)
        config.set_for_repo('japan-test', use_family_name=True)
        config.set_for_repo('japan-test', family_name_first=True)
        config.set_for_repo('japan-test', use_alternate_names=True)

        # Start on the home page and click the "I'm looking for someone" button
        self.go('/japan-test')
        search_page = self.s.follow('I\'m looking for someone')
        search_form = search_page.first('form')
        assert 'Search for this person' in search_form.content

        # Try a search, which should yield no results.
        self.s.submit(search_form, query='山田 太郎')
        assert_params()
        self.verify_results_page(0)
        assert_params()
        self.verify_unsatisfactory_results()
        assert_params()

        # Submit the create form with a valid first and last name.
        self.s.submit(self.s.doc.first('form'),
                      last_name='山田',
                      first_name='太郎',
                      alternate_last_names='やまだ',
                      alternate_first_names='たろう',
                      author_name='author_name')

        # Try a last name match.
        self.s.submit(search_form, query='山田')
        self.verify_results_page(1, all_have=([u'山田 太郎',
                                               u'やまだ たろう']))

        # Try a full name prefix match.
        self.s.submit(search_form, query='山田太')
        self.verify_results_page(1, all_have=([u'山田 太郎']))

        # Try a full name match, where first and last names are not segmented.
        self.s.submit(search_form, query='山田太郎')
        self.verify_results_page(1, all_have=([u'山田 太郎']))

        # Try an alternate last name match.
        self.s.submit(search_form, query='やまだ')
        self.verify_results_page(1, all_have=([u'山田 太郎']))

        # Try an alternate name match with first name and last name segmented.
        self.s.submit(search_form, query='やまだ たろう')
        self.verify_results_page(1, all_have=([u'山田 太郎']))

        # Try an alternate name match without first name and last name
        # segmented.
        self.s.submit(search_form, query='やまだたろう')
        self.verify_results_page(1, all_have=([u'山田 太郎']))

        # Try an alternate name prefix match, but we don't index prefixes for
        # alternate names.
        self.s.submit(search_form, query='やまだたろ')
        self.verify_results_page(0)

        # Try an alternate last name match with katakana variation.
        self.s.submit(search_form, query='ヤマダ')
        self.verify_results_page(1, all_have=([u'山田 太郎']))

        # Try an alternate last name match with romaji variation.
        self.s.submit(search_form, query='YAMADA')
        self.verify_results_page(1, all_have=([u'山田 太郎']))

    def test_have_information_regular(self):
        """Follow the "I have information" flow on the regular-sized embed."""

        # Set utcnow to match source date
        self.set_utcnow_for_test(datetime.datetime(2001, 1, 1, 0, 0, 0))
        test_source_date = utils.get_utcnow().strftime('%Y-%m-%d')

        # Shorthand to assert the correctness of our URL
        def assert_params(url=None):
            assert_params_conform(
                url or self.s.url, {'role': 'provide'}, {'small': 'yes'})

        self.go('/haiti')
        search_page = self.s.follow('I have information about someone')
        search_form = search_page.first('form')
        assert 'I have information about someone' in search_form.content

        self.assert_error_deadend(
            self.s.submit(search_form),
            'Enter the person\'s given and family names.')

        self.assert_error_deadend(
            self.s.submit(search_form, first_name='_test_first_name'),
            'Enter the person\'s given and family names.')

        self.s.submit(search_form,
                      first_name='_test_first_name',
                      last_name='_test_last_name')
        assert_params()
        # Because the datastore is empty, should go straight to the create page

        self.verify_create_form(prefilled_params={
            'first_name': '_test_first_name',
            'last_name': '_test_last_name'})
        self.verify_note_form()

        # Submit the create form with minimal information
        create_form = self.s.doc.first('form')
        self.s.submit(create_form,
                      first_name='_test_first_name',
                      last_name='_test_last_name',
                      author_name='_test_author_name',
                      text='_test A note body')

        self.verify_details_page(1, details={
            'Given name:': '_test_first_name',
            'Family name:': '_test_last_name',
            'Author\'s name:': '_test_author_name'})

        # Try the search again, and should get some results
        self.s.submit(search_form,
                      first_name='_test_first_name',
                      last_name='_test_last_name')
        assert_params()
        self.verify_results_page(
            1, all_have=('_test_first_name', '_test_last_name'))
        self.verify_click_search_result(0, assert_params)

        # For now, the date of birth should be hidden.
        assert 'birth' not in self.s.content.lower()
        self.verify_details_page(1)

        self.verify_note_form()
        self.verify_update_notes(
            False, '_test A note body', '_test A note author', None)
        self.verify_update_notes(
            True, '_test Another note body', '_test Another note author',
            None, last_known_location='Port-au-Prince')

        # Submit the create form with complete information
        self.s.submit(create_form,
                      author_name='_test_author_name',
                      author_email='_test_author_email',
                      author_phone='_test_author_phone',
                      clone='yes',
                      source_name='_test_source_name',
                      source_date=test_source_date,
                      source_url='_test_source_url',
                      first_name='_test_first_name',
                      last_name='_test_last_name',
                      alternate_first_names='_test_alternate_first_names',
                      alternate_last_names='_test_alternate_last_names',
                      sex='male',
                      date_of_birth='1970-01',
                      age='30-40',
                      home_street='_test_home_street',
                      home_neighborhood='_test_home_neighborhood',
                      home_city='_test_home_city',
                      home_state='_test_home_state',
                      home_postal_code='_test_home_postal_code',
                      home_country='_test_home_country',
                      photo_url='_test_photo_url',
                      expiry_option='20',
                      description='_test_description',
                      add_note='yes',
                      found='yes',
                      status='believed_dead',
                      email_of_found_person='_test_email_of_found_person',
                      phone_of_found_person='_test_phone_of_found_person',
                      last_known_location='_test_last_known_location',
                      text='_test A note body')

        self.verify_details_page(1, details={
            'Given name:': '_test_first_name',
            'Family name:': '_test_last_name',
            'Alternate given names:': '_test_alternate_first_names',
            'Alternate family names:': '_test_alternate_last_names',
            'Sex:': 'male',
            # 'Date of birth:': '1970-01',  # currently hidden
            'Age:': '30-40',
            'Street name:': '_test_home_street',
            'Neighborhood:': '_test_home_neighborhood',
            'City:': '_test_home_city',
            'Province or state:': '_test_home_state',
            'Postal or zip code:': '_test_home_postal_code',
            'Home country:': '_test_home_country',
            'Author\'s name:': '_test_author_name',
            'Author\'s phone number:': '(click to reveal)',
            'Author\'s e-mail address:': '(click to reveal)',
            'Original URL:': 'Link',
            'Original posting date:': '2001-01-01 00:00 UTC',
            'Original site name:': '_test_source_name',
            'Expiry date of this record:': '2001-01-21 00:00 UTC'})

        # Check that a UserActionLog entry was created.
        entry = UserActionLog.all().get()
        assert entry.action == 'mark_dead'
        assert entry.detail == '_test_first_name _test_last_name'
        assert entry.ip_address
        assert entry.Note_text == '_test A note body'
        assert entry.Note_status == 'believed_dead'

    def test_multiview(self):
        """Test the page for marking duplicate records."""
        db.put([Person(
            key_name='haiti:test.google.com/person.111',
            repo='haiti',
            author_name='_author_name_1',
            author_email='_author_email_1',
            author_phone='_author_phone_1',
            entry_date=utils.get_utcnow(),
            first_name='_first_name_1',
            last_name='_last_name_1',
            alternate_first_names='_alternate_first_names_1',
            alternate_last_names='_alternate_last_names_1',
            sex='male',
            date_of_birth='1970-01-01',
            age='31-41',
        ), Person(
            key_name='haiti:test.google.com/person.222',
            repo='haiti',
            author_name='_author_name_2',
            author_email='_author_email_2',
            author_phone='_author_phone_2',
            entry_date=utils.get_utcnow(),
            first_name='_first_name_2',
            last_name='_last_name_2',
            alternate_first_names='_alternate_first_names_2',
            alternate_last_names='_alternate_last_names_2',
            sex='male',
            date_of_birth='1970-02-02',
            age='32-42',
        ), Person(
            key_name='haiti:test.google.com/person.333',
            repo='haiti',
            author_name='_author_name_3',
            author_email='_author_email_3',
            author_phone='_author_phone_3',
            entry_date=utils.get_utcnow(),
            first_name='_first_name_3',
            last_name='_last_name_3',
            alternate_first_names='_alternate_first_names_3',
            alternate_last_names='_alternate_last_names_3',
            sex='male',
            date_of_birth='1970-03-03',
            age='33-43',
        )])

        # All three records should appear on the multiview page.
        doc = self.go('/haiti/multiview' +
                      '?id1=test.google.com/person.111' +
                      '&id2=test.google.com/person.222' +
                      '&id3=test.google.com/person.333')
        assert '_first_name_1' in doc.content
        assert '_first_name_2' in doc.content
        assert '_first_name_3' in doc.content
        assert '_alternate_first_names_1' in doc.content
        assert '_alternate_first_names_2' in doc.content
        assert '_alternate_first_names_3' in doc.content
        assert '31-41' in doc.content
        assert '32-42' in doc.content
        assert '33-43' in doc.content

        # Mark all three as duplicates.
        button = doc.firsttag('input', value='Yes, these are the same person')
        doc = self.s.submit(button, text='duplicate test', author_name='foo')

        # We should arrive back at the first record, with two duplicate notes.
        assert self.s.status == 200
        assert 'id=test.google.com%2Fperson.111' in self.s.url
        assert 'Possible duplicates' in doc.content
        assert '_first_name_2 _last_name_2' in doc.content
        assert '_first_name_3 _last_name_3' in doc.content

        p = Person.get('haiti', 'test.google.com/person.111')
        assert len(p.get_linked_persons()) == 2
        # Ask for detailed information on the duplicate markings.
        doc = self.s.follow('Show who marked these duplicates')
        assert '_first_name_1' in doc.content
        notes = doc.all('div', class_='view note')
        assert len(notes) == 2, str(doc.content.encode('ascii', 'ignore'))
        assert 'Posted by foo' in notes[0].text
        assert 'duplicate test' in notes[0].text
        assert ('This record is a duplicate of test.google.com/person.222' in
                notes[0].text)
        assert 'Posted by foo' in notes[1].text
        assert 'duplicate test' in notes[1].text
        assert ('This record is a duplicate of test.google.com/person.333' in
                notes[1].text)

    def test_reveal(self):
        """Test the hiding and revealing of contact information in the UI."""
        db.put([Person(
            key_name='haiti:test.google.com/person.123',
            repo='haiti',
            author_name='_reveal_author_name',
            author_email='_reveal_author_email',
            author_phone='_reveal_author_phone',
            entry_date=utils.get_utcnow(),
            first_name='_reveal_first_name',
            last_name='_reveal_last_name',
            sex='male',
            date_of_birth='1970-01-01',
            age='30-40',
        ), Person(
            key_name='haiti:test.google.com/person.456',
            repo='haiti',
            author_name='_reveal_author_name',
            author_email='_reveal_author_email',
            author_phone='_reveal_author_phone',
            entry_date=datetime.datetime.now(),
            first_name='_reveal_first_name',
            last_name='_reveal_last_name',
            sex='male',
            date_of_birth='1970-01-01',
            age='30-40',
        ), Note(
            key_name='haiti:test.google.com/note.456',
            repo='haiti',
            author_name='_reveal_note_author_name',
            author_email='_reveal_note_author_email',
            author_phone='_reveal_note_author_phone',
            entry_date=utils.get_utcnow(),
            email_of_found_person='_reveal_email_of_found_person',
            phone_of_found_person='_reveal_phone_of_found_person',
            person_record_id='test.google.com/person.123',
        )])

        # All contact information should be hidden by default.
        doc = self.go('/haiti/view?id=test.google.com/person.123')
        assert '_reveal_author_email' not in doc.content
        assert '_reveal_author_phone' not in doc.content
        assert '_reveal_note_author_email' not in doc.content
        assert '_reveal_note_author_phone' not in doc.content
        assert '_reveal_email_of_found_person' not in doc.content
        assert '_reveal_phone_of_found_person' not in doc.content

        # Clicking the '(click to reveal)' link should bring the user
        # to a captcha turing test page.
        reveal_region = doc.first('a',  u'(click to reveal)')
        url = reveal_region.get('href', '')
        doc = self.go(url[url.find('/haiti/reveal'):])
        assert 'iframe' in doc.content
        assert 'recaptcha_response_field' in doc.content

        # Try to continue with an invalid captcha response. Get redirected
        # back to the same page.
        button = doc.firsttag('input', value='Proceed')
        doc = self.s.submit(button)
        assert 'iframe' in doc.content
        assert 'recaptcha_response_field' in doc.content

        # Continue as if captcha is valid. All information should be viewable.
        doc = self.s.submit(button, test_mode='yes')
        assert '_reveal_author_email' in doc.content
        assert '_reveal_author_phone' in doc.content
        assert '_reveal_note_author_email' in doc.content
        assert '_reveal_note_author_phone' in doc.content
        assert '_reveal_email_of_found_person' in doc.content
        assert '_reveal_phone_of_found_person' in doc.content

        # Start over. Information should no longer be viewable.
        doc = self.go('/haiti/view?id=test.google.com/person.123')
        assert '_reveal_author_email' not in doc.content
        assert '_reveal_author_phone' not in doc.content
        assert '_reveal_note_author_email' not in doc.content
        assert '_reveal_note_author_phone' not in doc.content
        assert '_reveal_email_of_found_person' not in doc.content
        assert '_reveal_phone_of_found_person' not in doc.content

        # Other person's records should also be invisible.
        doc = self.go('/haiti/view?id=test.google.com/person.456')
        assert '_reveal_author_email' not in doc.content
        assert '_reveal_author_phone' not in doc.content
        assert '_reveal_note_author_email' not in doc.content
        assert '_reveal_note_author_phone' not in doc.content
        assert '_reveal_email_of_found_person' not in doc.content
        assert '_reveal_phone_of_found_person' not in doc.content

        # All contact information should be hidden on the multiview page, too.
        doc = self.go('/haiti/multiview' +
                      '&id1=test.google.com/person.123' +
                      '&id2=test.google.com/person.456')
        assert '_reveal_author_email' not in doc.content
        assert '_reveal_author_phone' not in doc.content
        assert '_reveal_note_author_email' not in doc.content
        assert '_reveal_note_author_phone' not in doc.content
        assert '_reveal_email_of_found_person' not in doc.content
        assert '_reveal_phone_of_found_person' not in doc.content

        # Now supply a valid revelation signature.
        signature = reveal.sign(u'multiview:test.google.com/person.123', 10)
        doc = self.go('/haiti/multiview' +
                      '?id1=test.google.com/person.123' +
                      '&signature=' + signature)
        assert '_reveal_author_email' in doc.content
        assert '_reveal_author_phone' in doc.content
        # Notes are not shown on the multiview page.

    def test_show_domain_source(self):
        """Test that we show domain of source for records coming from API."""

        data = get_test_data('test.pfif-1.2-source.xml')
        self.go('/haiti/api/write?key=domain_test_key',
                data=data, type='application/xml')

        # On Search results page,  we should see Provided by: domain
        doc = self.go('/haiti/results?role=seek&query=_test_last_name')
        assert 'Provided by: mytestdomain.com' in doc.content
        assert '_test_last_name' in doc.content

        # On details page, we should see Provided by: domain
        doc = self.go('/haiti/view?lang=en&id=mytestdomain.com/person.21009')
        assert 'Provided by: mytestdomain.com' in doc.content
        assert '_test_last_name' in doc.content

    def test_global_domain_key(self):
        """Test that we honor global domain keys."""
        data = get_test_data('global-test.pfif-1.2-source.xml')
        self.go('/haiti/api/write?key=global_test_key',
                data=data, type='application/xml')

        # On Search results page,  we should see Provided by: domain
        doc = self.go(
            '/haiti/results?role=seek&query=_test_last_name')
        assert 'Provided by: globaltestdomain.com' in doc.content
        assert '_test_last_name' in doc.content

        # On details page, we should see Provided by: domain
        doc = self.go(
            '/haiti/view?lang=en&id=globaltestdomain.com/person.21009'
            )
        assert 'Provided by: globaltestdomain.com' in doc.content
        assert '_test_last_name' in doc.content

    def test_note_status(self):
        """Test the posting and viewing of the note status field in the UI."""
        status_class = re.compile(r'\bstatus\b')

        # allow_believed_dead_via_ui = True
        config.set_for_repo('haiti', allow_believed_dead_via_ui=True)

        # Check that the right status options appear on the create page.
        doc = self.go('/haiti/create?role=provide')
        note = doc.first(class_='note input')
        options = note.first('select', name='status').all('option')
        assert len(options) == len(NOTE_STATUS_OPTIONS)
        for option, text in zip(options, NOTE_STATUS_OPTIONS):
            assert text in option.attrs['value']

        # Create a record with no status and get the new record's ID.
        form = doc.first('form')
        doc = self.s.submit(form,
                            first_name='_test_first',
                            last_name='_test_last',
                            author_name='_test_author',
                            text='_test_text')
        view_url = self.s.url

        # Check that the right status options appear on the view page.
        doc = self.s.go(view_url)
        note = doc.first(class_='note input')
        options = note.first('select', name='status').all('option')
        assert len(options) == len(NOTE_STATUS_OPTIONS)
        for option, text in zip(options, NOTE_STATUS_OPTIONS):
            assert text in option.attrs['value']

        # Set the status in a note and check that it appears on the view page.
        form = doc.first('form')
        self.s.submit(form, author_name='_test_author2', text='_test_text',
                      status='believed_alive')
        doc = self.s.go(view_url)
        note = doc.last(class_='view note')
        assert 'believed_alive' in note.content, \
            text_diff('believed_alive', note.content)
        assert 'believed_dead' not in note.content, \
            text_diff('believed_dead', note.content)
        # Check that a UserActionLog entry was created.
        entry = UserActionLog.all().get()
        assert entry.action == 'mark_alive'
        assert entry.detail == '_test_first _test_last'
        assert not entry.ip_address
        assert entry.Note_text == '_test_text'
        assert entry.Note_status == 'believed_alive'
        entry.delete()

        # Set status to is_note_author, but don't check found.
        self.s.submit(form,
                      author_name='_test_author',
                      text='_test_text',
                      status='is_note_author')
        self.assert_error_deadend(
            self.s.submit(form,
                          author_name='_test_author',
                          text='_test_text',
                          status='is_note_author'),
            'in contact', 'Status of this person')

        # Check that a UserActionLog entry was not created.
        assert not UserActionLog.all().get()

        # allow_believed_dead_via_ui = False
        config.set_for_repo('japan', allow_believed_dead_via_ui=False)

        # Check that believed_dead option does not appear on the create page
        doc = self.go('/japan/create?role=provide')
        note = doc.first(class_='note input')
        options = note.first('select', name='status').all('option')
        assert len(options) == len(NOTE_STATUS_OPTIONS) - 1
        for option, text in zip(options, NOTE_STATUS_OPTIONS):
            assert text in option.attrs['value']
            assert option.attrs['value'] != 'believed_dead'

        # Create a record with no status and get the new record's ID.
        form = doc.first('form')
        doc = self.s.submit(form,
                            first_name='_test_first',
                            last_name='_test_last',
                            author_name='_test_author',
                            text='_test_text')
        view_url = self.s.url

        # Check that the believed_dead option does not appear
        # on the view page.
        doc = self.s.go(view_url)
        note = doc.first(class_='note input')
        options = note.first('select', name='status').all('option')
        assert len(options) == len(NOTE_STATUS_OPTIONS) - 1
        for option, text in zip(options, NOTE_STATUS_OPTIONS):
            assert text in option.attrs['value']
            assert option.attrs['value'] != 'believed_dead'

        # Set the status in a note and check that it appears on the view page.
        form = doc.first('form')
        self.s.submit(form, author_name='_test_author2', text='_test_text',
                                    status='believed_alive')
        doc = self.s.go(view_url)
        note = doc.last(class_='view note')
        assert 'believed_alive' in note.content
        assert 'believed_dead' not in note.content

        # Check that a UserActionLog entry was created.
        entry = UserActionLog.all().get()
        assert entry.action == 'mark_alive'
        assert entry.detail == '_test_first _test_last'
        assert not entry.ip_address
        assert entry.Note_text == '_test_text'
        assert entry.Note_status == 'believed_alive'
        entry.delete()

        # Set status to believed_dead, but allow_believed_dead_via_ui is false.
        self.s.submit(form,
                      author_name='_test_author',
                      text='_believed_dead_test_text',
                      status='believed_dead')
        self.assert_error_deadend(
            self.s.submit(form,
                          author_name='_test_author',
                          text='_test_text',
                          status='believed_dead'),
            'Not authorized', 'believed_dead')

        # Check that a UserActionLog entry was not created.
        assert not UserActionLog.all().get()


    def test_api_write_pfif_1_2(self):
        """Post a single entry as PFIF 1.2 using the upload API."""
        data = get_test_data('test.pfif-1.2.xml')
        self.go('/haiti/api/write?key=test_key',
                data=data, type='application/xml')
        person = Person.get('haiti', 'test.google.com/person.21009')
        assert person.first_name == u'_test_first_name'
        assert person.last_name == u'_test_last_name'
        assert person.sex == u'female'
        assert person.date_of_birth == u'1970-01'
        assert person.age == u'35-45'
        assert person.author_name == u'_test_author_name'
        assert person.author_email == u'_test_author_email'
        assert person.author_phone == u'_test_author_phone'
        assert person.home_street == u'_test_home_street'
        assert person.home_neighborhood == u'_test_home_neighborhood'
        assert person.home_city == u'_test_home_city'
        assert person.home_state == u'_test_home_state'
        assert person.home_postal_code == u'_test_home_postal_code'
        assert person.home_country == u'US'
        assert person.record_id == u'test.google.com/person.21009'
        assert person.photo_url == u'_test_photo_url'
        assert person.source_name == u'_test_source_name'
        assert person.source_url == u'_test_source_url'
        assert person.source_date == datetime.datetime(2000, 1, 1, 0, 0, 0)
        # Current date should replace the provided entry_date.
        self.assertEqual(utils.get_utcnow(), person.entry_date)

        # The latest_status property should come from the third Note.
        assert person.latest_status == u'is_note_author'
        assert person.latest_status_source_date == \
            datetime.datetime(2000, 1, 18, 20, 21, 22)

        # The latest_found property should come from the fourth Note.
        assert person.latest_found == False
        assert person.latest_found_source_date == \
            datetime.datetime(2000, 1, 18, 20, 0, 0)

        notes = person.get_notes()
        assert len(notes) == 4
        notes.sort(key=lambda note: note.record_id)

        note = notes[0]
        assert note.author_name == u'_test_author_name'
        assert note.author_email == u'_test_author_email'
        assert note.author_phone == u'_test_author_phone'
        assert note.email_of_found_person == u'_test_email_of_found_person'
        assert note.phone_of_found_person == u'_test_phone_of_found_person'
        assert note.last_known_location == u'_test_last_known_location'
        assert note.record_id == u'test.google.com/note.27009'
        assert note.person_record_id == u'test.google.com/person.21009'
        assert note.text == u'_test_text'
        assert note.source_date == datetime.datetime(2000, 1, 16, 4, 5, 6)
        # Current date should replace the provided entry_date.
        assert note.entry_date == utils.get_utcnow()
        assert note.found == False
        assert note.status == u'believed_missing'
        assert note.linked_person_record_id == u'test.google.com/person.999'
        assert note.reviewed == False

        note = notes[1]
        assert note.author_name == u'inna-testing'
        assert note.author_email == u'inna-testing@gmail.com'
        assert note.author_phone == u'inna-testing-number'
        assert note.email_of_found_person == u''
        assert note.phone_of_found_person == u''
        assert note.last_known_location == u'19.16592425362802 -71.9384765625'
        assert note.record_id == u'test.google.com/note.31095'
        assert note.person_record_id == u'test.google.com/person.21009'
        assert note.text == u'new comment - testing'
        assert note.source_date == datetime.datetime(2000, 1, 17, 14, 15, 16)
        # Current date should replace the provided entry_date.
        assert note.entry_date.year == utils.get_utcnow().year
        assert note.found == True
        assert note.status == ''
        assert not note.linked_person_record_id
        assert note.reviewed == False

        # Just confirm that a missing <found> tag is parsed as None.
        # We already checked all the other fields above.
        note = notes[2]
        assert note.found == None
        assert note.status == u'is_note_author'
        assert note.reviewed == False

        note = notes[3]
        assert note.found == False
        assert note.status == u'believed_missing'
        assert note.reviewed == False

    def test_api_write_pfif_1_2_note(self):
        """Post a single note-only entry as PFIF 1.2 using the upload API."""
        # Create person records that the notes will attach to.
        configure_api_logging()
        Person(key_name='haiti:test.google.com/person.21009',
               repo='haiti',
               first_name='_test_first_name_1',
               last_name='_test_last_name_1',
               entry_date=datetime.datetime(2001, 1, 1, 1, 1, 1)).put()
        Person(key_name='haiti:test.google.com/person.21010',
               repo='haiti',
               first_name='_test_first_name_2',
               last_name='_test_last_name_2',
               entry_date=datetime.datetime(2002, 2, 2, 2, 2, 2)).put()

        data = get_test_data('test.pfif-1.2-note.xml')
        self.go('/haiti/api/write?key=test_key',
                data=data, type='application/xml')

        verify_api_log(ApiActionLog.WRITE)

        person = Person.get('haiti', 'test.google.com/person.21009')
        assert person
        notes = person.get_notes()
        assert len(notes) == 1
        note = notes[0]
        assert note.author_name == u'_test_author_name'
        assert note.author_email == u'_test_author_email'
        assert note.author_phone == u'_test_author_phone'
        assert note.email_of_found_person == u'_test_email_of_found_person'
        assert note.phone_of_found_person == u'_test_phone_of_found_person'
        assert note.last_known_location == u'_test_last_known_location'
        assert note.record_id == u'test.google.com/note.27009'
        assert note.person_record_id == u'test.google.com/person.21009'
        assert note.text == u'_test_text'
        assert note.source_date == datetime.datetime(2000, 1, 16, 7, 8, 9)
        # Current date should replace the provided entry_date.
        self.assertEqual(note.entry_date, utils.get_utcnow())
        assert note.found == False
        assert note.status == u'believed_missing'
        assert note.linked_person_record_id == u'test.google.com/person.999'
        assert note.reviewed == False

        # Found flag and status should have propagated to the Person.
        assert person.latest_found == False
        assert person.latest_found_source_date == note.source_date
        assert person.latest_status == u'believed_missing'
        assert person.latest_status_source_date == note.source_date

        person = Person.get('haiti', 'test.google.com/person.21010')
        assert person
        notes = person.get_notes()
        assert len(notes) == 1
        note = notes[0]
        assert note.author_name == u'inna-testing'
        assert note.author_email == u'inna-testing@gmail.com'
        assert note.author_phone == u'inna-testing-number'
        assert note.email_of_found_person == u''
        assert note.phone_of_found_person == u''
        assert note.last_known_location == u'19.16592425362802 -71.9384765625'
        assert note.record_id == u'test.google.com/note.31095'
        assert note.person_record_id == u'test.google.com/person.21010'
        assert note.text == u'new comment - testing'
        assert note.source_date == datetime.datetime(2000, 1, 17, 17, 18, 19)
        # Current date should replace the provided entry_date.
        assert note.entry_date == utils.get_utcnow()
        assert note.found is None
        assert note.status == u'is_note_author'
        assert not note.linked_person_record_id
        assert note.reviewed == False

        # Status should have propagated to the Person, but not found.
        assert person.latest_found is None
        assert person.latest_found_source_date is None
        assert person.latest_status == u'is_note_author'
        assert person.latest_status_source_date == note.source_date

    def test_api_write_pfif_1_1(self):
        """Post a single entry as PFIF 1.1 using the upload API."""
        data = get_test_data('test.pfif-1.1.xml')
        self.go('/haiti/api/write?key=test_key',
                data=data, type='application/xml')
        person = Person.get('haiti', 'test.google.com/person.21009')
        assert person.first_name == u'_test_first_name'
        assert person.last_name == u'_test_last_name'
        assert person.author_name == u'_test_author_name'
        assert person.author_email == u'_test_author_email'
        assert person.author_phone == u'_test_author_phone'
        assert person.home_city == u'_test_home_city'
        assert person.home_street == u'_test_home_street'
        assert person.home_neighborhood == u'_test_home_neighborhood'
        assert person.home_state == u'_test_home_state'
        assert person.home_postal_code == u'_test_home_zip'
        assert person.record_id == u'test.google.com/person.21009'
        assert person.photo_url == u'_test_photo_url'
        assert person.source_name == u'_test_source_name'
        assert person.source_url == u'_test_source_url'
        assert person.source_date == datetime.datetime(2000, 1, 1, 0, 0, 0)
        # Current date should replace the provided entry_date.
        self.assertEqual(utils.get_utcnow(), person.entry_date)

        # The latest_found property should come from the first Note.
        self.assertTrue(person.latest_found)
        assert person.latest_found_source_date == \
            datetime.datetime(2000, 1, 16, 1, 2, 3)

        # There's no status field in PFIF 1.1.
        assert person.latest_status == ''
        assert person.latest_status_source_date is None

        notes = person.get_notes()
        assert len(notes) == 2
        notes.sort(key=lambda note: note.record_id)

        note = notes[0]
        assert note.author_name == u'_test_author_name'
        assert note.author_email == u'_test_author_email'
        assert note.author_phone == u'_test_author_phone'
        assert note.email_of_found_person == u'_test_email_of_found_person'
        assert note.phone_of_found_person == u'_test_phone_of_found_person'
        assert note.last_known_location == u'_test_last_known_location'
        assert note.record_id == u'test.google.com/note.27009'
        assert note.text == u'_test_text'
        assert note.source_date == datetime.datetime(2000, 1, 16, 1, 2, 3)
        # Current date should replace the provided entry_date.
        assert note.entry_date == utils.get_utcnow()
        assert note.found == True
        assert note.reviewed == False

        note = notes[1]
        assert note.author_name == u'inna-testing'
        assert note.author_email == u'inna-testing@gmail.com'
        assert note.author_phone == u'inna-testing-number'
        assert note.email_of_found_person == u''
        assert note.phone_of_found_person == u''
        assert note.last_known_location == u'19.16592425362802 -71.9384765625'
        assert note.record_id == u'test.google.com/note.31095'
        assert note.text == u'new comment - testing'
        assert note.source_date == datetime.datetime(2000, 1, 17, 11, 12, 13)
        # Current date should replace the provided entry_date.
        assert note.entry_date.year == utils.get_utcnow().year
        assert note.found is None
        assert note.reviewed == False

    def test_api_write_bad_key(self):
        """Attempt to post an entry with an invalid API key."""
        data = get_test_data('test.pfif-1.2.xml')
        self.go('/haiti/api/write?key=bad_key',
                data=data, type='application/xml')
        assert self.s.status == 403

    def test_api_write_empty_record(self):
        """Verify that empty entries are accepted."""
        doc = self.go('/haiti/api/write?key=test_key',
                data='''
<pfif xmlns="http://zesty.ca/pfif/1.2">
  <person>
    <person_record_id>test.google.com/person.empty</person_record_id>
  </person>
</pfif>''', type='application/xml')

        # The Person record should have been accepted.
        person_status = doc.first('status:write')
        self.assertEquals(person_status.first('status:written').text, '1')

        # An empty Person entity should be in the datastore.
        person = Person.get('haiti', 'test.google.com/person.empty')

    def test_api_write_wrong_domain(self):
        """Attempt to post an entry with a domain that doesn't match the key."""
        data = get_test_data('test.pfif-1.2.xml')
        doc = self.go('/haiti/api/write?key=other_key',
                      data=data, type='application/xml')

        # The Person record should have been rejected.
        person_status = doc.first('status:write')
        assert person_status.first('status:written').text == '0'
        assert ('Not in authorized domain' in
                person_status.first('status:error').text)

        # Both of the Note records should have been rejected.
        note_status = person_status.next('status:write')
        assert note_status.first('status:written').text == '0'
        first_error = note_status.first('status:error')
        second_error = first_error.next('status:error')
        assert 'Not in authorized domain' in first_error.text
        assert 'Not in authorized domain' in second_error.text

    def test_api_write_log_skipping(self):
        """Test skipping bad note entries."""
        configure_api_logging()
        data = get_test_data('test.pfif-1.2-badrecord.xml')
        self.go('/haiti/api/write?key=test_key',
                data=data, type='application/xml')
        assert self.s.status == 200, \
            'status = %s, content=%s' % (self.s.status, self.s.content)
        # verify we logged the write.
        verify_api_log(ApiActionLog.WRITE, person_records=1, people_skipped=1)

    def test_api_write_reviewed_note(self):
        """Post reviewed note entries."""
        data = get_test_data('test.pfif-1.2.xml')
        self.go('/haiti/api/write?key=reviewed_test_key',
                data=data, type='application/xml')
        person = Person.get('haiti', 'test.google.com/person.21009')
        notes = person.get_notes()
        assert len(notes) == 4
        # Confirm all notes are marked reviewed.
        for note in notes:
            assert note.reviewed == True

    def test_api_believed_dead_permission(self):
        """ Test whether the API key is authorized to report a person dead. """
        # Add the associated person record to the datastore
        data = get_test_data('test.pfif-1.2.xml')
        self.go('/haiti/api/write?key=test_key',
                data=data, type='application/xml')

        # Test authorized key.
        data = get_test_data('test.pfif-1.2-believed-dead.xml')
        doc = self.go(
            '/haiti/api/write?key=allow_believed_dead_test_key',
            data=data, type='application/xml')
        person = Person.get('haiti', 'test.google.com/person.21009')
        notes = person.get_notes()
        # Confirm the newly-added note with status believed_dead
        for note in notes:
            if note.note_record_id == 'test.google.com/note.218':
                assert note.status == 'believed_dead'

        # Test unauthorized key.
        doc = self.go(
            '/haiti/api/write?key=not_allow_believed_dead_test_key',
            data=data, type='application/xml')
        # The Person record should not be updated
        person_status = doc.first('status:write')
        assert person_status.first('status:written').text == '0'
        # The Note record should be rejected with error message
        note_status = person_status.next('status:write')
        assert note_status.first('status:parsed').text == '1'
        assert note_status.first('status:written').text == '0'
        assert ('Not authorized to post notes with the status \"believed_dead\"'
                in note_status.first('status:error').text)

    def test_api_subscribe_unsubscribe(self):
        """Subscribe and unsubscribe to e-mail updates for a person via API"""
        SUBSCRIBE_EMAIL = 'testsubscribe@example.com'
        db.put(Person(
            key_name='haiti:test.google.com/person.111',
            repo='haiti',
            author_name='_test_author_name',
            author_email='test@example.com',
            first_name='_test_first_name',
            last_name='_test_last_name',
            entry_date=datetime.datetime.utcnow()
        ))
        person = Person.get('haiti', 'test.google.com/person.111')
        # Reset the MailThread queue _before_ making any requests
        # to the server, else risk errantly deleting messages
        MailThread.messages = []

        # Invalid key
        data = {
            'id': 'test.google.com/person.111',
            'lang': 'ja',
            'subscribe_email': SUBSCRIBE_EMAIL
        }
        self.go('/haiti/api/subscribe?key=test_key', data=data)
        self.assertEquals(403, self.s.status)
        assert 'invalid authorization' in self.s.content, \
            text_diff('invalid authorization', self.s.doc.content)

        # Invalid person
        data = {
            'id': 'test.google.com/person.123',
            'lang': 'ja',
            'subscribe_email': SUBSCRIBE_EMAIL
        }
        self.go('/haiti/api/subscribe?key=subscribe_key', data=data)
        assert 'Invalid person_record_id' in self.s.content

        # Empty email
        data = {
            'id': 'test.google.com/person.123',
            'lang': 'ja',
        }
        self.go('/haiti/api/subscribe?key=subscribe_key', data=data)
        assert 'Invalid email address' in self.s.content

        # Invalid email
        data = {
            'id': 'test.google.com/person.123',
            'lang': 'ja',
            'subscribe_email': 'junk'
        }
        self.go('/haiti/api/subscribe?key=subscribe_key', data=data)
        assert 'Invalid email address' in self.s.content, \
            text_diff('Invalid email address', self.s.content)

        # Valid subscription
        data = {
            'id': 'test.google.com/person.111',
            'lang': 'en',
            'subscribe_email': SUBSCRIBE_EMAIL
        }
        configure_api_logging()
        self.go('/haiti/api/subscribe?key=subscribe_key', data=data)
        # verify we logged the subscribe.
        verify_api_log(ApiActionLog.SUBSCRIBE, api_key='subscribe_key')

        subscriptions = person.get_subscriptions()
        assert 'Success' in self.s.content
        assert len(subscriptions) == 1
        assert subscriptions[0].email == SUBSCRIBE_EMAIL
        assert subscriptions[0].language == 'en'
        self.verify_email_sent()
        message = MailThread.messages[0]

        assert message['to'] == [SUBSCRIBE_EMAIL]
        assert 'do-not-reply@' in message['from']
        assert '_test_first_name _test_last_name' in message['data']
        assert 'view?id=test.google.com%2Fperson.111' in message['data']

        # Duplicate subscription
        self.go('/haiti/api/subscribe?key=subscribe_key', data=data)
        assert 'Already subscribed' in self.s.content
        assert len(subscriptions) == 1
        assert subscriptions[0].email == SUBSCRIBE_EMAIL
        assert subscriptions[0].language == 'en'

        # Already subscribed with new language
        data['lang'] = 'fr'
        self.go('/haiti/api/subscribe?key=subscribe_key', data=data)
        subscriptions = person.get_subscriptions()
        assert 'Success' in self.s.content
        assert len(subscriptions) == 1
        assert subscriptions[0].email == SUBSCRIBE_EMAIL
        assert subscriptions[0].language == 'fr'

        # Unsubscribe
        del data['lang']
        configure_api_logging()
        self.go('/haiti/api/unsubscribe?key=subscribe_key', data=data)
        assert 'Success' in self.s.content
        assert len(person.get_subscriptions()) == 0

        # verify we logged the unsub.
        verify_api_log(ApiActionLog.UNSUBSCRIBE, api_key='subscribe_key')

        # Unsubscribe non-existent subscription
        self.go('/haiti/api/unsubscribe?key=subscribe_key', data=data)
        assert 'Not subscribed' in self.s.content
        assert len(person.get_subscriptions()) == 0

    def test_api_read(self):
        """Fetch a single record as PFIF (1.1, 1.2 and 1.3) via the read API."""
        db.put([Person(
            key_name='haiti:test.google.com/person.123',
            repo='haiti',
            entry_date=utils.get_utcnow(),
            author_email='_read_author_email',
            author_name='_read_author_name',
            author_phone='_read_author_phone',
            first_name='_read_first_name',
            last_name='_read_last_name',
            full_name="_first_dot_last",
            sex='female',
            date_of_birth='1970-01-01',
            age='40-50',
            home_city='_read_home_city',
            home_neighborhood='_read_home_neighborhood',
            home_state='_read_home_state',
            home_street='_read_home_street',
            home_postal_code='_read_home_postal_code',
            home_country='_read_home_country',
            other='_read_other & < > "',
            photo_url='_read_photo_url',
            source_name='_read_source_name',
            source_url='_read_source_url',
            source_date=datetime.datetime(2001, 2, 3, 4, 5, 6),
        ), Note(
            key_name='haiti:test.google.com/note.456',
            repo='haiti',
            author_email='_read_author_email',
            author_name='_read_author_name',
            author_phone='_read_author_phone',
            email_of_found_person='_read_email_of_found_person',
            last_known_location='_read_last_known_location',
            person_record_id='test.google.com/person.123',
            linked_person_record_id='test.google.com/person.888',
            phone_of_found_person='_read_phone_of_found_person',
            text='_read_text',
            source_date=datetime.datetime(2005, 5, 5, 5, 5, 5),
            entry_date=utils.get_utcnow(), #datetime.datetime(2006, 6, 6, 6, 6, 6),
            found=True,
            status='believed_missing'
        )])
        # check for logging as well
        configure_api_logging()

        # Fetch a PFIF 1.1 document.
        # Note that author_email, author_phone, email_of_found_person, and
        # phone_of_found_person are omitted intentionally (see
        # utils.filter_sensitive_fields).
        doc = self.go('/haiti/api/read' +
                      '?id=test.google.com/person.123&version=1.1')
        expected_content = \
'''<?xml version="1.0" encoding="UTF-8"?>
<pfif:pfif xmlns:pfif="http://zesty.ca/pfif/1.1">
  <pfif:person>
    <pfif:person_record_id>test.google.com/person.123</pfif:person_record_id>
    <pfif:entry_date>2010-01-02T03:04:05Z</pfif:entry_date>
    <pfif:author_name>_read_author_name</pfif:author_name>
    <pfif:source_name>_read_source_name</pfif:source_name>
    <pfif:source_date>2001-02-03T04:05:06Z</pfif:source_date>
    <pfif:source_url>_read_source_url</pfif:source_url>
    <pfif:first_name>_read_first_name</pfif:first_name>
    <pfif:last_name>_read_last_name</pfif:last_name>
    <pfif:home_city>_read_home_city</pfif:home_city>
    <pfif:home_state>_read_home_state</pfif:home_state>
    <pfif:home_neighborhood>_read_home_neighborhood</pfif:home_neighborhood>
    <pfif:home_street>_read_home_street</pfif:home_street>
    <pfif:home_zip>_read_home_postal_code</pfif:home_zip>
    <pfif:photo_url>_read_photo_url</pfif:photo_url>
    <pfif:other>_read_other &amp; &lt; &gt; "</pfif:other>
    <pfif:note>
      <pfif:note_record_id>test.google.com/note.456</pfif:note_record_id>
      <pfif:entry_date>2010-01-02T03:04:05Z</pfif:entry_date>
      <pfif:author_name>_read_author_name</pfif:author_name>
      <pfif:source_date>2005-05-05T05:05:05Z</pfif:source_date>
      <pfif:found>true</pfif:found>
      <pfif:last_known_location>_read_last_known_location</pfif:last_known_location>
      <pfif:text>_read_text</pfif:text>
    </pfif:note>
  </pfif:person>
</pfif:pfif>
'''
        assert expected_content == doc.content, \
            text_diff(expected_content, doc.content)

        # Fetch a PFIF 1.2 document.
        # Note that date_of_birth, author_email, author_phone,
        # email_of_found_person, and phone_of_found_person are omitted
        # intentionally (see utils.filter_sensitive_fields).
        doc = self.go('/haiti/api/read' +
                      '?id=test.google.com/person.123&version=1.2')
        expected_content = '''<?xml version="1.0" encoding="UTF-8"?>
<pfif:pfif xmlns:pfif="http://zesty.ca/pfif/1.2">
  <pfif:person>
    <pfif:person_record_id>test.google.com/person.123</pfif:person_record_id>
    <pfif:entry_date>2010-01-02T03:04:05Z</pfif:entry_date>
    <pfif:author_name>_read_author_name</pfif:author_name>
    <pfif:source_name>_read_source_name</pfif:source_name>
    <pfif:source_date>2001-02-03T04:05:06Z</pfif:source_date>
    <pfif:source_url>_read_source_url</pfif:source_url>
    <pfif:first_name>_read_first_name</pfif:first_name>
    <pfif:last_name>_read_last_name</pfif:last_name>
    <pfif:sex>female</pfif:sex>
    <pfif:age>40-50</pfif:age>
    <pfif:home_street>_read_home_street</pfif:home_street>
    <pfif:home_neighborhood>_read_home_neighborhood</pfif:home_neighborhood>
    <pfif:home_city>_read_home_city</pfif:home_city>
    <pfif:home_state>_read_home_state</pfif:home_state>
    <pfif:home_postal_code>_read_home_postal_code</pfif:home_postal_code>
    <pfif:home_country>_read_home_country</pfif:home_country>
    <pfif:photo_url>_read_photo_url</pfif:photo_url>
    <pfif:other>_read_other &amp; &lt; &gt; "</pfif:other>
    <pfif:note>
      <pfif:note_record_id>test.google.com/note.456</pfif:note_record_id>
      <pfif:person_record_id>test.google.com/person.123</pfif:person_record_id>
      <pfif:linked_person_record_id>test.google.com/person.888</pfif:linked_person_record_id>
      <pfif:entry_date>2010-01-02T03:04:05Z</pfif:entry_date>
      <pfif:author_name>_read_author_name</pfif:author_name>
      <pfif:source_date>2005-05-05T05:05:05Z</pfif:source_date>
      <pfif:found>true</pfif:found>
      <pfif:status>believed_missing</pfif:status>
      <pfif:last_known_location>_read_last_known_location</pfif:last_known_location>
      <pfif:text>_read_text</pfif:text>
    </pfif:note>
  </pfif:person>
</pfif:pfif>
'''
        assert expected_content == doc.content, \
            text_diff(expected_content, doc.content)

        # Verify that PFIF 1.2 is not the default version.
        default_doc = self.go(
            '/haiti/api/read?id=test.google.com/person.123')
        assert default_doc.content != doc.content


        # Fetch a PFIF 1.3 document.
        # Note that date_of_birth, author_email, author_phone,
        # email_of_found_person, and phone_of_found_person are omitted
        # intentionally (see utils.filter_sensitive_fields).
        doc = self.go('/haiti/api/read' +
                      '?id=test.google.com/person.123&version=1.3')
        expected_content = '''<?xml version="1.0" encoding="UTF-8"?>
<pfif:pfif xmlns:pfif="http://zesty.ca/pfif/1.3">
  <pfif:person>
    <pfif:person_record_id>test.google.com/person.123</pfif:person_record_id>
    <pfif:entry_date>2010-01-02T03:04:05Z</pfif:entry_date>
    <pfif:author_name>_read_author_name</pfif:author_name>
    <pfif:source_name>_read_source_name</pfif:source_name>
    <pfif:source_date>2001-02-03T04:05:06Z</pfif:source_date>
    <pfif:source_url>_read_source_url</pfif:source_url>
    <pfif:full_name>_first_dot_last</pfif:full_name>
    <pfif:first_name>_read_first_name</pfif:first_name>
    <pfif:last_name>_read_last_name</pfif:last_name>
    <pfif:sex>female</pfif:sex>
    <pfif:age>40-50</pfif:age>
    <pfif:home_street>_read_home_street</pfif:home_street>
    <pfif:home_neighborhood>_read_home_neighborhood</pfif:home_neighborhood>
    <pfif:home_city>_read_home_city</pfif:home_city>
    <pfif:home_state>_read_home_state</pfif:home_state>
    <pfif:home_postal_code>_read_home_postal_code</pfif:home_postal_code>
    <pfif:home_country>_read_home_country</pfif:home_country>
    <pfif:photo_url>_read_photo_url</pfif:photo_url>
    <pfif:other>_read_other &amp; &lt; &gt; "</pfif:other>
    <pfif:note>
      <pfif:note_record_id>test.google.com/note.456</pfif:note_record_id>
      <pfif:person_record_id>test.google.com/person.123</pfif:person_record_id>
      <pfif:linked_person_record_id>test.google.com/person.888</pfif:linked_person_record_id>
      <pfif:entry_date>2010-01-02T03:04:05Z</pfif:entry_date>
      <pfif:author_name>_read_author_name</pfif:author_name>
      <pfif:source_date>2005-05-05T05:05:05Z</pfif:source_date>
      <pfif:found>true</pfif:found>
      <pfif:status>believed_missing</pfif:status>
      <pfif:last_known_location>_read_last_known_location</pfif:last_known_location>
      <pfif:text>_read_text</pfif:text>
    </pfif:note>
  </pfif:person>
</pfif:pfif>
'''
        assert expected_content == doc.content, \
            text_diff(expected_content, doc.content)

        # Fetch a PFIF  document.
        # verify that 1.3 is the default version
        doc = self.go('/haiti/api/read' +
                      '?id=test.google.com/person.123')

        assert expected_content == doc.content, \
            text_diff(expected_content, doc.content)


        # Fetch a PFIF 1.2 document, with full read authorization.
        doc = self.go('/haiti/api/read?key=full_read_key' +
                      '&id=test.google.com/person.123&version=1.2')
        expected_content = '''<?xml version="1.0" encoding="UTF-8"?>
<pfif:pfif xmlns:pfif="http://zesty.ca/pfif/1.2">
  <pfif:person>
    <pfif:person_record_id>test.google.com/person.123</pfif:person_record_id>
    <pfif:entry_date>2010-01-02T03:04:05Z</pfif:entry_date>
    <pfif:author_name>_read_author_name</pfif:author_name>
    <pfif:author_email>_read_author_email</pfif:author_email>
    <pfif:author_phone>_read_author_phone</pfif:author_phone>
    <pfif:source_name>_read_source_name</pfif:source_name>
    <pfif:source_date>2001-02-03T04:05:06Z</pfif:source_date>
    <pfif:source_url>_read_source_url</pfif:source_url>
    <pfif:first_name>_read_first_name</pfif:first_name>
    <pfif:last_name>_read_last_name</pfif:last_name>
    <pfif:sex>female</pfif:sex>
    <pfif:date_of_birth>1970-01-01</pfif:date_of_birth>
    <pfif:age>40-50</pfif:age>
    <pfif:home_street>_read_home_street</pfif:home_street>
    <pfif:home_neighborhood>_read_home_neighborhood</pfif:home_neighborhood>
    <pfif:home_city>_read_home_city</pfif:home_city>
    <pfif:home_state>_read_home_state</pfif:home_state>
    <pfif:home_postal_code>_read_home_postal_code</pfif:home_postal_code>
    <pfif:home_country>_read_home_country</pfif:home_country>
    <pfif:photo_url>_read_photo_url</pfif:photo_url>
    <pfif:other>_read_other &amp; &lt; &gt; "</pfif:other>
    <pfif:note>
      <pfif:note_record_id>test.google.com/note.456</pfif:note_record_id>
      <pfif:person_record_id>test.google.com/person.123</pfif:person_record_id>
      <pfif:linked_person_record_id>test.google.com/person.888</pfif:linked_person_record_id>
      <pfif:entry_date>2010-01-02T03:04:05Z</pfif:entry_date>
      <pfif:author_name>_read_author_name</pfif:author_name>
      <pfif:author_email>_read_author_email</pfif:author_email>
      <pfif:author_phone>_read_author_phone</pfif:author_phone>
      <pfif:source_date>2005-05-05T05:05:05Z</pfif:source_date>
      <pfif:found>true</pfif:found>
      <pfif:status>believed_missing</pfif:status>
      <pfif:email_of_found_person>_read_email_of_found_person</pfif:email_of_found_person>
      <pfif:phone_of_found_person>_read_phone_of_found_person</pfif:phone_of_found_person>
      <pfif:last_known_location>_read_last_known_location</pfif:last_known_location>
      <pfif:text>_read_text</pfif:text>
    </pfif:note>
  </pfif:person>
</pfif:pfif>
'''
        assert expected_content == doc.content, \
            text_diff(expected_content, doc.content)

    def test_read_key(self):
        """Verifies that when read_auth_key_required is set, an authorization
        key is required to read data from the API or feeds."""
        db.put([Person(
            key_name='haiti:test.google.com/person.123',
            repo='haiti',
            entry_date=utils.get_utcnow(),
            author_email='_read_author_email',
            author_name='_read_author_name',
            author_phone='_read_author_phone',
            first_name='_read_first_name',
            last_name='_read_last_name',
            alternate_first_names='_read_alternate_first_names',
            alternate_last_names='_read_alternate_last_names',
            sex='female',
            date_of_birth='1970-01-01',
            age='40-50',
            home_city='_read_home_city',
            home_neighborhood='_read_home_neighborhood',
            home_state='_read_home_state',
            home_street='_read_home_street',
            home_postal_code='_read_home_postal_code',
            home_country='_read_home_country',
            other='_read_other & < > "',
            photo_url='_read_photo_url',
            source_name='_read_source_name',
            source_url='_read_source_url',
            source_date=datetime.datetime(2001, 2, 3, 4, 5, 6),
        ), Note(
            key_name='haiti:test.google.com/note.456',
            repo='haiti',
            author_email='_read_author_email',
            author_name='_read_author_name',
            author_phone='_read_author_phone',
            email_of_found_person='_read_email_of_found_person',
            last_known_location='_read_last_known_location',
            person_record_id='test.google.com/person.123',
            linked_person_record_id='test.google.com/person.888',
            phone_of_found_person='_read_phone_of_found_person',
            text='_read_text',
            source_date=datetime.datetime(2005, 5, 5, 5, 5, 5),
            entry_date=datetime.datetime(2006, 6, 6, 6, 6, 6),
            found=True,
            status='believed_missing'
        )])

        config.set_for_repo('haiti', read_auth_key_required=True)
        try:
            # Fetch a PFIF 1.2 document from a domain that requires a read key.
            # Without an authorization key, the request should fail.
            doc = self.go('/haiti/api/read' +
                          '?id=test.google.com/person.123&version=1.1')
            assert self.s.status == 403
            assert 'Missing or invalid authorization key' in doc.content

            # With a non-read authorization key, the request should fail.
            doc = self.go('/haiti/api/read?key=test_key' +
                          '&id=test.google.com/person.123&version=1.1')
            assert self.s.status == 403
            assert 'Missing or invalid authorization key' in doc.content

            # With a valid read authorization key, the request should succeed.
            doc = self.go('/haiti/api/read?key=read_key' +
                          '&id=test.google.com/person.123&version=1.2')
            assert '_read_first_name' in doc.content

            # Fetch the person feed from a domain that requires a read key.
            # Without an authorization key, the request should fail.
            doc = self.go('/haiti/feeds/person')
            assert self.s.status == 403
            assert 'Missing or invalid authorization key' in doc.content

            # With a non-read authorization key, the request should fail.
            doc = self.go('/haiti/feeds/person?key=test_key')
            assert self.s.status == 403
            assert 'Missing or invalid authorization key' in doc.content

            # With a valid read authorization key, the request should succeed.
            doc = self.go('/haiti/feeds/person?key=read_key')
            assert '_read_author_name' in doc.content

            # Fetch the note feed from a domain that requires a read key.
            # Without an authorization key, the request should fail.
            doc = self.go('/haiti/feeds/note')
            assert self.s.status == 403
            assert 'Missing or invalid authorization key' in doc.content

            # With a non-read authorization key, the request should fail.
            doc = self.go('/haiti/feeds/note?key=test_key')
            assert self.s.status == 403
            assert 'Missing or invalid authorization key' in doc.content

            # With a valid read authorization key, the request should succeed.
            doc = self.go('/haiti/feeds/note?key=read_key')
            assert '_read_text' in doc.content

        finally:
            config.set_for_repo('haiti', read_auth_key_required=False)


    def test_api_read_with_non_ascii(self):
        """Fetch a record containing non-ASCII characters using the read API.
        This tests both PFIF 1.1 and 1.2."""
        expiry_date = DEFAULT_TEST_TIME + datetime.timedelta(1,0,0)
        db.put(Person(
            key_name='haiti:test.google.com/person.123',
            repo='haiti',
            entry_date=utils.get_utcnow(),
            expiry_date=expiry_date,
            author_name=u'a with acute = \u00e1',
            source_name=u'c with cedilla = \u00e7',
            source_url=u'e with acute = \u00e9',
            full_name=u'arabic alif = \u0627',
            first_name=u'greek alpha = \u03b1',
            last_name=u'hebrew alef = \u05d0'
        ))

        # Fetch a PFIF 1.1 document.
        doc = self.go('/haiti/api/read?id=test.google.com/person.123'
                      '&version=1.1') #, charset='UTF-8')
        expected_content = '''<?xml version="1.0" encoding="UTF-8"?>
<pfif:pfif xmlns:pfif="http://zesty.ca/pfif/1.1">
  <pfif:person>
    <pfif:person_record_id>test.google.com/person.123</pfif:person_record_id>
    <pfif:entry_date>2010-01-02T03:04:05Z</pfif:entry_date>
    <pfif:author_name>a with acute = \xc3\xa1</pfif:author_name>
    <pfif:source_name>c with cedilla = \xc3\xa7</pfif:source_name>
    <pfif:source_url>e with acute = \xc3\xa9</pfif:source_url>
    <pfif:first_name>greek alpha = \xce\xb1</pfif:first_name>
    <pfif:last_name>hebrew alef = \xd7\x90</pfif:last_name>
  </pfif:person>
</pfif:pfif>
'''
        assert expected_content == doc.content, \
            text_diff(expected_content, doc.content)

        # Fetch a PFIF 1.2 document.
        configure_api_logging()
        doc = self.go('/haiti/api/read?id=test.google.com/person.123'
                      '&version=1.2')
        assert re.match(r'''<\?xml version="1.0" encoding="UTF-8"\?>
<pfif:pfif xmlns:pfif="http://zesty.ca/pfif/1.2">
  <pfif:person>
    <pfif:person_record_id>test.google.com/person.123</pfif:person_record_id>
    <pfif:entry_date>2010-01-02T03:04:05Z</pfif:entry_date>
    <pfif:author_name>a with acute = \xc3\xa1</pfif:author_name>
    <pfif:source_name>c with cedilla = \xc3\xa7</pfif:source_name>
    <pfif:source_url>e with acute = \xc3\xa9</pfif:source_url>
    <pfif:first_name>greek alpha = \xce\xb1</pfif:first_name>
    <pfif:last_name>hebrew alef = \xd7\x90</pfif:last_name>
  </pfif:person>
</pfif:pfif>
''', doc.content)
        # verify the log was written.
        verify_api_log(ApiActionLog.READ, api_key='')

        # Verify that PFIF 1.2 is not the default version.
        default_doc = self.go(
            '/haiti/api/read?id=test.google.com/person.123')
        assert default_doc.content != doc.content, \
            text_diff(default_doc.content, doc.content)

        # Fetch a PFIF 1.3 document.
        doc = self.go('/haiti/api/read?' +
                      'id=test.google.com/person.123&version=1.3')
        expected_content = '''<?xml version="1.0" encoding="UTF-8"?>
<pfif:pfif xmlns:pfif="http://zesty.ca/pfif/1.3">
  <pfif:person>
    <pfif:person_record_id>test.google.com/person.123</pfif:person_record_id>
    <pfif:entry_date>2010-01-02T03:04:05Z</pfif:entry_date>
    <pfif:expiry_date>2010-01-03T03:04:05Z</pfif:expiry_date>
    <pfif:author_name>a with acute = \xc3\xa1</pfif:author_name>
    <pfif:source_name>c with cedilla = \xc3\xa7</pfif:source_name>
    <pfif:source_url>e with acute = \xc3\xa9</pfif:source_url>
    <pfif:full_name>arabic alif = \xd8\xa7</pfif:full_name>
    <pfif:first_name>greek alpha = \xce\xb1</pfif:first_name>
    <pfif:last_name>hebrew alef = \xd7\x90</pfif:last_name>
  </pfif:person>
</pfif:pfif>
'''
        assert expected_content == doc.content, \
            text_diff(expected_content, doc.content)

        # Verify that PFIF 1.3 is the default version.
        default_doc = self.go('/haiti/api/read?id=test.google.com/person.123')
        assert default_doc.content == doc.content


    def test_search_api(self):
        """Verifies that search API works and returns person and notes correctly.
        Also check that it optionally requires search_auth_key_."""
        # Add a first person to datastore.
        self.go('/haiti/create')
        self.s.submit(self.s.doc.first('form'),
                      first_name='_search_first_name',
                      last_name='_search_lastname',
                      author_name='_search_author_name')
        # Add a note for this person.
        self.s.submit(self.s.doc.first('form'),
                      found='yes',
                      text='this is text for first person',
                      author_name='_search_note_author_name')
        # Add a 2nd person with same firstname but different lastname.
        self.go('/haiti/create')
        self.s.submit(self.s.doc.first('form'),
                      first_name='_search_first_name',
                      last_name='_search_2ndlastname',
                      author_name='_search_2nd_author_name')
        # Add a note for this 2nd person.
        self.s.submit(self.s.doc.first('form'),
                      found='yes',
                      text='this is text for second person',
                      author_name='_search_note_2nd_author_name')

        config.set_for_repo('haiti', search_auth_key_required=True)
        try:
            # Make a search without a key, it should fail as config requires
            # a search_key.
            doc = self.go('/haiti/api/search' +
                          '?q=_search_lastname')
            assert self.s.status == 403
            assert 'Missing or invalid authorization key' in doc.content

            # With a non-search authorization key, the request should fail.
            doc = self.go('/haiti/api/search?key=test_key' +
                          '&q=_search_lastname')
            assert self.s.status == 403
            assert 'Missing or invalid authorization key' in doc.content

            # With a valid search authorization key, the request should succeed.
            configure_api_logging()
            doc = self.go('/haiti/api/search?key=search_key' +
                          '&q=_search_lastname')
            assert self.s.status not in [403,404]
            # verify we logged the search.
            verify_api_log(ApiActionLog.SEARCH, api_key='search_key')

            # Make sure we return the first record and not the 2nd one.
            assert '_search_first_name' in doc.content
            assert '_search_2ndlastname' not in doc.content
            # Check we also retrieved the first note and not the second one.
            assert '_search_note_author_name' in doc.content
            assert '_search_note_2nd_author_name' not in doc.content

            # Check that we can retrieve several persons matching a query
            # and check their notes are also retrieved.
            doc = self.go('/haiti/api/search?key=search_key' +
                          '&q=_search_first_name')
            assert self.s.status not in [403,404]
            # Check we found the 2 records.
            assert '_search_lastname' in doc.content
            assert '_search_2ndlastname' in doc.content
            # Check we also retrieved the notes.
            assert '_search_note_author_name' in doc.content
            assert '_search_note_2nd_author_name' in doc.content

            # If no results are found we return an empty pfif file
            doc = self.go('/haiti/api/search?key=search_key' +
                          '&q=_wrong_last_name')
            assert self.s.status not in [403,404]
            empty_pfif = '''<?xml version="1.0" encoding="UTF-8"?>
<pfif:pfif xmlns:pfif="http://zesty.ca/pfif/1.3">
</pfif:pfif>
'''
            assert (empty_pfif == doc.content), \
                text_diff(empty_pfif, doc.content)

            # Check that we can get results without a key if no key is required.
            config.set_for_repo('haiti', search_auth_key_required=False)
            doc = self.go('/haiti/api/search?' +
                          'q=_search_first_name')
            assert self.s.status not in [403,404]
            # Check we found 2 records.
            assert '_search_lastname' in doc.content
            assert '_search_2ndlastname' in doc.content
            # Check we also retrieved the notes.
            assert '_search_note_author_name' in doc.content
            assert '_search_note_2nd_author_name' in doc.content

            # Check that max_result is working fine
            config.set_for_repo('haiti', search_auth_key_required=False)
            doc = self.go('/haiti/api/search?' +
                          'q=_search_first_name&max_results=1')
            assert self.s.status not in [403,404]
            # Check we found only 1 record. Note that we can't rely on
            # which record it found.
            assert len(re.findall('_search_first_name', doc.content)) == 1
            assert len(re.findall('<pfif:person>', doc.content)) == 1

            # Check we also retrieved exactly one note.
            assert len(re.findall('<pfif:note>', doc.content)) == 1
        finally:
            config.set_for_repo('haiti', search_auth_key_required=False)


    def test_person_feed(self):
        """Fetch a single person using the PFIF Atom feed."""
        configure_api_logging()
        db.put([Person(
            key_name='haiti:test.google.com/person.123',
            repo='haiti',
            entry_date=utils.get_utcnow(),
            author_email='_feed_author_email',
            author_name='_feed_author_name',
            author_phone='_feed_author_phone',
            first_name='_feed_first_name',
            last_name='_feed_last_name',
            alternate_first_names='_feed_alternate_first_names',
            alternate_last_names='_feed_alternate_last_names',
            sex='male',
            date_of_birth='1975',
            age='30-40',
            home_street='_feed_home_street',
            home_neighborhood='_feed_home_neighborhood',
            home_city='_feed_home_city',
            home_state='_feed_home_state',
            home_postal_code='_feed_home_postal_code',
            home_country='_feed_home_country',
            other='_feed_other & < > "',
            photo_url='_feed_photo_url',
            source_name='_feed_source_name',
            source_url='_feed_source_url',
            source_date=datetime.datetime(2001, 2, 3, 4, 5, 6),
        ), Note(
            key_name='haiti:test.google.com/note.456',
            repo='haiti',
            author_email='_feed_author_email',
            author_name='_feed_author_name',
            author_phone='_feed_author_phone',
            email_of_found_person='_feed_email_of_found_person',
            last_known_location='_feed_last_known_location',
            person_record_id='test.google.com/person.123',
            linked_person_record_id='test.google.com/person.888',
            phone_of_found_person='_feed_phone_of_found_person',
            text='_feed_text',
            source_date=datetime.datetime(2005, 5, 5, 5, 5, 5),
            entry_date=utils.get_utcnow(),
            found=True,
            status='is_note_author'
        )])
        # sanity check.
        note = Note.get('haiti', 'test.google.com/note.456')
        self.debug_print('Note entry_date: %s' % note.entry_date)
        self.assertEqual(note.entry_date, utils.get_utcnow())

        note = None
        # Feeds use PFIF 1.2.
        # Note that date_of_birth, author_email, author_phone,
        # email_of_found_person, and phone_of_found_person are omitted
        # intentionally (see utils.filter_sensitive_fields).
        doc = self.go('/haiti/feeds/person')
        expected_content = '''<?xml version="1.0" encoding="UTF-8"?>
<feed xmlns="http://www.w3.org/2005/Atom"
      xmlns:pfif="http://zesty.ca/pfif/1.3">
  <id>http://%s/personfinder/haiti/feeds/person</id>
  <title>%s</title>
  <subtitle>PFIF Person Feed generated by Person Finder at %s</subtitle>
  <updated>2010-01-02T03:04:05Z</updated>
  <link rel="self">http://%s/personfinder/haiti/feeds/person</link>
  <entry>
    <pfif:person>
      <pfif:person_record_id>test.google.com/person.123</pfif:person_record_id>
      <pfif:entry_date>2010-01-02T03:04:05Z</pfif:entry_date>
      <pfif:author_name>_feed_author_name</pfif:author_name>
      <pfif:source_name>_feed_source_name</pfif:source_name>
      <pfif:source_date>2001-02-03T04:05:06Z</pfif:source_date>
      <pfif:source_url>_feed_source_url</pfif:source_url>
      <pfif:full_name></pfif:full_name>
      <pfif:first_name>_feed_first_name</pfif:first_name>
      <pfif:last_name>_feed_last_name</pfif:last_name>
      <pfif:sex>male</pfif:sex>
      <pfif:age>30-40</pfif:age>
      <pfif:home_street>_feed_home_street</pfif:home_street>
      <pfif:home_neighborhood>_feed_home_neighborhood</pfif:home_neighborhood>
      <pfif:home_city>_feed_home_city</pfif:home_city>
      <pfif:home_state>_feed_home_state</pfif:home_state>
      <pfif:home_postal_code>_feed_home_postal_code</pfif:home_postal_code>
      <pfif:home_country>_feed_home_country</pfif:home_country>
      <pfif:photo_url>_feed_photo_url</pfif:photo_url>
      <pfif:other>_feed_other &amp; &lt; &gt; "</pfif:other>
      <pfif:note>
        <pfif:note_record_id>test.google.com/note.456</pfif:note_record_id>
        <pfif:person_record_id>test.google.com/person.123</pfif:person_record_id>
        <pfif:linked_person_record_id>test.google.com/person.888</pfif:linked_person_record_id>
        <pfif:entry_date>2010-01-02T03:04:05Z</pfif:entry_date>
        <pfif:author_name>_feed_author_name</pfif:author_name>
        <pfif:source_date>2005-05-05T05:05:05Z</pfif:source_date>
        <pfif:found>true</pfif:found>
        <pfif:status>is_note_author</pfif:status>
        <pfif:last_known_location>_feed_last_known_location</pfif:last_known_location>
        <pfif:text>_feed_text</pfif:text>
      </pfif:note>
    </pfif:person>
    <id>pfif:test.google.com/person.123</id>
    <title>_feed_first_name _feed_last_name</title>
    <author>
      <name>_feed_author_name</name>
    </author>
    <updated>2001-02-03T04:05:06Z</updated>
    <source>
      <title>%s</title>
    </source>
    <content>_feed_first_name _feed_last_name</content>
  </entry>
</feed>
''' % (self.hostport, self.hostport, self.hostport, self.hostport,
       self.hostport)
        assert expected_content == doc.content, \
            text_diff(expected_content, doc.content)

        # verify we logged the read.
        verify_api_log(ApiActionLog.READ, api_key='')

        # Test the omit_notes parameter.
        doc = self.go('/haiti/feeds/person?omit_notes=yes')
        expected_content = '''<?xml version="1.0" encoding="UTF-8"?>
<feed xmlns="http://www.w3.org/2005/Atom"
      xmlns:pfif="http://zesty.ca/pfif/1.3">
  <id>http://%s/personfinder/haiti/feeds/person?omit_notes=yes</id>
  <title>%s</title>
  <subtitle>PFIF Person Feed generated by Person Finder at %s</subtitle>
  <updated>2010-01-02T03:04:05Z</updated>
  <link rel="self">http://%s/personfinder/haiti/feeds/person?omit_notes=yes</link>
  <entry>
    <pfif:person>
      <pfif:person_record_id>test.google.com/person.123</pfif:person_record_id>
      <pfif:entry_date>2010-01-02T03:04:05Z</pfif:entry_date>
      <pfif:author_name>_feed_author_name</pfif:author_name>
      <pfif:source_name>_feed_source_name</pfif:source_name>
      <pfif:source_date>2001-02-03T04:05:06Z</pfif:source_date>
      <pfif:source_url>_feed_source_url</pfif:source_url>
      <pfif:full_name></pfif:full_name>
      <pfif:first_name>_feed_first_name</pfif:first_name>
      <pfif:last_name>_feed_last_name</pfif:last_name>
      <pfif:sex>male</pfif:sex>
      <pfif:age>30-40</pfif:age>
      <pfif:home_street>_feed_home_street</pfif:home_street>
      <pfif:home_neighborhood>_feed_home_neighborhood</pfif:home_neighborhood>
      <pfif:home_city>_feed_home_city</pfif:home_city>
      <pfif:home_state>_feed_home_state</pfif:home_state>
      <pfif:home_postal_code>_feed_home_postal_code</pfif:home_postal_code>
      <pfif:home_country>_feed_home_country</pfif:home_country>
      <pfif:photo_url>_feed_photo_url</pfif:photo_url>
      <pfif:other>_feed_other &amp; &lt; &gt; "</pfif:other>
    </pfif:person>
    <id>pfif:test.google.com/person.123</id>
    <title>_feed_first_name _feed_last_name</title>
    <author>
      <name>_feed_author_name</name>
    </author>
    <updated>2001-02-03T04:05:06Z</updated>
    <source>
      <title>%s</title>
    </source>
    <content>_feed_first_name _feed_last_name</content>
  </entry>
</feed>
''' % (self.hostport, self.hostport, self.hostport, self.hostport,
       self.hostport)
        assert expected_content == doc.content, \
            text_diff(expected_content, doc.content)

        # Fetch the entry, with full read authorization.
        doc = self.go('/haiti/feeds/person?key=full_read_key')
        expected_content = '''<?xml version="1.0" encoding="UTF-8"?>
<feed xmlns="http://www.w3.org/2005/Atom"
      xmlns:pfif="http://zesty.ca/pfif/1.3">
  <id>http://%s/personfinder/haiti/feeds/person?key=full_read_key</id>
  <title>%s</title>
  <subtitle>PFIF Person Feed generated by Person Finder at %s</subtitle>
  <updated>2010-01-02T03:04:05Z</updated>
  <link rel="self">http://%s/personfinder/haiti/feeds/person?key=full_read_key</link>
  <entry>
    <pfif:person>
      <pfif:person_record_id>test.google.com/person.123</pfif:person_record_id>
      <pfif:entry_date>2010-01-02T03:04:05Z</pfif:entry_date>
      <pfif:author_name>_feed_author_name</pfif:author_name>
      <pfif:author_email>_feed_author_email</pfif:author_email>
      <pfif:author_phone>_feed_author_phone</pfif:author_phone>
      <pfif:source_name>_feed_source_name</pfif:source_name>
      <pfif:source_date>2001-02-03T04:05:06Z</pfif:source_date>
      <pfif:source_url>_feed_source_url</pfif:source_url>
      <pfif:full_name></pfif:full_name>
      <pfif:first_name>_feed_first_name</pfif:first_name>
      <pfif:last_name>_feed_last_name</pfif:last_name>
      <pfif:sex>male</pfif:sex>
      <pfif:date_of_birth>1975</pfif:date_of_birth>
      <pfif:age>30-40</pfif:age>
      <pfif:home_street>_feed_home_street</pfif:home_street>
      <pfif:home_neighborhood>_feed_home_neighborhood</pfif:home_neighborhood>
      <pfif:home_city>_feed_home_city</pfif:home_city>
      <pfif:home_state>_feed_home_state</pfif:home_state>
      <pfif:home_postal_code>_feed_home_postal_code</pfif:home_postal_code>
      <pfif:home_country>_feed_home_country</pfif:home_country>
      <pfif:photo_url>_feed_photo_url</pfif:photo_url>
      <pfif:other>_feed_other &amp; &lt; &gt; "</pfif:other>
      <pfif:note>
        <pfif:note_record_id>test.google.com/note.456</pfif:note_record_id>
        <pfif:person_record_id>test.google.com/person.123</pfif:person_record_id>
        <pfif:linked_person_record_id>test.google.com/person.888</pfif:linked_person_record_id>
        <pfif:entry_date>2010-01-02T03:04:05Z</pfif:entry_date>
        <pfif:author_name>_feed_author_name</pfif:author_name>
        <pfif:author_email>_feed_author_email</pfif:author_email>
        <pfif:author_phone>_feed_author_phone</pfif:author_phone>
        <pfif:source_date>2005-05-05T05:05:05Z</pfif:source_date>
        <pfif:found>true</pfif:found>
        <pfif:status>is_note_author</pfif:status>
        <pfif:email_of_found_person>_feed_email_of_found_person</pfif:email_of_found_person>
        <pfif:phone_of_found_person>_feed_phone_of_found_person</pfif:phone_of_found_person>
        <pfif:last_known_location>_feed_last_known_location</pfif:last_known_location>
        <pfif:text>_feed_text</pfif:text>
      </pfif:note>
    </pfif:person>
    <id>pfif:test.google.com/person.123</id>
    <title>_feed_first_name _feed_last_name</title>
    <author>
      <name>_feed_author_name</name>
      <email>_feed_author_email</email>
    </author>
    <updated>2001-02-03T04:05:06Z</updated>
    <source>
      <title>%s</title>
    </source>
    <content>_feed_first_name _feed_last_name</content>
  </entry>
</feed>
''' % (self.hostport, self.hostport, self.hostport, self.hostport,
       self.hostport)
        assert expected_content == doc.content, \
            text_diff(expected_content, doc.content)

    def test_note_feed(self):
        """Fetch a single note using the PFIF Atom feed."""
        db.put([Person(
            key_name='haiti:test.google.com/person.123',
            repo='haiti',
            entry_date=utils.get_utcnow(),
            first_name='_feed_first_name',
            last_name='_feed_last_name',
        ), Note(
            key_name='haiti:test.google.com/note.456',
            repo='haiti',
            person_record_id='test.google.com/person.123',
            linked_person_record_id='test.google.com/person.888',
            author_email='_feed_author_email',
            author_name='_feed_author_name',
            author_phone='_feed_author_phone',
            email_of_found_person='_feed_email_of_found_person',
            last_known_location='_feed_last_known_location',
            phone_of_found_person='_feed_phone_of_found_person',
            text='_feed_text',
            source_date=datetime.datetime(2005, 5, 5, 5, 5, 5),
            entry_date=datetime.datetime(2006, 6, 6, 6, 6, 6),
            found=True,
            status='believed_dead'
        )])

        # Feeds use PFIF 1.2.
        # Note that author_email, author_phone, email_of_found_person, and
        # phone_of_found_person are omitted intentionally (see
        # utils.filter_sensitive_fields).
        doc = self.go('/haiti/feeds/note')
        expected_content = '''<?xml version="1.0" encoding="UTF-8"?>
<feed xmlns="http://www.w3.org/2005/Atom"
      xmlns:pfif="http://zesty.ca/pfif/1.3">
  <id>http://%s/personfinder/haiti/feeds/note</id>
  <title>%s</title>
  <subtitle>PFIF Note Feed generated by Person Finder at %s</subtitle>
  <updated>2006-06-06T06:06:06Z</updated>
  <link rel="self">http://%s/personfinder/haiti/feeds/note</link>
  <entry>
    <pfif:note>
      <pfif:note_record_id>test.google.com/note.456</pfif:note_record_id>
      <pfif:person_record_id>test.google.com/person.123</pfif:person_record_id>
      <pfif:linked_person_record_id>test.google.com/person.888</pfif:linked_person_record_id>
      <pfif:entry_date>2006-06-06T06:06:06Z</pfif:entry_date>
      <pfif:author_name>_feed_author_name</pfif:author_name>
      <pfif:source_date>2005-05-05T05:05:05Z</pfif:source_date>
      <pfif:found>true</pfif:found>
      <pfif:status>believed_dead</pfif:status>
      <pfif:last_known_location>_feed_last_known_location</pfif:last_known_location>
      <pfif:text>_feed_text</pfif:text>
    </pfif:note>
    <id>pfif:test.google.com/note.456</id>
    <title>_feed_text</title>
    <author>
      <name>_feed_author_name</name>
    </author>
    <updated>2006-06-06T06:06:06Z</updated>
    <content>_feed_text</content>
  </entry>
</feed>
''' % (self.hostport, self.hostport, self.hostport, self.hostport)
        assert expected_content == doc.content, \
            text_diff(expected_content, doc.content)

    def test_person_feed_with_bad_chars(self):
        """Fetch a person whose fields contain characters that are not
        legally representable in XML, using the PFIF Atom feed."""
        # See: http://www.w3.org/TR/REC-xml/#charsets
        db.put(Person(
            key_name='haiti:test.google.com/person.123',
            repo='haiti',
            entry_date=utils.get_utcnow(),
            author_name=u'illegal character (\x01)',
            first_name=u'illegal character (\x1a)',
            last_name=u'illegal character (\ud800)',
            source_date=datetime.datetime(2001, 2, 3, 4, 5, 6)
        ))

        # Note that author_email, author_phone, email_of_found_person, and
        # phone_of_found_person are omitted intentionally (see
        # utils.filter_sensitive_fields).
        doc = self.go('/haiti/feeds/person')
        expected_content = '''<?xml version="1.0" encoding="UTF-8"?>
<feed xmlns="http://www.w3.org/2005/Atom"
      xmlns:pfif="http://zesty.ca/pfif/1.3">
  <id>http://%s/personfinder/haiti/feeds/person</id>
  <title>%s</title>
  <subtitle>PFIF Person Feed generated by Person Finder at %s</subtitle>
  <updated>2010-01-02T03:04:05Z</updated>
  <link rel="self">http://%s/personfinder/haiti/feeds/person</link>
  <entry>
    <pfif:person>
      <pfif:person_record_id>test.google.com/person.123</pfif:person_record_id>
      <pfif:entry_date>2010-01-02T03:04:05Z</pfif:entry_date>
      <pfif:author_name>illegal character ()</pfif:author_name>
      <pfif:source_date>2001-02-03T04:05:06Z</pfif:source_date>
      <pfif:full_name></pfif:full_name>
      <pfif:first_name>illegal character ()</pfif:first_name>
      <pfif:last_name>illegal character ()</pfif:last_name>
    </pfif:person>
    <id>pfif:test.google.com/person.123</id>
    <title>illegal character () illegal character ()</title>
    <author>
      <name>illegal character ()</name>
    </author>
    <updated>2001-02-03T04:05:06Z</updated>
    <source>
      <title>%s</title>
    </source>
    <content>illegal character () illegal character ()</content>
  </entry>
</feed>
''' % (self.hostport, self.hostport, self.hostport, self.hostport,
       self.hostport)
        assert expected_content == doc.content, \
            text_diff(expected_content, doc.content)

    def test_person_feed_with_non_ascii(self):
        """Fetch a person whose fields contain non-ASCII characters,
        using the PFIF Atom feed."""
        db.put(Person(
            key_name='haiti:test.google.com/person.123',
            repo='haiti',
            entry_date=utils.get_utcnow(),
            author_name=u'a with acute = \u00e1',
            source_name=u'c with cedilla = \u00e7',
            source_url=u'e with acute = \u00e9',
            first_name=u'greek alpha = \u03b1',
            last_name=u'hebrew alef = \u05d0',
            source_date=datetime.datetime(2001, 2, 3, 4, 5, 6)
        ))

        # Note that author_email, author_phone, email_of_found_person, and
        # phone_of_found_person are omitted intentionally (see
        # utils.filter_sensitive_fields).
        doc = self.go('/haiti/feeds/person')
        expected_content = '''<?xml version="1.0" encoding="UTF-8"?>
<feed xmlns="http://www.w3.org/2005/Atom"
      xmlns:pfif="http://zesty.ca/pfif/1.3">
  <id>http://%s/personfinder/haiti/feeds/person</id>
  <title>%s</title>
  <subtitle>PFIF Person Feed generated by Person Finder at %s</subtitle>
  <updated>2010-01-02T03:04:05Z</updated>
  <link rel="self">http://%s/personfinder/haiti/feeds/person</link>
  <entry>
    <pfif:person>
      <pfif:person_record_id>test.google.com/person.123</pfif:person_record_id>
      <pfif:entry_date>2010-01-02T03:04:05Z</pfif:entry_date>
      <pfif:author_name>a with acute = \xc3\xa1</pfif:author_name>
      <pfif:source_name>c with cedilla = \xc3\xa7</pfif:source_name>
      <pfif:source_date>2001-02-03T04:05:06Z</pfif:source_date>
      <pfif:source_url>e with acute = \xc3\xa9</pfif:source_url>
      <pfif:full_name></pfif:full_name>
      <pfif:first_name>greek alpha = \xce\xb1</pfif:first_name>
      <pfif:last_name>hebrew alef = \xd7\x90</pfif:last_name>
    </pfif:person>
    <id>pfif:test.google.com/person.123</id>
    <title>greek alpha = \xce\xb1 hebrew alef = \xd7\x90</title>
    <author>
      <name>a with acute = \xc3\xa1</name>
    </author>
    <updated>2001-02-03T04:05:06Z</updated>
    <source>
      <title>%s</title>
    </source>
    <content>greek alpha = \xce\xb1 hebrew alef = \xd7\x90</content>
  </entry>
</feed>
''' % (self.hostport, self.hostport, self.hostport, self.hostport,
       self.hostport)
        assert expected_content == doc.content, \
            text_diff(expected_content, doc.content)

    def test_person_feed_parameters(self):
        """Test the max_results, skip, and min_entry_date parameters."""
        db.put([Person(
            key_name='haiti:test.google.com/person.%d' % i,
            repo='haiti',
            entry_date=datetime.datetime(2000, 1, 1, i, i, i),
            first_name='first.%d' % i,
            last_name='last.%d' % i
        ) for i in range(1, 21)])  # Create 20 persons.

        def assert_ids(*ids):
            person_ids = re.findall(r'record_id>test.google.com/person.(\d+)',
                                    self.s.doc.content)
            assert map(int, person_ids) == list(ids)

        # Should get records in reverse chronological order by default.
        doc = self.go('/haiti/feeds/person')
        assert_ids(20, 19, 18, 17, 16, 15, 14, 13, 12, 11)

        # Fewer results.
        doc = self.go('/haiti/feeds/person?max_results=1')
        assert_ids(20)
        doc = self.go('/haiti/feeds/person?max_results=9')
        assert_ids(20, 19, 18, 17, 16, 15, 14, 13, 12)

        # More results.
        doc = self.go('/haiti/feeds/person?max_results=12')
        assert_ids(20, 19, 18, 17, 16, 15, 14, 13, 12, 11, 10, 9)

        # Skip some results.
        doc = self.go('/haiti/feeds/person?skip=12&max_results=5')
        assert_ids(8, 7, 6, 5, 4)

        # Should get records in forward chronological order with min_entry_date.
        doc = self.go('/haiti/feeds/person' +
                      '?min_entry_date=2000-01-01T18:18:18Z')
        assert_ids(18, 19, 20)

        doc = self.go('/haiti/feeds/person' +
                      '?min_entry_date=2000-01-01T03:03:03Z')
        assert_ids(3, 4, 5, 6, 7, 8, 9, 10, 11, 12)

        doc = self.go('/haiti/feeds/person?' +
                      'min_entry_date=2000-01-01T03:03:04Z')
        assert_ids(4, 5, 6, 7, 8, 9, 10, 11, 12, 13)

    def test_note_feed_parameters(self):
        """Test the max_results, skip, min_entry_date, and person_record_id
        parameters."""
        entities = []
        for i in range(1, 3):  # Create person.1 and person.2.
            entities.append(Person(
                key_name='haiti:test.google.com/person.%d' % i,
                repo='haiti',
                entry_date=datetime.datetime(2000, 1, 1, i, i, i),
                first_name='first',
                last_name='last'
            ))
        for i in range(1, 6):  # Create notes 1-5 on person.1.
            entities.append(Note(
                key_name='haiti:test.google.com/note.%d' % i,
                repo='haiti',
                person_record_id='test.google.com/person.1',
                entry_date=datetime.datetime(2000, 1, 1, i, i, i)
            ))
        for i in range(6, 18):  # Create notes 6-17 on person.2.
            entities.append(Note(
                key_name='haiti:test.google.com/note.%d' % i,
                repo='haiti',
                person_record_id='test.google.com/person.2',
                entry_date=datetime.datetime(2000, 1, 1, i, i, i)
            ))
        for i in range(18, 21):  # Create notes 18-20 on person.1.
            entities.append(Note(
                key_name='haiti:test.google.com/note.%d' % i,
                repo='haiti',
                person_record_id='test.google.com/person.1',
                entry_date=datetime.datetime(2000, 1, 1, i, i, i)
            ))
        db.put(entities)

        def assert_ids(*ids):
            note_ids = re.findall(r'record_id>test.google.com/note.(\d+)',
                                  self.s.doc.content)
            self.assertEquals(map(int, note_ids), list(ids))

        # Should get records in reverse chronological order by default.
        doc = self.go('/haiti/feeds/note')
        assert_ids(20, 19, 18, 17, 16, 15, 14, 13, 12, 11)

        # Fewer results.
        doc = self.go('/haiti/feeds/note?max_results=1')
        assert_ids(20)
        doc = self.go('/haiti/feeds/note?max_results=9')
        assert_ids(20, 19, 18, 17, 16, 15, 14, 13, 12)

        # More results.
        doc = self.go('/haiti/feeds/note?max_results=12')
        assert_ids(20, 19, 18, 17, 16, 15, 14, 13, 12, 11, 10, 9)

        # Skip some results.
        doc = self.go('/haiti/feeds/note?skip=12&max_results=5')
        assert_ids(8, 7, 6, 5, 4)

        # Should get records in forward chronological order.
        doc = self.go('/haiti/feeds/note' +
                      '?min_entry_date=2000-01-01T18:18:18Z')
        assert_ids(18, 19, 20)

        doc = self.go('/haiti/feeds/note' +
                      '?min_entry_date=2000-01-01T03:03:03Z')
        assert_ids(3, 4, 5, 6, 7, 8, 9, 10, 11, 12)

        doc = self.go('/haiti/feeds/note' +
                      '?min_entry_date=2000-01-01T03:03:04Z')
        assert_ids(4, 5, 6, 7, 8, 9, 10, 11, 12, 13)

        # Filter by person_record_id.
        doc = self.go('/haiti/feeds/note' +
                      '?person_record_id=test.google.com/person.1')
        assert_ids(20, 19, 18, 5, 4, 3, 2, 1)

        doc = self.go('/haiti/feeds/note' +
                      '?person_record_id=test.google.com/person.2')
        assert_ids(17, 16, 15, 14, 13, 12, 11, 10, 9, 8)

        doc = self.go('/haiti/feeds/note' +
                      '?person_record_id=test.google.com/person.2' +
                      '&max_results=11')
        assert_ids(17, 16, 15, 14, 13, 12, 11, 10, 9, 8, 7)

        doc = self.go('/haiti/feeds/note' +
                      '?person_record_id=test.google.com/person.1' +
                      '&min_entry_date=2000-01-01T03:03:03Z')
        assert_ids(3, 4, 5, 18, 19, 20)

        doc = self.go('/haiti/feeds/note' +
                      '?person_record_id=test.google.com/person.1' +
                      '&min_entry_date=2000-01-01T03:03:04Z')
        assert_ids(4, 5, 18, 19, 20)

        doc = self.go('/haiti/feeds/note' +
                      '?person_record_id=test.google.com/person.2' +
                      '&min_entry_date=2000-01-01T06:06:06Z')
        assert_ids(6, 7, 8, 9, 10, 11, 12, 13, 14, 15)

    def test_head_request(self):
        db.put(Person(
            key_name='haiti:test.google.com/person.111',
            repo='haiti',
            author_name='_test_author_name',
            author_email='test@example.com',
            first_name='_test_first_name',
            last_name='_test_last_name',
            entry_date=datetime.datetime.utcnow()
        ))
        url, status, message, headers, content = scrape.fetch(
            'http://' + self.hostport +
            '/personfinder/haiti/view?id=test.google.com/person.111',
            method='HEAD')
        assert status == 200
        assert content == ''


    def test_api_read_status(self):
        """Test the reading of the note status field at /api/read and /feeds."""

        # A missing status should not appear as a tag.
        db.put(Person(
            key_name='haiti:test.google.com/person.1001',
            repo='haiti',
            entry_date=utils.get_utcnow(),
            first_name='_status_first_name',
            last_name='_status_last_name',
            author_name='_status_author_name'
        ))
        doc = self.go('/haiti/api/read' +
                      '?id=test.google.com/person.1001')
        assert '<pfif:status>' not in doc.content
        doc = self.go('/haiti/feeds/person')
        assert '<pfif:status>' not in doc.content
        doc = self.go('/haiti/feeds/note')
        assert '<pfif:status>' not in doc.content

        # An unspecified status should not appear as a tag.
        db.put(Note(
            key_name='haiti:test.google.com/note.2002',
            repo='haiti',
            person_record_id='test.google.com/person.1001',
            entry_date=utils.get_utcnow()
        ))
        doc = self.go('/haiti/api/read' +
                      '?id=test.google.com/person.1001')
        assert '<pfif:status>' not in doc.content
        doc = self.go('/haiti/feeds/person')
        assert '<pfif:status>' not in doc.content
        doc = self.go('/haiti/feeds/note')
        assert '<pfif:status>' not in doc.content

        # An empty status should not appear as a tag.
        db.put(Note(
            key_name='haiti:test.google.com/note.2002',
            repo='haiti',
            person_record_id='test.google.com/person.1001',
            status='',
            entry_date=utils.get_utcnow()
        ))
        doc = self.go('/haiti/api/read' +
                      '?id=test.google.com/person.1001')
        assert '<pfif:status>' not in doc.content
        doc = self.go('/haiti/feeds/person')
        assert '<pfif:status>' not in doc.content
        doc = self.go('/haiti/feeds/note')
        assert '<pfif:status>' not in doc.content

        # When the status is specified, it should appear in the feed.
        db.put(Note(
            key_name='haiti:test.google.com/note.2002',
            repo='haiti',
            person_record_id='test.google.com/person.1001',
            entry_date=utils.get_utcnow(),
            status='believed_alive'
        ))
        doc = self.go('/haiti/api/read' +
                      '?id=test.google.com/person.1001')
        assert '<pfif:status>believed_alive</pfif:status>' in doc.content
        doc = self.go('/haiti/feeds/person')
        assert '<pfif:status>believed_alive</pfif:status>' in doc.content
        doc = self.go('/haiti/feeds/note')
        assert '<pfif:status>believed_alive</pfif:status>' in doc.content

    def test_delete_clone(self):
        """Confirms that attempting to delete clone records produces the
        appropriate UI message."""
        now, person, note = self.setup_person_and_note('test.google.com')

        # Check that there is a Delete button on the view page.
        p123_id = 'test.google.com/person.123'
        doc = self.go('/haiti/view?id=' + p123_id)
        button = doc.firsttag('input', value='Delete this record')
        # verify no extend button for clone record
        extend_button = None
        try:
            doc.firsttag('input', id='extend_btn')
        except scrape.ScrapeError:
            pass
        assert not extend_button, 'Didn\'t expect to find expiry extend button'

        # Check that the deletion confirmation page shows the right message.
        doc = self.s.follow(button.enclosing('a'))
        assert 'we might later receive another copy' in doc.text

        # Click the button to delete a record.
        button = doc.firsttag('input', value='Yes, delete the record')
        doc = self.s.submit(button)

        # Check to make sure that the user was redirected to the same page due
        # to an invalid captcha.
        assert 'delete the record for "_test_first_name ' + \
               '_test_last_name"' in doc.text
        assert 'incorrect-captcha-sol' in doc.content

        # Continue with a valid captcha (faked, for purpose of test). Check the
        # sent messages for proper notification of related e-mail accounts.
        doc = self.go(
            '/haiti/delete',
            data='id=test.google.com/person.123&' +
                 'reason_for_deletion=spam_received&test_mode=yes')

        # Both entities should be gone.
        assert not db.get(person.key())
        assert not db.get(note.key())

        # Clone deletion cannot be undone, so no e-mail should have been sent.
        assert len(MailThread.messages) == 0

    def test_expire_clone(self):
        """Confirms that an expiring delete clone record behaves properly."""
        now, person, note = self.setup_person_and_note('test.google.com')

        # Check that they exist
        p123_id = 'test.google.com/person.123'
        expire_time = now + datetime.timedelta(40)
        self.set_utcnow_for_test(expire_time)
        # Both entities should be there.
        assert db.get(person.key())
        assert db.get(note.key())

        doc = self.go('/haiti/view?id=' + p123_id)
        expire_time = utils.get_utcnow() + datetime.timedelta(41)
        self.set_utcnow_for_test(expire_time)
        # run the delete_old task
        doc = self.go('/haiti/tasks/delete_old')
        # Both entities should be gone.
        assert not db.get(person.key())
        assert not db.get(note.key())

        # Clone deletion cannot be undone, so no e-mail should have been sent.
        assert len(MailThread.messages) == 0

        # verify that default expiration date works as expected.
        config.set_for_repo('haiti', default_expiration_days=10)
        now, person, note = self.setup_person_and_note('test.google.com')
        # original_creation_date is auto_now, so we tweak it first.
        person.original_creation_date = person.source_date
        person.source_date = None
        person.put()
        assert person.original_creation_date == now, '%s != %s' % (
            person.original_creation_date, now)
        self.set_utcnow_for_test(now + datetime.timedelta(11))
        # run the delete_old task
        doc = self.go('/haiti/tasks/delete_old')
        # Both entities should be gone.
        assert not db.get(person.key())
        assert not db.get(note.key())


    def setup_person_and_note(self, domain='haiti.personfinder.google.org'):
        """Puts a Person with associated Note into the datastore, returning
        (now, person, note) for testing.  This creates an original record
        by default; to make a clone record, pass in a domain name."""
        now = datetime.datetime(2010, 1, 1, 0, 0, 0)
        self.set_utcnow_for_test(now)

        person = Person(
            key_name='haiti:%s/person.123' % domain,
            repo='haiti',
            author_name='_test_author_name',
            author_email='test@example.com',
            first_name='_test_first_name',
            last_name='_test_last_name',
            source_date=now,
            entry_date=now
        )
        person.update_index(['old', 'new'])
        note = Note(
            key_name='haiti:%s/note.456' % domain,
            repo='haiti',
            author_email='test2@example.com',
            person_record_id='%s/person.123' % domain,
            source_date=now,
            entry_date=now,
            text='Testing'
        )
        db.put([person, note])
        return now, person, note

    def setup_photo(self, person):
        """Stores a Photo for the given person, for testing."""
        photo = Photo(bin_data='xyz')
        photo.put()
        person.photo = photo
        person.photo_url = '_test_photo_url'
        person.put()
        return photo

    def test_photo(self):
        """Checks that a stored photo can be retrieved."""
        now, person, note = self.setup_person_and_note()
        photo = self.setup_photo(person)
        doc = self.go('/global/photo?id=%s' % photo.key().id())
        assert doc.content == 'xyz'

    def test_xss_photo(self):
        now, person, note = self.setup_person_and_note()
        photo = self.setup_photo(person)
        doc = self.go('/haiti/view?id=' + person.record_id)
        assert person.photo_url not in doc.content
        person.photo_url = 'http://xyz'
        person.put()
        doc = self.go('/haiti/view?id=' + person.record_id)
        assert 'http://xyz' in doc.content
        person.photo_url = 'bad_things://xyz'
        person.put()
        doc = self.go('/haiti/view?id=' + person.record_id)
        assert person.photo_url not in doc.content

    def test_xss_source_url(self):
        now, person, note = self.setup_person_and_note()
        doc = self.go('/haiti/view?id=' + person.record_id)
        assert person.source_url in doc.content
        person.source_url = 'javascript:alert(1);'
        person.put()
        doc = self.go('/haiti/view?id=' + person.record_id)
        assert person.source_url not in doc.content


    def test_extend_expiry(self):
        """Verify that extension of the expiry date works as expected."""
        now, person, note = self.setup_person_and_note()
        doc = self.go('/haiti/view?id=' + person.record_id)
        # With no expiry date, there should be no extend button.
        try:
            tag = doc.firsttag('input', id='extend_btn')
            assert True, 'unexpectedly found tag %s' % s
        except scrape.ScrapeError:
            pass
        # Now add an expiry date.
        expiry_date = utils.get_utcnow()
        person.expiry_date = expiry_date
        db.put([person])
        doc = self.go('/haiti/view?id=' + person.record_id)
        # There should be an expiration warning.
        assert 'Warning: this record will expire' in doc.text
        button = doc.firsttag('input', id='extend_btn')
        assert button, 'Failed to find expiry extend button'
        # Click the extend button.
        doc = self.s.follow(button.enclosing('a'))
        assert 'extend the expiration' in doc.text
        # Click the button on the confirmation page.
        button = doc.firsttag('input', value='Yes, extend the record')
        doc = self.s.submit(button)
        # Verify that we failed the captcha.
        assert 'extend the expiration' in doc.text
        assert 'incorrect-captcha-sol' in doc.content
        # Simulate passing the captcha.
        doc = self.go('/haiti/extend',
                      data='id=' + str(person.record_id) + '&test_mode=yes')
        # Verify that the expiry date was extended.
        person = Person.get('haiti', person.record_id)
        self.assertEquals(datetime.timedelta(60),
                          person.expiry_date - expiry_date)
        # Verify that the expiration warning is gone.
        doc = self.go('/haiti/view?id=' + person.record_id)
        assert 'Warning: this record will expire' not in doc.text

    def test_disable_and_enable_notes(self):
        """Test disabling and enabling notes for a record through the UI. """
        now, person, note = self.setup_person_and_note()
        p123_id = 'haiti.personfinder.google.org/person.123'
        # View the record and click the button to disable comments.
        doc = self.go('/haiti/view?' + 'id=' + p123_id)
        button = doc.firsttag('input',
<<<<<<< HEAD
                              value='Disable notes for this record')
        disable_notes_url = ('/haiti/disable_notes?id=' +
                                p123_id)
        doc = self.s.submit(button, url=disable_notes_url)
        assert 'disable notes on "_test_first_name ' +\
               '_test_last_name"' in \
               doc.text, 'doc: %s' % utils.encode(doc.text)
=======
                              value='Disable status updates for this record')
        doc = self.s.follow(button.enclosing('a'))
        assert 'disable status updates for the record of ' \
               '"_test_first_name _test_last_name"' in doc.text
>>>>>>> 86cf418f
        button = doc.firsttag(
            'input',
            value='Yes, ask the record author to disable notes')
        doc = self.s.submit(button)

        # Check to make sure that the user was redirected to the same page due
        # to an invalid captcha.
<<<<<<< HEAD
        assert 'disable notes on "_test_first_name ' + \
               '_test_last_name"' in doc.text, \
               'missing expected status from %s' % utils.encode(doc.text)
=======
        assert 'disable status updates for the record of ' \
               '"_test_first_name _test_last_name"' in doc.text, \
               'missing expected status from %s' % doc.text
>>>>>>> 86cf418f
        assert 'incorrect-captcha-sol' in doc.content

        # Continue with a valid captcha (faked, for purpose of test). Check
        # that a proper message has been sent to the record author.
        doc = self.go(
            '/haiti/disable_notes',
            data='id=haiti.personfinder.google.org/person.123&test_mode=yes')
        self.verify_email_sent(1)
        messages = sorted(MailThread.messages, key=lambda m: m['to'][0])
        assert messages[0]['to'] == ['test@example.com']
        words = ' '.join(messages[0]['data'].split())
        assert ('[Person Finder] Confirm disable of notes on '
                '"_test_first_name _test_last_name"' in words), words
        assert 'the author of this record' in words
        assert 'follow this link within 3 days' in words
        confirm_disable_notes_url = re.search(
            '(/haiti/confirm_disable_notes.*)', messages[0]['data']).group(1)
        assert confirm_disable_notes_url
        # The author confirm disabling comments using the URL in the e-mail.
        # Clicking the link should take you to the confirm_disable_commments
        # page (no CAPTCHA) where you can click the button to confirm.
        doc = self.go(confirm_disable_notes_url)
        assert 'reason_for_disabling_notes' in doc.content, doc.content
        assert 'The record will still be visible on this site' in doc.text, \
            utils.encode(doc.text)
        button = doc.firsttag(
            'input',
            value='Yes, disable notes for this record.')
        doc = self.s.submit(button,
                            reason_for_disabling_notes='spam_received')

        # The Person record should now be marked as notes_disabled.
        person = Person.get('haiti', person.record_id)
        assert person.notes_disabled

        # Check the notification messages sent to related e-mail accounts.
        self.verify_email_sent(3)
        messages = sorted(MailThread.messages[1:], key=lambda m: m['to'][0])

        # After sorting by recipient, the second message should be to the
        # person author, test@example.com (sorts after test2@example.com).
        assert messages[1]['to'] == ['test@example.com']
        words = ' '.join(messages[1]['data'].split())
        assert ('[Person Finder] Notes are now disabled for '
                '"_test_first_name _test_last_name"' in words), words

        # The first message should be to the note author, test2@example.com.
        assert messages[0]['to'] == ['test2@example.com']
        words = ' '.join(messages[0]['data'].split())
        assert ('[Person Finder] Notes are now disabled for '
                '"_test_first_name _test_last_name"' in words), words

        # Make sure that a UserActionLog row was created.
        last_log_entry = UserActionLog.all().order('-time').get()
        assert last_log_entry
        assert last_log_entry.action == 'disable_notes'
        assert last_log_entry.entity_kind == 'Person'
        assert (last_log_entry.entity_key_name ==
                'haiti:haiti.personfinder.google.org/person.123')
        assert last_log_entry.detail == 'spam_received'
        last_log_entry.delete()

        # Redirect to view page, now we should not show the add_note panel,
        # instead, we show message and a button to enable comments.
        assert not 'Tell us the status of this person' in doc.content
        assert not 'add_note' in doc.content
        assert 'The author has disabled notes on ' \
               'this record.' in doc.content

        # Click the enable_notes button should lead to enable_notes
        # page with a CAPTCHA.
        button = doc.firsttag('input',
<<<<<<< HEAD
                              value='Enable notes for this record')
        enable_notes_url = ('/haiti/enable_notes?id=' +
                                p123_id)
        doc = self.s.submit(button, url=enable_notes_url)
        assert 'enable notes on "_test_first_name ' + \
               '_test_last_name"' in \
               doc.text, 'doc: %s' % utils.encode(doc.text)
        button = doc.firsttag(
            'input', value='Yes, ask the record author to enable notes')
=======
                              value='Enable status updates for this record')
        doc = self.s.follow(button.enclosing('a'))
        assert 'enable status updates for the record of ' \
               '"_test_first_name _test_last_name"' in doc.text
        button = doc.firsttag(
            'input',
            value='Yes, request record author to enable status updates.')
>>>>>>> 86cf418f
        doc = self.s.submit(button)

        # Check to make sure that the user was redirected to the same page due
        # to an invalid captcha.
<<<<<<< HEAD
        assert 'enable notes on "_test_first_name _test_last_name"' \
            in doc.text, utils.encode(doc.text)
=======
        assert 'enable status updates for the record of ' \
               '"_test_first_name _test_last_name"' in doc.text
>>>>>>> 86cf418f
        assert 'incorrect-captcha-sol' in doc.content

        # Continue with a valid captcha. Check that a proper message
        # has been sent to the record author.
        doc = self.go(
            '/haiti/enable_notes',
            data='id=haiti.personfinder.google.org/person.123&test_mode=yes')
        assert 'confirm that you want to enable notes on this record.' \
            in doc.text, utils.encode(doc.text)
        # Check that a request email has been sent to the author.
        self.verify_email_sent(4)
        messages = sorted(MailThread.messages[3:], key=lambda m: m['to'][0])
        assert messages[0]['to'] == ['test@example.com']
        words = ' '.join(messages[0]['data'].split())
        assert ('[Person Finder] Confirm enable of notes on '
                '"_test_first_name _test_last_name"' in words), words
        assert 'the author of this record' in words, words
        assert 'follow this link within 3 days' in words, words
        confirm_enable_notes_url = re.search(
            '(/haiti/confirm_enable_notes.*)', messages[0]['data']).group(1)
        assert confirm_enable_notes_url
        # The author confirm enabling comments using the URL in the e-mail.
        # Clicking the link should take you to the confirm_enable_commments
        # page which verifies the token and immediately redirect to view page.
        doc = self.go(confirm_enable_notes_url)

        # The Person record should now have notes_disabled = False.
        person = Person.get('haiti', person.record_id)
        assert not person.notes_disabled

        # Check the notification messages sent to related e-mail accounts.
        self.verify_email_sent(6)
        messages = sorted(MailThread.messages[4:], key=lambda m: m['to'][0])
        assert messages[1]['to'] == ['test@example.com']
        words = ' '.join(messages[1]['data'].split())
        assert ('[Person Finder] Notes are now enabled for ' +
                '"_test_first_name _test_last_name"' in words), words
        assert messages[0]['to'] == ['test2@example.com']
        words = ' '.join(messages[0]['data'].split())
        assert ('[Person Finder] Notes are now enabled for ' +
                '"_test_first_name _test_last_name"' in words), words

        # Make sure that a UserActionLog row was created.
        last_log_entry = UserActionLog.all().get()
        assert last_log_entry
        assert last_log_entry.action == 'enable_notes'
        assert last_log_entry.entity_kind == 'Person'
        assert (last_log_entry.entity_key_name ==
                'haiti:haiti.personfinder.google.org/person.123')

        # In the view page, now we should see add_note panel,
        # also, we show the button to disable comments.
        assert 'Tell us the status of this person' in doc.content
        assert 'add_note' in doc.content
        assert 'Save this record' in doc.content
        assert 'Disable notes for this record' in doc.content


    def test_delete_and_restore(self):
        """Checks that deleting a record through the UI, then undeleting
        it using the link in the deletion notification, causes the record to
        disappear and reappear correctly, produces e-mail notifications,
        and has the correct effect on the outgoing API and feeds."""
        now, person, note = self.setup_person_and_note()
        photo = self.setup_photo(person)

        # Advance time by one day.
        now = datetime.datetime(2010, 1, 2, 0, 0, 0)
        self.set_utcnow_for_test(now)
        p123_id = 'haiti.personfinder.google.org/person.123'
        # Visit the page and click the button to delete a record.
        doc = self.go('/haiti/view?' + 'id=' + p123_id)
        button = doc.firsttag('input', value='Delete this record')
        doc = self.s.follow(button.enclosing('a'))
        assert 'delete the record for "_test_first_name ' + \
               '_test_last_name"' in doc.text, utils.encode(doc.text)
        button = doc.firsttag('input', value='Yes, delete the record')
        doc = self.s.submit(button)

        # Check to make sure that the user was redirected to the same page due
        # to an invalid captcha.
        assert 'delete the record for "_test_first_name ' + \
               '_test_last_name"' in doc.text
        assert 'The record has been deleted' not in doc.text
        assert 'incorrect-captcha-sol' in doc.content

        # Continue with a valid captcha (faked, for purpose of test). Check the
        # sent messages for proper notification of related e-mail accounts.
        doc = self.go(
            '/haiti/delete',
            data='id=haiti.personfinder.google.org/person.123&' +
                 'reason_for_deletion=spam_received&test_mode=yes')
        assert 'The record has been deleted' in doc.text

        # Should send 2 messages: one to person author, one to note author.
        self.verify_email_sent(2)
        messages = sorted(MailThread.messages, key=lambda m: m['to'][0])

        # After sorting by recipient, the second message should be to the
        # person author, test@example.com (sorts after test2@example.com).
        assert messages[1]['to'] == ['test@example.com']
        words = ' '.join(messages[1]['data'].split())
        assert ('Subject: [Person Finder] Deletion notice for ' +
                '"_test_first_name _test_last_name"' in words)
        assert 'the author of this record' in words
        assert 'restore it by following this link' in words
        restore_url = re.search('(/haiti/restore.*)', messages[1]['data']).group(1)

        # The first message should be to the note author, test2@example.com.
        assert messages[0]['to'] == ['test2@example.com']
        words = ' '.join(messages[0]['data'].split())
        assert ('Subject: [Person Finder] Deletion notice for ' +
                '"_test_first_name _test_last_name"' in words)
        assert 'the author of a note on this record' in words
        assert 'restore it by following this link' not in words

        # The Person and Note records should now be marked expired.
        person = db.get(person.key())
        assert person.is_expired
        assert person.source_date == now
        assert person.entry_date == now
        assert person.expiry_date == now
        note = db.get(note.key())
        assert note.is_expired

        # The Person and Note records should be inaccessible.
        assert not Person.get('haiti', person.record_id)
        assert not Note.get('haiti', note.record_id)

        # Make sure that a UserActionLog row was created.
        last_log_entry = UserActionLog.all().order('-time').get()
        assert last_log_entry
        assert last_log_entry.action == 'delete'
        assert last_log_entry.entity_kind == 'Person'
        assert (last_log_entry.entity_key_name ==
                'haiti:haiti.personfinder.google.org/person.123')
        assert last_log_entry.detail == 'spam_received'

        assert Photo.get_by_id(photo.key().id())

        # Search for the record. Make sure it does not show up.
        doc = self.go('/haiti/results?role=seek&' +
                      'query=_test_first_name+_test_last_name')
        assert 'No results found' in doc.text

        # The read API should expose an expired record.
        doc = self.go('/haiti/api/read?'
                      'id=haiti.personfinder.google.org/person.123&'
                      'version=1.3')
        expected_content = '''<?xml version="1.0" encoding="UTF-8"?>
<pfif:pfif xmlns:pfif="http://zesty.ca/pfif/1.3">
  <pfif:person>
    <pfif:person_record_id>haiti.personfinder.google.org/person.123</pfif:person_record_id>
    <pfif:entry_date>2010-01-02T00:00:00Z</pfif:entry_date>
    <pfif:expiry_date>2010-01-02T00:00:00Z</pfif:expiry_date>
    <pfif:source_date>2010-01-02T00:00:00Z</pfif:source_date>
    <pfif:full_name></pfif:full_name>
  </pfif:person>
</pfif:pfif>
'''
        assert expected_content == doc.content, \
            text_diff(expected_content, doc.content)

        # The outgoing person feed should contain an expired record.
        doc = self.go('/haiti/feeds/person?version=1.3')  # PFIF 1.3
        expected_content = '''<?xml version="1.0" encoding="UTF-8"?>
<feed xmlns="http://www.w3.org/2005/Atom"
      xmlns:pfif="http://zesty.ca/pfif/1.3">
  <id>http://%s/personfinder/haiti/feeds/person?version=1.3</id>
  <title>%s</title>
  <subtitle>PFIF Person Feed generated by Person Finder at %s</subtitle>
  <updated>2010-01-02T00:00:00Z</updated>
  <link rel="self">http://%s/personfinder/haiti/feeds/person?version=1.3</link>
  <entry>
    <pfif:person>
      <pfif:person_record_id>haiti.personfinder.google.org/person.123</pfif:person_record_id>
      <pfif:entry_date>2010-01-02T00:00:00Z</pfif:entry_date>
      <pfif:expiry_date>2010-01-02T00:00:00Z</pfif:expiry_date>
      <pfif:source_date>2010-01-02T00:00:00Z</pfif:source_date>
      <pfif:full_name></pfif:full_name>
    </pfif:person>
    <id>pfif:haiti.personfinder.google.org/person.123</id>
    <author>
    </author>
    <updated>2010-01-02T00:00:00Z</updated>
    <source>
      <title>%s</title>
    </source>
  </entry>
</feed>
''' % (self.hostport, self.hostport, self.hostport, self.hostport,
       self.hostport)
        assert expected_content == doc.content, \
            text_diff(expected_content, doc.content)

        doc = self.go('/haiti/feeds/person')  # PFIF 1.2
        expected_content = '''<?xml version="1.0" encoding="UTF-8"?>
<feed xmlns="http://www.w3.org/2005/Atom"
      xmlns:pfif="http://zesty.ca/pfif/1.3">
  <id>http://%s/personfinder/haiti/feeds/person</id>
  <title>%s</title>
  <subtitle>PFIF Person Feed generated by Person Finder at %s</subtitle>
  <updated>2010-01-02T00:00:00Z</updated>
  <link rel="self">http://%s/personfinder/haiti/feeds/person</link>
  <entry>
    <pfif:person>
      <pfif:person_record_id>haiti.personfinder.google.org/person.123</pfif:person_record_id>
      <pfif:entry_date>2010-01-02T00:00:00Z</pfif:entry_date>
      <pfif:expiry_date>2010-01-02T00:00:00Z</pfif:expiry_date>
      <pfif:source_date>2010-01-02T00:00:00Z</pfif:source_date>
      <pfif:full_name></pfif:full_name>
    </pfif:person>
    <id>pfif:haiti.personfinder.google.org/person.123</id>
    <author>
    </author>
    <updated>2010-01-02T00:00:00Z</updated>
    <source>
      <title>%s</title>
    </source>
  </entry>
</feed>
''' % (self.hostport, self.hostport, self.hostport, self.hostport,
       self.hostport)
        assert expected_content == doc.content, \
            text_diff(expected_content, doc.content)

        # Advance time by one day.
        now = datetime.datetime(2010, 1, 3, 0, 0, 0)
        self.set_utcnow_for_test(now)

        # Restore the record using the URL in the e-mail.  Clicking the link
        # should take you to a CAPTCHA page to confirm.
        doc = self.go(restore_url)
        assert 'captcha' in doc.content
        self.debug_print(doc.content)

        # Fake a valid captcha and actually reverse the deletion
        form = doc.first('form', action=re.compile('.*/restore'))
        doc = self.s.submit(form, test_mode='yes')
        assert 'Identifying information' in doc.text
        assert '_test_first_name _test_last_name' in doc.text

        assert Person.get('haiti', 'haiti.personfinder.google.org/person.123')
        note = Note.get('haiti', 'haiti.personfinder.google.org/note.456')
        assert note
        self.assertEquals([note.record_id],
                          [n.record_id for n in person.get_notes()])
        assert 'Testing' in doc.text, \
            'Testing not in: %s' % str(doc.text.encode('ascii', 'ignore'))

        new_id = self.s.url[self.s.url.find('id=')+3:]
        new_id = new_id.replace('%2F', '/')

        # Make sure that Person/Note records are now visible, with all
        # of their original attributes from prior to deletion.
        person = Person.get_by_key_name('haiti:' + new_id)
        notes = Note.get_by_person_record_id('haiti', person.record_id)
        assert person
        assert len(notes) == 1

        assert person.author_name == '_test_author_name'
        assert person.author_email == 'test@example.com'
        assert person.first_name == '_test_first_name'
        assert person.last_name == '_test_last_name'
        assert person.photo_url == '_test_photo_url'
        assert person.repo == 'haiti'
        assert person.source_date == now
        assert person.entry_date == now
        assert person.expiry_date == now + datetime.timedelta(60, 0, 0)
        assert not person.is_expired

        assert notes[0].author_email == 'test2@example.com'
        assert notes[0].text == 'Testing'
        assert notes[0].person_record_id == new_id
        assert not notes[0].is_expired

        # Search for the record. Make sure it shows up.
        doc = self.go('/haiti/results?role=seek&' +
                      'query=_test_first_name+_test_last_name')
        assert 'No results found' not in doc.text

        # The read API should show a record with all the fields present,
        # as if the record was just written with new field values.
        doc = self.go('/haiti/api/read?'
                      'id=haiti.personfinder.google.org/person.123&'
                      'version=1.3')  # PFIF 1.3
        expected_content = '''<?xml version="1.0" encoding="UTF-8"?>
<pfif:pfif xmlns:pfif="http://zesty.ca/pfif/1.3">
  <pfif:person_record_id>haiti.personfinder.google.org/person.123</pfif:person_record_id>
  <pfif:entry_date>2010-01-03T00:00:00Z</pfif:entry_date>
  <pfif:expiry_date>2010-03-04T00:00:00Z</pfif:expiry_date>
  <pfif:author_name>_test_author_name</pfif:author_name>
  <pfif:source_date>2010-01-03T00:00:00Z</pfif:source_date>
  <pfif:full_name></pfif:full_name>
  <pfif:first_name>_test_first_name</pfif:first_name>
  <pfif:last_name>_test_last_name</pfif:last_name>
  <pfif:photo_url>_test_photo_url</pfif:photo_url>
  <pfif:note>
    <pfif:note_record_id>haiti.personfinder.google.org/note.456</pfif:note_record_id>
    <pfif:person_record_id>haiti.personfinder.google.org/person.123</pfif:person_record_id>
    <pfif:entry_date>2010-01-01T00:00:00Z</pfif:entry_date>
    <pfif:author_name></pfif:author_name>
    <pfif:source_date>2010-01-01T00:00:00Z</pfif:source_date>
    <pfif:text>Testing</pfif:text>
  </pfif:note>
</pfif:pfif>
'''

        # The outgoing feed should contain a complete record also.
        doc = self.go('/haiti/feeds/person?version=1.3')  # PFIF 1.3
        expected_content = '''<?xml version="1.0" encoding="UTF-8"?>
<feed xmlns="http://www.w3.org/2005/Atom"
      xmlns:pfif="http://zesty.ca/pfif/1.3">
  <id>http://%s/personfinder/haiti/feeds/person?version=1.3</id>
  <title>%s</title>
  <subtitle>PFIF Person Feed generated by Person Finder at %s</subtitle>
  <updated>2010-01-03T00:00:00Z</updated>
  <link rel="self">http://%s/personfinder/haiti/feeds/person?version=1.3</link>
  <entry>
    <pfif:person>
      <pfif:person_record_id>haiti.personfinder.google.org/person.123</pfif:person_record_id>
      <pfif:entry_date>2010-01-03T00:00:00Z</pfif:entry_date>
      <pfif:expiry_date>2010-03-04T00:00:00Z</pfif:expiry_date>
      <pfif:author_name>_test_author_name</pfif:author_name>
      <pfif:source_date>2010-01-03T00:00:00Z</pfif:source_date>
      <pfif:full_name></pfif:full_name>
      <pfif:first_name>_test_first_name</pfif:first_name>
      <pfif:last_name>_test_last_name</pfif:last_name>
      <pfif:photo_url>_test_photo_url</pfif:photo_url>
      <pfif:note>
        <pfif:note_record_id>haiti.personfinder.google.org/note.456</pfif:note_record_id>
        <pfif:person_record_id>haiti.personfinder.google.org/person.123</pfif:person_record_id>
        <pfif:entry_date>2010-01-01T00:00:00Z</pfif:entry_date>
        <pfif:author_name></pfif:author_name>
        <pfif:source_date>2010-01-01T00:00:00Z</pfif:source_date>
        <pfif:text>Testing</pfif:text>
      </pfif:note>
    </pfif:person>
    <id>pfif:haiti.personfinder.google.org/person.123</id>
    <title>_test_first_name _test_last_name</title>
    <author>
      <name>_test_author_name</name>
    </author>
    <updated>2010-01-03T00:00:00Z</updated>
    <source>
      <title>%s</title>
    </source>
    <content>_test_first_name _test_last_name</content>
  </entry>
</feed>
''' % (self.hostport, self.hostport, self.hostport, self.hostport,
       self.hostport)
        assert expected_content == doc.content, \
            text_diff(expected_content, doc.content)

        # Confirm that restoration notifications were sent.
        assert len(MailThread.messages) == 4
        messages = sorted(MailThread.messages[2:], key=lambda m: m['to'][0])

        # After sorting by recipient, the second message should be to the
        # person author, test@example.com (sorts after test2@example.com).
        assert messages[1]['to'] == ['test@example.com']
        words = ' '.join(messages[1]['data'].split())
        assert ('Subject: [Person Finder] Record restoration notice for ' +
                '"_test_first_name _test_last_name"' in words)

        # The first message should be to the note author, test2@example.com.
        assert messages[0]['to'] == ['test2@example.com']
        words = ' '.join(messages[0]['data'].split())
        assert ('Subject: [Person Finder] Record restoration notice for ' +
                '"_test_first_name _test_last_name"' in words)

    def test_delete_and_wipe(self):
        """Checks that deleting a record through the UI, then waiting until
        after the expiration grace period ends, causes the record to
        disappear and be deleted permanently from the datastore, leaving
        behind the appropriate placeholder in the outgoing API and feeds."""
        now, person, note = self.setup_person_and_note()
        photo = self.setup_photo(person)

        # Advance time by one day.
        now = datetime.datetime(2010, 1, 2, 0, 0, 0)
        self.set_utcnow_for_test(now)

        # Simulate a deletion request with a valid Turing test response.
        # (test_delete_and_restore already tests this flow in more detail.)
        doc = self.go('/haiti/delete',
                      data='id=haiti.personfinder.google.org/person.123&' +
                           'reason_for_deletion=spam_received&test_mode=yes')

        # Run the DeleteExpired task.
        doc = self.go('/haiti/tasks/delete_expired')

        # The Person and Note records should be marked expired but retain data.
        person = db.get(person.key())
        assert person.is_expired
        assert person.first_name == '_test_first_name'
        assert person.source_date == now
        assert person.entry_date == now
        assert person.expiry_date == now
        note = db.get(note.key())
        assert note.is_expired
        assert note.text == 'Testing'

        # The Photo should still be there.
        assert db.get(photo.key())

        # The Person and Note records should be inaccessible.
        assert not Person.get('haiti', person.record_id)
        assert not Note.get('haiti', note.record_id)

        # Search for the record. Make sure it does not show up.
        doc = self.go('/haiti/results?role=seek&' +
                      'query=_test_first_name+_test_last_name')
        assert 'No results found' in doc.text

        # The read API should expose an expired record.
        doc = self.go('/haiti/api/read?id=haiti.personfinder.google.org/person.123&version=1.3')  # PFIF 1.3
        expected_content = '''<?xml version="1.0" encoding="UTF-8"?>
<pfif:pfif xmlns:pfif="http://zesty.ca/pfif/1.3">
  <pfif:person>
    <pfif:person_record_id>haiti.personfinder.google.org/person.123</pfif:person_record_id>
    <pfif:entry_date>2010-01-02T00:00:00Z</pfif:entry_date>
    <pfif:expiry_date>2010-01-02T00:00:00Z</pfif:expiry_date>
    <pfif:source_date>2010-01-02T00:00:00Z</pfif:source_date>
    <pfif:full_name></pfif:full_name>
  </pfif:person>
</pfif:pfif>
'''
        assert expected_content == doc.content, \
            text_diff(expected_content, doc.content)

        self.verify_email_sent(2) # notification for delete.
        MailThread.messages = []

        # Advance time past the end of the expiration grace period.
        now = datetime.datetime(2010, 1, 6, 0, 0, 0)
        self.set_utcnow_for_test(now)

        # Run the DeleteExpired task.
        doc = self.go('/haiti/tasks/delete_expired')

        # The Person record should still exist but now be empty.
        # The timestamps should be unchanged.

        self.verify_email_sent(0) # no notification for wipe.
        person = db.get(person.key())
        assert person.is_expired
        assert person.first_name == None, \
            'found first_name: %s' % person.first_name
        assert person.source_date == datetime.datetime(2010, 1, 2, 0, 0, 0)
        assert person.entry_date == datetime.datetime(2010, 1, 2, 0, 0, 0)
        assert person.expiry_date == datetime.datetime(2010, 1, 2, 0, 0, 0)

        # The Note and Photo should be gone.
        assert not db.get(note.key())
        assert not db.get(photo.key())

        # The placeholder exposed by the read API should be unchanged.
        doc = self.go('/haiti/api/read?'
                      'id=haiti.personfinder.google.org/person.123&'
                      'version=1.3')  # PFIF 1.3
        assert expected_content == doc.content, \
            text_diff(expected_content, doc.content)

        # The Person and Note records should be inaccessible.
        assert not Person.get('haiti', person.record_id)
        assert not Note.get('haiti', note.record_id)

        # Search for the record. Make sure it does not show up.
        doc = self.go('/haiti/results?role=seek&' +
                      'query=_test_first_name+_test_last_name')
        assert 'No results found' in doc.text

    def test_incoming_expired_record(self):
        """Tests that an incoming expired record can cause an existing record
        to expire and be deleted."""
        now, person, note = self.setup_person_and_note('test.google.com')
        assert person.first_name == '_test_first_name'

        # Advance time by one day.
        now = datetime.datetime(2010, 1, 2, 0, 0, 0)
        self.set_utcnow_for_test(now)

        # Simulate the arrival of an update that expires this record.
        data = '''\
<?xml version="1.0" encoding="UTF-8"?>
<pfif:pfif xmlns:pfif="http://zesty.ca/pfif/1.3">
  <pfif:person>
    <pfif:person_record_id>test.google.com/person.123</pfif:person_record_id>
    <pfif:entry_date>2010-01-02T00:00:00Z</pfif:entry_date>
    <pfif:expiry_date>2010-01-02T00:00:00Z</pfif:expiry_date>
    <pfif:source_date>2001-01-02T00:00:00Z</pfif:source_date>
    <pfif:full_name></pfif:full_name>
  </pfif:person>
</pfif:pfif>
'''
        self.go('/haiti/api/write?key=test_key',
                data=data, type='application/xml')

        # Advance time by one day.
        now = datetime.datetime(2010, 1, 3, 0, 0, 0)
        self.set_utcnow_for_test(now)

        # Run the DeleteExpired task.
        self.go('/haiti/tasks/delete_expired').content

        # The Person record should be hidden but not yet gone.
        # The timestamps should reflect the time that the record was hidden.
        assert not Person.get('haiti', person.record_id)
        assert not db.get(person.key())
        # The Note record should be gone.
        assert not db.get(note.key())

        # The read API should show the same expired record as before.
        doc = self.go('/haiti/api/read?id=test.google.com/person.123'
                      '&version=1.3')  # PFIF 1.3
        expected_content = 'No person record with ID test.google.com/person.123'
        assert expected_content in doc.content

    def test_mark_notes_as_spam(self):
        person = Person(
            key_name='haiti:test.google.com/person.123',
            repo='haiti',
            author_name='_test_author_name',
            author_email='test@example.com',
            first_name='_test_first_name',
            last_name='_test_last_name',
            entry_date=datetime.datetime.now()
        )
        person.update_index(['new', 'old'])
        note = Note(
            key_name='haiti:test.google.com/note.456',
            repo='haiti',
            author_email='test2@example.com',
            person_record_id='test.google.com/person.123',
            entry_date=utils.get_utcnow(),
            text='TestingSpam'
        )
        db.put([person, note])
        person = Person.get('haiti', 'test.google.com/person.123')
        assert len(person.get_notes()) == 1

        assert Note.get('haiti', 'test.google.com/note.456')

        # Visit the page and click the button to mark a note as spam.
        # Bring up confirmation page.
        doc = self.go('/haiti/view?id=test.google.com/person.123')
        doc = self.s.follow('Report spam')
        assert 'Are you sure' in doc.text
        assert 'TestingSpam' in doc.text
        assert 'captcha' not in doc.content

        button = doc.firsttag('input', value='Yes, update the note')
        doc = self.s.submit(button)
        assert 'Notes for this person' in doc.text
        assert 'This note has been marked as spam.' in doc.text
        assert 'Not spam' in doc.text
        assert 'Reveal note' in doc.text

        # When a note is flagged, these new links appear.
        assert doc.first('a', id='reveal-note')
        assert doc.first('a', id='hide-note')
        # When a note is flagged, the contents of the note are hidden.
        assert doc.first('div', class_='contents')['style'] == 'display: none;'

        # Make sure that a UserActionLog entry was created
        assert len(UserActionLog.all().fetch(10)) == 1

        # Note should be gone from all APIs and feeds.
        doc = self.go('/haiti/api/read?id=test.google.com/person.123')
        assert 'TestingSpam' not in doc.content
        doc = self.go('/haiti/api/search?q=_test_first_name')
        assert 'TestingSpam' not in doc.content
        doc = self.go('/haiti/feeds/note')
        assert 'TestingSpam' not in doc.content
        doc = self.go('/haiti/feeds/person')
        assert 'TestingSpam' not in doc.content

        # Unmark the note as spam.
        doc = self.go('/haiti/view?id=test.google.com/person.123')
        doc = self.s.follow('Not spam')
        assert 'Are you sure' in doc.text
        assert 'TestingSpam' in doc.text
        assert 'captcha' in doc.content

        # Make sure it redirects to the same page with error
        doc = self.s.submit(button)
        assert 'incorrect-captcha-sol' in doc.content
        assert 'Are you sure' in doc.text
        assert 'TestingSpam' in doc.text

        # Simulate successful completion of the Turing test.
        doc = self.s.submit(button, test_mode='yes')
        assert 'This note has been marked as spam.' not in doc.text
        assert 'Notes for this person' in doc.text, utils.encode(doc.text)
        assert 'Report spam' in doc.text

        # Make sure that a second UserActionLog entry was created
        assert len(UserActionLog.all().fetch(10)) == 2

        # Note should be visible in all APIs and feeds.
        doc = self.go('/haiti/api/read?id=test.google.com/person.123')
        assert 'TestingSpam' in doc.content
        doc = self.go('/haiti/api/search?q=_test_first_name')
        assert 'TestingSpam' in doc.content
        doc = self.go('/haiti/feeds/note')
        assert 'TestingSpam' in doc.content
        doc = self.go('/haiti/feeds/person')
        assert 'TestingSpam' in doc.content

    def test_subscriber_notifications(self):
        """Tests that notifications are sent when a record is updated."""
        SUBSCRIBER_1 = 'example1@example.com'
        SUBSCRIBER_2 = 'example2@example.com'

        db.put([Person(
            key_name='haiti:test.google.com/person.1',
            repo='haiti',
            author_name='_test_author_name',
            author_email='test@example.com',
            first_name='_test_first_name_1',
            last_name='_test_last_name_1',
            entry_date=datetime.datetime.utcnow(),
            source_date=datetime.datetime(2001, 2, 3, 4, 5, 6),
        ), Person(
            key_name='haiti:test.google.com/person.2',
            repo='haiti',
            author_name='_test_author_name',
            author_email='test@example.com',
            first_name='_test_first_name_2',
            last_name='_test_last_name_2',
            entry_date=datetime.datetime.utcnow(),
            source_date=datetime.datetime(2001, 2, 3, 4, 5, 6),
        ), Person(
            key_name='haiti:test.google.com/person.3',
            repo='haiti',
            author_name='_test_author_name',
            author_email='test@example.com',
            first_name='_test_first_name_3',
            last_name='_test_last_name_3',
            entry_date=datetime.datetime.utcnow(),
            source_date=datetime.datetime(2001, 2, 3, 4, 5, 6),
        ), Note(
            key_name='haiti:test.google.com/note.1',
            repo='haiti',
            person_record_id='test.google.com/person.1',
            text='Testing',
            entry_date=datetime.datetime.utcnow(),
        ), Note(
            key_name='haiti:test.google.com/note.2',
            repo='haiti',
            person_record_id='test.google.com/person.2',
            linked_person_record_id='test.google.com/person.3',
            text='Testing',
            entry_date=datetime.datetime.utcnow(),
        ), Note(
            key_name='haiti:test.google.com/note.3',
            repo='haiti',
            person_record_id='test.google.com/person.3',
            linked_person_record_id='test.google.com/person.2',
            text='Testing',
            entry_date=datetime.datetime.utcnow(),
        ), Subscription(
            key_name='haiti:test.google.com/person.1:example1@example.com',
            repo='haiti',
            person_record_id='test.google.com/person.1',
            email=SUBSCRIBER_1,
            language='fr',
        ), Subscription(
            key_name='haiti:test.google.com/person.2:example2@example.com',
            repo='haiti',
            person_record_id='test.google.com/person.2',
            email=SUBSCRIBER_2,
            language='fr',
        )])

        # Reset the MailThread queue _before_ making any requests
        # to the server, else risk errantly deleting messages
        MailThread.messages = []

        # Visit the details page and add a note, triggering notification
        # to the subscriber.
        doc = self.go('/haiti/view?id=test.google.com/person.1')
        self.verify_details_page(1)
        self.verify_note_form()
        self.verify_update_notes(False, '_test A note body',
                                 '_test A note author',
                                 status='information_sought')
        self.verify_details_page(2)
        self.verify_email_sent()

        # Verify email data
        message = MailThread.messages[0]
        assert message['to'] == [SUBSCRIBER_1]
        assert 'do-not-reply@' in message['from']
        assert '_test_first_name_1 _test_last_name_1' in message['data']
        # Subscription is French, email should be, too
        assert 'recherche des informations' in message['data']
        assert '_test A note body' in message['data']
        assert 'view?id=test.google.com%2Fperson.1' in message['data']

        # Reset the MailThread queue
        MailThread.messages = []

        # Visit the multiview page and link Persons 1 and 2
        doc = self.go('/haiti/multiview' +
                      '?id1=test.google.com/person.1' +
                      '&id2=test.google.com/person.2')
        button = doc.firsttag('input', value='Yes, these are the same person')
        doc = self.s.submit(button, text='duplicate test', author_name='foo')

        # Verify subscribers were notified
        self.verify_email_sent(2)

        # Verify email details
        message_1 = MailThread.messages[0]
        assert message_1['to'] == [SUBSCRIBER_1]
        assert 'do-not-reply@' in message_1['from']
        assert '_test_first_name_1 _test_last_name_1' in message_1['data']
        message_2 = MailThread.messages[1]
        assert message_2['to'] == [SUBSCRIBER_2]
        assert 'do-not-reply@' in message_2['from']
        assert '_test_first_name_2 _test_last_name_2' in message_2['data']

        # Reset the MailThread queue
        MailThread.messages = []

        # Post a note on the person.3 details page and verify that
        # subscribers to Persons 1 and 2 are each notified once.
        doc = self.go('/haiti/view?id=test.google.com/person.3')
        self.verify_note_form()
        self.verify_update_notes(False, '_test A note body',
                                 '_test A note author',
                                 status='information_sought')
        self.verify_details_page(1)
        self.verify_email_sent(2)
        message_1 = MailThread.messages[0]
        assert message_1['to'] == [SUBSCRIBER_1]
        message_2 = MailThread.messages[1]
        assert message_2['to'] == [SUBSCRIBER_2]

    def test_subscriber_notifications_from_api_note(self):
        "Tests that a notification is sent when a note is added through API"
        SUBSCRIBER = 'example1@example.com'

        db.put([Person(
            key_name='haiti:test.google.com/person.21009',
            repo='haiti',
            record_id = u'test.google.com/person.21009',
            author_name='_test_author_name',
            author_email='test@example.com',
            first_name='_test_first_name',
            last_name='_test_last_name',
            entry_date=datetime.datetime(2000, 1, 6, 6),
        ), Subscription(
            key_name='haiti:test.google.com/person.21009:example1@example.com',
            repo='haiti',
            person_record_id='test.google.com/person.21009',
            email=SUBSCRIBER,
            language='fr'
        )])

        # Check there is no note in current db.
        person = Person.get('haiti', 'test.google.com/person.21009')
        assert person.first_name == u'_test_first_name'
        notes = person.get_notes()
        assert len(notes) == 0

        # Reset the MailThread queue _before_ making any requests
        # to the server, else risk errantly deleting messages
        MailThread.messages = []

        # Send a Note through Write API. It should send a notification.
        data = get_test_data('test.pfif-1.2-notification.xml')
        self.go('/haiti/api/write?key=test_key',
                data=data, type='application/xml')
        notes = person.get_notes()
        assert len(notes) == 1

        # Verify 1 email was sent.
        self.verify_email_sent()
        MailThread.messages = []

        # If we try to add it again, it should not send a notification.
        self.go('/haiti/api/write?key=test_key',
                data=data, type='application/xml')
        notes = person.get_notes()
        assert len(notes) == 1
        self.verify_email_sent(0)

    def test_subscribe_and_unsubscribe(self):
        """Tests subscribing to notifications on notes."""
        SUBSCRIBE_EMAIL = 'testsubscribe@example.com'

        db.put(Person(
            key_name='haiti:test.google.com/person.111',
            repo='haiti',
            author_name='_test_author_name',
            author_email='test@example.com',
            first_name='_test_first_name',
            last_name='_test_last_name',
            entry_date=datetime.datetime.utcnow()
        ))
        person = Person.get('haiti', 'test.google.com/person.111')

        # Reset the MailThread queue _before_ making any requests
        # to the server, else risk errantly deleting messages
        MailThread.messages = []

        doc = self.go('/haiti/view?id=test.google.com/person.111')
        assert 'Subscribe to updates about this person' in doc.text
        button = doc.firsttag('input', id='subscribe_btn')
        doc = self.s.follow(button.enclosing('a'))

        # Empty email is an error.
        button = doc.firsttag('input', value='Subscribe')
        doc = self.s.submit(button)
        assert 'Invalid e-mail address. Please try again.' in doc.text
        assert len(person.get_subscriptions()) == 0

        # Invalid captcha response is an error
        self.s.back()
        button = doc.firsttag('input', value='Subscribe')
        doc = self.s.submit(button, subscribe_email=SUBSCRIBE_EMAIL)
        assert 'iframe' in doc.content
        assert 'recaptcha_response_field' in doc.content
        assert len(person.get_subscriptions()) == 0

        # Invalid email is an error (even with valid captcha)
        INVALID_EMAIL = 'test@example'
        doc = self.s.submit(
            button, subscribe_email=INVALID_EMAIL, test_mode='yes')
        assert 'Invalid e-mail address. Please try again.' in doc.text
        assert len(person.get_subscriptions()) == 0

        # Valid email and captcha is success
        self.s.back()
        doc = self.s.submit(
            button, subscribe_email=SUBSCRIBE_EMAIL, test_mode='yes')
        assert 'successfully subscribed. ' in doc.text
        assert '_test_first_name _test_last_name' in doc.text
        subscriptions = person.get_subscriptions()
        assert len(subscriptions) == 1
        assert subscriptions[0].email == SUBSCRIBE_EMAIL
        assert subscriptions[0].language == 'en'

        self.verify_email_sent()
        message = MailThread.messages[0]

        assert message['to'] == [SUBSCRIBE_EMAIL]
        assert 'do-not-reply@' in message['from']
        assert '_test_first_name _test_last_name' in message['data']
        assert 'view?id=test.google.com%2Fperson.111' in message['data']

        # Already subscribed person is shown info page
        self.s.back()
        doc = self.s.submit(
            button, subscribe_email=SUBSCRIBE_EMAIL, test_mode='yes')
        assert 'already subscribed. ' in doc.text
        assert 'for _test_first_name _test_last_name' in doc.text
        assert len(person.get_subscriptions()) == 1

        # Already subscribed person with new language is success
        self.s.back()
        doc = self.s.submit(
            button, subscribe_email=SUBSCRIBE_EMAIL, test_mode='yes', lang='fr')
        assert u'maintenant abonn\u00E9' in doc.text
        assert '_test_first_name _test_last_name' in doc.text
        subscriptions = person.get_subscriptions()
        assert len(subscriptions) == 1
        assert subscriptions[0].email == SUBSCRIBE_EMAIL
        assert subscriptions[0].language == 'fr'

        # Test the unsubscribe link in the email
        unsub_url = re.search('(/haiti/unsubscribe.*)', message['data']).group(1)
        doc = self.go(unsub_url)
        assert u'maintenant d\u00E9sabonn\u00E9' in doc.content
        assert len(person.get_subscriptions()) == 0

    def test_config_use_family_name(self):
        # use_family_name=True
        d = self.go('/haiti/create')
        assert d.first('label', for_='first_name').text.strip() == 'Given name:'
        assert d.first('label', for_='last_name').text.strip() == 'Family name:'
        assert d.firsttag('input', name='first_name')
        assert d.firsttag('input', name='last_name')
        assert d.first('label', for_='alternate_first_names').text.strip() == \
            'Alternate given names:'
        assert d.first('label', for_='alternate_last_names').text.strip() == \
            'Alternate family names:'
        assert d.firsttag('input', name='alternate_first_names')
        assert d.firsttag('input', name='alternate_last_names')

        self.s.submit(d.first('form'),
                      first_name='_test_first',
                      last_name='_test_last',
                      alternate_first_names='_test_alternate_first',
                      alternate_last_names='_test_alternate_last',
                      author_name='_test_author')
        person = Person.all().get()
        d = self.go('/haiti/view?id=%s' % person.record_id)
        f = d.first('table', class_='fields').all('tr')
        assert f[0].first('td', class_='label').text.strip() == 'Given name:'
        assert f[0].first('td', class_='field').text.strip() == '_test_first'
        assert f[1].first('td', class_='label').text.strip() == 'Family name:'
        assert f[1].first('td', class_='field').text.strip() == '_test_last'
        assert f[2].first('td', class_='label').text.strip() == \
            'Alternate given names:'
        assert f[2].first('td', class_='field').text.strip() == \
            '_test_alternate_first'
        assert f[3].first('td', class_='label').text.strip() == \
            'Alternate family names:'
        assert f[3].first('td', class_='field').text.strip() == \
            '_test_alternate_last'

        self.go('/haiti/results?query=_test_first+_test_last')
        self.verify_results_page(1, all_have=([
            '_test_first _test_last',
            '(_test_alternate_first _test_alternate_last)']))
        person.delete()

        # use_family_name=False
        d = self.go('/pakistan/create')
        assert d.first('label', for_='first_name').text.strip() == 'Name:'
        assert not d.all('label', for_='last_name')
        assert d.firsttag('input', name='first_name')
        assert not d.alltags('input', name='last_name')
        assert 'Given name' not in d.text
        assert 'Family name' not in d.text

        self.s.submit(d.first('form'),
                      first_name='_test_first',
                      last_name='_test_last',
                      author_name='_test_author')
        person = Person.all().get()
        d = self.go(
            '/pakistan/view?id=%s' % person.record_id)
        f = d.first('table', class_='fields').all('tr')
        assert f[0].first('td', class_='label').text.strip() == 'Name:'
        assert f[0].first('td', class_='field').text.strip() == '_test_first'
        assert 'Given name' not in d.text
        assert 'Family name' not in d.text
        assert '_test_last' not in d.first('body').text

        self.go('/pakistan/results?query=_test_first+_test_last')
        self.verify_results_page(1)
        first_title = self.s.doc.first(class_='resultDataTitle').content
        assert '_test_first' in first_title
        assert '_test_last' not in first_title
        person.delete()


    def test_config_family_name_first(self):
        # family_name_first=True
        doc = self.go('/japan/create?lang=en')
        given_label = doc.first('label', for_='first_name')
        family_label = doc.first('label', for_='last_name')
        assert given_label.text.strip() == 'Given name:'
        assert family_label.text.strip() == 'Family name:'
        assert family_label.start < given_label.start

        given_input = doc.firsttag('input', name='first_name')
        family_input = doc.firsttag('input', name='last_name')
        assert family_input.start < given_input.start

        alternate_given_label = doc.first('label', for_='alternate_first_names')
        alternate_family_label = doc.first('label', for_='alternate_last_names')
        assert alternate_given_label.text.strip() == 'Alternate given names:'
        assert alternate_family_label.text.strip() == 'Alternate family names:'
        assert alternate_family_label.start < alternate_given_label.start

        alternate_given_input = doc.firsttag(
            'input', name='alternate_first_names')
        alternate_family_input = doc.firsttag(
            'input', name='alternate_last_names')
        assert alternate_family_input.start < alternate_given_input.start

        self.s.submit(doc.first('form'),
                      first_name='_test_first',
                      last_name='_test_last',
                      alternate_first_names='_test_alternate_first',
                      alternate_last_names='_test_alternate_last',
                      author_name='_test_author')
        person = Person.all().get()
        doc = self.go('/japan/view?id=%s&lang=en' % person.record_id)
        f = doc.first('table', class_='fields').all('tr')
        assert f[0].first('td', class_='label').text.strip() == 'Family name:'
        assert f[0].first('td', class_='field').text.strip() == '_test_last'
        assert f[1].first('td', class_='label').text.strip() == 'Given name:'
        assert f[1].first('td', class_='field').text.strip() == '_test_first'
        assert f[2].first('td', class_='label').text.strip() == \
            'Alternate family names:'
        assert f[2].first('td', class_='field').text.strip() == \
            '_test_alternate_last'
        assert f[3].first('td', class_='label').text.strip() == \
            'Alternate given names:'
        assert f[3].first('td', class_='field').text.strip() == \
            '_test_alternate_first'

        self.go('/japan/results?query=_test_first+_test_last&lang=en')
        self.verify_results_page(1, all_have=([
            '_test_last _test_first',
            '(_test_alternate_last _test_alternate_first)']))
        person.delete()

        # family_name_first=False
        doc = self.go('/haiti/create')
        given_label = doc.first('label', for_='first_name')
        family_label = doc.first('label', for_='last_name')
        assert given_label.text.strip() == 'Given name:'
        assert family_label.text.strip() == 'Family name:'
        assert family_label.start > given_label.start

        given_input = doc.firsttag('input', name='first_name')
        family_input = doc.firsttag('input', name='last_name')
        assert family_input.start > given_input.start

        alternate_given_label = doc.first('label', for_='alternate_first_names')
        alternate_family_label = doc.first('label', for_='alternate_last_names')
        assert alternate_given_label.text.strip() == 'Alternate given names:'
        assert alternate_family_label.text.strip() == 'Alternate family names:'
        assert alternate_family_label.start > alternate_given_label.start

        alternate_given_input = doc.firsttag(
            'input', name='alternate_first_names')
        alternate_family_input = doc.firsttag(
            'input', name='alternate_last_names')
        assert alternate_family_input.start > alternate_given_input.start

        self.s.submit(doc.first('form'),
                      first_name='_test_first',
                      last_name='_test_last',
                      alternate_first_names='_test_alternate_first',
                      alternate_last_names='_test_alternate_last',
                      author_name='_test_author')
        person = Person.all().get()
        doc = self.go('/haiti/view?id=%s' % person.record_id)
        f = doc.first('table', class_='fields').all('tr')
        assert f[0].first('td', class_='label').text.strip() == 'Given name:'
        assert f[0].first('td', class_='field').text.strip() == '_test_first'
        assert f[1].first('td', class_='label').text.strip() == 'Family name:'
        assert f[1].first('td', class_='field').text.strip() == '_test_last'
        assert f[2].first('td', class_='label').text.strip() == \
            'Alternate given names:'
        assert f[2].first('td', class_='field').text.strip() == \
            '_test_alternate_first'
        assert f[3].first('td', class_='label').text.strip() == \
            'Alternate family names:'
        assert f[3].first('td', class_='field').text.strip() == \
            '_test_alternate_last'

        self.go('/haiti/results?query=_test_first+_test_last')
        self.verify_results_page(1, all_have=([
            '_test_first _test_last',
            '(_test_alternate_first _test_alternate_last)']))
        person.delete()

    def test_config_use_alternate_names(self):
        # use_alternate_names=True
        config.set_for_repo('haiti', use_alternate_names=True)
        d = self.go('/haiti/create')
        assert d.first('label', for_='alternate_first_names').text.strip() == \
            'Alternate given names:'
        assert d.first('label', for_='alternate_last_names').text.strip() == \
            'Alternate family names:'
        assert d.firsttag('input', name='alternate_first_names')
        assert d.firsttag('input', name='alternate_last_names')

        self.s.submit(d.first('form'),
                      first_name='_test_first',
                      last_name='_test_last',
                      alternate_first_names='_test_alternate_first',
                      alternate_last_names='_test_alternate_last',
                      author_name='_test_author')
        person = Person.all().get()
        d = self.go('/haiti/view?id=%s' % person.record_id)
        f = d.first('table', class_='fields').all('tr')
        assert f[2].first('td', class_='label').text.strip() == \
            'Alternate given names:'
        assert f[2].first('td', class_='field').text.strip() == \
            '_test_alternate_first'
        assert f[3].first('td', class_='label').text.strip() == \
            'Alternate family names:'
        assert f[3].first('td', class_='field').text.strip() == \
            '_test_alternate_last'

        self.go('/haiti/results?query=_test_first+_test_last')
        self.verify_results_page(1, all_have=([
            '_test_first _test_last',
            '(_test_alternate_first _test_alternate_last)']))
        person.delete()

        # use_alternate_names=False
        config.set_for_repo('pakistan', use_alternate_names=False)
        d = self.go('/pakistan/create')
        assert not d.all('label', for_='alternate_first_names')
        assert not d.all('label', for_='alternate_last_names')
        assert not d.alltags('input', name='alternate_first_names')
        assert not d.alltags('input', name='alternate_last_names')
        assert 'Alternate given names' not in d.text
        assert 'Alternate family names' not in d.text

        self.s.submit(d.first('form'),
                      first_name='_test_first',
                      last_name='_test_last',
                      alternate_first_names='_test_alternate_first',
                      alternate_last_names='_test_alternate_last',
                      author_name='_test_author')
        person = Person.all().get()
        d = self.go(
            '/pakistan/view?id=%s' % person.record_id)
        assert 'Alternate given names' not in d.text
        assert 'Alternate family names' not in d.text
        assert '_test_alternate_first' not in d.text
        assert '_test_alternate_last' not in d.text

        self.go('/pakistan/results?query=_test_first+_test_last')
        self.verify_results_page(1)
        first_title = self.s.doc.first(class_='resultDataTitle').content
        assert '_test_first' in first_title
        assert '_test_alternate_first' not in first_title
        assert '_test_alternate_last' not in first_title
        person.delete()


    def test_config_allow_believed_dead_via_ui(self):
        # allow_believed_dead_via_ui=True
        config.set_for_repo('haiti', allow_believed_dead_via_ui=True)
        doc = self.go('/haiti/create')
        self.s.submit(doc.first('form'),
                      first_name='_test_first',
                      last_name='_test_last',
                      author_name='_test_author')
        person = Person.all().get()
        doc = self.go('/haiti/view?id=%s' % person.record_id)
        assert doc.all('option', value='believed_dead')

        # allow_believed_dead_via_ui=False
        config.set_for_repo('japan', allow_believed_dead_via_ui=False)
        doc = self.go('/japan/create')
        self.s.submit(doc.first('form'),
                      first_name='_test_first',
                      last_name='_test_last',
                      author_name='_test_author')
        person = Person.all().get()
        doc = self.go('/japan/view?id=%s' % person.record_id)
        assert not doc.all('option', value='believed_dead')


    def test_config_use_postal_code(self):
        # use_postal_code=True
        doc = self.go('/haiti/create')
        assert doc.first('label', for_='home_postal_code')
        assert doc.firsttag('input', name='home_postal_code')

        self.s.submit(doc.first('form'),
                      first_name='_test_first',
                      last_name='_test_last',
                      home_postal_code='_test_12345',
                      author_name='_test_author')
        person = Person.all().get()
        doc = self.go('/haiti/view?id=%s' % person.record_id)
        assert 'Postal or zip code' in doc.text
        assert '_test_12345' in doc.text
        person.delete()

        # use_postal_code=False
        doc = self.go('/pakistan/create')
        assert not doc.all('label', for_='home_postal_code')
        assert not doc.alltags('input', name='home_postal_code')

        self.s.submit(doc.first('form'),
                      first_name='_test_first',
                      last_name='_test_last',
                      home_postal_code='_test_12345',
                      author_name='_test_author')
        person = Person.all().get()
        doc = self.go('/pakistan/view?id=%s' % person.record_id)
        assert 'Postal or zip code' not in doc.text
        assert '_test_12345' not in doc.text
        person.delete()

class CounterTests(TestsBase):
    """Tests related to Counters."""

    def test_tasks_count(self):
        """Tests the counting task."""
        # Add two Persons and two Notes in the 'haiti' repository.
        db.put([Person(
            key_name='haiti:test.google.com/person.123',
            repo='haiti',
            author_name='_test1_author_name',
            entry_date=utils.get_utcnow(),
            first_name='_test1_first_name',
            last_name='_test1_last_name',
            sex='male',
            date_of_birth='1970-01-01',
            age='50-60',
            latest_status='believed_missing'
        ), Note(
            key_name='haiti:test.google.com/note.123',
            repo='haiti',
            person_record_id='haiti:test.google.com/person.123',
            entry_date=utils.get_utcnow(),
            status='believed_missing'
        ), Person(
            key_name='haiti:test.google.com/person.456',
            repo='haiti',
            author_name='_test2_author_name',
            entry_date=utils.get_utcnow(),
            first_name='_test2_first_name',
            last_name='_test2_last_name',
            sex='female',
            date_of_birth='1970-02-02',
            age='30-40',
            latest_found=True
        ), Note(
            key_name='haiti:test.google.com/note.456',
            repo='haiti',
            person_record_id='haiti:test.google.com/person.456',
            entry_date=utils.get_utcnow(),
            found=True
        )])

        # Run the counting task (should finish counting in a single run).
        doc = self.go_as_admin('/haiti/tasks/count/person')

        # Check the resulting counters.
        assert Counter.get_count('haiti', 'person.all') == 2
        assert Counter.get_count('haiti', 'person.sex=male') == 1
        assert Counter.get_count('haiti', 'person.sex=female') == 1
        assert Counter.get_count('haiti', 'person.sex=other') == 0
        assert Counter.get_count('haiti', 'person.found=TRUE') == 1
        assert Counter.get_count('haiti', 'person.found=') == 1
        assert Counter.get_count('haiti', 'person.status=believed_missing') == 1
        assert Counter.get_count('haiti', 'person.status=') == 1
        assert Counter.get_count('pakistan', 'person.all') == 0

        # Add a Person in the 'pakistan' repository.
        db.put(Person(
            key_name='pakistan:test.google.com/person.789',
            repo='pakistan',
            author_name='_test3_author_name',
            entry_date=utils.get_utcnow(),
            first_name='_test3_first_name',
            last_name='_test3_last_name',
            sex='male',
            date_of_birth='1970-03-03',
            age='30-40',
        ))

        # Re-run the counting tasks for both repositories.
        doc = self.go('/haiti/tasks/count/person')
        doc = self.go('/pakistan/tasks/count/person')

        # Check the resulting counters.
        assert Counter.get_count('haiti', 'person.all') == 2
        assert Counter.get_count('pakistan', 'person.all') == 1

        # Check that the counted value shows up correctly on the main page.
        doc = self.go('/haiti?flush_cache=yes')
        assert 'Currently tracking' not in doc.text

        db.put(Counter(scan_name=u'person', repo=u'haiti', last_key=u'',
                       count_all=5L))
        doc = self.go('/haiti?flush_cache=yes')
        assert 'Currently tracking' not in doc.text

        db.put(Counter(scan_name=u'person', repo=u'haiti', last_key=u'',
                       count_all=86L))
        doc = self.go('/haiti?flush_cache=yes')
        assert 'Currently tracking' not in doc.text

        db.put(Counter(scan_name=u'person', repo=u'haiti', last_key=u'',
                       count_all=278L))
        doc = self.go('/haiti?flush_cache=yes')
        assert 'Currently tracking about 300 records' in doc.text

    def test_admin_dashboard(self):
        """Visits the dashboard page and makes sure it doesn't crash."""
        db.put([Counter(
            scan_name='Person', repo='haiti', last_key='', count_all=278
        ), Counter(
            scan_name='Person', repo='pakistan', last_key='',
            count_all=127
        ), Counter(
            scan_name='Note', repo='haiti', last_key='', count_all=12
        ), Counter(
            scan_name='Note', repo='pakistan', last_key='', count_all=8
        )])
        assert self.go_as_admin('/global/admin/dashboard')
        assert self.s.status == 200


class ConfigTests(TestsBase):
    """Tests related to configuration settings (ConfigEntry entities)."""

    # Repo and ConfigEntry entities should be wiped between tests.
    kinds_to_keep = ['Authorization']

    def tearDown(self):
        TestsBase.tearDown(self)

        # Restore the configuration settings.
        setup.setup_repos()
        setup.setup_configs()

        # Flush the configuration cache.
        config.cache.enable(False)
        self.go('/haiti?lang=en&flush_config_cache=all')

    def test_config_cache_enabling(self):
        # Note that "flush_cache" and "flush_config_cache" are different.
        # All the tests below use "flush_cache=yes" to flush the render cache,
        # so that the effects of the config cache become visible for testing.

        # Modify the custom title directly in the datastore.
        # With the config cache off, new values should appear immediately.
        config.cache.enable(False)
        db.put(config.ConfigEntry(key_name='haiti:repo_titles',
                                  value='{"en": "FooTitle"}'))
        doc = self.go('/haiti?lang=en&flush_cache=yes')
        assert 'FooTitle' in doc.text
        db.put(config.ConfigEntry(key_name='haiti:repo_titles',
                                  value='{"en": "BarTitle"}'))
        doc = self.go('/haiti?lang=en&flush_cache=yes')
        assert 'BarTitle' in doc.text

        # Now enable the config cache and load the main page again.
        # This should pull the configuration value from database and cache it.
        config.cache.enable(True)
        doc = self.go('/haiti?lang=en&flush_cache=yes&flush_config_cache=all')
        assert 'BarTitle' in doc.text

        # Modify the custom title directly in the datastore.
        # The old message from the config cache should still be visible because
        # the config cache doesn't know that the datastore changed.
        db.put(config.ConfigEntry(key_name='haiti:repo_titles',
                                  value='{"en": "QuuxTitle"}'))
        doc = self.go('/haiti?lang=en&flush_cache=yes')
        assert 'BarTitle' in doc.text

        # After 10 minutes, the cache should pick up the new value.
        self.set_utcnow_for_test(DEFAULT_TEST_TIME + datetime.timedelta(0, 601))
        doc = self.go('/haiti?lang=en&flush_cache=yes')
        assert 'QuuxTitle' in doc.text


    def test_config_namespaces(self):
        # Tests the cache's ability to retrieve global or repository-specific
        # configuration entries.
        cfg_sub = config.Configuration('_foo')
        cfg_global = config.Configuration('*')

        config.set_for_repo('*',
                            captcha_private_key='global_abcd',
                            captcha_public_key='global_efgh',
                            language_api_key='global_hijk')
        assert cfg_global.captcha_private_key == 'global_abcd'
        assert cfg_global.captcha_public_key == 'global_efgh'
        assert cfg_global.language_api_key == 'global_hijk'

        config.set_for_repo('_foo',
                            captcha_private_key='abcd',
                            captcha_public_key='efgh')
        assert cfg_sub.captcha_private_key == 'abcd'
        assert cfg_sub.captcha_public_key == 'efgh'
        # If a key isn't present for a repository, its value for
        # the global domain is retrieved.
        assert cfg_sub.language_api_key == 'global_hijk'

    def test_admin_page(self):
        # Load the administration page.
        doc = self.go_as_admin('/haiti/admin')
        self.assertEquals(self.s.status, 200)

        # Activate a new repository.
        assert not Repo.get_by_key_name('xyz')
        create_form = doc.first('form', id='create_repo')
        doc = self.s.submit(create_form, new_repo='xyz')
        assert Repo.get_by_key_name('xyz')

        # Change some settings for the new repository.
        settings_form = doc.first('form', id='save_repo')
        doc = self.s.submit(settings_form,
            language_menu_options='["no"]',
            repo_titles='{"no": "Jordskjelv"}',
            keywords='foo, bar',
            use_family_name='false',
            family_name_first='false',
            use_alternate_names='false',
            use_postal_code='false',
            allow_believed_dead_via_ui='false',
            min_query_word_length='1',
            map_default_zoom='6',
            map_default_center='[4, 5]',
            map_size_pixels='[300, 300]',
            read_auth_key_required='false',
            start_page_custom_htmls='{"no": "start page message"}',
            results_page_custom_htmls='{"no": "results page message"}',
            view_page_custom_htmls='{"no": "view page message"}',
            seek_query_form_custom_htmls='{"no": "query form message"}',
        )
        self.assertEquals(self.s.status, 200)
        cfg = config.Configuration('xyz')
        self.assertEquals(cfg.language_menu_options, ['no'])
        assert cfg.repo_titles == {'no': 'Jordskjelv'}
        assert cfg.keywords == 'foo, bar'
        assert not cfg.use_family_name
        assert not cfg.family_name_first
        assert not cfg.use_alternate_names
        assert not cfg.use_postal_code
        assert not cfg.allow_believed_dead_via_ui
        assert cfg.min_query_word_length == 1
        assert cfg.map_default_zoom == 6
        assert cfg.map_default_center == [4, 5]
        assert cfg.map_size_pixels == [300, 300]
        assert not cfg.read_auth_key_required

        # Change settings again and make sure they took effect.
        settings_form = doc.first('form', id='save_repo')
        doc = self.s.submit(settings_form,
            language_menu_options='["nl"]',
            repo_titles='{"nl": "Aardbeving"}',
            keywords='spam, ham',
            use_family_name='true',
            family_name_first='true',
            use_alternate_names='true',
            use_postal_code='true',
            allow_believed_dead_via_ui='true',
            min_query_word_length='2',
            map_default_zoom='7',
            map_default_center='[-3, -7]',
            map_size_pixels='[123, 456]',
            read_auth_key_required='true',
            start_page_custom_htmls='{"nl": "start page message"}',
            results_page_custom_htmls='{"nl": "results page message"}',
            view_page_custom_htmls='{"nl": "view page message"}',
            seek_query_form_custom_htmls='{"nl": "query form message"}',
        )

        cfg = config.Configuration('xyz')
        assert cfg.language_menu_options == ['nl']
        assert cfg.repo_titles == {'nl': 'Aardbeving'}
        assert cfg.keywords == 'spam, ham'
        assert cfg.use_family_name
        assert cfg.family_name_first
        assert cfg.use_alternate_names
        assert cfg.use_postal_code
        assert cfg.allow_believed_dead_via_ui
        assert cfg.min_query_word_length == 2
        assert cfg.map_default_zoom == 7
        assert cfg.map_default_center == [-3, -7]
        assert cfg.map_size_pixels == [123, 456]
        assert cfg.read_auth_key_required

        # Verifies that there is a javascript constant with languages in it
        # (for the dropdown); thus, a language that is NOT used but IS
        # supported should appear
        assert self.s.doc.find('bg')
        assert self.s.doc.find('Bulgarian')

        # Verifies that there is a javascript constant with the previously
        # saved languages and titles in it
        assert self.s.doc.find('nl')
        assert self.s.doc.find('Aardbeving')

    def test_deactivation(self):
        # Load the administration page.
        doc = self.go_as_admin('/haiti/admin')
        assert self.s.status == 200

        # Deactivate an existing repository.
        settings_form = doc.first('form', id='save_repo')
        doc = self.s.submit(settings_form,
            language_menu_options='["en"]',
            repo_titles='{"en": "Foo"}',
            keywords='foo, bar',
            deactivated='true',
            deactivation_message_html='de<i>acti</i>vated',
            start_page_custom_htmls='{"en": "start page message"}',
            results_page_custom_htmls='{"en": "results page message"}',
            view_page_custom_htmls='{"en": "view page message"}',
            seek_query_form_custom_htmls='{"en": "query form message"}',
        )

        cfg = config.Configuration('haiti')
        assert cfg.deactivated
        assert cfg.deactivation_message_html == 'de<i>acti</i>vated'

        # Ensure all paths listed in app.yaml are inaccessible, except /admin.
        for path in ['', '/query', '/results', '/create', '/view',
                     '/multiview', '/reveal', '/photo', '/embed',
                     '/gadget', '/delete', '/sitemap', '/api/read',
                     '/api/write', '/feeds/note', '/feeds/person']:
            doc = self.go('/haiti%s' % path)
            assert 'de<i>acti</i>vated' in doc.content, \
                'path: %s, content: %s' % (path, doc.content)
            assert doc.alltags('form') == []
            assert doc.alltags('input') == []
            assert doc.alltags('table') == []
            assert doc.alltags('td') == []

    def test_custom_messages(self):
        # Load the administration page.
        doc = self.go_as_admin('/haiti/admin')
        assert self.s.status == 200

        # Edit the custom text fields
        settings_form = doc.first('form', id='save_repo')
        doc = self.s.submit(settings_form,
            language_menu_options='["en"]',
            repo_titles='{"en": "Foo"}',
            keywords='foo, bar',
            start_page_custom_htmls=
                '{"en": "<b>English</b> start page message",'
                ' "fr": "<b>French</b> start page message"}',
            results_page_custom_htmls=
                '{"en": "<b>English</b> results page message",'
                ' "fr": "<b>French</b> results page message"}',
            view_page_custom_htmls=
                '{"en": "<b>English</b> view page message",'
                ' "fr": "<b>French</b> view page message"}',
            seek_query_form_custom_htmls=
                '{"en": "<b>English</b> query form message",'
                ' "fr": "<b>French</b> query form message"}',
        )

        cfg = config.Configuration('haiti')
        assert cfg.start_page_custom_htmls == \
            {'en': '<b>English</b> start page message',
             'fr': '<b>French</b> start page message'}
        assert cfg.results_page_custom_htmls == \
            {'en': '<b>English</b> results page message',
             'fr': '<b>French</b> results page message'}
        assert cfg.view_page_custom_htmls == \
            {'en': '<b>English</b> view page message',
             'fr': '<b>French</b> view page message'}
        assert cfg.seek_query_form_custom_htmls == \
            {'en': '<b>English</b> query form message',
             'fr': '<b>French</b> query form message'}

        # Add a person record
        db.put(Person(
            key_name='haiti:test.google.com/person.1001',
            repo='haiti',
            entry_date=utils.get_utcnow(),
            first_name='_status_first_name',
            last_name='_status_last_name',
            author_name='_status_author_name'
        ))

        # Check for custom message on main page
        doc = self.go('/haiti?flush_cache=yes')
        assert 'English start page message' in doc.text
        doc = self.go('/haiti?flush_cache=yes&lang=fr')
        assert 'French start page message' in doc.text
        doc = self.go('/haiti?flush_cache=yes&lang=ht')
        assert 'English start page message' in doc.text

        # Check for custom messages on results page
        doc = self.go('/haiti/results?query=xy&role=seek')
        assert 'English results page message' in doc.text
        assert 'English query form message' in doc.text
        doc = self.go('/haiti/results?query=xy&role=seek&lang=fr')
        assert 'French results page message' in doc.text
        assert 'French query form message' in doc.text
        doc = self.go('/haiti/results?query=xy&role=seek&lang=ht')
        assert 'English results page message' in doc.text
        assert 'English query form message' in doc.text

        # Check for custom message on view page
        doc = self.go('/haiti/view?id=test.google.com/person.1001')
        assert 'English view page message' in doc.text
        doc = self.go(
            '/haiti/view?id=test.google.com/person.1001&lang=fr')
        assert 'French view page message' in doc.text
        doc = self.go(
            '/haiti/view?id=test.google.com/person.1001&lang=ht')
        assert 'English view page message' in doc.text

class SecretTests(TestsBase):
    """Tests that manipulate Secret entities."""

    def test_analytics_id(self):
        """Checks that the analytics_id Secret is used for analytics."""
        doc = self.go('/haiti/create')
        assert 'getTracker(' not in doc.content

        db.put(Secret(key_name='analytics_id', secret='analytics_id_xyz'))

        doc = self.go('/haiti/create')
        assert "getTracker('analytics_id_xyz')" in doc.content

    def test_maps_api_key(self):
        """Checks that maps don't appear when there is no maps_api_key."""
        db.put(Person(
            key_name='haiti:test.google.com/person.1001',
            repo='haiti',
            entry_date=utils.get_utcnow(),
            first_name='_status_first_name',
            last_name='_status_last_name',
            author_name='_status_author_name'
        ))
        doc = self.go('/haiti/create?role=provide')
        assert 'map_canvas' not in doc.content
        doc = self.go('/haiti/view?id=test.google.com/person.1001')
        assert 'map_canvas' not in doc.content
        assert 'id="map_' not in doc.content

        db.put(Secret(key_name='maps_api_key', secret='maps_api_key_xyz'))

        doc = self.go('/haiti/create?role=provide')
        assert 'maps_api_key_xyz' in doc.content
        assert 'map_canvas' in doc.content
        doc = self.go('/haiti/view?id=test.google.com/person.1001')
        assert 'maps_api_key_xyz' in doc.content
        assert 'map_canvas' in doc.content
        assert 'id="map_' in doc.content

class GoogleorgTests(TestsBase):
    """Tests for the google.org static pages."""

    def test_googleorg_pages(self):
        doc = self.go('/global/faq')
        assert self.s.status == 200
        assert 'Frequently asked questions' in doc.content
        doc = self.go('/global/howitworks')
        assert self.s.status == 200
        assert 'Google Person Finder helps people reconnect' in doc.content
        doc = self.go('/global/responders')
        assert self.s.status == 200
        assert 'Information for responders' in doc.content


def main():
    parser = optparse.OptionParser()
    parser.add_option('-a', '--address', default='localhost',
                      help='appserver hostname (default: localhost)')
    parser.add_option('-d', '--debug', action='store_true',
                      help='emit copious debugging messages')
    parser.add_option('-p', '--port', type='int', default=8081,
                      help='appserver port number (default: 8081)')
    parser.add_option('-m', '--mail_port', type='int', default=8025,
                      help='SMTP server port number (default: 8025)')
    parser.add_option('-v', '--verbose', action='store_true',
                      help='list test names as they are being executed')
    options, args = parser.parse_args()

    try:
        threads = []
        if options.address == 'localhost':
            # We need to start up a clean new appserver for testing.
            threads.append(AppServerRunner(options.port, options.mail_port))
        threads.append(MailThread(options.mail_port))
        for thread in threads:
            thread.start()
        for thread in threads:
            thread.wait_until_ready()

        # Connect to the datastore.
        hostport = '%s:%d' % (options.address, options.port)
        remote_api.connect(hostport, remote_api.get_app_db(is_test=True),
                           'test', 'test', secure=(options.port == 443))
        TestsBase.hostport = hostport
        TestsBase.verbose = options.debug
        TestsBase.debug = options.debug
        ProcessRunner.debug = options.debug

        sys.stderr.write('[setup] ')
        reset_data()  # Reset the datastore for the first test.

        # unittest.main looks at sys.argv for options and test names.
        sys.argv[1:] = (options.verbose and ['-v'] or []) + args
        sys.stderr.write('[test] ')
        unittest.main()

    except Exception, e:
        # Something went wrong during testing.
        print >>sys.stderr, 'Exception during testing: %s' % e
        traceback.print_exc()
        raise SystemExit(-1)  # Signal failure to the continuous build.
    finally:
        for thread in threads:
            if hasattr(thread, 'flush_output'):
                thread.flush_output()
        for thread in threads:
            thread.stop()
            thread.join()

if __name__ == '__main__':
    main()<|MERGE_RESOLUTION|>--- conflicted
+++ resolved
@@ -3664,6 +3664,9 @@
         assert 'Warning: this record will expire' in doc.text
         button = doc.firsttag('input', id='extend_btn')
         assert button, 'Failed to find expiry extend button'
+        extend_url = '/haiti/extend?id=' + person.record_id
+        doc = self.s.submit(button, url=extend_url)
+        assert 'extend the expiration' in doc.text
         # Click the extend button.
         doc = self.s.follow(button.enclosing('a'))
         assert 'extend the expiration' in doc.text
@@ -3691,20 +3694,9 @@
         # View the record and click the button to disable comments.
         doc = self.go('/haiti/view?' + 'id=' + p123_id)
         button = doc.firsttag('input',
-<<<<<<< HEAD
                               value='Disable notes for this record')
-        disable_notes_url = ('/haiti/disable_notes?id=' +
-                                p123_id)
-        doc = self.s.submit(button, url=disable_notes_url)
-        assert 'disable notes on "_test_first_name ' +\
-               '_test_last_name"' in \
-               doc.text, 'doc: %s' % utils.encode(doc.text)
-=======
-                              value='Disable status updates for this record')
         doc = self.s.follow(button.enclosing('a'))
-        assert 'disable status updates for the record of ' \
-               '"_test_first_name _test_last_name"' in doc.text
->>>>>>> 86cf418f
+        assert 'disable notes on "_test_first_name _test_last_name"' in doc.text
         button = doc.firsttag(
             'input',
             value='Yes, ask the record author to disable notes')
@@ -3712,15 +3704,9 @@
 
         # Check to make sure that the user was redirected to the same page due
         # to an invalid captcha.
-<<<<<<< HEAD
-        assert 'disable notes on "_test_first_name ' + \
-               '_test_last_name"' in doc.text, \
-               'missing expected status from %s' % utils.encode(doc.text)
-=======
-        assert 'disable status updates for the record of ' \
+        assert 'disable notes on ' \
                '"_test_first_name _test_last_name"' in doc.text, \
                'missing expected status from %s' % doc.text
->>>>>>> 86cf418f
         assert 'incorrect-captcha-sol' in doc.content
 
         # Continue with a valid captcha (faked, for purpose of test). Check
@@ -3793,36 +3779,19 @@
         # Click the enable_notes button should lead to enable_notes
         # page with a CAPTCHA.
         button = doc.firsttag('input',
-<<<<<<< HEAD
                               value='Enable notes for this record')
-        enable_notes_url = ('/haiti/enable_notes?id=' +
-                                p123_id)
-        doc = self.s.submit(button, url=enable_notes_url)
-        assert 'enable notes on "_test_first_name ' + \
-               '_test_last_name"' in \
-               doc.text, 'doc: %s' % utils.encode(doc.text)
-        button = doc.firsttag(
-            'input', value='Yes, ask the record author to enable notes')
-=======
-                              value='Enable status updates for this record')
         doc = self.s.follow(button.enclosing('a'))
-        assert 'enable status updates for the record of ' \
+        assert 'enable notes on ' \
                '"_test_first_name _test_last_name"' in doc.text
         button = doc.firsttag(
             'input',
-            value='Yes, request record author to enable status updates.')
->>>>>>> 86cf418f
+            value='Yes, ask the record author to enable notes')
         doc = self.s.submit(button)
 
         # Check to make sure that the user was redirected to the same page due
         # to an invalid captcha.
-<<<<<<< HEAD
-        assert 'enable notes on "_test_first_name _test_last_name"' \
-            in doc.text, utils.encode(doc.text)
-=======
-        assert 'enable status updates for the record of ' \
+        assert 'enable notes on ' \
                '"_test_first_name _test_last_name"' in doc.text
->>>>>>> 86cf418f
         assert 'incorrect-captcha-sol' in doc.content
 
         # Continue with a valid captcha. Check that a proper message
