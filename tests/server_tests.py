#!/usr/bin/python2.5
# Copyright 2010 Google Inc.
#
# Licensed under the Apache License, Version 2.0 (the "License");
# you may not use this file except in compliance with the License.
# You may obtain a copy of the License at
#
#      http://www.apache.org/licenses/LICENSE-2.0
#
# Unless required by applicable law or agreed to in writing, software
# distributed under the License is distributed on an "AS IS" BASIS,
# WITHOUT WARRANTIES OR CONDITIONS OF ANY KIND, either express or implied.
# See the License for the specific language governing permissions and
# limitations under the License.

"""Starts up an appserver and runs end-to-end tests against it.

Instead of running this script directly, use the 'server_tests' shell script,
which sets up the PYTHONPATH and other necessary environment variables.

You can specify a particular test class or method on the command line:
    tools/server_tests ConfigTests
    tools/server_tests PersonNoteTests.test_delete_and_restore
"""

import datetime
import difflib
import inspect
import logging
import optparse
import os
import re
import signal
import smtpd
import subprocess
import sys
import threading
import time
import traceback
import unittest

import calendar
import config
from model import *
import pf_setup as setup
import remote_api
import reveal
import scrape
<<<<<<< HEAD
=======
import setup
from test_pfif import text_diff
>>>>>>> e92a81be
import utils
from utils import PERSON_STATUS_TEXT, NOTE_STATUS_TEXT

NOTE_STATUS_OPTIONS = [
  '',
  'information_sought',
  'is_note_author',
  'believed_alive',
  'believed_missing',
  'believed_dead'
]

last_star = time.time()  # timestamp of the last message that started with '*'.

def log(message, *args):
    """Prints a timestamped message to stderr (handy for debugging or profiling
    tests).  If the message starts with '*', the clock will be reset to zero."""
    global last_star
    now = time.time()
    if isinstance(message, unicode):
        message = message.encode('utf-8')
    else:
        message = str(message)
    print >>sys.stderr, '%6.2f:' % (now - last_star), message, args or ''
    if message[:1] == '*':
        last_star = now

def timed(function):
    def timed_function(*args, **kwargs):
        start = time.time()
        try:
            function(*args, **kwargs)
        finally:
            print '%s: %.2f s' % (function.__name__, time.time() - start)
    return timed_function


class ProcessRunner(threading.Thread):
    """A thread that starts a subprocess, collects its output, and stops it."""

    READY_RE = re.compile('')  # this output means the process is ready
    OMIT_RE = re.compile('INFO ')  # omit these lines from the displayed output
    ERROR_RE = re.compile('ERROR|CRITICAL')  # this output indicates failure

    def __init__(self, name, args):
        threading.Thread.__init__(self)
        self.name = name
        self.args = args
        self.process = None  # subprocess.Popen instance
        self.ready = False  # process is running and ready
        self.failed = False  # process emitted an error message in its output
        self.output = []

    def run(self):
        """Starts the subprocess and collects its output while it runs."""
        self.process = subprocess.Popen(
            self.args, stdout=subprocess.PIPE, stderr=subprocess.STDOUT,
            close_fds=True)

        # Each subprocess needs a thread to be watching it and absorbing its
        # output; otherwise it will block when its stdout pipe buffer fills.
        while self.process.poll() is None:
            line = self.process.stdout.readline()
            if not line:  # process finished
                return
            if self.READY_RE.search(line):
                self.ready = True
            if self.OMIT_RE.search(line):  # filter out these lines
                continue
            if self.ERROR_RE.search(line):  # something went wrong
                self.failed = True
            if line.strip():
                self.output.append(line.strip())

    def stop(self):
        """Terminates the subprocess and returns its status code."""
        if self.process:  # started
            if self.isAlive():  # still running
                os.kill(self.process.pid, signal.SIGKILL)
            else:
                self.failed = self.process.returncode != 0
        self.clean_up()
        if self.failed:
            self.flush_output()
            print >>sys.stderr, '%s failed (status %s).\n' % (
                self.name, self.process.returncode)
        else:
            print >>sys.stderr, '%s stopped.' % self.name

    def flush_output(self):
        """Flushes the buffered output from this subprocess to stderr."""
        self.output, lines_to_print = [], self.output
        if lines_to_print:
            print >>sys.stderr
        for line in lines_to_print:
            print >>sys.stderr, self.name + ': ' + line

    def wait_until_ready(self, timeout=10):
        """Waits until the subprocess has logged that it is ready."""
        fail_time = time.time() + timeout
        while self.isAlive() and not self.ready and time.time() < fail_time:
            for jiffy in range(10):  # wait one second, aborting early if ready
                if not self.ready:
                    time.sleep(0.1)
            if not self.ready:
                self.flush_output()  # after each second, show output
        if self.ready:
            print >>sys.stderr, '%s started.' % self.name
        else:
            raise RuntimeError('%s failed to start.' % self.name)

    def clean_up(self):
        pass


class AppServerRunner(ProcessRunner):
    """Manages a dev_appserver subprocess."""

    READY_RE = re.compile('Running application ' + remote_api.get_app_id())

    def __init__(self, port, smtp_port):
        self.datastore_path = '/tmp/dev_appserver.datastore.%d' % os.getpid()
        ProcessRunner.__init__(self, 'appserver', [
            os.environ['PYTHON'],
            os.path.join(os.environ['APPENGINE_DIR'], 'dev_appserver.py'),
            os.environ['APP_DIR'],
            '--port=%s' % port,
            '--clear_datastore',
            '--datastore_path=%s' % self.datastore_path,
            '--require_indexes',
            '--smtp_host=localhost',
            '--smtp_port=%d' % smtp_port
        ])

    def clean_up(self):
        if os.path.exists(self.datastore_path):
            os.unlink(self.datastore_path)


class MailThread(threading.Thread):
    """Runs an SMTP server and stores the incoming messages."""
    messages = []

    def __init__(self, port):
        threading.Thread.__init__(self)
        self.port = port
        self.stop_requested = False

    def run(self):
        class MailServer(smtpd.SMTPServer):
            def process_message(self, peer, mailfrom, rcpttos, data):
                MailThread.messages.append(
                    {'from': mailfrom, 'to': rcpttos, 'data': data})

        server = MailServer(('localhost', self.port), None)
        print >>sys.stderr, 'SMTP server started.'
        while not self.stop_requested:
            smtpd.asyncore.loop(timeout=0.5, count=1)
        print >>sys.stderr, 'SMTP server stopped.'

    def stop(self):
        self.stop_requested = True

    def wait_until_ready(self, timeout=10):
        pass


def get_test_data(filename):
    return open(os.path.join(remote_api.TESTS_DIR, filename)).read()

def reset_data():
    """Reset the datastore to a known state, populated with test data."""
    setup.reset_datastore()
    db.put([
        Authorization.create(
            'haiti', 'test_key', domain_write_permission='test.google.com'),
        Authorization.create(
            'haiti', 'other_key', domain_write_permission='other.google.com'),
        Authorization.create(
            'haiti', 'read_key', read_permission=True),
        Authorization.create(
            'haiti', 'full_read_key', full_read_permission=True),
        Authorization.create(
            'haiti', 'search_key', search_permission=True)
    ])

def assert_params_conform(url, required_params=None, forbidden_params=None):
    """Enforces the presence and non-presence of URL parameters.

    If required_params or forbidden_params is set, this function asserts that
    the given URL contains or does not contain those parameters, respectively.
    """
    required_params = required_params or {}
    forbidden_params = forbidden_params or {}

    # TODO(kpy): Decode the URL, don't match against it directly like this.
    for key, value in required_params.iteritems():
        param_regex = r'\b%s=%s\b' % (re.escape(key), re.escape(value))
        assert re.search(param_regex, url), \
            'URL %s must contain %s=%s' % (url, key, value)

    for key, value in forbidden_params.iteritems():
        param_regex = r'\b%s=%s\b' % (re.escape(key), re.escape(value))
        assert not re.search(param_regex, url), \
            'URL %s must not contain %s=%s' % (url, key, value)


class TestsBase(unittest.TestCase):
    """Base class for test cases."""
    verbose = 0
    hostport = None
    kinds_written_by_tests = []
    default_test_time = datetime.datetime(2010, 1, 2, 3, 4, 5)
    debug = False

    def get_debug(self):
        return self.debug

    def set_debug(self, dbg):
        self.debug = dbg

    def debug_print(self, msg):
        """Echo useful stuff to stderr, encoding to preserve sanity."""
        if self.get_debug():
            print >>sys.stderr, msg.encode('ascii', 'ignore')

    def setUp(self):
        """Sets up a scrape Session for each test."""
        # See http://zesty.ca/scrape for documentation on scrape.
        self.s = scrape.Session(verbose=self.verbose)
        self.logged_in_as_admin = False
        MailThread.messages = []

    def path_to_url(self, path):
        return 'http://%s%s' % (self.hostport, path)

    def go(self, path, **kwargs):
        """Navigates the scrape Session to the given path on the test server."""
        return self.s.go(self.path_to_url(path), **kwargs)

    def tearDown(self):
        """Resets the datastore by deleting anything written during a test."""
        # make sure we reset current time as well.
        self.set_utcnow_for_test(date_time=None)
        self.set_debug(TestsBase.debug)
        if self.kinds_written_by_tests:
            setup.wipe_datastore(*self.kinds_written_by_tests)

    def set_utcnow_for_test(self, date_time=None):
        """Set utc timestamp locally and on the server.

        Args:
          date_time: a datetime object, or None to reset to wall time.
        """
        utils.set_utcnow_for_test(date_time)
        new_utcnow = ''  # If date_time is None, the parameter should be empty.
        if date_time:
            new_utcnow = calendar.timegm(date_time.utctimetuple())
        self.get_url_as_admin(
            '/admin/set_utcnow_for_test?test_mode=yes&utcnow=%s' % new_utcnow)
        self.debug_print('set utcnow to %s: %s' %
                         (date_time, self.s.doc.content))

    def get_url_as_admin(self, path):
        '''Authenticate as admin and continue to the provided path.

        # TODO(lschumacher): update other logins to use this.
        Args:
          path - path to continue, including leading /.

        Returns:
          true if status == 200.'''
        if not self.logged_in_as_admin:
            self.go('/_ah/login?continue=%s' % self.path_to_url(path))
            self.debug_print(
                'get_url_as_admin %s: %s' % (path, self.s.doc.content))
            login_form = self.s.doc.first('form')
            self.s.submit(login_form, admin='True', action='Login')
            self.logged_in_as_admin = self.s.status == 200
        # already logged in, so fetch path directly.  We do this unconditionaly
        # since sometimes continue doesn't seem to work quite right.
        self.go(path)
        self.debug_print(
            u'got_url_as_admin %s: %s' % (path, self.s.doc.content))
        return self.s.status == 200


class ReadOnlyTests(TestsBase):
    """Tests that don't modify data go here."""

    def test_main(self):
        """Check the main page with no language specified."""
        doc = self.go('/?subdomain=haiti')
        assert 'I\'m looking for someone' in doc.text

    def test_main_english(self):
        """Check the main page with English language specified."""
        doc = self.go('/?subdomain=haiti&lang=en')
        assert 'I\'m looking for someone' in doc.text

    def test_main_french(self):
        """Check the French main page."""
        doc = self.go('/?subdomain=haiti&lang=fr')
        assert 'Je recherche quelqu\'un' in doc.text

    def test_main_creole(self):
        """Check the Creole main page."""
        doc = self.go('/?subdomain=haiti&lang=ht')
        assert u'Mwen ap ch\u00e8che yon moun' in doc.text

    def test_language_links(self):
        """Check that the language links go to the translated main page."""
        doc = self.go('/?subdomain=haiti')

        doc = self.s.follow(u'espa\u00f1ol')
        assert 'Busco a alguien' in doc.text

        doc = self.s.follow(u'Fran\u00e7ais')
        assert 'Je recherche quelqu\'un' in doc.text

        doc = self.go('/?subdomain=pakistan')
        doc = self.s.follow(u'\u0627\u0631\u062f\u0648')
        assert (u'\u0645\u06CC\u06BA \u06A9\u0633\u06CC \u06A9\u0648 ' +
                u'\u062A\u0644\u0627\u0634 \u06A9\u0631 ' +
                u'\u0631\u06C1\u0627 \u06C1\u0648') in doc.text

        doc = self.s.follow(u'English')
        assert 'I\'m looking for someone' in doc.text

    def test_language_xss(self):
        """Regression test for an XSS vulnerability in the 'lang' parameter."""
        doc = self.go('/?subdomain=haiti&lang="<script>alert(1)</script>')
        assert '<script>' not in doc.content

    def test_query(self):
        """Check the query page."""
        doc = self.go('/query?subdomain=haiti')
        button = doc.firsttag('input', type='submit')
        assert button['value'] == 'Search for this person'

        doc = self.go('/query?subdomain=haiti&role=provide')
        button = doc.firsttag('input', type='submit')
        assert button['value'] == 'Provide information about this person'

    def test_results(self):
        """Check the results page."""
        doc = self.go('/results?subdomain=haiti&query=xy')
        assert 'We have nothing' in doc.text

    def test_create(self):
        """Check the create page."""
        doc = self.go('/create?subdomain=haiti')
        assert 'Identify who you are looking for' in doc.text

        doc = self.go('/create?subdomain=haiti&role=provide')
        assert 'Identify who you have information about' in doc.text

    def test_view(self):
        """Check the view page."""
        doc = self.go('/view?subdomain=haiti')
        assert 'No person id was specified' in doc.text

    def test_multiview(self):
        """Check the multiview page."""
        doc = self.go('/multiview?subdomain=haiti')
        assert 'Compare these records' in doc.text

    def test_photo(self):
        """Check the photo page."""
        doc = self.go('/photo?subdomain=haiti')
        assert 'No photo id was specified' in doc.text

    def test_static(self):
        """Check that the static files are accessible."""
        doc = self.go('/static/no-photo.gif?subdomain=haiti')
        assert doc.content.startswith('GIF89a')

        doc = self.go('/static/style.css?subdomain=haiti')
        assert 'body {' in doc.content

    def test_embed(self):
        """Check the embed page."""
        doc = self.go('/embed?subdomain=haiti')
        assert 'Embedding' in doc.text

    def test_gadget(self):
        """Check the gadget page."""
        doc = self.go('/gadget?subdomain=haiti')
        assert '<Module>' in doc.content
        assert 'application/xml' in self.s.headers['content-type']

    def test_sitemap(self):
        """Check the sitemap generator."""
        doc = self.go('/sitemap?subdomain=haiti')
        assert '</sitemapindex>' in doc.content

        doc = self.go('/sitemap?subdomain=haiti&shard_index=1')
        assert '</urlset>' in doc.content

    def test_config_subdomain_titles(self):
        doc = self.go('/?subdomain=haiti')
        assert 'Haiti Earthquake' in doc.first('h1').text

        doc = self.go('/?subdomain=pakistan')
        assert 'Pakistan Floods' in doc.first('h1').text

    def test_config_language_menu_options(self):
        doc = self.go('/?subdomain=haiti')
        assert doc.first('a', u'Fran\xe7ais')
        assert doc.first('a', u'Krey\xf2l')
        assert not doc.all('a',u'\u0627\u0631\u062F\u0648')  # Urdu

        doc = self.go('/?subdomain=pakistan')
        assert doc.first('a',u'\u0627\u0631\u062F\u0648')  # Urdu
        assert not doc.all('a', u'Fran\xe7ais')

    def test_config_keywords(self):
        doc = self.go('/?subdomain=haiti')
        meta = doc.firsttag('meta', name='keywords')
        assert 'tremblement' in meta['content']

        doc = self.go('/?subdomain=pakistan')
        meta = doc.firsttag('meta', name='keywords')
        assert 'pakistan flood' in meta['content']


class PersonNoteTests(TestsBase):
    """Tests that modify Person and Note entities in the datastore go here.
    The contents of the datastore will be reset for each test."""
    kinds_written_by_tests = [Person, Note, UserActionLog]

    def assert_error_deadend(self, page, *fragments):
        """Assert that the given page is a dead-end.

        Checks to make sure there's an error message that contains the given
        fragments.  On failure, fail assertion.  On success, step back.
        """
        error_message = page.first(class_=re.compile(r'.*\berror\b.*'))
        for fragment in fragments:
            assert fragment in error_message.text, (
                '%s missing from error message' % fragment)
        self.s.back()

    # The verify_ functions below implement common fragments of the testing
    # workflow that are assembled below in the test_ methods.

    def verify_results_page(self, num_results, all_have=(), some_have=(), status=()):
        """Verifies conditions on the results page common to seeking and
        providing.  Verifies that all of the results contain all of the
        strings in all_have and that at least one of the results has each
        of some_have.

        Precondition: the current session must be on the results page
        Postcondition: the current session is still on the results page
        """

        # Check that the results are as expected
        result_titles = self.s.doc.all(class_='resultDataTitle')
        assert len(result_titles) == num_results
        for title in result_titles:
            for text in all_have:
                assert text in title.content, \
                    '%s must have %s' % (title.content, text)
        for text in some_have:
            assert any(text in title.content for title in result_titles), \
                'One of %s must have %s' % (result_titles, text)
        if status:
            result_statuses = self.s.doc.all(class_='resultDataPersonFound')
            assert len(result_statuses) == len(status)
            for expected_status, result_status in zip(status, result_statuses):
                assert expected_status in result_status.content, \
                    '"%s" missing expected status: "%s"' % (
                    result_status, expected_status)

    def verify_unsatisfactory_results(self):
        """Verifies the clicking the button at the bottom of the results page.

        Precondition: the current session must be on the results page
        Postcondition: the current session is on the create new record page
        """

        # Click the button to create a new record
        found = False
        for results_form in self.s.doc.all('form'):
            if 'Create a new record' in results_form.content:
                self.s.submit(results_form)
                found = True
        assert found, "didn't find Create a new record in any form"

    def verify_create_form(self, prefilled_params=None, unfilled_params=None):
        """Verifies the behavior of the create form.

        Verifies that the form must contain prefilled_params (a dictionary)
        and may not have any defaults for unfilled_params.

        Precondition: the current session is on the create new record page
        Postcondition: the current session is still on the create page
        """

        create_form = self.s.doc.first('form')
        for key, value in (prefilled_params or {}).iteritems():
            assert create_form.params[key] == value
        for key in unfilled_params or ():
            assert not create_form.params[key]

        # Try to submit without filling in required fields
        self.assert_error_deadend(
            self.s.submit(create_form), 'required', 'try again')

    def verify_note_form(self):
        """Verifies the behavior of the add note form.

        Precondition: the current session is on a page with a note form.
        Postcondition: the current session is still on a page with a note form.
        """

        note_form = self.s.doc.first('form')
        assert 'Tell us the status of this person' in note_form.content
        self.assert_error_deadend(
            self.s.submit(note_form), 'required', 'try again')

    def verify_details_page(self, num_notes, details=None):
        """Verifies the content of the details page.

        Verifies that the details contain the given number of notes and the
        given details.

        Precondition: the current session is on the details page
        Postcondition: the current session is still on the details page
        """

        # Do not assert params.  Upon reaching the details page, you've lost
        # the difference between seekers and providers and the param is gone.
        details = details or {}
        details_page = self.s.doc

        # Person info is stored in matching 'label' and 'field' cells.
        fields = dict(zip(
            [label.text.strip() for label in details_page.all(class_='label')],
            details_page.all(class_='field')))
        for label, value in details.iteritems():
            assert fields[label].text.strip() == value

        assert len(details_page.all(class_='view note')) == num_notes

    def verify_click_search_result(self, n, url_test=lambda u: None):
        """Simulates clicking the nth search result (where n is zero-based).

        Also passes the URL followed to the given url_test function for checking.
        This function should raise an AssertionError on failure.

        Precondition: the current session must be on the results page
        Postcondition: the current session is on the person details page
        """

        # Get the list of links.
        results = self.s.doc.first('ul', class_='searchResults')
        result_link = results.all('a', class_='result-link')[n]

        # Verify and then follow the link.
        url_test(result_link['href'])
        self.s.go(result_link['href'])

    def verify_update_notes(self, found, note_body, author, status, **kwargs):
        """Verifies the process of adding a new note.

        Posts a new note with the given parameters.

        Precondition: the current session must be on the details page
        Postcondition: the current session is still on the details page
        """

        # Do not assert params.  Upon reaching the details page, you've lost
        # the difference between seekers and providers and the param is gone.
        details_page = self.s.doc
        num_initial_notes = len(details_page.all(class_='view note'))
        note_form = details_page.first('form')

        params = dict(kwargs)
        params['found'] = (found and 'yes') or 'no'
        params['text'] = note_body
        params['author_name'] = author
        extra_values = [note_body, author]
        if status:
            params['status'] = status
            extra_values.append(str(NOTE_STATUS_TEXT.get(status)))

        details_page = self.s.submit(note_form, **params)
        notes = details_page.all(class_='view note')
        assert len(notes) == num_initial_notes + 1
        new_note_text = notes[-1].text
        extra_values.extend(kwargs.values())
        for text in extra_values:
            assert text in new_note_text, \
                'Note text %r missing %r' % (new_note_text, text)

        # Show this text if and only if the person has been found
        assert ('This person has been in contact with someone'
                in new_note_text) == found

    def verify_email_sent(self, message_count=1):
        """Verifies email was sent, firing manually from the taskqueue
        if necessary.  """
        # Explicitly fire the send-mail task if necessary
        doc = self.go('/_ah/admin/tasks?queue=send-mail')
        try:
            button = doc.firsttag('button',
                                  **{'class': 'ae-taskqueues-run-now'})
            doc = self.s.submit(d.first('form', name='queue_run_now'),
                                run_now=button.id)
        except scrape.ScrapeError, e:
            # button not found, assume task completed
            pass

        assert len(MailThread.messages) == message_count

    def test_seeking_someone_regular(self):
        """Follow the seeking someone flow on the regular-sized embed."""

        # Set utcnow to match source date
        self.set_utcnow_for_test(datetime.datetime(2001, 1, 1, 0, 0, 0))
        test_source_date = utils.get_utcnow().strftime('%Y-%m-%d')

        # Shorthand to assert the correctness of our URL
        def assert_params(url=None):
            assert_params_conform(
                url or self.s.url, {'role': 'seek'}, {'small': 'yes'})

        # Start on the home page and click the "I'm looking for someone" button
        self.go('/?subdomain=haiti')
        search_page = self.s.follow('I\'m looking for someone')
        search_form = search_page.first('form')
        assert 'Search for this person' in search_form.content

        # Try a search, which should yield no results.
        self.s.submit(search_form, query='_test_first_name')
        assert_params()
        self.verify_results_page(0)
        assert_params()
        self.verify_unsatisfactory_results()
        assert_params()

        # Submit the create form with minimal information.
        create_form = self.s.doc.first('form')
        self.s.submit(create_form,
                      first_name='_test_first_name',
                      last_name='_test_last_name',
                      author_name='_test_author_name')

        # For now, the date of birth should be hidden.
        assert 'birth' not in self.s.content.lower()

        self.verify_details_page(0, details={
            'Given name:': '_test_first_name',
            'Family name:': '_test_last_name',
            'Author\'s name:': '_test_author_name'})

        # Now the search should yield a result.
        self.s.submit(search_form, query='_test_first_name')
        assert_params()
        self.verify_results_page(1, all_have=(['_test_first_name']),
                                 some_have=(['_test_first_name']),
                                 status=(['Unspecified']))
        self.verify_click_search_result(0, assert_params)
        # set the person entry_date to something in order to make sure adding
        # note doesn't update
        person = Person.all().filter('first_name =', '_test_first_name').get()
        person.entry_date = datetime.datetime(2006, 6, 6, 6, 6, 6)
        db.put(person)
        self.verify_details_page(0)
        self.verify_note_form()
        self.verify_update_notes(
            False, '_test A note body', '_test A note author', None)
        self.verify_update_notes(
            True, '_test Another note body', '_test Another note author',
            'believed_alive',
            last_known_location='Port-au-Prince')

        person = Person.all().filter('first_name =', '_test_first_name').get()
        assert person.entry_date == datetime.datetime(2006, 6, 6, 6, 6, 6)

        self.s.submit(search_form, query='_test_first_name')
        assert_params()
        self.verify_results_page(1, all_have=(['_test_first_name']),
                                 some_have=(['_test_first_name']),
                                 status=(['Someone has received information that this person is alive']))

        # Submit the create form with complete information
        self.s.submit(create_form,
                      author_name='_test_author_name',
                      author_email='_test_author_email',
                      author_phone='_test_author_phone',
                      clone='yes',
                      source_name='_test_source_name',
                      source_date=test_source_date,
                      source_url='_test_source_url',
                      first_name='_test_first_name',
                      last_name='_test_last_name',
                      sex='female',
                      date_of_birth='1955',
                      age='52',
                      home_street='_test_home_street',
                      home_neighborhood='_test_home_neighborhood',
                      home_city='_test_home_city',
                      home_state='_test_home_state',
                      home_postal_code='_test_home_postal_code',
                      home_country='_test_home_country',
                      photo_url='_test_photo_url',
                      expiry_option='10',
                      description='_test_description')

        self.verify_details_page(0, details={
            'Given name:': '_test_first_name',
            'Family name:': '_test_last_name',
            'Sex:': 'female',
            # 'Date of birth:': '1955',  # currently hidden
            'Age:': '52',
            'Street name:': '_test_home_street',
            'Neighborhood:': '_test_home_neighborhood',
            'City:': '_test_home_city',
            'Province or state:': '_test_home_state',
            'Postal or zip code:': '_test_home_postal_code',
            'Home country:': '_test_home_country',
            'Author\'s name:': '_test_author_name',
            'Author\'s phone number:': '(click to reveal)',
            'Author\'s e-mail address:': '(click to reveal)',
            'Original URL:': 'Link',
            'Original posting date:': '2001-01-01 00:00 UTC',
            'Original site name:': '_test_source_name',
            'Expiry date of this record:': '2001-01-11 00:00 UTC'})

    def test_new_indexing(self):
        """First create new entry with new_search param then search for it"""

        # Shorthand to assert the correctness of our URL
        def assert_params(url=None):
            assert_params_conform(
                url or self.s.url, {'role': 'seek'}, {'small': 'yes'})

        # Start on the home page and click the "I'm looking for someone" button
        self.go('/?subdomain=haiti')
        search_page = self.s.follow('I\'m looking for someone')
        search_form = search_page.first('form')
        assert 'Search for this person' in search_form.content

        # Try a search, which should yield no results.
        self.s.submit(search_form, query='ABCD EFGH IJKL MNOP')
        assert_params()
        self.verify_results_page(0)
        assert_params()
        self.verify_unsatisfactory_results()
        assert_params()

        # Submit the create form with a valid first and last name
        self.s.submit(self.s.doc.first('form'),
                      first_name='ABCD EFGH',
                      last_name='IJKL MNOP',
                      author_name='author_name')

        # Try a middle-name match.
        self.s.submit(search_form, query='EFGH')
        self.verify_results_page(1, all_have=(['ABCD EFGH']))

        # Try a middle-name non-match.
        self.s.submit(search_form, query='ABCDEF')
        self.verify_results_page(0)

        # Try a middle-name prefix match.
        self.s.submit(search_form, query='MNO')
        self.verify_results_page(1, all_have=(['ABCD EFGH']))

        # Try a multiword match.
        self.s.submit(search_form, query='MNOP IJK ABCD EFG')
        self.verify_results_page(1, all_have=(['ABCD EFGH']))

    def test_have_information_regular(self):
        """Follow the "I have information" flow on the regular-sized embed."""

        # Set utcnow to match source date
        self.set_utcnow_for_test(datetime.datetime(2001, 1, 1, 0, 0, 0))
        test_source_date = utils.get_utcnow().strftime('%Y-%m-%d')

        # Shorthand to assert the correctness of our URL
        def assert_params(url=None):
            assert_params_conform(
                url or self.s.url, {'role': 'provide'}, {'small': 'yes'})

        self.go('/?subdomain=haiti')
        search_page = self.s.follow('I have information about someone')
        search_form = search_page.first('form')
        assert 'I have information about someone' in search_form.content

        self.assert_error_deadend(
            self.s.submit(search_form),
            'Enter the person\'s given and family names.')

        self.assert_error_deadend(
            self.s.submit(search_form, first_name='_test_first_name'),
            'Enter the person\'s given and family names.')

        self.s.submit(search_form,
                      first_name='_test_first_name',
                      last_name='_test_last_name')
        assert_params()
        # Because the datastore is empty, should go straight to the create page

        self.verify_create_form(prefilled_params={
            'first_name': '_test_first_name',
            'last_name': '_test_last_name'})
        self.verify_note_form()

        # Submit the create form with minimal information
        create_form = self.s.doc.first('form')
        self.s.submit(create_form,
                      first_name='_test_first_name',
                      last_name='_test_last_name',
                      author_name='_test_author_name',
                      text='_test A note body')

        self.verify_details_page(1, details={
            'Given name:': '_test_first_name',
            'Family name:': '_test_last_name',
            'Author\'s name:': '_test_author_name'})

        # Try the search again, and should get some results
        self.s.submit(search_form,
                      first_name='_test_first_name',
                      last_name='_test_last_name')
        assert_params()
        self.verify_results_page(
            1, all_have=('_test_first_name', '_test_last_name'))
        self.verify_click_search_result(0, assert_params)

        # For now, the date of birth should be hidden.
        assert 'birth' not in self.s.content.lower()
        self.verify_details_page(1)

        self.verify_note_form()
        self.verify_update_notes(
            False, '_test A note body', '_test A note author', None)
        self.verify_update_notes(
            True, '_test Another note body', '_test Another note author',
            None, last_known_location='Port-au-Prince')

        # Submit the create form with complete information
        self.s.submit(create_form,
                      author_name='_test_author_name',
                      author_email='_test_author_email',
                      author_phone='_test_author_phone',
                      clone='yes',
                      source_name='_test_source_name',
                      source_date=test_source_date,
                      source_url='_test_source_url',
                      first_name='_test_first_name',
                      last_name='_test_last_name',
                      sex='male',
                      date_of_birth='1970-01',
                      age='30-40',
                      home_street='_test_home_street',
                      home_neighborhood='_test_home_neighborhood',
                      home_city='_test_home_city',
                      home_state='_test_home_state',
                      home_postal_code='_test_home_postal_code',
                      home_country='_test_home_country',
                      photo_url='_test_photo_url',
                      expiry_option='20',
                      description='_test_description',
                      add_note='yes',
                      found='yes',
                      status='believed_alive',
                      email_of_found_person='_test_email_of_found_person',
                      phone_of_found_person='_test_phone_of_found_person',
                      last_known_location='_test_last_known_location',
                      text='_test A note body')

        self.verify_details_page(1, details={
            'Given name:': '_test_first_name',
            'Family name:': '_test_last_name',
            'Sex:': 'male',
            # 'Date of birth:': '1970-01',  # currently hidden
            'Age:': '30-40',
            'Street name:': '_test_home_street',
            'Neighborhood:': '_test_home_neighborhood',
            'City:': '_test_home_city',
            'Province or state:': '_test_home_state',
            'Postal or zip code:': '_test_home_postal_code',
            'Home country:': '_test_home_country',
            'Author\'s name:': '_test_author_name',
            'Author\'s phone number:': '(click to reveal)',
            'Author\'s e-mail address:': '(click to reveal)',
            'Original URL:': 'Link',
            'Original posting date:': '2001-01-01 00:00 UTC',
            'Original site name:': '_test_source_name',
            'Expiry date of this record:': '2001-01-21 00:00 UTC'})

    def test_multiview(self):
        """Test the page for marking duplicate records."""
        db.put(Person(
            key_name='haiti:test.google.com/person.111',
            subdomain='haiti',
            author_name='_author_name_1',
            author_email='_author_email_1',
            author_phone='_author_phone_1',
            entry_date=utils.get_utcnow(),
            first_name='_first_name_1',
            last_name='_last_name_1',
            sex='male',
            date_of_birth='1970-01-01',
            age='31-41',
        ))
        db.put(Person(
            key_name='haiti:test.google.com/person.222',
            subdomain='haiti',
            author_name='_author_name_2',
            author_email='_author_email_2',
            author_phone='_author_phone_2',
            entry_date=utils.get_utcnow(),
            first_name='_first_name_2',
            last_name='_last_name_2',
            sex='male',
            date_of_birth='1970-02-02',
            age='32-42',
        ))
        db.put(Person(
            key_name='haiti:test.google.com/person.333',
            subdomain='haiti',
            author_name='_author_name_3',
            author_email='_author_email_3',
            author_phone='_author_phone_3',
            entry_date=utils.get_utcnow(),
            first_name='_first_name_3',
            last_name='_last_name_3',
            sex='male',
            date_of_birth='1970-03-03',
            age='33-43',
        ))

        # All three records should appear on the multiview page.
        doc = self.go('/multiview?subdomain=haiti' +
                      '&id1=test.google.com/person.111' +
                      '&id2=test.google.com/person.222' +
                      '&id3=test.google.com/person.333')
        assert '_first_name_1' in doc.content
        assert '_first_name_2' in doc.content
        assert '_first_name_3' in doc.content
        assert '31-41' in doc.content
        assert '32-42' in doc.content
        assert '33-43' in doc.content

        # Mark all three as duplicates.
        button = doc.firsttag('input', value='Yes, these are the same person')
        doc = self.s.submit(button, text='duplicate test', author_name='foo')

        # We should arrive back at the first record, with two duplicate notes.
        assert self.s.status == 200
        assert 'id=test.google.com%2Fperson.111' in self.s.url
        assert 'Possible duplicates' in doc.content
        assert '_first_name_2 _last_name_2' in doc.content
        assert '_first_name_3 _last_name_3' in doc.content

        p = Person.get('haiti', 'test.google.com/person.111')
        assert len(p.get_linked_persons()) == 2
        # Ask for detailed information on the duplicate markings.
        doc = self.s.follow('Show who marked these duplicates')
        assert '_first_name_1' in doc.content
        notes = doc.all('div', class_='view note')
        assert len(notes) == 2, str(doc.content.encode('ascii', 'ignore'))
        assert 'Posted by foo' in notes[0].text
        assert 'duplicate test' in notes[0].text
        assert ('This record is a duplicate of test.google.com/person.222' in
                notes[0].text)
        assert 'Posted by foo' in notes[1].text
        assert 'duplicate test' in notes[1].text
        assert ('This record is a duplicate of test.google.com/person.333' in
                notes[1].text)

    def test_reveal(self):
        """Test the hiding and revealing of contact information in the UI."""
        db.put(Person(
            key_name='haiti:test.google.com/person.123',
            subdomain='haiti',
            author_name='_reveal_author_name',
            author_email='_reveal_author_email',
            author_phone='_reveal_author_phone',
            entry_date=utils.get_utcnow(),
            first_name='_reveal_first_name',
            last_name='_reveal_last_name',
            sex='male',
            date_of_birth='1970-01-01',
            age='30-40',
        ))
        db.put(Person(
            key_name='haiti:test.google.com/person.456',
            subdomain='haiti',
            author_name='_reveal_author_name',
            author_email='_reveal_author_email',
            author_phone='_reveal_author_phone',
            entry_date=datetime.datetime.now(),
            first_name='_reveal_first_name',
            last_name='_reveal_last_name',
            sex='male',
            date_of_birth='1970-01-01',
            age='30-40',
        ))
        db.put(Note(
            key_name='haiti:test.google.com/note.456',
            subdomain='haiti',
            author_name='_reveal_note_author_name',
            author_email='_reveal_note_author_email',
            author_phone='_reveal_note_author_phone',
            entry_date=utils.get_utcnow(),
            email_of_found_person='_reveal_email_of_found_person',
            phone_of_found_person='_reveal_phone_of_found_person',
            person_record_id='test.google.com/person.123',
        ))

        # All contact information should be hidden by default.
        doc = self.go('/view?subdomain=haiti&id=test.google.com/person.123')
        assert '_reveal_author_email' not in doc.content
        assert '_reveal_author_phone' not in doc.content
        assert '_reveal_note_author_email' not in doc.content
        assert '_reveal_note_author_phone' not in doc.content
        assert '_reveal_email_of_found_person' not in doc.content
        assert '_reveal_phone_of_found_person' not in doc.content

        # Clicking the '(click to reveal)' link should bring the user
        # to a captcha turing test page.
        reveal_region = doc.first('a',  u'(click to reveal)')
        url = reveal_region.get('href', '')
        doc = self.go(url[url.find('/reveal'):])
        assert 'iframe' in doc.content
        assert 'recaptcha_response_field' in doc.content

        # Try to continue with an invalid captcha response. Get redirected
        # back to the same page.
        button = doc.firsttag('input', value='Proceed')
        doc = self.s.submit(button)
        assert 'iframe' in doc.content
        assert 'recaptcha_response_field' in doc.content

        # Continue as if captcha is valid. All information should be viewable.
        url = '/reveal?subdomain=haiti&id=test.google.com/person.123&' + \
              'test_mode=yes'
        doc = self.s.submit(button, url=url)
        assert '_reveal_author_email' in doc.content
        assert '_reveal_author_phone' in doc.content
        assert '_reveal_note_author_email' in doc.content
        assert '_reveal_note_author_phone' in doc.content
        assert '_reveal_email_of_found_person' in doc.content
        assert '_reveal_phone_of_found_person' in doc.content

        # Start over. Information should no longer be viewable.
        doc = self.go('/view?subdomain=haiti&id=test.google.com/person.123')
        assert '_reveal_author_email' not in doc.content
        assert '_reveal_author_phone' not in doc.content
        assert '_reveal_note_author_email' not in doc.content
        assert '_reveal_note_author_phone' not in doc.content
        assert '_reveal_email_of_found_person' not in doc.content
        assert '_reveal_phone_of_found_person' not in doc.content

        # Other person's records should also be invisible.
        doc = self.go('/view?subdomain=haiti&id=test.google.com/person.456')
        assert '_reveal_author_email' not in doc.content
        assert '_reveal_author_phone' not in doc.content
        assert '_reveal_note_author_email' not in doc.content
        assert '_reveal_note_author_phone' not in doc.content
        assert '_reveal_email_of_found_person' not in doc.content
        assert '_reveal_phone_of_found_person' not in doc.content

        # All contact information should be hidden on the multiview page, too.
        doc = self.go('/multiview?subdomain=haiti' +
                      '&id1=test.google.com/person.123' +
                      '&id2=test.google.com/person.456')
        assert '_reveal_author_email' not in doc.content
        assert '_reveal_author_phone' not in doc.content
        assert '_reveal_note_author_email' not in doc.content
        assert '_reveal_note_author_phone' not in doc.content
        assert '_reveal_email_of_found_person' not in doc.content
        assert '_reveal_phone_of_found_person' not in doc.content

        # Now supply a valid revelation signature.
        signature = reveal.sign(u'multiview:test.google.com/person.123', 10)
        doc = self.go('/multiview?subdomain=haiti' +
                      '&id1=test.google.com/person.123' +
                      '&signature=' + signature)
        assert '_reveal_author_email' in doc.content
        assert '_reveal_author_phone' in doc.content
        # Notes are not shown on the multiview page.

    def test_note_status(self):
        """Test the posting and viewing of the note status field in the UI."""
        status_class = re.compile(r'\bstatus\b')

        # Check that the right status options appear on the create page.
        doc = self.go('/create?subdomain=haiti&role=provide')
        note = doc.first(**{'class': 'note input'})
        options = note.first('select', name='status').all('option')
        assert len(options) == len(NOTE_STATUS_OPTIONS)
        for option, text in zip(options, NOTE_STATUS_OPTIONS):
            assert text in option.attrs['value']

        # Create a record with no status and get the new record's ID.
        form = doc.first('form')
        doc = self.s.submit(form,
                            first_name='_test_first',
                            last_name='_test_last',
                            author_name='_test_author',
                            text='_test_text')
        view_url = self.s.url

        # Check that the right status options appear on the view page.
        doc = self.s.go(view_url)
        note = doc.first(**{'class': 'note input'})
        options = note.first('select', name='status').all('option')
        assert len(options) == len(NOTE_STATUS_OPTIONS)
        for option, text in zip(options, NOTE_STATUS_OPTIONS):
            assert text in option.attrs['value']

        # Set the status in a note and check that it appears on the view page.
        form = doc.first('form')
        self.s.submit(form, author_name='_test_author2', text='_test_text',
                                    status='believed_alive')
        doc = self.s.go(view_url)
        note = doc.last(**{'class': 'view note'})
        assert 'believed_alive' in note.content
        assert 'believed_dead' not in note.content

        # Set status to is_note_author, but don't check found.
        self.s.submit(form,
                      author_name='_test_author',
                      text='_test_text',
                      status='is_note_author')
        self.assert_error_deadend(
            self.s.submit(form,
                          author_name='_test_author',
                          text='_test_text',
                          status='is_note_author'),
            'in contact', 'Status of this person')

    def test_api_write_pfif_1_2(self):
        """Post a single entry as PFIF 1.2 using the upload API."""
        data = get_test_data('test.pfif-1.2.xml')
        self.set_utcnow_for_test(self.default_test_time)
        self.go('/api/write?subdomain=haiti&key=test_key',
                data=data, type='application/xml')
        person = Person.get('haiti', 'test.google.com/person.21009')
        assert person.first_name == u'_test_first_name'
        assert person.last_name == u'_test_last_name'
        assert person.sex == u'female'
        assert person.date_of_birth == u'1970-01'
        assert person.age == u'35-45'
        assert person.author_name == u'_test_author_name'
        assert person.author_email == u'_test_author_email'
        assert person.author_phone == u'_test_author_phone'
        assert person.home_street == u'_test_home_street'
        assert person.home_neighborhood == u'_test_home_neighborhood'
        assert person.home_city == u'_test_home_city'
        assert person.home_state == u'_test_home_state'
        assert person.home_postal_code == u'_test_home_postal_code'
        assert person.home_country == u'US'
        assert person.record_id == u'test.google.com/person.21009'
        assert person.photo_url == u'_test_photo_url'
        assert person.source_name == u'_test_source_name'
        assert person.source_url == u'_test_source_url'
        assert person.source_date == datetime.datetime(2000, 1, 1, 0, 0, 0)
        # Current date should replace the provided entry_date.
        self.assertEqual(utils.get_utcnow(), person.entry_date)

        # The latest_status property should come from the third Note.
        assert person.latest_status == u'is_note_author'
        assert person.latest_status_source_date == \
            datetime.datetime(2000, 1, 18, 20, 21, 22)

        # The latest_found property should come from the fourth Note.
        assert person.latest_found == False
        assert person.latest_found_source_date == \
            datetime.datetime(2000, 1, 18, 20, 0, 0)

        notes = person.get_notes()
        assert len(notes) == 4
        notes.sort(key=lambda note: note.record_id)

        note = notes[0]
        assert note.author_name == u'_test_author_name'
        assert note.author_email == u'_test_author_email'
        assert note.author_phone == u'_test_author_phone'
        assert note.email_of_found_person == u'_test_email_of_found_person'
        assert note.phone_of_found_person == u'_test_phone_of_found_person'
        assert note.last_known_location == u'_test_last_known_location'
        assert note.record_id == u'test.google.com/note.27009'
        assert note.person_record_id == u'test.google.com/person.21009'
        assert note.text == u'_test_text'
        assert note.source_date == datetime.datetime(2000, 1, 16, 4, 5, 6)
        # Current date should replace the provided entry_date.
        assert note.entry_date == utils.get_utcnow()
        assert note.found == False
        assert note.status == u'believed_missing'
        assert note.linked_person_record_id == u'test.google.com/person.999'

        note = notes[1]
        assert note.author_name == u'inna-testing'
        assert note.author_email == u'inna-testing@gmail.com'
        assert note.author_phone == u'inna-testing-number'
        assert note.email_of_found_person == u''
        assert note.phone_of_found_person == u''
        assert note.last_known_location == u'19.16592425362802 -71.9384765625'
        assert note.record_id == u'test.google.com/note.31095'
        assert note.person_record_id == u'test.google.com/person.21009'
        assert note.text == u'new comment - testing'
        assert note.source_date == datetime.datetime(2000, 1, 17, 14, 15, 16)
        # Current date should replace the provided entry_date.
        assert note.entry_date.year == utils.get_utcnow().year
        assert note.found == True
        assert note.status == ''
        assert not note.linked_person_record_id

        # Just confirm that a missing <found> tag is parsed as None.
        # We already checked all the other fields above.
        note = notes[2]
        assert note.found == None
        assert note.status == u'is_note_author'

        note = notes[3]
        assert note.found == False
        assert note.status == u'believed_missing'

    def test_api_write_pfif_1_2_note(self):
        """Post a single note-only entry as PFIF 1.2 using the upload API."""
        self.set_utcnow_for_test(self.default_test_time)
        # Create person records that the notes will attach to.
        Person(key_name='haiti:test.google.com/person.21009',
               subdomain='haiti',
               first_name='_test_first_name_1',
               last_name='_test_last_name_1',
               entry_date=datetime.datetime(2001, 1, 1, 1, 1, 1)).put()
        Person(key_name='haiti:test.google.com/person.21010',
               subdomain='haiti',
               first_name='_test_first_name_2',
               last_name='_test_last_name_2',
               entry_date=datetime.datetime(2002, 2, 2, 2, 2, 2)).put()

        data = get_test_data('test.pfif-1.2-note.xml')
        self.go('/api/write?subdomain=haiti&key=test_key',
                data=data, type='application/xml')

        person = Person.get('haiti', 'test.google.com/person.21009')
        assert person
        notes = person.get_notes()
        assert len(notes) == 1
        note = notes[0]
        assert note.author_name == u'_test_author_name'
        assert note.author_email == u'_test_author_email'
        assert note.author_phone == u'_test_author_phone'
        assert note.email_of_found_person == u'_test_email_of_found_person'
        assert note.phone_of_found_person == u'_test_phone_of_found_person'
        assert note.last_known_location == u'_test_last_known_location'
        assert note.record_id == u'test.google.com/note.27009'
        assert note.person_record_id == u'test.google.com/person.21009'
        assert note.text == u'_test_text'
        assert note.source_date == datetime.datetime(2000, 1, 16, 7, 8, 9)
        # Current date should replace the provided entry_date.
        self.assertEqual(note.entry_date, utils.get_utcnow())
        assert note.found == False
        assert note.status == u'believed_missing'
        assert note.linked_person_record_id == u'test.google.com/person.999'

        # Found flag and status should have propagated to the Person.
        assert person.latest_found == False
        assert person.latest_found_source_date == note.source_date
        assert person.latest_status == u'believed_missing'
        assert person.latest_status_source_date == note.source_date

        person = Person.get('haiti', 'test.google.com/person.21010')
        assert person
        notes = person.get_notes()
        assert len(notes) == 1
        note = notes[0]
        assert note.author_name == u'inna-testing'
        assert note.author_email == u'inna-testing@gmail.com'
        assert note.author_phone == u'inna-testing-number'
        assert note.email_of_found_person == u''
        assert note.phone_of_found_person == u''
        assert note.last_known_location == u'19.16592425362802 -71.9384765625'
        assert note.record_id == u'test.google.com/note.31095'
        assert note.person_record_id == u'test.google.com/person.21010'
        assert note.text == u'new comment - testing'
        assert note.source_date == datetime.datetime(2000, 1, 17, 17, 18, 19)
        # Current date should replace the provided entry_date.
        assert note.entry_date == utils.get_utcnow()
        assert note.found is None
        assert note.status == u'is_note_author'
        assert not note.linked_person_record_id

        # Status should have propagated to the Person, but not found.
        assert person.latest_found is None
        assert person.latest_found_source_date is None
        assert person.latest_status == u'is_note_author'
        assert person.latest_status_source_date == note.source_date

    def test_api_write_pfif_1_1(self):
        """Post a single entry as PFIF 1.1 using the upload API."""
        data = get_test_data('test.pfif-1.1.xml')
        self.set_utcnow_for_test(self.default_test_time)
        self.go('/api/write?subdomain=haiti&key=test_key',
                data=data, type='application/xml')
        person = Person.get('haiti', 'test.google.com/person.21009')
        assert person.first_name == u'_test_first_name'
        assert person.last_name == u'_test_last_name'
        assert person.author_name == u'_test_author_name'
        assert person.author_email == u'_test_author_email'
        assert person.author_phone == u'_test_author_phone'
        assert person.home_city == u'_test_home_city'
        assert person.home_street == u'_test_home_street'
        assert person.home_neighborhood == u'_test_home_neighborhood'
        assert person.home_state == u'_test_home_state'
        assert person.home_postal_code == u'_test_home_zip'
        assert person.record_id == u'test.google.com/person.21009'
        assert person.photo_url == u'_test_photo_url'
        assert person.source_name == u'_test_source_name'
        assert person.source_url == u'_test_source_url'
        assert person.source_date == datetime.datetime(2000, 1, 1, 0, 0, 0)
        # Current date should replace the provided entry_date.
        self.assertEqual(utils.get_utcnow(), person.entry_date)

        # The latest_found property should come from the first Note.
        self.assertTrue(person.latest_found)
        assert person.latest_found_source_date == \
            datetime.datetime(2000, 1, 16, 1, 2, 3)

        # There's no status field in PFIF 1.1.
        assert person.latest_status == ''
        assert person.latest_status_source_date is None

        notes = person.get_notes()
        assert len(notes) == 2
        notes.sort(key=lambda note: note.record_id)

        note = notes[0]
        assert note.author_name == u'_test_author_name'
        assert note.author_email == u'_test_author_email'
        assert note.author_phone == u'_test_author_phone'
        assert note.email_of_found_person == u'_test_email_of_found_person'
        assert note.phone_of_found_person == u'_test_phone_of_found_person'
        assert note.last_known_location == u'_test_last_known_location'
        assert note.record_id == u'test.google.com/note.27009'
        assert note.text == u'_test_text'
        assert note.source_date == datetime.datetime(2000, 1, 16, 1, 2, 3)
        # Current date should replace the provided entry_date.
        assert note.entry_date == utils.get_utcnow()
        assert note.found == True

        note = notes[1]
        assert note.author_name == u'inna-testing'
        assert note.author_email == u'inna-testing@gmail.com'
        assert note.author_phone == u'inna-testing-number'
        assert note.email_of_found_person == u''
        assert note.phone_of_found_person == u''
        assert note.last_known_location == u'19.16592425362802 -71.9384765625'
        assert note.record_id == u'test.google.com/note.31095'
        assert note.text == u'new comment - testing'
        assert note.source_date == datetime.datetime(2000, 1, 17, 11, 12, 13)
        # Current date should replace the provided entry_date.
        assert note.entry_date.year == utils.get_utcnow().year
        assert note.found is None

    def test_api_write_bad_key(self):
        """Attempt to post an entry with an invalid API key."""
        data = get_test_data('test.pfif-1.2.xml')
        self.go('/api/write?subdomain=haiti&key=bad_key',
                data=data, type='application/xml')
        assert self.s.status == 403

    def test_api_write_empty_record(self):
        """Verify that empty entries are accepted."""
        doc = self.go('/api/write?subdomain=haiti&key=test_key',
                data='''
<pfif xmlns="http://zesty.ca/pfif/1.2">
  <person>
    <person_record_id>test.google.com/person.empty</person_record_id>
  </person>
</pfif>''', type='application/xml')

        # The Person record should have been accepted.
        person_status = doc.first('status:write')
        assert person_status.first('status:written').text == '1'

        # An empty Person entity should be in the datastore.
        person = Person.get('haiti', 'test.google.com/person.empty')

    def test_api_write_wrong_domain(self):
        """Attempt to post an entry with a domain that doesn't match the key."""
        data = get_test_data('test.pfif-1.2.xml')
        doc = self.go('/api/write?subdomain=haiti&key=other_key',
                      data=data, type='application/xml')

        # The Person record should have been rejected.
        person_status = doc.first('status:write')
        assert person_status.first('status:written').text == '0'
        assert ('Not in authorized domain' in
                person_status.first('status:error').text)

        # Both of the Note records should have been rejected.
        note_status = person_status.next('status:write')
        assert note_status.first('status:written').text == '0'
        first_error = note_status.first('status:error')
        second_error = first_error.next('status:error')
        assert 'Not in authorized domain' in first_error.text
        assert 'Not in authorized domain' in second_error.text

    def test_api_read(self):
        """Fetch a single record as PFIF (1.1, 1.2 and 1.3) via the read API."""
        self.set_utcnow_for_test(self.default_test_time)
        db.put(Person(
            key_name='haiti:test.google.com/person.123',
            subdomain='haiti',
            entry_date=utils.get_utcnow(),
            author_email='_read_author_email',
            author_name='_read_author_name',
            author_phone='_read_author_phone',
            first_name='_read_first_name',
            last_name='_read_last_name',
            full_name="_first_dot_last",
            sex='female',
            date_of_birth='1970-01-01',
            age='40-50',
            home_city='_read_home_city',
            home_neighborhood='_read_home_neighborhood',
            home_state='_read_home_state',
            home_street='_read_home_street',
            home_postal_code='_read_home_postal_code',
            home_country='_read_home_country',
            other='_read_other & < > "',
            photo_url='_read_photo_url',
            source_name='_read_source_name',
            source_url='_read_source_url',
            source_date=datetime.datetime(2001, 2, 3, 4, 5, 6),
        ))
        db.put(Note(
            key_name='haiti:test.google.com/note.456',
            subdomain='haiti',
            author_email='_read_author_email',
            author_name='_read_author_name',
            author_phone='_read_author_phone',
            email_of_found_person='_read_email_of_found_person',
            last_known_location='_read_last_known_location',
            person_record_id='test.google.com/person.123',
            linked_person_record_id='test.google.com/person.888',
            phone_of_found_person='_read_phone_of_found_person',
            text='_read_text',
            source_date=datetime.datetime(2005, 5, 5, 5, 5, 5),
            entry_date=utils.get_utcnow(), #datetime.datetime(2006, 6, 6, 6, 6, 6),
            found=True,
            status='believed_missing'
        ))

        # Fetch a PFIF 1.1 document.
        # Note that author_email, author_phone, email_of_found_person, and
        # phone_of_found_person are omitted intentionally (see
        # utils.filter_sensitive_fields).
        doc = self.go('/api/read?subdomain=haiti' +
                      '&id=test.google.com/person.123&version=1.1')
        expected_content = \
'''<?xml version="1.0" encoding="UTF-8"?>
<pfif:pfif xmlns:pfif="http://zesty.ca/pfif/1.1">
  <pfif:person>
    <pfif:person_record_id>test.google.com/person.123</pfif:person_record_id>
    <pfif:entry_date>2010-01-02T03:04:05Z</pfif:entry_date>
    <pfif:author_name>_read_author_name</pfif:author_name>
    <pfif:source_name>_read_source_name</pfif:source_name>
    <pfif:source_date>2001-02-03T04:05:06Z</pfif:source_date>
    <pfif:source_url>_read_source_url</pfif:source_url>
    <pfif:first_name>_read_first_name</pfif:first_name>
    <pfif:last_name>_read_last_name</pfif:last_name>
    <pfif:home_city>_read_home_city</pfif:home_city>
    <pfif:home_state>_read_home_state</pfif:home_state>
    <pfif:home_neighborhood>_read_home_neighborhood</pfif:home_neighborhood>
    <pfif:home_street>_read_home_street</pfif:home_street>
    <pfif:home_zip>_read_home_postal_code</pfif:home_zip>
    <pfif:photo_url>_read_photo_url</pfif:photo_url>
    <pfif:other>_read_other &amp; &lt; &gt; "</pfif:other>
    <pfif:note>
      <pfif:note_record_id>test.google.com/note.456</pfif:note_record_id>
      <pfif:entry_date>2010-01-02T03:04:05Z</pfif:entry_date>
      <pfif:author_name>_read_author_name</pfif:author_name>
      <pfif:source_date>2005-05-05T05:05:05Z</pfif:source_date>
      <pfif:found>true</pfif:found>
      <pfif:last_known_location>_read_last_known_location</pfif:last_known_location>
      <pfif:text>_read_text</pfif:text>
    </pfif:note>
  </pfif:person>
</pfif:pfif>
'''
        assert expected_content == doc.content, \
            text_diff(expected_content, doc.content)

        # Fetch a PFIF 1.2 document.
        # Note that date_of_birth, author_email, author_phone,
        # email_of_found_person, and phone_of_found_person are omitted
        # intentionally (see utils.filter_sensitive_fields).
        doc = self.go('/api/read?subdomain=haiti' +
                      '&id=test.google.com/person.123&version=1.2')
        expected_content = '''<?xml version="1.0" encoding="UTF-8"?>
<pfif:pfif xmlns:pfif="http://zesty.ca/pfif/1.2">
  <pfif:person>
    <pfif:person_record_id>test.google.com/person.123</pfif:person_record_id>
    <pfif:entry_date>2010-01-02T03:04:05Z</pfif:entry_date>
    <pfif:author_name>_read_author_name</pfif:author_name>
    <pfif:source_name>_read_source_name</pfif:source_name>
    <pfif:source_date>2001-02-03T04:05:06Z</pfif:source_date>
    <pfif:source_url>_read_source_url</pfif:source_url>
    <pfif:first_name>_read_first_name</pfif:first_name>
    <pfif:last_name>_read_last_name</pfif:last_name>
    <pfif:sex>female</pfif:sex>
    <pfif:age>40-50</pfif:age>
    <pfif:home_street>_read_home_street</pfif:home_street>
    <pfif:home_neighborhood>_read_home_neighborhood</pfif:home_neighborhood>
    <pfif:home_city>_read_home_city</pfif:home_city>
    <pfif:home_state>_read_home_state</pfif:home_state>
    <pfif:home_postal_code>_read_home_postal_code</pfif:home_postal_code>
    <pfif:home_country>_read_home_country</pfif:home_country>
    <pfif:photo_url>_read_photo_url</pfif:photo_url>
    <pfif:other>_read_other &amp; &lt; &gt; "</pfif:other>
    <pfif:note>
      <pfif:note_record_id>test.google.com/note.456</pfif:note_record_id>
      <pfif:person_record_id>test.google.com/person.123</pfif:person_record_id>
      <pfif:linked_person_record_id>test.google.com/person.888</pfif:linked_person_record_id>
      <pfif:entry_date>2010-01-02T03:04:05Z</pfif:entry_date>
      <pfif:author_name>_read_author_name</pfif:author_name>
      <pfif:source_date>2005-05-05T05:05:05Z</pfif:source_date>
      <pfif:found>true</pfif:found>
      <pfif:status>believed_missing</pfif:status>
      <pfif:last_known_location>_read_last_known_location</pfif:last_known_location>
      <pfif:text>_read_text</pfif:text>
    </pfif:note>
  </pfif:person>
</pfif:pfif>
'''
        assert expected_content == doc.content, \
            text_diff(expected_content, doc.content)

        # Verify that PFIF 1.2 is the default version.
        default_doc = self.go(
            '/api/read?subdomain=haiti&id=test.google.com/person.123')
        assert default_doc.content == doc.content


        # Fetch a PFIF 1.3 document.
        # Note that date_of_birth, author_email, author_phone,
        # email_of_found_person, and phone_of_found_person are omitted
        # intentionally (see utils.filter_sensitive_fields).
        doc = self.go('/api/read?subdomain=haiti' +
                      '&id=test.google.com/person.123&version=1.3')
        expected_content = '''<?xml version="1.0" encoding="UTF-8"?>
<pfif:pfif xmlns:pfif="http://zesty.ca/pfif/1.3">
  <pfif:person>
    <pfif:person_record_id>test.google.com/person.123</pfif:person_record_id>
    <pfif:entry_date>2010-01-02T03:04:05Z</pfif:entry_date>
    <pfif:author_name>_read_author_name</pfif:author_name>
    <pfif:source_name>_read_source_name</pfif:source_name>
    <pfif:source_date>2001-02-03T04:05:06Z</pfif:source_date>
    <pfif:source_url>_read_source_url</pfif:source_url>
    <pfif:full_name>_first_dot_last</pfif:full_name>
    <pfif:first_name>_read_first_name</pfif:first_name>
    <pfif:last_name>_read_last_name</pfif:last_name>
    <pfif:sex>female</pfif:sex>
    <pfif:age>40-50</pfif:age>
    <pfif:home_street>_read_home_street</pfif:home_street>
    <pfif:home_neighborhood>_read_home_neighborhood</pfif:home_neighborhood>
    <pfif:home_city>_read_home_city</pfif:home_city>
    <pfif:home_state>_read_home_state</pfif:home_state>
    <pfif:home_postal_code>_read_home_postal_code</pfif:home_postal_code>
    <pfif:home_country>_read_home_country</pfif:home_country>
    <pfif:photo_url>_read_photo_url</pfif:photo_url>
    <pfif:other>_read_other &amp; &lt; &gt; "</pfif:other>
    <pfif:note>
      <pfif:note_record_id>test.google.com/note.456</pfif:note_record_id>
      <pfif:person_record_id>test.google.com/person.123</pfif:person_record_id>
      <pfif:linked_person_record_id>test.google.com/person.888</pfif:linked_person_record_id>
      <pfif:entry_date>2010-01-02T03:04:05Z</pfif:entry_date>
      <pfif:author_name>_read_author_name</pfif:author_name>
      <pfif:source_date>2005-05-05T05:05:05Z</pfif:source_date>
      <pfif:found>true</pfif:found>
      <pfif:status>believed_missing</pfif:status>
      <pfif:last_known_location>_read_last_known_location</pfif:last_known_location>
      <pfif:text>_read_text</pfif:text>
    </pfif:note>
  </pfif:person>
</pfif:pfif>
'''
        assert expected_content == doc.content, \
            text_diff(expected_content, doc.content)

        # Fetch a PFIF 1.2 document, with full read authorization.
        doc = self.go('/api/read?subdomain=haiti&key=full_read_key' +
                      '&id=test.google.com/person.123&version=1.2')
        expected_content = '''<?xml version="1.0" encoding="UTF-8"?>
<pfif:pfif xmlns:pfif="http://zesty.ca/pfif/1.2">
  <pfif:person>
    <pfif:person_record_id>test.google.com/person.123</pfif:person_record_id>
    <pfif:entry_date>2010-01-02T03:04:05Z</pfif:entry_date>
    <pfif:author_name>_read_author_name</pfif:author_name>
    <pfif:author_email>_read_author_email</pfif:author_email>
    <pfif:author_phone>_read_author_phone</pfif:author_phone>
    <pfif:source_name>_read_source_name</pfif:source_name>
    <pfif:source_date>2001-02-03T04:05:06Z</pfif:source_date>
    <pfif:source_url>_read_source_url</pfif:source_url>
    <pfif:first_name>_read_first_name</pfif:first_name>
    <pfif:last_name>_read_last_name</pfif:last_name>
    <pfif:sex>female</pfif:sex>
    <pfif:date_of_birth>1970-01-01</pfif:date_of_birth>
    <pfif:age>40-50</pfif:age>
    <pfif:home_street>_read_home_street</pfif:home_street>
    <pfif:home_neighborhood>_read_home_neighborhood</pfif:home_neighborhood>
    <pfif:home_city>_read_home_city</pfif:home_city>
    <pfif:home_state>_read_home_state</pfif:home_state>
    <pfif:home_postal_code>_read_home_postal_code</pfif:home_postal_code>
    <pfif:home_country>_read_home_country</pfif:home_country>
    <pfif:photo_url>_read_photo_url</pfif:photo_url>
    <pfif:other>_read_other &amp; &lt; &gt; "</pfif:other>
    <pfif:note>
      <pfif:note_record_id>test.google.com/note.456</pfif:note_record_id>
      <pfif:person_record_id>test.google.com/person.123</pfif:person_record_id>
      <pfif:linked_person_record_id>test.google.com/person.888</pfif:linked_person_record_id>
      <pfif:entry_date>2010-01-02T03:04:05Z</pfif:entry_date>
      <pfif:author_name>_read_author_name</pfif:author_name>
      <pfif:author_email>_read_author_email</pfif:author_email>
      <pfif:author_phone>_read_author_phone</pfif:author_phone>
      <pfif:source_date>2005-05-05T05:05:05Z</pfif:source_date>
      <pfif:found>true</pfif:found>
      <pfif:status>believed_missing</pfif:status>
      <pfif:email_of_found_person>_read_email_of_found_person</pfif:email_of_found_person>
      <pfif:phone_of_found_person>_read_phone_of_found_person</pfif:phone_of_found_person>
      <pfif:last_known_location>_read_last_known_location</pfif:last_known_location>
      <pfif:text>_read_text</pfif:text>
    </pfif:note>
  </pfif:person>
</pfif:pfif>
'''
        assert expected_content == doc.content, \
            text_diff(expected_content, doc.content)

    def test_read_key(self):
        """Verifies that when read_auth_key_required is set, an authorization
        key is required to read data from the API or feeds."""
        db.put(Person(
            key_name='haiti:test.google.com/person.123',
            subdomain='haiti',
            entry_date=utils.get_utcnow(),
            author_email='_read_author_email',
            author_name='_read_author_name',
            author_phone='_read_author_phone',
            first_name='_read_first_name',
            last_name='_read_last_name',
            sex='female',
            date_of_birth='1970-01-01',
            age='40-50',
            home_city='_read_home_city',
            home_neighborhood='_read_home_neighborhood',
            home_state='_read_home_state',
            home_street='_read_home_street',
            home_postal_code='_read_home_postal_code',
            home_country='_read_home_country',
            other='_read_other & < > "',
            photo_url='_read_photo_url',
            source_name='_read_source_name',
            source_url='_read_source_url',
            source_date=datetime.datetime(2001, 2, 3, 4, 5, 6),
        ))
        db.put(Note(
            key_name='haiti:test.google.com/note.456',
            subdomain='haiti',
            author_email='_read_author_email',
            author_name='_read_author_name',
            author_phone='_read_author_phone',
            email_of_found_person='_read_email_of_found_person',
            last_known_location='_read_last_known_location',
            person_record_id='test.google.com/person.123',
            linked_person_record_id='test.google.com/person.888',
            phone_of_found_person='_read_phone_of_found_person',
            text='_read_text',
            source_date=datetime.datetime(2005, 5, 5, 5, 5, 5),
            entry_date=datetime.datetime(2006, 6, 6, 6, 6, 6),
            found=True,
            status='believed_missing'
        ))

        config.set_for_subdomain('haiti', read_auth_key_required=True)
        try:
            # Fetch a PFIF 1.2 document from a domain that requires a read key.
            # Without an authorization key, the request should fail.
            doc = self.go('/api/read?subdomain=haiti' +
                          '&id=test.google.com/person.123&version=1.1')
            assert self.s.status == 403
            assert 'Missing or invalid authorization key' in doc.content

            # With a non-read authorization key, the request should fail.
            doc = self.go('/api/read?subdomain=haiti&key=test_key' +
                          '&id=test.google.com/person.123&version=1.1')
            assert self.s.status == 403
            assert 'Missing or invalid authorization key' in doc.content

            # With a valid read authorization key, the request should succeed.
            doc = self.go('/api/read?subdomain=haiti&key=read_key' +
                          '&id=test.google.com/person.123&version=1.2')
            assert '_read_first_name' in doc.content

            # Fetch the person feed from a domain that requires a read key.
            # Without an authorization key, the request should fail.
            doc = self.go('/feeds/person?subdomain=haiti')
            assert self.s.status == 403
            assert 'Missing or invalid authorization key' in doc.content

            # With a non-read authorization key, the request should fail.
            doc = self.go('/feeds/person?subdomain=haiti&key=test_key')
            assert self.s.status == 403
            assert 'Missing or invalid authorization key' in doc.content

            # With a valid read authorization key, the request should succeed.
            doc = self.go('/feeds/person?subdomain=haiti&key=read_key')
            assert '_read_author_name' in doc.content

            # Fetch the note feed from a domain that requires a read key.
            # Without an authorization key, the request should fail.
            doc = self.go('/feeds/note?subdomain=haiti')
            assert self.s.status == 403
            assert 'Missing or invalid authorization key' in doc.content

            # With a non-read authorization key, the request should fail.
            doc = self.go('/feeds/note?subdomain=haiti&key=test_key')
            assert self.s.status == 403
            assert 'Missing or invalid authorization key' in doc.content

            # With a valid read authorization key, the request should succeed.
            doc = self.go('/feeds/note?subdomain=haiti&key=read_key')
            assert '_read_text' in doc.content

        finally:
            config.set_for_subdomain('haiti', read_auth_key_required=False)


    def test_api_read_with_non_ascii(self):
        """Fetch a record containing non-ASCII characters using the read API.
        This tests both PFIF 1.1 and 1.2."""
        self.set_utcnow_for_test(self.default_test_time)
        expiry_date = self.default_test_time + datetime.timedelta(1,0,0)
        db.put(Person(
            key_name='haiti:test.google.com/person.123',
            subdomain='haiti',
            entry_date=utils.get_utcnow(),
            expiry_date=expiry_date,
            author_name=u'a with acute = \u00e1',
            source_name=u'c with cedilla = \u00e7',
            source_url=u'e with acute = \u00e9',
            full_name=u'arabic alif = \u0627', 
            first_name=u'greek alpha = \u03b1',
            last_name=u'hebrew alef = \u05d0'
        ))

        # Fetch a PFIF 1.1 document.
        doc = self.go('/api/read?subdomain=haiti' +
                      '&id=test.google.com/person.123&version=1.1')
        expected_content = '''<?xml version="1.0" encoding="UTF-8"?>
<pfif:pfif xmlns:pfif="http://zesty.ca/pfif/1.1">
  <pfif:person>
    <pfif:person_record_id>test.google.com/person.123</pfif:person_record_id>
    <pfif:entry_date>2010-01-02T03:04:05Z</pfif:entry_date>
    <pfif:author_name>a with acute = \xc3\xa1</pfif:author_name>
    <pfif:source_name>c with cedilla = \xc3\xa7</pfif:source_name>
    <pfif:source_url>e with acute = \xc3\xa9</pfif:source_url>
    <pfif:first_name>greek alpha = \xce\xb1</pfif:first_name>
    <pfif:last_name>hebrew alef = \xd7\x90</pfif:last_name>
  </pfif:person>
</pfif:pfif>
'''
        assert expected_content == doc.content, \
            text_diff(expected_content, doc.content)

        # Fetch a PFIF 1.2 document.
        doc = self.go('/api/read?subdomain=haiti' +
                      '&id=test.google.com/person.123&version=1.2')
        assert re.match(r'''<\?xml version="1.0" encoding="UTF-8"\?>
<pfif:pfif xmlns:pfif="http://zesty.ca/pfif/1.2">
  <pfif:person>
    <pfif:person_record_id>test.google.com/person.123</pfif:person_record_id>
    <pfif:entry_date>2010-01-02T03:04:05Z</pfif:entry_date>
    <pfif:author_name>a with acute = \xc3\xa1</pfif:author_name>
    <pfif:source_name>c with cedilla = \xc3\xa7</pfif:source_name>
    <pfif:source_url>e with acute = \xc3\xa9</pfif:source_url>
    <pfif:first_name>greek alpha = \xce\xb1</pfif:first_name>
    <pfif:last_name>hebrew alef = \xd7\x90</pfif:last_name>
  </pfif:person>
</pfif:pfif>
''', doc.content)

        # Verify that PFIF 1.2 is the default version.
        default_doc = self.go(
            '/api/read?subdomain=haiti&id=test.google.com/person.123')
        assert default_doc.content == doc.content, \
            text_diff(default_doc.content, doc.content)

        # Fetch a PFIF 1.3 document.
        doc = self.go('/api/read?subdomain=haiti' +
                      '&id=test.google.com/person.123&version=1.3')
        expected_content = '''<?xml version="1.0" encoding="UTF-8"?>
<pfif:pfif xmlns:pfif="http://zesty.ca/pfif/1.3">
  <pfif:person>
    <pfif:person_record_id>test.google.com/person.123</pfif:person_record_id>
    <pfif:entry_date>2010-01-02T03:04:05Z</pfif:entry_date>
    <pfif:expiry_date>2010-01-03T03:04:05Z</pfif:expiry_date>
    <pfif:author_name>a with acute = \xc3\xa1</pfif:author_name>
    <pfif:source_name>c with cedilla = \xc3\xa7</pfif:source_name>
    <pfif:source_url>e with acute = \xc3\xa9</pfif:source_url>
    <pfif:full_name>arabic alif = \xd8\xa7</pfif:full_name>
    <pfif:first_name>greek alpha = \xce\xb1</pfif:first_name>
    <pfif:last_name>hebrew alef = \xd7\x90</pfif:last_name>
  </pfif:person>
</pfif:pfif>
'''
        assert expected_content == doc.content, \
            text_diff(expected_content, doc.content)

        # Verify that PFIF 1.3 is not the default version.
        default_doc = self.go(
            '/api/read?subdomain=haiti&id=test.google.com/person.123')
        assert default_doc.content != doc.content


    def test_search_api(self):
        """Verifies that search API works and returns person and notes correctly.
        Also check that it optionally requires search_auth_key_."""
        # Add a first person to datastore.
        self.go('/create?subdomain=haiti')
        self.s.submit(self.s.doc.first('form'),
                      first_name='_search_first_name',
                      last_name='_search_lastname',
                      author_name='_search_author_name')
        # Add a note for this person.
        self.s.submit(self.s.doc.first('form'),
                      found='yes',
                      text='this is text for first person',
                      author_name='_search_note_author_name')
        # Add a 2nd person with same firstname but different lastname.
        self.go('/create?subdomain=haiti')
        self.s.submit(self.s.doc.first('form'),
                      first_name='_search_first_name',
                      last_name='_search_2ndlastname',
                      author_name='_search_2nd_author_name')
        # Add a note for this 2nd person.
        self.s.submit(self.s.doc.first('form'),
                      found='yes',
                      text='this is text for second person',
                      author_name='_search_note_2nd_author_name')

        config.set_for_subdomain('haiti', search_auth_key_required=True)
        try:
            # Make a search without a key, it should fail as config requires
            # a search_key.
            doc = self.go('/api/search?subdomain=haiti' +
                          '&q=_search_lastname')
            assert self.s.status == 403
            assert 'Missing or invalid authorization key' in doc.content

            # With a non-search authorization key, the request should fail.
            doc = self.go('/api/search?subdomain=haiti&key=test_key' +
                          '&q=_search_lastname')
            assert self.s.status == 403
            assert 'Missing or invalid authorization key' in doc.content

            # With a valid search authorization key, the request should succeed.
            doc = self.go('/api/search?subdomain=haiti&key=search_key' +
                          '&q=_search_lastname')
            assert self.s.status not in [403,404]
            # Make sure we return the first record and not the 2nd one.
            assert '_search_first_name' in doc.content
            assert '_search_2ndlastname' not in doc.content
            # Check we also retrieved the first note and not the second one.
            assert '_search_note_author_name' in doc.content
            assert '_search_note_2nd_author_name' not in doc.content

            # Check that we can retrieve several persons matching a query
            # and check their notes are also retrieved.
            doc = self.go('/api/search?subdomain=haiti&key=search_key' +
                          '&q=_search_first_name')
            assert self.s.status not in [403,404]
            # Check we found the 2 records.
            assert '_search_lastname' in doc.content
            assert '_search_2ndlastname' in doc.content
            # Check we also retrieved the notes.
            assert '_search_note_author_name' in doc.content
            assert '_search_note_2nd_author_name' in doc.content

            # If no results are found we return an empty pfif file
            doc = self.go('/api/search?subdomain=haiti&key=search_key' +
                          '&q=_wrong_last_name')
            assert self.s.status not in [403,404]
            empty_pfif = '''<?xml version="1.0" encoding="UTF-8"?>
<pfif:pfif xmlns:pfif="http://zesty.ca/pfif/1.2">
</pfif:pfif>
'''
            assert (empty_pfif == doc.content)

            # Check that we can get results without a key if no key is required.
            config.set_for_subdomain('haiti', search_auth_key_required=False)
            doc = self.go('/api/search?subdomain=haiti' +
                          '&q=_search_first_name')
            assert self.s.status not in [403,404]
            # Check we found 2 records.
            assert '_search_lastname' in doc.content
            assert '_search_2ndlastname' in doc.content
            # Check we also retrieved the notes.
            assert '_search_note_author_name' in doc.content
            assert '_search_note_2nd_author_name' in doc.content
        finally:
            config.set_for_subdomain('haiti', search_auth_key_required=False)


    def test_person_feed(self):
        """Fetch a single person using the PFIF Atom feed."""
        self.set_utcnow_for_test(self.default_test_time)
        db.put(Person(
            key_name='haiti:test.google.com/person.123',
            subdomain='haiti',
            entry_date=utils.get_utcnow(),
            author_email='_feed_author_email',
            author_name='_feed_author_name',
            author_phone='_feed_author_phone',
            first_name='_feed_first_name',
            last_name='_feed_last_name',
            sex='male',
            date_of_birth='1975',
            age='30-40',
            home_street='_feed_home_street',
            home_neighborhood='_feed_home_neighborhood',
            home_city='_feed_home_city',
            home_state='_feed_home_state',
            home_postal_code='_feed_home_postal_code',
            home_country='_feed_home_country',
            other='_feed_other & < > "',
            photo_url='_feed_photo_url',
            source_name='_feed_source_name',
            source_url='_feed_source_url',
            source_date=datetime.datetime(2001, 2, 3, 4, 5, 6),
        ))
        db.put(Note(
            key_name='haiti:test.google.com/note.456',
            subdomain='haiti',
            author_email='_feed_author_email',
            author_name='_feed_author_name',
            author_phone='_feed_author_phone',
            email_of_found_person='_feed_email_of_found_person',
            last_known_location='_feed_last_known_location',
            person_record_id='test.google.com/person.123',
            linked_person_record_id='test.google.com/person.888',
            phone_of_found_person='_feed_phone_of_found_person',
            text='_feed_text',
            source_date=datetime.datetime(2005, 5, 5, 5, 5, 5),
            entry_date=utils.get_utcnow(),
            found=True,
            status='is_note_author'
            ))
        # sanity check.
        note = Note.get('haiti', 'test.google.com/note.456')
        self.debug_print('Note entry_date: %s' % note.entry_date)
        self.assertEqual(note.entry_date, utils.get_utcnow())

        note = None
        # Feeds use PFIF 1.2.
        # Note that date_of_birth, author_email, author_phone,
        # email_of_found_person, and phone_of_found_person are omitted
        # intentionally (see utils.filter_sensitive_fields).
        doc = self.go('/feeds/person?subdomain=haiti')
        expected_content = '''<?xml version="1.0" encoding="UTF-8"?>
<feed xmlns="http://www.w3.org/2005/Atom"
      xmlns:pfif="http://zesty.ca/pfif/1.2">
  <id>http://%s/feeds/person?subdomain=haiti</id>
  <title>%s</title>
  <updated>2010-01-02T03:04:05Z</updated>
  <link rel="self">http://%s/feeds/person?subdomain=haiti</link>
  <entry>
    <pfif:person>
      <pfif:person_record_id>test.google.com/person.123</pfif:person_record_id>
      <pfif:entry_date>2010-01-02T03:04:05Z</pfif:entry_date>
      <pfif:author_name>_feed_author_name</pfif:author_name>
      <pfif:source_name>_feed_source_name</pfif:source_name>
      <pfif:source_date>2001-02-03T04:05:06Z</pfif:source_date>
      <pfif:source_url>_feed_source_url</pfif:source_url>
      <pfif:first_name>_feed_first_name</pfif:first_name>
      <pfif:last_name>_feed_last_name</pfif:last_name>
      <pfif:sex>male</pfif:sex>
      <pfif:age>30-40</pfif:age>
      <pfif:home_street>_feed_home_street</pfif:home_street>
      <pfif:home_neighborhood>_feed_home_neighborhood</pfif:home_neighborhood>
      <pfif:home_city>_feed_home_city</pfif:home_city>
      <pfif:home_state>_feed_home_state</pfif:home_state>
      <pfif:home_postal_code>_feed_home_postal_code</pfif:home_postal_code>
      <pfif:home_country>_feed_home_country</pfif:home_country>
      <pfif:photo_url>_feed_photo_url</pfif:photo_url>
      <pfif:other>_feed_other &amp; &lt; &gt; "</pfif:other>
      <pfif:note>
        <pfif:note_record_id>test.google.com/note.456</pfif:note_record_id>
        <pfif:person_record_id>test.google.com/person.123</pfif:person_record_id>
        <pfif:linked_person_record_id>test.google.com/person.888</pfif:linked_person_record_id>
        <pfif:entry_date>2010-01-02T03:04:05Z</pfif:entry_date>
        <pfif:author_name>_feed_author_name</pfif:author_name>
        <pfif:source_date>2005-05-05T05:05:05Z</pfif:source_date>
        <pfif:found>true</pfif:found>
        <pfif:status>is_note_author</pfif:status>
        <pfif:last_known_location>_feed_last_known_location</pfif:last_known_location>
        <pfif:text>_feed_text</pfif:text>
      </pfif:note>
    </pfif:person>
    <id>pfif:test.google.com/person.123</id>
    <title>_feed_first_name _feed_last_name</title>
    <author>
      <name>_feed_author_name</name>
    </author>
    <updated>2001-02-03T04:05:06Z</updated>
    <source>
      <title>%s</title>
    </source>
    <content>_feed_first_name _feed_last_name</content>
  </entry>
</feed>
''' % (self.hostport, self.hostport, self.hostport, self.hostport)
        assert expected_content == doc.content, \
            text_diff(expected_content, doc.content)

        # Test the omit_notes parameter.
        doc = self.go('/feeds/person?subdomain=haiti&omit_notes=yes')
        expected_content = '''<?xml version="1.0" encoding="UTF-8"?>
<feed xmlns="http://www.w3.org/2005/Atom"
      xmlns:pfif="http://zesty.ca/pfif/1.2">
  <id>http://%s/feeds/person?subdomain=haiti&amp;omit_notes=yes</id>
  <title>%s</title>
  <updated>2010-01-02T03:04:05Z</updated>
  <link rel="self">http://%s/feeds/person?subdomain=haiti&amp;omit_notes=yes</link>
  <entry>
    <pfif:person>
      <pfif:person_record_id>test.google.com/person.123</pfif:person_record_id>
      <pfif:entry_date>2010-01-02T03:04:05Z</pfif:entry_date>
      <pfif:author_name>_feed_author_name</pfif:author_name>
      <pfif:source_name>_feed_source_name</pfif:source_name>
      <pfif:source_date>2001-02-03T04:05:06Z</pfif:source_date>
      <pfif:source_url>_feed_source_url</pfif:source_url>
      <pfif:first_name>_feed_first_name</pfif:first_name>
      <pfif:last_name>_feed_last_name</pfif:last_name>
      <pfif:sex>male</pfif:sex>
      <pfif:age>30-40</pfif:age>
      <pfif:home_street>_feed_home_street</pfif:home_street>
      <pfif:home_neighborhood>_feed_home_neighborhood</pfif:home_neighborhood>
      <pfif:home_city>_feed_home_city</pfif:home_city>
      <pfif:home_state>_feed_home_state</pfif:home_state>
      <pfif:home_postal_code>_feed_home_postal_code</pfif:home_postal_code>
      <pfif:home_country>_feed_home_country</pfif:home_country>
      <pfif:photo_url>_feed_photo_url</pfif:photo_url>
      <pfif:other>_feed_other &amp; &lt; &gt; "</pfif:other>
    </pfif:person>
    <id>pfif:test.google.com/person.123</id>
    <title>_feed_first_name _feed_last_name</title>
    <author>
      <name>_feed_author_name</name>
    </author>
    <updated>2001-02-03T04:05:06Z</updated>
    <source>
      <title>%s</title>
    </source>
    <content>_feed_first_name _feed_last_name</content>
  </entry>
</feed>
''' % (self.hostport, self.hostport, self.hostport, self.hostport)
        assert expected_content == doc.content, \
            text_diff(expected_content, doc.content)

        # Fetch the entry, with full read authorization.
        doc = self.go('/feeds/person?subdomain=haiti&key=full_read_key')
        expected_content = '''<?xml version="1.0" encoding="UTF-8"?>
<feed xmlns="http://www.w3.org/2005/Atom"
      xmlns:pfif="http://zesty.ca/pfif/1.2">
  <id>http://%s/feeds/person?subdomain=haiti&amp;key=full_read_key</id>
  <title>%s</title>
  <updated>2010-01-02T03:04:05Z</updated>
  <link rel="self">http://%s/feeds/person?subdomain=haiti&amp;key=full_read_key</link>
  <entry>
    <pfif:person>
      <pfif:person_record_id>test.google.com/person.123</pfif:person_record_id>
      <pfif:entry_date>2010-01-02T03:04:05Z</pfif:entry_date>
      <pfif:author_name>_feed_author_name</pfif:author_name>
      <pfif:author_email>_feed_author_email</pfif:author_email>
      <pfif:author_phone>_feed_author_phone</pfif:author_phone>
      <pfif:source_name>_feed_source_name</pfif:source_name>
      <pfif:source_date>2001-02-03T04:05:06Z</pfif:source_date>
      <pfif:source_url>_feed_source_url</pfif:source_url>
      <pfif:first_name>_feed_first_name</pfif:first_name>
      <pfif:last_name>_feed_last_name</pfif:last_name>
      <pfif:sex>male</pfif:sex>
      <pfif:date_of_birth>1975</pfif:date_of_birth>
      <pfif:age>30-40</pfif:age>
      <pfif:home_street>_feed_home_street</pfif:home_street>
      <pfif:home_neighborhood>_feed_home_neighborhood</pfif:home_neighborhood>
      <pfif:home_city>_feed_home_city</pfif:home_city>
      <pfif:home_state>_feed_home_state</pfif:home_state>
      <pfif:home_postal_code>_feed_home_postal_code</pfif:home_postal_code>
      <pfif:home_country>_feed_home_country</pfif:home_country>
      <pfif:photo_url>_feed_photo_url</pfif:photo_url>
      <pfif:other>_feed_other &amp; &lt; &gt; "</pfif:other>
      <pfif:note>
        <pfif:note_record_id>test.google.com/note.456</pfif:note_record_id>
        <pfif:person_record_id>test.google.com/person.123</pfif:person_record_id>
        <pfif:linked_person_record_id>test.google.com/person.888</pfif:linked_person_record_id>
        <pfif:entry_date>2010-01-02T03:04:05Z</pfif:entry_date>
        <pfif:author_name>_feed_author_name</pfif:author_name>
        <pfif:author_email>_feed_author_email</pfif:author_email>
        <pfif:author_phone>_feed_author_phone</pfif:author_phone>
        <pfif:source_date>2005-05-05T05:05:05Z</pfif:source_date>
        <pfif:found>true</pfif:found>
        <pfif:status>is_note_author</pfif:status>
        <pfif:email_of_found_person>_feed_email_of_found_person</pfif:email_of_found_person>
        <pfif:phone_of_found_person>_feed_phone_of_found_person</pfif:phone_of_found_person>
        <pfif:last_known_location>_feed_last_known_location</pfif:last_known_location>
        <pfif:text>_feed_text</pfif:text>
      </pfif:note>
    </pfif:person>
    <id>pfif:test.google.com/person.123</id>
    <title>_feed_first_name _feed_last_name</title>
    <author>
      <name>_feed_author_name</name>
      <email>_feed_author_email</email>
    </author>
    <updated>2001-02-03T04:05:06Z</updated>
    <source>
      <title>%s</title>
    </source>
    <content>_feed_first_name _feed_last_name</content>
  </entry>
</feed>
''' % (self.hostport, self.hostport, self.hostport, self.hostport)
        assert expected_content == doc.content, \
            text_diff(expected_content, doc.content)

    def test_note_feed(self):
        """Fetch a single note using the PFIF Atom feed."""
        db.put(Person(
            key_name='haiti:test.google.com/person.123',
            subdomain='haiti',
            entry_date=utils.get_utcnow(),
            first_name='_feed_first_name',
            last_name='_feed_last_name',
        ))
        db.put(Note(
            key_name='haiti:test.google.com/note.456',
            subdomain='haiti',
            person_record_id='test.google.com/person.123',
            linked_person_record_id='test.google.com/person.888',
            author_email='_feed_author_email',
            author_name='_feed_author_name',
            author_phone='_feed_author_phone',
            email_of_found_person='_feed_email_of_found_person',
            last_known_location='_feed_last_known_location',
            phone_of_found_person='_feed_phone_of_found_person',
            text='_feed_text',
            source_date=datetime.datetime(2005, 5, 5, 5, 5, 5),
            entry_date=datetime.datetime(2006, 6, 6, 6, 6, 6),
            found=True,
            status='believed_dead'
        ))

        # Feeds use PFIF 1.2.
        # Note that author_email, author_phone, email_of_found_person, and
        # phone_of_found_person are omitted intentionally (see
        # utils.filter_sensitive_fields).
        doc = self.go('/feeds/note?subdomain=haiti')
        expected_content = '''<?xml version="1.0" encoding="UTF-8"?>
<feed xmlns="http://www.w3.org/2005/Atom"
      xmlns:pfif="http://zesty.ca/pfif/1.2">
  <id>http://%s/feeds/note?subdomain=haiti</id>
  <title>%s</title>
  <updated>2006-06-06T06:06:06Z</updated>
  <link rel="self">http://%s/feeds/note?subdomain=haiti</link>
  <entry>
    <pfif:note>
      <pfif:note_record_id>test.google.com/note.456</pfif:note_record_id>
      <pfif:person_record_id>test.google.com/person.123</pfif:person_record_id>
      <pfif:linked_person_record_id>test.google.com/person.888</pfif:linked_person_record_id>
      <pfif:entry_date>2006-06-06T06:06:06Z</pfif:entry_date>
      <pfif:author_name>_feed_author_name</pfif:author_name>
      <pfif:source_date>2005-05-05T05:05:05Z</pfif:source_date>
      <pfif:found>true</pfif:found>
      <pfif:status>believed_dead</pfif:status>
      <pfif:last_known_location>_feed_last_known_location</pfif:last_known_location>
      <pfif:text>_feed_text</pfif:text>
    </pfif:note>
    <id>pfif:test.google.com/note.456</id>
    <title>_feed_text</title>
    <author>
      <name>_feed_author_name</name>
    </author>
    <updated>2006-06-06T06:06:06Z</updated>
    <content>_feed_text</content>
  </entry>
</feed>
''' % (self.hostport, self.hostport, self.hostport)
        assert expected_content == doc.content, \
            text_diff(expected_content, doc.content)

    def test_person_feed_with_bad_chars(self):
        """Fetch a person whose fields contain characters that are not
        legally representable in XML, using the PFIF Atom feed."""
        # See: http://www.w3.org/TR/REC-xml/#charsets
        self.set_utcnow_for_test(self.default_test_time)
        db.put(Person(
            key_name='haiti:test.google.com/person.123',
            subdomain='haiti',
            entry_date=utils.get_utcnow(),
            author_name=u'illegal character (\x01)',
            first_name=u'illegal character (\x1a)',
            last_name=u'illegal character (\ud800)',
            source_date=datetime.datetime(2001, 2, 3, 4, 5, 6)
        ))

        # Note that author_email, author_phone, email_of_found_person, and
        # phone_of_found_person are omitted intentionally (see
        # utils.filter_sensitive_fields).
        doc = self.go('/feeds/person?subdomain=haiti')
        expected_content = '''<?xml version="1.0" encoding="UTF-8"?>
<feed xmlns="http://www.w3.org/2005/Atom"
      xmlns:pfif="http://zesty.ca/pfif/1.2">
  <id>http://%s/feeds/person?subdomain=haiti</id>
  <title>%s</title>
  <updated>2010-01-02T03:04:05Z</updated>
  <link rel="self">http://%s/feeds/person?subdomain=haiti</link>
  <entry>
    <pfif:person>
      <pfif:person_record_id>test.google.com/person.123</pfif:person_record_id>
      <pfif:entry_date>2010-01-02T03:04:05Z</pfif:entry_date>
      <pfif:author_name>illegal character ()</pfif:author_name>
      <pfif:source_date>2001-02-03T04:05:06Z</pfif:source_date>
      <pfif:first_name>illegal character ()</pfif:first_name>
      <pfif:last_name>illegal character ()</pfif:last_name>
    </pfif:person>
    <id>pfif:test.google.com/person.123</id>
    <title>illegal character () illegal character ()</title>
    <author>
      <name>illegal character ()</name>
    </author>
    <updated>2001-02-03T04:05:06Z</updated>
    <source>
      <title>%s</title>
    </source>
    <content>illegal character () illegal character ()</content>
  </entry>
</feed>
''' % (self.hostport, self.hostport, self.hostport, self.hostport)
        assert expected_content == doc.content, \
            text_diff(expected_content, doc.content)

    def test_person_feed_with_non_ascii(self):
        """Fetch a person whose fields contain non-ASCII characters,
        using the PFIF Atom feed."""
        self.set_utcnow_for_test(self.default_test_time)
        db.put(Person(
            key_name='haiti:test.google.com/person.123',
            subdomain='haiti',
            entry_date=utils.get_utcnow(),
            author_name=u'a with acute = \u00e1',
            source_name=u'c with cedilla = \u00e7',
            source_url=u'e with acute = \u00e9',
            first_name=u'greek alpha = \u03b1',
            last_name=u'hebrew alef = \u05d0',
            source_date=datetime.datetime(2001, 2, 3, 4, 5, 6)
        ))

        # Note that author_email, author_phone, email_of_found_person, and
        # phone_of_found_person are omitted intentionally (see
        # utils.filter_sensitive_fields).
        doc = self.go('/feeds/person?subdomain=haiti')
        expected_content = '''<?xml version="1.0" encoding="UTF-8"?>
<feed xmlns="http://www.w3.org/2005/Atom"
      xmlns:pfif="http://zesty.ca/pfif/1.2">
  <id>http://%s/feeds/person?subdomain=haiti</id>
  <title>%s</title>
  <updated>2010-01-02T03:04:05Z</updated>
  <link rel="self">http://%s/feeds/person?subdomain=haiti</link>
  <entry>
    <pfif:person>
      <pfif:person_record_id>test.google.com/person.123</pfif:person_record_id>
      <pfif:entry_date>2010-01-02T03:04:05Z</pfif:entry_date>
      <pfif:author_name>a with acute = \xc3\xa1</pfif:author_name>
      <pfif:source_name>c with cedilla = \xc3\xa7</pfif:source_name>
      <pfif:source_date>2001-02-03T04:05:06Z</pfif:source_date>
      <pfif:source_url>e with acute = \xc3\xa9</pfif:source_url>
      <pfif:first_name>greek alpha = \xce\xb1</pfif:first_name>
      <pfif:last_name>hebrew alef = \xd7\x90</pfif:last_name>
    </pfif:person>
    <id>pfif:test.google.com/person.123</id>
    <title>greek alpha = \xce\xb1 hebrew alef = \xd7\x90</title>
    <author>
      <name>a with acute = \xc3\xa1</name>
    </author>
    <updated>2001-02-03T04:05:06Z</updated>
    <source>
      <title>%s</title>
    </source>
    <content>greek alpha = \xce\xb1 hebrew alef = \xd7\x90</content>
  </entry>
</feed>
''' % (self.hostport, self.hostport, self.hostport, self.hostport)
        assert expected_content == doc.content, \
            text_diff(expected_content, doc.content)

    def test_person_feed_parameters(self):
        """Test the max_results, skip, and min_entry_date parameters."""
        db.put([Person(
            key_name='haiti:test.google.com/person.%d' % i,
            subdomain='haiti',
            entry_date=datetime.datetime(2000, 1, 1, i, i, i),
            first_name='first.%d' % i,
            last_name='last.%d' % i
        ) for i in range(1, 21)])  # Create 20 persons.

        def assert_ids(*ids):
            person_ids = re.findall(r'record_id>test.google.com/person.(\d+)',
                                    self.s.doc.content)
            assert map(int, person_ids) == list(ids)

        # Should get records in reverse chronological order by default.
        doc = self.go('/feeds/person?subdomain=haiti')
        assert_ids(20, 19, 18, 17, 16, 15, 14, 13, 12, 11)

        # Fewer results.
        doc = self.go('/feeds/person?subdomain=haiti&max_results=1')
        assert_ids(20)
        doc = self.go('/feeds/person?subdomain=haiti&max_results=9')
        assert_ids(20, 19, 18, 17, 16, 15, 14, 13, 12)

        # More results.
        doc = self.go('/feeds/person?subdomain=haiti&max_results=12')
        assert_ids(20, 19, 18, 17, 16, 15, 14, 13, 12, 11, 10, 9)

        # Skip some results.
        doc = self.go('/feeds/person?subdomain=haiti&skip=12&max_results=5')
        assert_ids(8, 7, 6, 5, 4)

        # Should get records in forward chronological order with min_entry_date.
        doc = self.go('/feeds/person?subdomain=haiti' +
                      '&min_entry_date=2000-01-01T18:18:18Z')
        assert_ids(18, 19, 20)

        doc = self.go('/feeds/person?subdomain=haiti' +
                      '&min_entry_date=2000-01-01T03:03:03Z')
        assert_ids(3, 4, 5, 6, 7, 8, 9, 10, 11, 12)

        doc = self.go('/feeds/person?subdomain=haiti' +
                      '&min_entry_date=2000-01-01T03:03:04Z')
        assert_ids(4, 5, 6, 7, 8, 9, 10, 11, 12, 13)

    def test_note_feed_parameters(self):
        """Test the max_results, skip, min_entry_date, and person_record_id
        parameters."""
        entities = []
        for i in range(1, 3):  # Create person.1 and person.2.
            entities.append(Person(
                key_name='haiti:test.google.com/person.%d' % i,
                subdomain='haiti',
                entry_date=datetime.datetime(2000, 1, 1, i, i, i),
                first_name='first',
                last_name='last'
            ))
        for i in range(1, 6):  # Create notes 1-5 on person.1.
            entities.append(Note(
                key_name='haiti:test.google.com/note.%d' % i,
                subdomain='haiti',
                person_record_id='test.google.com/person.1',
                entry_date=datetime.datetime(2000, 1, 1, i, i, i)
            ))
        for i in range(6, 18):  # Create notes 6-17 on person.2.
            entities.append(Note(
                key_name='haiti:test.google.com/note.%d' % i,
                subdomain='haiti',
                person_record_id='test.google.com/person.2',
                entry_date=datetime.datetime(2000, 1, 1, i, i, i)
            ))
        for i in range(18, 21):  # Create notes 18-20 on person.1.
            entities.append(Note(
                key_name='haiti:test.google.com/note.%d' % i,
                subdomain='haiti',
                person_record_id='test.google.com/person.1',
                entry_date=datetime.datetime(2000, 1, 1, i, i, i)
            ))
        db.put(entities)

        def assert_ids(*ids):
            note_ids = re.findall(r'record_id>test.google.com/note.(\d+)',
                                  self.s.doc.content)
            assert map(int, note_ids) == list(ids)

        # Should get records in reverse chronological order by default.
        doc = self.go('/feeds/note?subdomain=haiti')
        assert_ids(20, 19, 18, 17, 16, 15, 14, 13, 12, 11)

        # Fewer results.
        doc = self.go('/feeds/note?subdomain=haiti&max_results=1')
        assert_ids(20)
        doc = self.go('/feeds/note?subdomain=haiti&max_results=9')
        assert_ids(20, 19, 18, 17, 16, 15, 14, 13, 12)

        # More results.
        doc = self.go('/feeds/note?subdomain=haiti&max_results=12')
        assert_ids(20, 19, 18, 17, 16, 15, 14, 13, 12, 11, 10, 9)

        # Skip some results.
        doc = self.go('/feeds/note?subdomain=haiti&skip=12&max_results=5')
        assert_ids(8, 7, 6, 5, 4)

        # Should get records in forward chronological order.
        doc = self.go('/feeds/note?subdomain=haiti' +
                      '&min_entry_date=2000-01-01T18:18:18Z')
        assert_ids(18, 19, 20)

        doc = self.go('/feeds/note?subdomain=haiti' +
                      '&min_entry_date=2000-01-01T03:03:03Z')
        assert_ids(3, 4, 5, 6, 7, 8, 9, 10, 11, 12)

        doc = self.go('/feeds/note?subdomain=haiti' +
                      '&min_entry_date=2000-01-01T03:03:04Z')
        assert_ids(4, 5, 6, 7, 8, 9, 10, 11, 12, 13)

        # Filter by person_record_id.
        doc = self.go('/feeds/note?subdomain=haiti' +
                      '&person_record_id=test.google.com/person.1')
        assert_ids(20, 19, 18, 5, 4, 3, 2, 1)

        doc = self.go('/feeds/note?subdomain=haiti' +
                      '&person_record_id=test.google.com/person.2')
        assert_ids(17, 16, 15, 14, 13, 12, 11, 10, 9, 8)

        doc = self.go('/feeds/note?subdomain=haiti' +
                      '&person_record_id=test.google.com/person.2' +
                      '&max_results=11')
        assert_ids(17, 16, 15, 14, 13, 12, 11, 10, 9, 8, 7)

        doc = self.go('/feeds/note?subdomain=haiti' +
                      '&person_record_id=test.google.com/person.1' +
                      '&min_entry_date=2000-01-01T03:03:03Z')
        assert_ids(3, 4, 5, 18, 19, 20)

        doc = self.go('/feeds/note?subdomain=haiti' +
                      '&person_record_id=test.google.com/person.1' +
                      '&min_entry_date=2000-01-01T03:03:04Z')
        assert_ids(4, 5, 18, 19, 20)

        doc = self.go('/feeds/note?subdomain=haiti' +
                      '&person_record_id=test.google.com/person.2' +
                      '&min_entry_date=2000-01-01T06:06:06Z')
        assert_ids(6, 7, 8, 9, 10, 11, 12, 13, 14, 15)


    def test_api_read_status(self):
        """Test the reading of the note status field at /api/read and /feeds."""

        # A missing status should not appear as a tag.
        db.put(Person(
            key_name='haiti:test.google.com/person.1001',
            subdomain='haiti',
            entry_date=utils.get_utcnow(),
            first_name='_status_first_name',
            last_name='_status_last_name',
            author_name='_status_author_name'
        ))
        doc = self.go('/api/read?subdomain=haiti' +
                      '&id=test.google.com/person.1001')
        assert '<pfif:status>' not in doc.content
        doc = self.go('/feeds/person?subdomain=haiti')
        assert '<pfif:status>' not in doc.content
        doc = self.go('/feeds/note?subdomain=haiti')
        assert '<pfif:status>' not in doc.content

        # An unspecified status should not appear as a tag.
        db.put(Note(
            key_name='haiti:test.google.com/note.2002',
            subdomain='haiti',
            person_record_id='test.google.com/person.1001',
            entry_date=utils.get_utcnow()
        ))
        doc = self.go('/api/read?subdomain=haiti' +
                      '&id=test.google.com/person.1001')
        assert '<pfif:status>' not in doc.content
        doc = self.go('/feeds/person?subdomain=haiti')
        assert '<pfif:status>' not in doc.content
        doc = self.go('/feeds/note?subdomain=haiti')
        assert '<pfif:status>' not in doc.content

        # An empty status should not appear as a tag.
        db.put(Note(
            key_name='haiti:test.google.com/note.2002',
            subdomain='haiti',
            person_record_id='test.google.com/person.1001',
            status='',
            entry_date=utils.get_utcnow()
        ))
        doc = self.go('/api/read?subdomain=haiti' +
                      '&id=test.google.com/person.1001')
        assert '<pfif:status>' not in doc.content
        doc = self.go('/feeds/person?subdomain=haiti')
        assert '<pfif:status>' not in doc.content
        doc = self.go('/feeds/note?subdomain=haiti')
        assert '<pfif:status>' not in doc.content

        # When the status is specified, it should appear in the feed.
        db.put(Note(
            key_name='haiti:test.google.com/note.2002',
            subdomain='haiti',
            person_record_id='test.google.com/person.1001',
            entry_date=utils.get_utcnow(),
            status='believed_alive'
        ))
        doc = self.go('/api/read?subdomain=haiti' +
                      '&id=test.google.com/person.1001')
        assert '<pfif:status>believed_alive</pfif:status>' in doc.content
        doc = self.go('/feeds/person?subdomain=haiti')
        assert '<pfif:status>believed_alive</pfif:status>' in doc.content
        doc = self.go('/feeds/note?subdomain=haiti')
        assert '<pfif:status>believed_alive</pfif:status>' in doc.content

    def test_delete_clone(self):
        """Confirms that attempting to delete clone records produces the
        appropriate UI message."""
        now, person, note = self.setup_person_and_note('test.google.com')

        # Check that there is a Delete button on the view page.
        doc = self.go('/view?subdomain=haiti&id=test.google.com/person.123')
        button = doc.firsttag('input', value='Delete this record')

        # Check that the deletion confirmation page shows the right message.
        doc = self.s.submit(button)
        assert 'we might later receive another copy' in doc.text

        # Click the button to delete a record.
        button = doc.firsttag('input', value='Yes, delete the record')
        doc = self.s.submit(button)

        # Check to make sure that the user was redirected to the same page due
        # to an invalid captcha.
        assert 'delete the record for "_test_first_name ' + \
               '_test_last_name"' in doc.text
        assert 'incorrect-captcha-sol' in doc.content

        # Continue with a valid captcha (faked, for purpose of test). Check the
        # sent messages for proper notification of related e-mail accounts.
        doc = self.s.go(
            '/delete',
            data='subdomain=haiti&id=test.google.com/person.123&' +
                 'reason_for_deletion=spam_received&test_mode=yes')

        # Both entities should be gone.
        assert not db.get(person.key())
        assert not db.get(note.key())

        # Clone deletion cannot be undone, so no e-mail should have been sent.
        assert len(MailThread.messages) == 0

    def setup_person_and_note(self, domain='haiti.person-finder.appspot.com'):
        """Puts a Person with associated Note into the datastore, returning
        (now, person, note) for testing.  This creates an original record
        by default; to make a clone record, pass in a domain name."""
        now = datetime.datetime(2010, 1, 1, 0, 0, 0)
        self.set_utcnow_for_test(now)

        person = Person(
            key_name='haiti:%s/person.123' % domain,
            subdomain='haiti',
            author_name='_test_author_name',
            author_email='test@example.com',
            first_name='_test_first_name',
            last_name='_test_last_name',
            source_date=now,
            entry_date=now
        )
        person.update_index(['old', 'new'])
        note = Note(
            key_name='haiti:%s/note.456' % domain,
            subdomain='haiti',
            author_email='test2@example.com',
            person_record_id='%s/person.123' % domain,
            source_date=now,
            entry_date=now,
            text='Testing'
        )
        db.put([person, note])
        return now, person, note

    def setup_photo(self, person):
        """Stores a Photo for the given person, for testing."""
        photo = Photo(bin_data='xyz')
        photo.put()
        person.photo = photo
        person.photo_url = '_test_photo_url'
        person.put()
        return photo

    def test_photo(self):
        """Checks that a stored photo can be retrieved."""
        now, person, note = self.setup_person_and_note()
        photo = self.setup_photo(person)
        doc = self.go('/photo?id=%s&subdomain=haiti' % photo.key().id())
        assert doc.content == 'xyz'

    def test_delete_and_restore(self):
        """Checks that deleting a record through the UI, then undeleting
        it using the link in the deletion notification, causes the record to
        disappear and reappear correctly, produces e-mail notifications,
        and has the correct effect on the outgoing API and feeds."""
        now, person, note = self.setup_person_and_note()
        photo = self.setup_photo(person)

        # Advance time by one day.
        now = datetime.datetime(2010, 1, 2, 0, 0, 0)
        self.set_utcnow_for_test(now)

        # Visit the page and click the button to delete a record.
        doc = self.go('/view?subdomain=haiti&' +
                      'id=haiti.person-finder.appspot.com/person.123')
        button = doc.firsttag('input', value='Delete this record')
        doc = self.s.submit(button)
        assert 'delete the record for "_test_first_name ' + \
               '_test_last_name"' in doc.text
        button = doc.firsttag('input', value='Yes, delete the record')
        doc = self.s.submit(button)

        # Check to make sure that the user was redirected to the same page due
        # to an invalid captcha.
        assert 'delete the record for "_test_first_name ' + \
               '_test_last_name"' in doc.text
        assert 'incorrect-captcha-sol' in doc.content

        # Continue with a valid captcha (faked, for purpose of test). Check the
        # sent messages for proper notification of related e-mail accounts.
        doc = self.s.go(
            '/delete',
            data='subdomain=haiti&' +
                 'id=haiti.person-finder.appspot.com/person.123&' +
                 'reason_for_deletion=spam_received&test_mode=yes')
        assert len(MailThread.messages) == 2
        messages = sorted(MailThread.messages, key=lambda m: m['to'][0])

        # After sorting by recipient, the second message should be to the
        # person author, test@example.com (sorts after test2@example.com).
        assert messages[1]['to'] == ['test@example.com']
        words = ' '.join(messages[1]['data'].split())
        assert ('Subject: [Person Finder] Deletion notice for ' +
                '"_test_first_name _test_last_name"' in words)
        assert 'the author of this record' in words
        assert 'restore it by following this link' in words
        restore_url = re.search('(/restore.*)', messages[1]['data']).group(1)

        # The first message should be to the note author, test2@example.com.
        assert messages[0]['to'] == ['test2@example.com']
        words = ' '.join(messages[0]['data'].split())
        assert ('Subject: [Person Finder] Deletion notice for ' +
                '"_test_first_name _test_last_name"' in words)
        assert 'the author of a note on this record' in words
        assert 'restore it by following this link' not in words

        # The Person and Note records should now be marked expired.
        person = db.get(person.key())
        assert person.is_expired
        assert person.source_date == now
        assert person.entry_date == now
        assert person.expiry_date == now
        note = db.get(note.key())
        assert note.is_expired

        # The Person and Note records should be inaccessible.
        assert not Person.get('haiti', person.record_id)
        assert not Note.get('haiti', note.record_id)

        # Make sure that a UserActionLog row was created.
        last_log_entry = UserActionLog.all().order('-time').get()
        assert last_log_entry
        assert last_log_entry.action == 'delete'
        assert last_log_entry.entity_kind == 'Person'
        assert (last_log_entry.entity_key_name ==
                'haiti:haiti.person-finder.appspot.com/person.123')
        assert last_log_entry.reason == 'spam_received'

        assert Photo.get_by_id(photo.key().id())

        # Search for the record. Make sure it does not show up.
        doc = self.go('/results?subdomain=haiti&role=seek&' +
                      'query=_test_first_name+_test_last_name')
        assert 'No results found' in doc.text

        # The read API should expose an expired record.
        doc = self.go('/api/read?subdomain=haiti&id=haiti.person-finder.appspot.com/person.123&version=1.3')  # PFIF 1.3
        expected_content = '''<?xml version="1.0" encoding="UTF-8"?>
<pfif:pfif xmlns:pfif="http://zesty.ca/pfif/1.3">
  <pfif:person>
    <pfif:person_record_id>haiti.person-finder.appspot.com/person.123</pfif:person_record_id>
    <pfif:entry_date>2010-01-02T00:00:00Z</pfif:entry_date>
    <pfif:expiry_date>2010-01-02T00:00:00Z</pfif:expiry_date>
    <pfif:source_date>2010-01-02T00:00:00Z</pfif:source_date>
    <pfif:full_name></pfif:full_name>
  </pfif:person>
</pfif:pfif>
'''
        assert expected_content == doc.content, \
            text_diff(expected_content, doc.content)

        # The outgoing person feed should contain an expired record.
        doc = self.go('/feeds/person?subdomain=haiti&version=1.3')  # PFIF 1.3
        expected_content = '''<?xml version="1.0" encoding="UTF-8"?>
<feed xmlns="http://www.w3.org/2005/Atom"
      xmlns:pfif="http://zesty.ca/pfif/1.3">
  <id>http://%s/feeds/person?subdomain=haiti&amp;version=1.3</id>
  <title>%s</title>
  <updated>2010-01-02T00:00:00Z</updated>
  <link rel="self">http://%s/feeds/person?subdomain=haiti&amp;version=1.3</link>
  <entry>
    <pfif:person>
      <pfif:person_record_id>haiti.person-finder.appspot.com/person.123</pfif:person_record_id>
      <pfif:entry_date>2010-01-02T00:00:00Z</pfif:entry_date>
      <pfif:expiry_date>2010-01-02T00:00:00Z</pfif:expiry_date>
      <pfif:source_date>2010-01-02T00:00:00Z</pfif:source_date>
      <pfif:full_name></pfif:full_name>
    </pfif:person>
    <id>pfif:haiti.person-finder.appspot.com/person.123</id>
    <author>
    </author>
    <updated>2010-01-02T00:00:00Z</updated>
    <source>
      <title>%s</title>
    </source>
  </entry>
</feed>
''' % (self.hostport, self.hostport, self.hostport, self.hostport)
        assert expected_content == doc.content, \
            text_diff(expected_content, doc.content)

        doc = self.go('/feeds/person?subdomain=haiti')  # PFIF 1.2
        expected_content = '''<?xml version="1.0" encoding="UTF-8"?>
<feed xmlns="http://www.w3.org/2005/Atom"
      xmlns:pfif="http://zesty.ca/pfif/1.2">
  <id>http://%s/feeds/person?subdomain=haiti</id>
  <title>%s</title>
  <updated>2010-01-02T00:00:00Z</updated>
  <link rel="self">http://%s/feeds/person?subdomain=haiti</link>
  <entry>
    <pfif:person>
      <pfif:person_record_id>haiti.person-finder.appspot.com/person.123</pfif:person_record_id>
      <pfif:entry_date>2010-01-02T00:00:00Z</pfif:entry_date>
      <pfif:source_date>2010-01-02T00:00:00Z</pfif:source_date>
      <pfif:first_name></pfif:first_name>
      <pfif:last_name></pfif:last_name>
    </pfif:person>
    <id>pfif:haiti.person-finder.appspot.com/person.123</id>
    <author>
    </author>
    <updated>2010-01-02T00:00:00Z</updated>
    <source>
      <title>%s</title>
    </source>
  </entry>
</feed>
''' % (self.hostport, self.hostport, self.hostport, self.hostport)
        assert expected_content == doc.content, \
            text_diff(expected_content, doc.content)

        # Advance time by one day.
        now = datetime.datetime(2010, 1, 3, 0, 0, 0)
        self.set_utcnow_for_test(now)

        # Restore the record using the URL in the e-mail.  Clicking the link
        # should take you to a CAPTCHA page to confirm.
        doc = self.go(restore_url)
        assert 'captcha' in doc.content

        # Fake a valid captcha and actually reverse the deletion
        url = restore_url + '&test_mode=yes'
        doc = self.s.submit(button, url=url)
        assert 'Identifying information' in doc.text
        assert '_test_first_name _test_last_name' in doc.text

        assert Person.get('haiti', 'haiti.person-finder.appspot.com/person.123')
        note = Note.get('haiti', 'haiti.person-finder.appspot.com/note.456')
        assert note
        self.assertEquals([note.record_id], 
                          [n.record_id for n in person.get_notes()])
        assert 'Testing' in doc.text, \
            'Testing not in: %s' % str(doc.text.encode('ascii', 'ignore'))

        new_id = self.s.url[
            self.s.url.find('haiti'):self.s.url.find('&subdomain')]
        new_id = new_id.replace('%2F', '/')

        # Make sure that Person/Note records are now visible, with all
        # of their original attributes from prior to deletion.
        person = Person.get_by_key_name('haiti:' + new_id)
        notes = Note.get_by_person_record_id('haiti', person.record_id)
        assert person
        assert len(notes) == 1

        assert person.author_name == '_test_author_name'
        assert person.author_email == 'test@example.com'
        assert person.first_name == '_test_first_name'
        assert person.last_name == '_test_last_name'
        assert person.photo_url == '_test_photo_url'
        assert person.subdomain == 'haiti'
        assert person.source_date == now
        assert person.entry_date == now
        assert person.expiry_date == now + datetime.timedelta(60, 0, 0)
        assert not person.is_expired

        assert notes[0].author_email == 'test2@example.com'
        assert notes[0].text == 'Testing'
        assert notes[0].person_record_id == new_id
        assert not notes[0].is_expired

        # Search for the record. Make sure it shows up.
        doc = self.go('/results?subdomain=haiti&role=seek&' +
                      'query=_test_first_name+_test_last_name')
        assert 'No results found' not in doc.text

        # The read API should show a record with all the fields present,
        # as if the record was just written with new field values.
        doc = self.go('/api/read?subdomain=haiti&id=haiti.person-finder.appspot.com/person.123&version=1.3')  # PFIF 1.3
        expected_content = '''<?xml version="1.0" encoding="UTF-8"?>
<pfif:pfif xmlns:pfif="http://zesty.ca/pfif/1.3">
  <pfif:person_record_id>haiti.person-finder.appspot.com/person.123</pfif:person_record_id>
  <pfif:entry_date>2010-01-03T00:00:00Z</pfif:entry_date>
  <pfif:expiry_date>2010-03-04T00:00:00Z</pfif:expiry_date>
  <pfif:author_name>_test_author_name</pfif:author_name>
  <pfif:source_date>2010-01-03T00:00:00Z</pfif:source_date>
  <pfif:full_name></pfif:full_name>
  <pfif:first_name>_test_first_name</pfif:first_name>
  <pfif:last_name>_test_last_name</pfif:last_name>
  <pfif:photo_url>_test_photo_url</pfif:photo_url>
  <pfif:note>
    <pfif:note_record_id>haiti.person-finder.appspot.com/note.456</pfif:note_record_id>
    <pfif:person_record_id>haiti.person-finder.appspot.com/person.123</pfif:person_record_id>
    <pfif:entry_date>2010-01-01T00:00:00Z</pfif:entry_date>
    <pfif:author_name></pfif:author_name>
    <pfif:source_date>2010-01-01T00:00:00Z</pfif:source_date>
    <pfif:text>Testing</pfif:text>
  </pfif:note>
</pfif:pfif>
'''

        # The outgoing feed should contain a complete record also.
        doc = self.go('/feeds/person?subdomain=haiti&version=1.3')  # PFIF 1.3
        expected_content = '''<?xml version="1.0" encoding="UTF-8"?>
<feed xmlns="http://www.w3.org/2005/Atom"
      xmlns:pfif="http://zesty.ca/pfif/1.3">
  <id>http://%s/feeds/person?subdomain=haiti&amp;version=1.3</id>
  <title>%s</title>
  <updated>2010-01-03T00:00:00Z</updated>
  <link rel="self">http://%s/feeds/person?subdomain=haiti&amp;version=1.3</link>
  <entry>
    <pfif:person>
      <pfif:person_record_id>haiti.person-finder.appspot.com/person.123</pfif:person_record_id>
      <pfif:entry_date>2010-01-03T00:00:00Z</pfif:entry_date>
      <pfif:expiry_date>2010-03-04T00:00:00Z</pfif:expiry_date>
      <pfif:author_name>_test_author_name</pfif:author_name>
      <pfif:source_date>2010-01-03T00:00:00Z</pfif:source_date>
      <pfif:full_name></pfif:full_name>
      <pfif:first_name>_test_first_name</pfif:first_name>
      <pfif:last_name>_test_last_name</pfif:last_name>
      <pfif:photo_url>_test_photo_url</pfif:photo_url>
      <pfif:note>
        <pfif:note_record_id>haiti.person-finder.appspot.com/note.456</pfif:note_record_id>
        <pfif:person_record_id>haiti.person-finder.appspot.com/person.123</pfif:person_record_id>
        <pfif:entry_date>2010-01-01T00:00:00Z</pfif:entry_date>
        <pfif:author_name></pfif:author_name>
        <pfif:source_date>2010-01-01T00:00:00Z</pfif:source_date>
        <pfif:text>Testing</pfif:text>
      </pfif:note>
    </pfif:person>
    <id>pfif:haiti.person-finder.appspot.com/person.123</id>
    <title>_test_first_name _test_last_name</title>
    <author>
      <name>_test_author_name</name>
    </author>
    <updated>2010-01-03T00:00:00Z</updated>
    <source>
      <title>%s</title>
    </source>
    <content>_test_first_name _test_last_name</content>
  </entry>
</feed>
''' % (self.hostport, self.hostport, self.hostport, self.hostport)
        assert expected_content == doc.content, \
            text_diff(expected_content, doc.content)

        # Confirm that restoration notifications were sent.
        assert len(MailThread.messages) == 4
        messages = sorted(MailThread.messages[2:], key=lambda m: m['to'][0])

        # After sorting by recipient, the second message should be to the
        # person author, test@example.com (sorts after test2@example.com).
        assert messages[1]['to'] == ['test@example.com']
        words = ' '.join(messages[1]['data'].split())
        assert ('Subject: [Person Finder] Record restoration notice for ' +
                '"_test_first_name _test_last_name"' in words)

        # The first message should be to the note author, test2@example.com.
        assert messages[0]['to'] == ['test2@example.com']
        words = ' '.join(messages[0]['data'].split())
        assert ('Subject: [Person Finder] Record restoration notice for ' +
                '"_test_first_name _test_last_name"' in words)

    def test_delete_and_wipe(self):
        """Checks that deleting a record through the UI, then waiting until
        after the expiration grace period ends, causes the record to
        disappear and be deleted permanently from the datastore, leaving
        behind the appropriate placeholder in the outgoing API and feeds."""
        now, person, note = self.setup_person_and_note()
        photo = self.setup_photo(person)

        # Advance time by one day.
        now = datetime.datetime(2010, 1, 2, 0, 0, 0)
        self.set_utcnow_for_test(now)

        # Simulate a deletion request with a valid Turing test response.
        # (test_delete_and_restore already tests this flow in more detail.)
        doc = self.s.go('/delete',
                        data='subdomain=haiti&' +
                             'id=haiti.person-finder.appspot.com/person.123&' +
                             'reason_for_deletion=spam_received&test_mode=yes')

        # Run the DeleteExpired task.
        doc = self.s.go('/tasks/delete_expired')

        # The Person and Note records should be marked expired but retain data.
        person = db.get(person.key())
        assert person.is_expired
        assert person.first_name == '_test_first_name'
        assert person.source_date == now
        assert person.entry_date == now
        assert person.expiry_date == now
        note = db.get(note.key())
        assert note.is_expired
        assert note.text == 'Testing'

        # The Photo should still be there.
        assert db.get(photo.key())

        # The Person and Note records should be inaccessible.
        assert not Person.get('haiti', person.record_id)
        assert not Note.get('haiti', note.record_id)

        # Search for the record. Make sure it does not show up.
        doc = self.go('/results?subdomain=haiti&role=seek&' +
                      'query=_test_first_name+_test_last_name')
        assert 'No results found' in doc.text

        # The read API should expose an expired record.
        doc = self.go('/api/read?subdomain=haiti&id=haiti.person-finder.appspot.com/person.123&version=1.3')  # PFIF 1.3
        expected_content = '''<?xml version="1.0" encoding="UTF-8"?>
<pfif:pfif xmlns:pfif="http://zesty.ca/pfif/1.3">
  <pfif:person>
    <pfif:person_record_id>haiti.person-finder.appspot.com/person.123</pfif:person_record_id>
    <pfif:entry_date>2010-01-02T00:00:00Z</pfif:entry_date>
    <pfif:expiry_date>2010-01-02T00:00:00Z</pfif:expiry_date>
    <pfif:source_date>2010-01-02T00:00:00Z</pfif:source_date>
    <pfif:full_name></pfif:full_name>
  </pfif:person>
</pfif:pfif>
'''
        assert expected_content == doc.content, \
            text_diff(expected_content, doc.content)

        # Advance time past the end of the expiration grace period.
        now = datetime.datetime(2010, 1, 6, 0, 0, 0)
        self.set_utcnow_for_test(now)

        # Run the DeleteExpired task.
        doc = self.s.go('/tasks/delete_expired')

        # The Person record should still exist but now be empty.
        # The timestamps should be unchanged.
        person = db.get(person.key())
        assert person.is_expired
        assert person.first_name == None
        assert person.source_date == datetime.datetime(2010, 1, 2, 0, 0, 0)
        assert person.entry_date == datetime.datetime(2010, 1, 2, 0, 0, 0)
        assert person.expiry_date == datetime.datetime(2010, 1, 2, 0, 0, 0)

        # The Note and Photo should be gone.
        assert not db.get(note.key())
        assert not db.get(photo.key())

        # The placeholder exposed by the read API should be unchanged.
        doc = self.go('/api/read?subdomain=haiti&id=haiti.person-finder.appspot.com/person.123&version=1.3')  # PFIF 1.3
        assert expected_content == doc.content, \
            text_diff(expected_content, doc.content)

        # The Person and Note records should be inaccessible.
        assert not Person.get('haiti', person.record_id)
        assert not Note.get('haiti', note.record_id)

        # Search for the record. Make sure it does not show up.
        doc = self.go('/results?subdomain=haiti&role=seek&' +
                      'query=_test_first_name+_test_last_name')
        assert 'No results found' in doc.text

    def test_incoming_expired_record(self):
        """Tests that an incoming expired record can cause an existing record
        to expire and be deleted."""
        now, person, note = self.setup_person_and_note('test.google.com')
        assert person.first_name == '_test_first_name'

        # Advance time by one day.
        now = datetime.datetime(2010, 1, 2, 0, 0, 0)
        self.set_utcnow_for_test(now)

        # Simulate the arrival of an update that expires this record.
        data = '''\
<?xml version="1.0" encoding="UTF-8"?>
<pfif:pfif xmlns:pfif="http://zesty.ca/pfif/1.3">
  <pfif:person>
    <pfif:person_record_id>test.google.com/person.123</pfif:person_record_id>
    <pfif:entry_date>2010-01-02T00:00:00Z</pfif:entry_date>
    <pfif:expiry_date>2010-01-02T00:00:00Z</pfif:expiry_date>
    <pfif:source_date>2001-01-02T00:00:00Z</pfif:source_date>
    <pfif:full_name></pfif:full_name>
  </pfif:person>
</pfif:pfif>
'''
        self.go('/api/write?subdomain=haiti&key=test_key',
                data=data, type='application/xml')

        # Advance time by one day.
        now = datetime.datetime(2010, 1, 3, 0, 0, 0)
        self.set_utcnow_for_test(now)

        # Run the DeleteExpired task.
        self.s.go('/tasks/delete_expired').content

        # The Person record should be hidden but not yet gone.
        # The timestamps should reflect the time that the record was hidden.
        assert not Person.get('haiti', person.record_id)
        person = db.get(person.key())
        assert person.is_expired
        assert person.first_name == ''
        assert person.source_date == datetime.datetime(2010, 1, 3, 0, 0, 0)
        assert person.entry_date == datetime.datetime(2010, 1, 3, 0, 0, 0)
        assert person.expiry_date == datetime.datetime(2010, 1, 2, 0, 0, 0)

        # The Note record should be hidden but not yet gone.
        assert not Note.get('haiti', note.record_id)
        assert db.get(note.key())

        # The read API should expose an expired record.
        doc = self.go('/api/read?subdomain=haiti&id=test.google.com/person.123&version=1.3')  # PFIF 1.3
        expected_content = '''<?xml version="1.0" encoding="UTF-8"?>
<pfif:pfif xmlns:pfif="http://zesty.ca/pfif/1.3">
  <pfif:person>
    <pfif:person_record_id>test.google.com/person.123</pfif:person_record_id>
    <pfif:entry_date>2010-01-03T00:00:00Z</pfif:entry_date>
    <pfif:expiry_date>2010-01-02T00:00:00Z</pfif:expiry_date>
    <pfif:source_date>2010-01-03T00:00:00Z</pfif:source_date>
    <pfif:full_name></pfif:full_name>
  </pfif:person>
</pfif:pfif>
'''
        assert expected_content == doc.content, \
            text_diff(expected_content, doc.content)

        # Advance time by three more days (past the expiration grace period).
        now = datetime.datetime(2010, 1, 6, 0, 0, 0)
        self.set_utcnow_for_test(now)

        # Run the DeleteExpired task.
        self.s.go('/tasks/delete_expired').content

        # The Person record should still exist but now be empty.
        # The timestamps should be unchanged.
        person = db.get(person.key())
        assert person.is_expired
        assert person.first_name is None
        assert person.source_date == datetime.datetime(2010, 1, 3, 0, 0, 0)
        assert person.entry_date == datetime.datetime(2010, 1, 3, 0, 0, 0)
        assert person.expiry_date == datetime.datetime(2010, 1, 2, 0, 0, 0)

        # The Note record should be gone.
        assert not db.get(note.key())

        # The read API should show the same expired record as before.
        doc = self.go('/api/read?subdomain=haiti&id=test.google.com/person.123&version=1.3')  # PFIF 1.3
        assert expected_content == doc.content, \
            text_diff(expected_content, doc.content)

    def test_mark_notes_as_spam(self):
        db.put(Person(
            key_name='haiti:test.google.com/person.123',
            subdomain='haiti',
            author_name='_test_author_name',
            author_email='test@example.com',
            first_name='_test_first_name',
            last_name='_test_last_name',
            entry_date=datetime.datetime.now()
        ))
        db.put(Note(
            key_name='haiti:test.google.com/note.456',
            subdomain='haiti',
            author_email='test2@example.com',
            person_record_id='test.google.com/person.123',
            entry_date=utils.get_utcnow(),
            text='Testing'
        ))
        person = Person.get('haiti', 'test.google.com/person.123')
        assert len(person.get_notes()) == 1

        assert Note.get('haiti', 'test.google.com/note.456')

        # Visit the page and click the button to mark a note as spam.
        # Bring up confirmation page.
        doc = self.go('/view?subdomain=haiti&id=test.google.com/person.123')
        doc = self.s.follow('Report spam')
        assert 'Are you sure' in doc.text
        assert 'Testing' in doc.text
        assert 'captcha' not in doc.content

        button = doc.firsttag('input', value='Yes, update the note')
        doc = self.s.submit(button)
        assert 'Status updates for this person' in doc.text
        assert 'This note has been marked as spam.' in doc.text
        assert 'Not spam' in doc.text
        assert 'Reveal note' in doc.text

        # When a note is flagged, these new links appear.
        assert doc.first('a', id='reveal-note')
        assert doc.first('a', id='hide-note')
        # When a note is flagged, the contents of the note are hidden.
        assert doc.first('div', class_='contents')['style'] == 'display: none;'

        # Make sure that a UserActionLog entry was created
        assert len(UserActionLog.all().fetch(10)) == 1

        # Unmark the note as spam.
        doc = self.s.follow('Not spam')
        assert 'Are you sure' in doc.text
        assert 'Testing' in doc.text
        assert 'captcha' in doc.content

        # Make sure it redirects to the same page with error
        doc = self.s.submit(button)
        assert 'incorrect-captcha-sol' in doc.content
        assert 'Are you sure' in doc.text
        assert 'Testing' in doc.text

        url = '/flag_note?subdomain=haiti&id=test.google.com/note.456&' + \
              'test_mode=yes'
        doc = self.s.submit(button, url=url)
        assert 'This note has been marked as spam.' not in doc.text
        assert 'Status updates for this person' in doc.text
        assert 'Report spam' in doc.text

        # Make sure that a second UserActionLog entry was created
        assert len(UserActionLog.all().fetch(10)) == 2

    def test_subscriber_notifications(self):
        "Tests that a notification is sent when a record is updated"
        SUBSCRIBER = 'example1@example.com'

        db.put(Person(
            key_name='haiti:test.google.com/person.123',
            subdomain='haiti',
            author_name='_test_author_name',
            author_email='test@example.com',
            first_name='_test_first_name',
            last_name='_test_last_name',
            entry_date=datetime.datetime.utcnow(),
        ))
        db.put(Note(
            key_name='haiti:test.google.com/note.456',
            subdomain='haiti',
            person_record_id='test.google.com/person.123',
            text='Testing',
            entry_date=datetime.datetime.utcnow(),
        ))
        db.put(Subscription(
            key_name='haiti:test.google.com/person.123:example1@example.com',
            subdomain='haiti',
            person_record_id='test.google.com/person.123',
            email=SUBSCRIBER,
            language='fr'
        ))

        # Reset the MailThread queue _before_ making any requests
        # to the server, else risk errantly deleting messages
        MailThread.messages = []

        # Visit the details page and add a note, triggering notification
        # to the subscriber
        doc = self.go('/view?subdomain=haiti&id=test.google.com/person.123')
        self.verify_details_page(1)
        self.verify_note_form()
        self.verify_update_notes(False, '_test A note body',
                                 '_test A note author',
                                 status='information_sought')

        self.verify_email_sent()
        message = MailThread.messages[0]

        assert message['to'] == [SUBSCRIBER]
        assert 'do-not-reply@' in message['from']
        assert '_test_first_name _test_last_name' in message['data']
        # Subscription is French, email should be, too
        assert 'recherche des informations' in message['data']
        assert '_test A note body' in message['data']
        assert 'view?id=test.google.com%2Fperson.123' in message['data']

    def test_subscribe_and_unsubscribe(self):
        """Tests subscribing to notifications on status updating"""
        SUBSCRIBE_EMAIL = 'testsubscribe@example.com'

        db.put(Person(
            key_name='haiti:test.google.com/person.111',
            subdomain='haiti',
            author_name='_test_author_name',
            author_email='test@example.com',
            first_name='_test_first_name',
            last_name='_test_last_name',
            entry_date=datetime.datetime.utcnow()
        ))
        person = Person.get('haiti', 'test.google.com/person.111')

        # Reset the MailThread queue _before_ making any requests
        # to the server, else risk errantly deleting messages
        MailThread.messages = []

        d = self.go('/create?subdomain=haiti')
        doc = self.s.submit(d.first('form'),
                            first_name='_test_first',
                            last_name='_test_last',
                            author_name='_test_author',
                            subscribe='on')
        assert 'Subscribe to updates about _test_first _test_last' in doc.text

        # Empty email is an error.
        button = doc.firsttag('input', value='Subscribe')
        doc = self.s.submit(button)
        assert 'Invalid e-mail address. Please try again.' in doc.text
        assert len(person.get_subscriptions()) == 0

        # Invalid captcha response is an error
        button = doc.firsttag('input', value='Subscribe')
        doc = self.s.submit(button, subscribe_email=SUBSCRIBE_EMAIL)
        assert 'iframe' in doc.content
        assert 'recaptcha_response_field' in doc.content
        assert len(person.get_subscriptions()) == 0

        # Invalid email is an error (even with valid captcha)
        INVALID_EMAIL = 'test@example'
        url = ('/subscribe?subdomain=haiti&id=test.google.com/person.111&'
               'test_mode=yes')
        doc = self.s.submit(button, url=url, paramdict = {'subscribe_email':
                                                          INVALID_EMAIL})
        assert 'Invalid e-mail address. Please try again.' in doc.text
        assert len(person.get_subscriptions()) == 0

        # Valid email and captcha is success
        url = ('/subscribe?subdomain=haiti&id=test.google.com/person.111&'
               'test_mode=yes')
        doc = self.s.submit(button, url=url, paramdict = {'subscribe_email':
                                                          SUBSCRIBE_EMAIL})
        assert 'successfully subscribed. ' in doc.text
        assert '_test_first_name _test_last_name' in doc.text
        subscriptions = person.get_subscriptions()
        assert len(subscriptions) == 1
        assert subscriptions[0].email == SUBSCRIBE_EMAIL
        assert subscriptions[0].language == 'en'

        # Already subscribed person is shown info page
        doc = self.s.submit(button, url=url, paramdict = {'subscribe_email':
                                                          SUBSCRIBE_EMAIL})
        assert 'already subscribed. ' in doc.text
        assert 'for _test_first_name _test_last_name' in doc.text
        assert len(person.get_subscriptions()) == 1

        self.verify_email_sent()
        message = MailThread.messages[0]

        assert message['to'] == [SUBSCRIBE_EMAIL]
        assert 'do-not-reply@' in message['from']
        assert '_test_first_name _test_last_name' in message['data']
        assert 'view?id=test.google.com%2Fperson.111' in message['data']

        # Already subscribed person with new language is success
        url = url + '&lang=fr'
        doc = self.s.submit(button, url=url, paramdict = {'subscribe_email':
                                                          SUBSCRIBE_EMAIL})
        assert 'successfully subscribed. ' in doc.text
        assert '_test_first_name _test_last_name' in doc.text
        subscriptions = person.get_subscriptions()
        assert len(subscriptions) == 1
        assert subscriptions[0].email == SUBSCRIBE_EMAIL
        assert subscriptions[0].language == 'fr'

        # Test the unsubscribe link in the email
        unsub_url = re.search('(/unsubscribe.*)', message['data']).group(1)
        doc = self.go(unsub_url)
        assert 'successfully unsubscribed' in doc.content
        assert len(person.get_subscriptions()) == 0

    def test_config_use_family_name(self):
        # use_family_name=True
        d = self.go('/create?subdomain=haiti')
        assert d.first('label', for_='first_name').text.strip() == 'Given name:'
        assert d.first('label', for_='last_name').text.strip() == 'Family name:'
        assert d.firsttag('input', name='first_name')
        assert d.firsttag('input', name='last_name')

        self.s.submit(d.first('form'),
                      first_name='_test_first',
                      last_name='_test_last',
                      author_name='_test_author')
        person = Person.all().get()
        d = self.go('/view?id=%s&subdomain=haiti' % person.record_id)
        f = d.first('table', class_='fields').all('tr')
        assert f[0].first('td', class_='label').text.strip() == 'Given name:'
        assert f[0].first('td', class_='field').text.strip() == '_test_first'
        assert f[1].first('td', class_='label').text.strip() == 'Family name:'
        assert f[1].first('td', class_='field').text.strip() == '_test_last'
        person.delete()

        # use_family_name=False
        d = self.go('/create?subdomain=pakistan')
        assert d.first('label', for_='first_name').text.strip() == 'Name:'
        assert not d.all('label', for_='last_name')
        assert d.firsttag('input', name='first_name')
        assert not d.alltags('input', name='last_name')
        assert 'Given name' not in d.text
        assert 'Family name' not in d.text

        self.s.submit(d.first('form'),
                      first_name='_test_first',
                      last_name='_test_last',
                      author_name='_test_author')
        person = Person.all().get()
        d = self.go(
            '/view?id=%s&subdomain=pakistan' % person.record_id)
        f = d.first('table', class_='fields').all('tr')
        assert f[0].first('td', class_='label').text.strip() == 'Name:'
        assert f[0].first('td', class_='field').text.strip() == '_test_first'
        assert 'Given name' not in d.text
        assert 'Family name' not in d.text
        assert '_test_last' not in d.first('body').text
        person.delete()

    def test_config_family_name_first(self):
        # family_name_first=True
        doc = self.go('/create?subdomain=china')
        given_label = doc.first('label', for_='first_name')
        family_label = doc.first('label', for_='last_name')
        assert given_label.text.strip() == 'Given name:'
        assert family_label.text.strip() == 'Family name:'
        assert family_label.start < given_label.start

        given_input = doc.firsttag('input', name='first_name')
        family_input = doc.firsttag('input', name='last_name')
        assert family_input.start < given_input.start

        self.s.submit(doc.first('form'),
                      first_name='_test_first',
                      last_name='_test_last',
                      author_name='_test_author')
        person = Person.all().get()
        doc = self.go('/view?id=%s&subdomain=china' % person.record_id)
        f = doc.first('table', class_='fields').all('tr')
        assert f[0].first('td', class_='label').text.strip() == 'Family name:'
        assert f[0].first('td', class_='field').text.strip() == '_test_last'
        assert f[1].first('td', class_='label').text.strip() == 'Given name:'
        assert f[1].first('td', class_='field').text.strip() == '_test_first'
        person.delete()

        # family_name_first=False
        doc = self.go('/create?subdomain=haiti')
        given_label = doc.first('label', for_='first_name')
        family_label = doc.first('label', for_='last_name')
        assert given_label.text.strip() == 'Given name:'
        assert family_label.text.strip() == 'Family name:'
        assert family_label.start > given_label.start

        given_input = doc.firsttag('input', name='first_name')
        family_input = doc.firsttag('input', name='last_name')
        assert family_input.start > given_input.start

        self.s.submit(doc.first('form'),
                                    first_name='_test_first',
                                    last_name='_test_last',
                                    author_name='_test_author')
        person = Person.all().get()
        doc = self.go('/view?id=%s&subdomain=haiti' % person.record_id)
        f = doc.first('table', class_='fields').all('tr')
        assert f[0].first('td', class_='label').text.strip() == 'Given name:'
        assert f[0].first('td', class_='field').text.strip() == '_test_first'
        assert f[1].first('td', class_='label').text.strip() == 'Family name:'
        assert f[1].first('td', class_='field').text.strip() == '_test_last'
        person.delete()

    def test_config_use_postal_code(self):
        # use_postal_code=True
        doc = self.go('/create?subdomain=haiti')
        assert doc.first('label', for_='home_postal_code')
        assert doc.firsttag('input', name='home_postal_code')

        self.s.submit(doc.first('form'),
                      first_name='_test_first',
                      last_name='_test_last',
                      home_postal_code='_test_12345',
                      author_name='_test_author')
        person = Person.all().get()
        doc = self.go('/view?id=%s&subdomain=haiti' % person.record_id)
        assert 'Postal or zip code' in doc.text
        assert '_test_12345' in doc.text
        person.delete()

        # use_postal_code=False
        doc = self.go('/create?subdomain=pakistan')
        assert not doc.all('label', for_='home_postal_code')
        assert not doc.alltags('input', name='home_postal_code')

        self.s.submit(doc.first('form'),
                      first_name='_test_first',
                      last_name='_test_last',
                      home_postal_code='_test_12345',
                      author_name='_test_author')
        person = Person.all().get()
        doc = self.go('/view?id=%s&subdomain=pakistan' % person.record_id)
        assert 'Postal or zip code' not in doc.text
        assert '_test_12345' not in doc.text
        person.delete()


class PersonNoteCounterTests(TestsBase):
    """Tests that modify Person, Note, and Counter entities in the datastore
    go here.  The contents of the datastore will be reset for each test."""
    kinds_written_by_tests = [Person, Note, Counter]

    def test_tasks_count(self):
        """Tests the counting task."""
        # Add two Persons and two Notes in the 'haiti' subdomain.
        db.put(Person(
            key_name='haiti:test.google.com/person.123',
            subdomain='haiti',
            author_name='_test1_author_name',
            entry_date=utils.get_utcnow(),
            first_name='_test1_first_name',
            last_name='_test1_last_name',
            sex='male',
            date_of_birth='1970-01-01',
            age='50-60',
            latest_status='believed_missing'
        ))
        db.put(Note(
            key_name='haiti:test.google.com/note.123',
            subdomain='haiti',
            person_record_id='haiti:test.google.com/person.123',
            entry_date=utils.get_utcnow(),
            status='believed_missing'
        ))
        db.put(Person(
            key_name='haiti:test.google.com/person.456',
            subdomain='haiti',
            author_name='_test2_author_name',
            entry_date=utils.get_utcnow(),
            first_name='_test2_first_name',
            last_name='_test2_last_name',
            sex='female',
            date_of_birth='1970-02-02',
            age='30-40',
            latest_found=True
        ))
        db.put(Note(
            key_name='haiti:test.google.com/note.456',
            subdomain='haiti',
            person_record_id='haiti:test.google.com/person.456',
            entry_date=utils.get_utcnow(),
            found=True
        ))

        # Run the counting task (should finish counting in a single run).
        doc = self.go('/tasks/count/person?subdomain=haiti')
        button = doc.firsttag('input', value='Login')
        doc = self.s.submit(button, admin='True')

        # Check the resulting counters.
        assert Counter.get_count('haiti', 'person.all') == 2
        assert Counter.get_count('haiti', 'person.sex=male') == 1
        assert Counter.get_count('haiti', 'person.sex=female') == 1
        assert Counter.get_count('haiti', 'person.sex=other') == 0
        assert Counter.get_count('haiti', 'person.found=TRUE') == 1
        assert Counter.get_count('haiti', 'person.found=') == 1
        assert Counter.get_count('haiti', 'person.status=believed_missing') == 1
        assert Counter.get_count('haiti', 'person.status=') == 1
        assert Counter.get_count('pakistan', 'person.all') == 0

        # Add a Person in the 'pakistan' subdomain.
        db.put(Person(
            key_name='pakistan:test.google.com/person.789',
            subdomain='pakistan',
            author_name='_test3_author_name',
            entry_date=utils.get_utcnow(),
            first_name='_test3_first_name',
            last_name='_test3_last_name',
            sex='male',
            date_of_birth='1970-03-03',
            age='30-40',
        ))

        # Re-run the counting tasks for both subdomains.
        doc = self.go('/tasks/count/person?subdomain=haiti')
        doc = self.go('/tasks/count/person?subdomain=pakistan')

        # Check the resulting counters.
        assert Counter.get_count('haiti', 'person.all') == 2
        assert Counter.get_count('pakistan', 'person.all') == 1

        # Check that the counted value shows up correctly on the main page.
        doc = self.go('/?subdomain=haiti&flush_cache=yes')
        assert 'Currently tracking' not in doc.text

        db.put(Counter(scan_name=u'person', subdomain=u'haiti', last_key=u'',
                       count_all=5L))
        doc = self.go('/?subdomain=haiti&flush_cache=yes')
        assert 'Currently tracking' not in doc.text

        db.put(Counter(scan_name=u'person', subdomain=u'haiti', last_key=u'',
                       count_all=86L))
        doc = self.go('/?subdomain=haiti&flush_cache=yes')
        assert 'Currently tracking' not in doc.text

        db.put(Counter(scan_name=u'person', subdomain=u'haiti', last_key=u'',
                       count_all=278L))
        doc = self.go('/?subdomain=haiti&flush_cache=yes')
        assert 'Currently tracking about 300 records' in doc.text

    def test_admin_dashboard(self):
        """Visits the dashboard page and makes sure it doesn't crash."""
        db.put(Counter(scan_name='Person', subdomain='haiti', last_key='',
                       count_all=278))
        db.put(Counter(scan_name='Person', subdomain='pakistan', last_key='',
                       count_all=127))
        db.put(Counter(scan_name='Note', subdomain='haiti', last_key='',
                       count_all=12))
        db.put(Counter(scan_name='Note', subdomain='pakistan', last_key='',
                       count_all=8))
        assert self.get_url_as_admin('/admin/dashboard')
        assert self.s.status == 200


class ConfigTests(TestsBase):
    """Tests that modify ConfigEntry entities in the datastore go here.
    The contents of the datastore will be reset for each test."""

    def tearDown(self):
        reset_data()  # This is very expensive due to all the put()s in setup.

    def test_admin_page(self):
        # Load the administration page.
        doc = self.go('/admin?subdomain=haiti')
        button = doc.firsttag('input', value='Login')
        doc = self.s.submit(button, admin='True')
        assert self.s.status == 200

        # Activate a new subdomain.
        assert not Subdomain.get_by_key_name('xyz')
        create_form = doc.first('form', id='subdomain_create')
        doc = self.s.submit(create_form, subdomain_new='xyz')
        assert Subdomain.get_by_key_name('xyz')

        # Change some settings for the new subdomain.
        settings_form = doc.first('form', id='subdomain_save')
        doc = self.s.submit(settings_form,
            language_menu_options='["no"]',
            subdomain_titles='{"no": "Jordskjelv"}',
            keywords='foo, bar',
            use_family_name='false',
            family_name_first='false',
            use_postal_code='false',
            min_query_word_length='1',
            map_default_zoom='6',
            map_default_center='[4, 5]',
            map_size_pixels='[300, 300]',
            read_auth_key_required='false'
        )

        cfg = config.Configuration('xyz')
        assert cfg.language_menu_options == ['no']
        assert cfg.subdomain_titles == {'no': 'Jordskjelv'}
        assert cfg.keywords == 'foo, bar'
        assert not cfg.use_family_name
        assert not cfg.family_name_first
        assert not cfg.use_postal_code
        assert cfg.min_query_word_length == 1
        assert cfg.map_default_zoom == 6
        assert cfg.map_default_center == [4, 5]
        assert cfg.map_size_pixels == [300, 300]
        assert not cfg.read_auth_key_required

        # Change settings again and make sure they took effect.
        settings_form = doc.first('form', id='subdomain_save')
        doc = self.s.submit(settings_form,
            language_menu_options='["nl"]',
            subdomain_titles='{"nl": "Aardbeving"}',
            keywords='spam, ham',
            use_family_name='true',
            family_name_first='true',
            use_postal_code='true',
            min_query_word_length='2',
            map_default_zoom='7',
            map_default_center='[-3, -7]',
            map_size_pixels='[123, 456]',
            read_auth_key_required='true'
        )

        cfg = config.Configuration('xyz')
        assert cfg.language_menu_options == ['nl']
        assert cfg.subdomain_titles == {'nl': 'Aardbeving'}
        assert cfg.keywords == 'spam, ham'
        assert cfg.use_family_name
        assert cfg.family_name_first
        assert cfg.use_postal_code
        assert cfg.min_query_word_length == 2
        assert cfg.map_default_zoom == 7
        assert cfg.map_default_center == [-3, -7]
        assert cfg.map_size_pixels == [123, 456]
        assert cfg.read_auth_key_required

    def test_deactivation(self):
        # Load the administration page.
        doc = self.go('/admin?subdomain=haiti')
        button = doc.firsttag('input', value='Login')
        doc = self.s.submit(button, admin='True')
        assert self.s.status == 200

        # Deactivate an existing subdomain.
        settings_form = doc.first('form', id='subdomain_save')
        doc = self.s.submit(settings_form,
            language_menu_options='["en"]',
            subdomain_titles='{"en": "Foo"}',
            keywords='foo, bar',
            deactivated='true',
            deactivation_message_html='de<i>acti</i>vated',
        )

        cfg = config.Configuration('haiti')
        assert cfg.deactivated
        assert cfg.deactivation_message_html == 'de<i>acti</i>vated'

        # Ensure all paths listed in app.yaml are inaccessible, except /admin.
        for path in ['/', '/query', '/results', '/create', '/view',
                     '/multiview', '/reveal', '/photo', '/embed',
                     '/gadget', '/delete', '/sitemap', '/api/read',
                     '/api/write', '/feeds/note', '/feeds/person']:
            doc = self.go(path + '?subdomain=haiti')
            assert 'de<i>acti</i>vated' in doc.content
            assert doc.alltags('form') == []
            assert doc.alltags('input') == []
            assert doc.alltags('table') == []
            assert doc.alltags('td') == []

    def test_custom_messages(self):
        # Load the administration page.
        doc = self.go('/admin?subdomain=haiti')
        button = doc.firsttag('input', value='Login')
        doc = self.s.submit(button, admin='True')
        assert self.s.status == 200

        # Edit the custom text fields
        settings_form = doc.first('form', id='subdomain_save')
        doc = self.s.submit(settings_form,
            language_menu_options='["en"]',
            subdomain_titles='{"en": "Foo"}',
            keywords='foo, bar',
            main_page_custom_html='<b>main page</b> message',
            results_page_custom_html='<u>results page</u> message',
            view_page_custom_html='<a href="http://test">view page</a> message'
        )

        cfg = config.Configuration('haiti')
        assert cfg.main_page_custom_html == '<b>main page</b> message'
        assert cfg.results_page_custom_html == '<u>results page</u> message'
        assert cfg.view_page_custom_html == \
            '<a href="http://test">view page</a> message'

        # Add a person record
        db.put(Person(
            key_name='haiti:test.google.com/person.1001',
            subdomain='haiti',
            entry_date=utils.get_utcnow(),
            first_name='_status_first_name',
            last_name='_status_last_name',
            author_name='_status_author_name'
        ))

        # Check for custom message on main page
        doc = self.go('/?subdomain=haiti&flush_cache=yes')
        assert 'main page message' in doc.text

        # Check for custom message on results page
        doc = self.go('/results?subdomain=haiti&query=xy')
        assert 'results page message' in doc.text

        # Check for custom message on view page
        doc = self.go('/view?subdomain=haiti&id=test.google.com/person.1001')
        assert 'view page message' in doc.text


class SecretTests(TestsBase):
    """Tests that modify Secret entities in the datastore go here.
    The contents of the datastore will be reset for each test."""
    kinds_written_by_tests = [Secret]

    def test_analytics_id(self):
        """Checks that the analytics_id Secret is used for analytics."""
        doc = self.go('/create?subdomain=haiti')
        assert 'getTracker(' not in doc.content

        db.put(Secret(key_name='analytics_id', secret='analytics_id_xyz'))

        doc = self.go('/create?subdomain=haiti')
        assert "getTracker('analytics_id_xyz')" in doc.content

    def test_maps_api_key(self):
        """Checks that maps don't appear when there is no maps_api_key."""
        db.put(Person(
            key_name='haiti:test.google.com/person.1001',
            subdomain='haiti',
            entry_date=utils.get_utcnow(),
            first_name='_status_first_name',
            last_name='_status_last_name',
            author_name='_status_author_name'
        ))
        doc = self.go('/create?subdomain=haiti&role=provide')
        assert 'map_canvas' not in doc.content
        doc = self.go('/view?subdomain=haiti&id=test.google.com/person.1001')
        assert 'map_canvas' not in doc.content
        assert 'id="map_' not in doc.content

        db.put(Secret(key_name='maps_api_key', secret='maps_api_key_xyz'))

        doc = self.go('/create?subdomain=haiti&role=provide')
        assert 'maps_api_key_xyz' in doc.content
        assert 'map_canvas' in doc.content
        doc = self.go('/view?subdomain=haiti&id=test.google.com/person.1001')
        assert 'maps_api_key_xyz' in doc.content
        assert 'map_canvas' in doc.content
        assert 'id="map_' in doc.content


def main():
    parser = optparse.OptionParser()
    parser.add_option('-a', '--address', default='localhost',
                      help='appserver hostname (default: localhost)')
    parser.add_option('-p', '--port', type='int', default=8081,
                      help='appserver port number (default: 8081)')
    parser.add_option('-m', '--mail_port', type='int', default=8025,
                      help='SMTP server port number (default: 8025)')
    parser.add_option('-v', '--verbose', action='store_true')
    options, args = parser.parse_args()

    try:
        threads = []
        if options.address == 'localhost':
            # We need to start up a clean new appserver for testing.
            threads.append(AppServerRunner(options.port, options.mail_port))
        threads.append(MailThread(options.mail_port))
        for thread in threads:
            thread.start()
        for thread in threads:
            thread.wait_until_ready()

        # Connect to the datastore.
        hostport = '%s:%d' % (options.address, options.port)
        remote_api.connect(hostport, remote_api.get_app_id(), 'test', 'test')
        TestsBase.hostport = hostport
        TestsBase.verbose = options.verbose

        reset_data()  # Reset the datastore for the first test.
        unittest.main()  # You can select tests using command-line arguments.
    except Exception, e:
        # Something went wrong during testing.
        for thread in threads:
            if hasattr(thread, 'flush_output'):
                thread.flush_output()
        traceback.print_exc()
        raise SystemExit
    finally:
        for thread in threads:
            thread.stop()
            thread.join()

if __name__ == '__main__':
    main()<|MERGE_RESOLUTION|>--- conflicted
+++ resolved
@@ -46,11 +46,7 @@
 import remote_api
 import reveal
 import scrape
-<<<<<<< HEAD
-=======
-import setup
 from test_pfif import text_diff
->>>>>>> e92a81be
 import utils
 from utils import PERSON_STATUS_TEXT, NOTE_STATUS_TEXT
 
