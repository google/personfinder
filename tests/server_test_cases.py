#!/usr/bin/python2.5
# encoding: utf-8
# Copyright 2010 Google Inc.
#
# Licensed under the Apache License, Version 2.0 (the "License");
# you may not use this file except in compliance with the License.
# You may obtain a copy of the License at
#
#      http://www.apache.org/licenses/LICENSE-2.0
#
# Unless required by applicable law or agreed to in writing, software
# distributed under the License is distributed on an "AS IS" BASIS,
# WITHOUT WARRANTIES OR CONDITIONS OF ANY KIND, either express or implied.
# See the License for the specific language governing permissions and
# limitations under the License.

"""Test cases for end-to-end testing.  Run with the server_tests script."""

import calendar
import datetime
import optparse
import os
import pytest
import re
import sys
import tempfile
import time
import unittest

import config
from const import PERSON_STATUS_TEXT, NOTE_STATUS_TEXT
import download_feed
from model import *
import remote_api
from resources import Resource, ResourceBundle
import reveal
import scrape
import setup_pf as setup
from test_pfif import text_diff
from text_query import TextQuery
import utils

TEST_DATETIME = datetime.datetime(2010, 1, 1, 0, 0, 0)
TEST_TIMESTAMP = calendar.timegm((2010, 1, 1, 0, 0, 0, 0, 0, 0))

NOTE_STATUS_OPTIONS = [
  '',
  'information_sought',
  'is_note_author',
  'believed_alive',
  'believed_missing',
  'believed_dead'
]

last_star = time.time()  # timestamp of the last message that started with '*'.

def log(message, *args):
    """Prints a timestamped message to stderr (handy for debugging or profiling
    tests).  If the message starts with '*', the clock will be reset to zero."""
    global last_star
    now = time.time()
    if isinstance(message, unicode):
        message = message.encode('utf-8')
    else:
        message = str(message)
    print >>sys.stderr, '%6.2f:' % (now - last_star), message, args or ''
    if message[:1] == '*':
        last_star = now

def configure_api_logging(repo='haiti', enable=True):
    db.delete(ApiActionLog.all())
    config.set_for_repo(repo, api_action_logging=enable)

def verify_api_log(action, api_key='test_key', person_records=None,
                   people_skipped=None, note_records=None, notes_skipped=None):
    action_logs = ApiActionLog.all().fetch(1)
    assert action_logs
    entry = action_logs[0]
    assert entry.action == action \
        and entry.api_key == api_key, \
        'api_key=%s, action=%s' % (entry.api_key, entry.action)
    if person_records:
        assert person_records == entry.person_records
    if people_skipped:
        assert people_skipped == entry.people_skipped
    if note_records:
        assert note_records == entry.note_records
    if notes_skipped:
        assert notes_skipped == entry.notes_skipped

def get_test_data(filename):
    return open(os.path.join(os.environ['TESTS_DIR'], filename)).read()

def assert_params_conform(url, required_params=None, forbidden_params=None):
    """Enforces the presence and non-presence of URL parameters.

    If required_params or forbidden_params is set, this function asserts that
    the given URL contains or does not contain those parameters, respectively.
    """
    required_params = required_params or {}
    forbidden_params = forbidden_params or {}

    # TODO(kpy): Decode the URL, don't match against it directly like this.
    for key, value in required_params.iteritems():
        param_regex = r'\b%s=%s\b' % (re.escape(key), re.escape(value))
        assert re.search(param_regex, url), \
            'URL %s must contain %s=%s' % (url, key, value)

    for key, value in forbidden_params.iteritems():
        param_regex = r'\b%s=%s\b' % (re.escape(key), re.escape(value))
        assert not re.search(param_regex, url), \
            'URL %s must not contain %s=%s' % (url, key, value)


class TestsBase(unittest.TestCase):
    """Base class for test cases."""
    import pytest
    hostport = pytest.config.hostport
    mail_server = pytest.config.mail_server

    # Entities of these kinds won't be wiped between tests
    kinds_to_keep = ['Authorization', 'ConfigEntry', 'Repo']

    def setUp(self):
        """Sets up a scrape Session for each test."""
        # See http://zesty.ca/scrape for documentation on scrape.
        self.s = scrape.Session(verbose=1)
        self.set_utcnow_for_test(TEST_TIMESTAMP, flush='*')

    def tearDown(self):
        """Resets the datastore."""
        setup.wipe_datastore(keep=self.kinds_to_keep)

    def path_to_url(self, path):
        return 'http://%s/personfinder%s' % (self.hostport, path)

    def go(self, path, **kwargs):
        """Navigates the scrape Session to the given path on the test server."""
        return self.s.go(self.path_to_url(path), **kwargs)

    def go_as_admin(self, path, **kwargs):
        """Navigates to the given path with an admin login."""
        scrape.setcookies(self.s.cookiejar, self.hostport,
                          ['dev_appserver_login=admin@example.com:True:1'])
        return self.go(path, **kwargs)

    def set_utcnow_for_test(self, new_utcnow, flush=''):
        """Sets the utils.get_utcnow() clock locally and on the server, and
        optionally also flushes caches on the server.

        Args:
          new_utcnow: A datetime, timestamp, or None to revert to real time.
          flush: Names of caches to flush (see main.flush_caches).
        """
        if new_utcnow is None:
            param = 'real'
        elif isinstance(new_utcnow, (int, float)):
            param = str(new_utcnow)
        else:
            param = calendar.timegm(new_utcnow.utctimetuple())
        # Requesting / gives a fast redirect; to save time, don't follow it.
        self.go('/?utcnow=%s&flush=%s' % (param, flush), redirects=0)
        utils.set_utcnow_for_test(new_utcnow)

    def advance_utcnow(self, days=0, seconds=0):
        """Advances the utils.get_utcnow() clock locally and on the server."""
        new_utcnow = utils.get_utcnow() + datetime.timedelta(days, seconds)
        self.set_utcnow_for_test(new_utcnow)
        return new_utcnow

    def setup_person_and_note(self, domain='haiti.personfinder.google.org'):
        """Puts a Person with associated Note into the datastore, returning
        (now, person, note) for testing.  This creates an original record
        by default; to make a clone record, pass in a domain name."""
        person = Person(
            key_name='haiti:%s/person.123' % domain,
            repo='haiti',
            author_name='_test_author_name',
            author_email='test@example.com',
            full_name='_test_given_name _test_family_name',
            given_name='_test_given_name',
            family_name='_test_family_name',
            source_date=TEST_DATETIME,
            entry_date=TEST_DATETIME
        )
        person.update_index(['old', 'new'])
        note = Note(
            key_name='haiti:%s/note.456' % domain,
            repo='haiti',
            author_email='test2@example.com',
            person_record_id='%s/person.123' % domain,
            source_date=TEST_DATETIME,
            entry_date=TEST_DATETIME,
            text='Testing'
        )
        db.put([person, note])
        return person, note

    def setup_photo(self, person):
        """Stores a Photo for the given person, for testing."""
        photo = Photo.create(person.repo, image_data='xyz')
        photo.put()
        person.photo = photo
        person.photo_url = '_test_photo_url'
        person.put()
        return photo


class ReadOnlyTests(TestsBase):
    """Tests that don't modify data go here."""

    def setUp(self):
        """Sets up a scrape Session for each test."""
        self.s = scrape.Session(verbose=1)
        # These tests don't rely on utcnow, so don't bother to set it.

    def tearDown(self):
        # These tests don't write anything, so no need to reset the datastore.
        pass

    def test_noconfig(self):
        """Check the home page with no config (generic welcome page)."""
        doc = self.go('/')
        assert 'You are now running Person Finder.' in doc.text

    def test_home(self):
        """Check the generic home page."""
        doc = self.go('/global/home.html')
        assert 'You are now running Person Finder.' in doc.text

    def test_tos(self):
        """Check the generic TOS page."""
        doc = self.go('/global/tos.html')
        assert 'Terms of Service' in doc.text

    def test_start(self):
        """Check the start page with no language specified."""
        doc = self.go('/haiti')
        assert 'I\'m looking for someone' in doc.text

    def test_start_english(self):
        """Check the start page with English language specified."""
        doc = self.go('/haiti?lang=en')
        assert 'I\'m looking for someone' in doc.text

    def test_start_french(self):
        """Check the French start page."""
        doc = self.go('/haiti?lang=fr')
        assert 'Je recherche quelqu\'un' in doc.text

    def test_start_creole(self):
        """Check the Creole start page."""
        doc = self.go('/haiti?lang=ht')
        assert u'Mwen ap ch\u00e8che yon moun' in doc.text

    def test_language_links(self):
        """Check that the language links go to the translated start page."""
        doc = self.go('/haiti')

        doc = self.s.follow(u'espa\u00f1ol')
        assert 'Busco a alguien' in doc.text

        doc = self.s.follow(u'Fran\u00e7ais')
        assert 'Je recherche quelqu\'un' in doc.text

        doc = self.go('/pakistan')
        doc = self.s.follow(u'\u0627\u0631\u062f\u0648')
        assert (u'\u0645\u06CC\u06BA \u06A9\u0633\u06CC \u06A9\u0648 ' +
                u'\u062A\u0644\u0627\u0634 \u06A9\u0631 ' +
                u'\u0631\u06C1\u0627 \u06C1\u0648') in doc.text

        doc = self.s.follow(u'English')
        assert 'I\'m looking for someone' in doc.text

    def test_language_xss(self):
        """Regression test for an XSS vulnerability in the 'lang' parameter."""
        doc = self.go('/haiti?lang="<script>alert(1)</script>')
        assert '<script>' not in doc.content

    def test_language_cookie_caching(self):
        """Regression test for caching the wrong language."""

        # Run a session where the default language is English
        en_session = self.s = scrape.Session(verbose=1)

        doc = self.go('/haiti?lang=en')  # sets cookie
        assert 'I\'m looking for someone' in doc.text

        doc = self.go('/haiti')
        assert 'I\'m looking for someone' in doc.text

        # Run a separate session where the default language is French
        fr_session = self.s = scrape.Session(verbose=1)

        doc = self.go('/haiti?lang=fr')  # sets cookie
        assert 'Je recherche quelqu\'un' in doc.text

        doc = self.go('/haiti')
        assert 'Je recherche quelqu\'un' in doc.text

        # Check that this didn't screw up the language for the other session
        self.s = en_session

        doc = self.go('/haiti')
        assert 'I\'m looking for someone' in doc.text

    def test_charsets(self):
        """Checks that pages are delivered in the requested charset."""

        # Try with no specified charset.
        doc = self.go('/haiti?lang=ja', charset=scrape.RAW)
        meta = doc.firsttag('meta', http_equiv='content-type')
        assert meta['content'] == 'text/html; charset=utf-8'
        # UTF-8 encoding of text (U+6D88 U+606F U+60C5 U+5831) in title
        assert '\xe6\xb6\x88\xe6\x81\xaf\xe6\x83\x85\xe5\xa0\xb1' in doc.content

        # Try with a specific requested charset.
        doc = self.go('/haiti?lang=ja&charsets=shift_jis',
                      charset=scrape.RAW)
        meta = doc.firsttag('meta', http_equiv='content-type')
        assert meta['content'] == 'text/html; charset=shift_jis'
        # Shift-JIS encoding of title text
        assert '\x8f\xc1\x91\xa7\x8f\xee\x95\xf1' in doc.content

        # Confirm that spelling of charset is preserved.
        doc = self.go('/haiti?lang=ja&charsets=Shift-JIS',
                      charset=scrape.RAW)
        meta = doc.firsttag('meta', http_equiv='content-type')
        assert meta['content'] == 'text/html; charset=Shift-JIS'
        # Shift-JIS encoding of title text
        assert '\x8f\xc1\x91\xa7\x8f\xee\x95\xf1' in doc.content

        # Confirm that UTF-8 takes precedence.
        doc = self.go('/haiti?lang=ja&charsets=Shift-JIS,utf8',
                      charset=scrape.RAW)
        meta = doc.firsttag('meta', http_equiv='content-type')
        assert meta['content'] == 'text/html; charset=utf8'
        # UTF-8 encoding of text (U+6D88 U+606F U+60C5 U+5831) in title
        assert '\xe6\xb6\x88\xe6\x81\xaf\xe6\x83\x85\xe5\xa0\xb1' in doc.content

    def test_query(self):
        """Check the query page."""
        doc = self.go('/haiti/query')
        button = doc.firsttag('input', type='submit')
        assert button['value'] == 'Search for this person'

        doc = self.go('/haiti/query?role=provide')
        button = doc.firsttag('input', type='submit')
        assert button['value'] == 'Provide information about this person'

    def test_results(self):
        """Check the results page."""
        doc = self.go('/haiti/results?query=xy')
        assert 'We have nothing' in doc.text

    def test_create(self):
        """Check the create page."""
        doc = self.go('/haiti/create')
        assert 'Identify who you are looking for' in doc.text

        doc = self.go('/haiti/create?role=provide')
        assert 'Identify who you have information about' in doc.text

        params = [
            'role=provide',
            'family_name=__FAMILY_NAME__',
            'given_name=__GIVEN_NAME__',
            'home_street=__HOME_STREET__',
            'home_neighborhood=__HOME_NEIGHBORHOOD__',
            'home_city=__HOME_CITY__',
            'home_state=__HOME_STATE__',
            'home_postal_code=__HOME_POSTAL_CODE__',
            'description=__DESCRIPTION__',
            'photo_url=__PHOTO_URL__',
            'clone=yes',
            'author_name=__AUTHOR_NAME__',
            'author_phone=__AUTHOR_PHONE__',
            'author_email=__AUTHOR_EMAIL__',
            'source_url=__SOURCE_URL__',
            'source_date=__SOURCE_DATE__',
            'source_name=__SOURCE_NAME__',
            'status=believed_alive',
            'text=__TEXT__',
            'last_known_location=__LAST_KNOWN_LOCATION__',
            'author_made_contact=yes',
            'phone_of_found_person=__PHONE_OF_FOUND_PERSON__',
            'email_of_found_person=__EMAIL_OF_FOUND_PERSON__'
        ]
        doc = self.go('/haiti/create?' + '&'.join(params))
        tag = doc.firsttag('input', name='family_name')
        assert tag['value'] == '__FAMILY_NAME__'

        tag = doc.firsttag('input', name='given_name')
        assert tag['value'] == '__GIVEN_NAME__'

        tag = doc.firsttag('input', name='home_street')
        assert tag['value'] == '__HOME_STREET__'

        tag = doc.firsttag('input', name='home_neighborhood')
        assert tag['value'] == '__HOME_NEIGHBORHOOD__'

        tag = doc.firsttag('input', name='home_city')
        assert tag['value'] == '__HOME_CITY__'

        tag = doc.firsttag('input', name='home_state')
        assert tag['value'] == '__HOME_STATE__'

        tag = doc.firsttag('input', name='home_postal_code')
        assert tag['value'] == '__HOME_POSTAL_CODE__'

        tag = doc.first('textarea', name='description')
        assert tag.text == '__DESCRIPTION__'

        tag = doc.firsttag('input', name='photo_url')
        assert tag['value'] == '__PHOTO_URL__'

        tag = doc.firsttag('input', id='clone_yes')
        assert tag['checked'] == 'checked'

        tag = doc.firsttag('input', name='author_name')
        assert tag['value'] == '__AUTHOR_NAME__'

        tag = doc.firsttag('input', name='author_phone')
        assert tag['value'] == '__AUTHOR_PHONE__'

        tag = doc.firsttag('input', name='author_email')
        assert tag['value'] == '__AUTHOR_EMAIL__'

        tag = doc.firsttag('input', name='source_url')
        assert tag['value'] == '__SOURCE_URL__'

        tag = doc.firsttag('input', name='source_date')
        assert tag['value'] == '__SOURCE_DATE__'

        tag = doc.firsttag('input', name='source_name')
        assert tag['value'] == '__SOURCE_NAME__'

        tag = doc.first('select', name='status')
        tag = doc.firsttag('option', value='believed_alive')
        assert tag['selected'] == 'selected'

        tag = doc.first('textarea', name='text')
        assert tag.text == '__TEXT__'

        tag = doc.firsttag('input', name='last_known_location')
        assert tag['value'] == '__LAST_KNOWN_LOCATION__'

        tag = doc.firsttag('input', id='author_made_contact_yes')
        assert tag['checked'] == 'checked'

        tag = doc.firsttag('input', name='phone_of_found_person')
        assert tag['value'] == '__PHONE_OF_FOUND_PERSON__'

        tag = doc.firsttag('input', name='email_of_found_person')
        assert tag['value'] == '__EMAIL_OF_FOUND_PERSON__'

    def test_view(self):
        """Check the view page."""
        doc = self.go('/haiti/view')
        assert 'No person id was specified' in doc.text

    def test_multiview(self):
        """Check the multiview page."""
        doc = self.go('/haiti/multiview')
        assert 'Compare these records' in doc.text

    def test_photo(self):
        """Check the photo page."""
        doc = self.go('/haiti/photo')
        assert 'Photo id is unspecified or invalid' in doc.text

    def test_static(self):
        """Check that the static files are accessible."""
        doc = self.go('/static/no-photo.gif')
        self.assertEqual(self.s.status, 200)
        assert doc.content.startswith('GIF89a')

        doc = self.go('/static/style.css')
        assert 'body {' in doc.content

    def test_embed(self):
        """Check the embed page."""
        doc = self.go('/haiti/embed')
        assert 'Embedding' in doc.text

    def test_gadget(self):
        """Check the gadget page."""
        doc = self.go('/haiti/gadget')
        assert '<Module>' in doc.content
        assert 'application/xml' in self.s.headers['content-type']

    def test_sitemap(self):
        """Check the sitemap generator."""
        doc = self.go('/haiti/sitemap')
        assert '</sitemapindex>' in doc.content

        doc = self.go('/haiti/sitemap?shard_index=1')
        assert '</urlset>' in doc.content

    def test_config_repo_titles(self):
        doc = self.go('/haiti')
        assert 'Haiti Earthquake' in doc.first('h1').text

        doc = self.go('/pakistan')
        assert 'Pakistan Floods' in doc.first('h1').text

    def test_config_language_menu_options(self):
        doc = self.go('/haiti')
        assert doc.first('a', u'Fran\xe7ais')
        assert doc.first('a', u'Krey\xf2l')
        assert not doc.all('a',u'\u0627\u0631\u062F\u0648')  # Urdu

        doc = self.go('/pakistan')
        assert doc.first('a',u'\u0627\u0631\u062F\u0648')  # Urdu
        assert not doc.all('a', u'Fran\xe7ais')

    def test_config_keywords(self):
        doc = self.go('/haiti')
        meta = doc.firsttag('meta', name='keywords')
        assert 'tremblement' in meta['content']

        doc = self.go('/pakistan')
        meta = doc.firsttag('meta', name='keywords')
        assert 'pakistan flood' in meta['content']

    # TODO(lschumacher):  This external app depends on our urls.
    #   figure out what to do about it.
    def test_jp_tier2_mobile_redirect(self):
        self.s.agent = 'DoCoMo/2.0 P906i(c100;TB;W24H15)'
        # Redirect to top page.
        self.go('/japan', redirects=0)
        self.assertEqual(self.s.status, 302)
        self.assertEqual(self.s.headers['location'],
                         'http://sagasu-m.appspot.com/japan?subdomain=japan')

        # redirect view page
        self.go('/japan/view?id=test.google.com/person.111',
                redirects=0)
        self.assertEqual(self.s.status, 302)
        self.assertEqual(self.s.headers['location'],
                'http://sagasu-m.appspot.com/japan/view?subdomain=japan&'
                'id=test.google.com/person.111')
        # no redirect with &small=yes
        self.go('/haiti/?small=yes', redirects=0)
        self.assertEqual(self.s.status, 200)
        # no redirect with &suppress_redirect=yes
        self.go('/japan/view?suppress_redirect=yes'
                '&id=test.google.com/person.111&redirect=0')
        self.assertEqual(self.s.status, 404)


class PersonNoteTests(TestsBase):
    """Tests that modify Person and Note entities in the datastore go here.
    The contents of the datastore will be reset for each test."""

    def assert_error_deadend(self, page, *fragments):
        """Assert that the given page is a dead-end.

        Checks to make sure there's an error message that contains the given
        fragments.  On failure, fail assertion.  On success, step back.
        """
        error_message = page.first(class_=re.compile(r'.*\berror\b.*'))
        for fragment in fragments:
            assert fragment in error_message.text, (
                '%s missing from error message' % fragment)
        self.s.back()

    # The verify_ functions below implement common fragments of the testing
    # workflow that are assembled below in the test_ methods.

    def verify_results_page(self, num_results, all_have=(), some_have=(),
                            status=()):
        """Verifies conditions on the results page common to seeking and
        providing.  Verifies that all of the results contain all of the
        strings in all_have and that at least one of the results has each
        of some_have.

        Precondition: the current session must be on the results page
        Postcondition: the current session is still on the results page
        """

        # Check that the results are as expected
        result_titles = self.s.doc.all(class_='resultDataTitle')
        assert len(result_titles) == num_results
        for title in result_titles:
            for text in all_have:
                assert text in title.content, \
                    '%s must have %s' % (title.content, text)
        for text in some_have:
            assert any(text in title.content for title in result_titles), \
                'One of %s must have %s' % (result_titles, text)
        if status:
            result_statuses = self.s.doc.all(class_='resultDataPersonFound')
            assert len(result_statuses) == len(status)
            for expected_status, result_status in zip(status, result_statuses):
                assert expected_status in result_status.content, \
                    '"%s" missing expected status: "%s"' % (
                    result_status, expected_status)

    def verify_unsatisfactory_results(self):
        """Verifies the clicking the button at the bottom of the results page.

        Precondition: the current session must be on the results page
        Postcondition: the current session is on the create new record page
        """

        # Click the button to create a new record
        found = False
        for results_form in self.s.doc.all('form'):
            if 'Create a new record' in results_form.content:
                self.s.submit(results_form)
                found = True
        assert found, "didn't find Create a new record in any form"

    def verify_create_form(self, prefilled_params=None, unfilled_params=None):
        """Verifies the behavior of the create form.

        Verifies that the form must contain prefilled_params (a dictionary)
        and may not have any defaults for unfilled_params.

        Precondition: the current session is on the create new record page
        Postcondition: the current session is still on the create page
        """

        create_form = self.s.doc.first('form')
        for key, value in (prefilled_params or {}).iteritems():
            assert create_form.params[key] == value
        for key in unfilled_params or ():
            assert not create_form.params[key]

        # Try to submit without filling in required fields
        self.assert_error_deadend(
            self.s.submit(create_form), 'required', 'try again')

    def verify_note_form(self):
        """Verifies the behavior of the add note form.

        Precondition: the current session is on a page with a note form.
        Postcondition: the current session is still on a page with a note form.
        """

        note_form = self.s.doc.first('form')
        assert 'Tell us the status of this person' in note_form.content
        self.assert_error_deadend(
            self.s.submit(note_form), 'required', 'try again')

    def verify_details_page(self, num_notes, details=None):
        """Verifies the content of the details page.

        Verifies that the details contain the given number of notes and the
        given details.

        Precondition: the current session is on the details page
        Postcondition: the current session is still on the details page
        """

        # Do not assert params.  Upon reaching the details page, you've lost
        # the difference between seekers and providers and the param is gone.
        details = details or {}
        details_page = self.s.doc

        # Person info is stored in matching 'label' and 'field' cells.
        fields = dict(zip(
            [label.text.strip() for label in details_page.all(class_='label')],
            details_page.all(class_='field')))
        for label, value in details.iteritems():
            assert fields[label].text.strip() == value

        actual_num_notes = len(details_page.all(class_='view note'))
        assert actual_num_notes == num_notes, \
            'expected %s notes, instead was %s' % (num_notes, actual_num_notes)

    def verify_click_search_result(self, n, url_test=lambda u: None):
        """Simulates clicking the nth search result (where n is zero-based).

        Also passes the URL followed to the given url_test function for checking.
        This function should raise an AssertionError on failure.

        Precondition: the current session must be on the results page
        Postcondition: the current session is on the person details page
        """

        # Get the list of links.
        results = self.s.doc.first('ul', class_='searchResults')
        result_link = results.all('a', class_='result-link')[n]

        # Verify and then follow the link.
        url_test(result_link['href'])
        self.s.go(result_link['href'])

    def verify_update_notes(self, author_made_contact, note_body, author,
                            status, **kwargs):
        """Verifies the process of adding a new note.

        Posts a new note with the given parameters.

        Precondition: the current session must be on the details page
        Postcondition: the current session is still on the details page
        """

        # Do not assert params.  Upon reaching the details page, you've lost
        # the difference between seekers and providers and the param is gone.
        details_page = self.s.doc
        num_initial_notes = len(details_page.all(class_='view note'))
        note_form = details_page.first('form')

        params = dict(kwargs)
        params['author_made_contact'] = (author_made_contact and 'yes') or 'no'
        params['text'] = note_body
        params['author_name'] = author
        extra_values = [note_body, author]
        if status:
            params['status'] = status
            extra_values.append(str(NOTE_STATUS_TEXT.get(status)))

        details_page = self.s.submit(note_form, **params)
        notes = details_page.all(class_='view note')
        assert len(notes) == num_initial_notes + 1
        new_note_text = notes[-1].text
        extra_values.extend(kwargs.values())
        for text in extra_values:
            assert text in new_note_text, \
                'Note text %r missing %r' % (new_note_text, text)

        # Show this text if and only if the person has been contacted
        assert ('This person has been in contact with someone'
                in new_note_text) == author_made_contact

    def verify_email_sent(self, message_count=1):
        """Verifies email was sent, firing manually from the taskqueue
        if necessary.  """
        # Explicitly fire the send-mail task if necessary
        doc = self.go_as_admin('/_ah/admin/tasks?queue=send-mail')
        try:
            for button in doc.alltags('button', class_='ae-taskqueues-run-now'):
                doc = self.s.submit(d.first('form', name='queue_run_now'),
                                    run_now=button.id)
        except scrape.ScrapeError, e:
            # button not found, assume task completed
            pass
        # taskqueue takes a second to actually queue up multiple requests,
        # so we pause here to allow that to happen.
        count = 0
        while len(self.mail_server.messages) < message_count and count < 10:
            count += 1
            time.sleep(.1)

        self.assertEqual(message_count, len(self.mail_server.messages))

    def test_robots(self):
        """Check that <meta name="robots"> tags appear on the right pages."""
        person = Person(
            key_name='haiti:test.google.com/person.111',
            repo='haiti',
            author_name='_test_author_name',
            author_email='test@example.com',
            given_name='_test_given_name',
            family_name='_test_family_name',
            entry_date=datetime.datetime.utcnow())
        person.update_index(['old', 'new'])
        person.put()

        # Robots are okay on the start page.
        doc = self.go('/haiti')
        assert not doc.alltags('meta', name='robots')

        # Robots are not okay on the view page.
        doc = self.go('/haiti/view?id=test.google.com/person.111')
        assert '_test_given_name' in doc.content
        assert doc.firsttag('meta', name='robots', content='noindex')

        # Robots are not okay on the results page.
        doc = self.go('/haiti/results?role=seek&query=_test_family_name')
        assert '_test_given_name' in doc.content
        assert doc.firsttag('meta', name='robots', content='noindex')

    def test_have_information_small(self):
        """Follow the I have information flow on the small-sized embed."""

        # Shorthand to assert the correctness of our URL
        def assert_params(url=None, required_params={}, forbidden_params={}):
            required_params.setdefault('role', 'provide')
            required_params.setdefault('small', 'yes')
            assert_params_conform(url or self.s.url,
                                  required_params=required_params,
                                  forbidden_params=forbidden_params)

        # Start on the home page and click the "I'm looking for someone" button
        self.go('/haiti?small=yes')
        search_page = self.s.follow('I have information about someone')
        search_form = search_page.first('form')
        assert 'I have information about someone' in search_form.content

        self.assert_error_deadend(
            self.s.submit(search_form),
            'Enter the person\'s given and family names.')

        self.assert_error_deadend(
            self.s.submit(search_form, given_name='_test_given_name'),
            'Enter the person\'s given and family names.')

        self.s.submit(search_form,
                      given_name='_test_given_name',
                      family_name='_test_family_name')
        assert_params()

        # Because the datastore is empty, should see the 'follow this link'
        # text. Click the link.
        create_page = self.s.follow('Follow this link to create a new record')

        assert 'small=yes' not in self.s.url
        given_name_input = create_page.firsttag('input', name='given_name')
        assert '_test_given_name' in given_name_input.content
        family_name_input = create_page.firsttag('input', name='family_name')
        assert '_test_family_name' in family_name_input.content

        # Create a person to search for:
        person = Person(
            key_name='haiti:test.google.com/person.111',
            repo='haiti',
            author_name='_test_author_name',
            author_email='test@example.com',
            given_name='_test_given_name',
            family_name='_test_family_name',
            entry_date=datetime.datetime.utcnow(),
            text='_test A note body')
        person.update_index(['old', 'new'])
        person.put()

        # Try the search again, and should get some results
        self.s.submit(search_form,
                      given_name='_test_given_name',
                      family_name='_test_family_name')
        assert_params()
        assert 'There is one existing record' in self.s.doc.content, \
            ('existing record not found in: %s' %
             utils.encode(self.s.doc.content))

        results_page = self.s.follow('Click here to view results.')
        # make sure the results page has the person on it.
        assert '_test_given_name _test_family_name' in results_page.content, \
            'results page: %s' % utils.encode(results_page.content)

        # test multiple results
        # Create another person to search for:
        person = Person(
            key_name='haiti:test.google.com/person.211',
            repo='haiti',
            author_name='_test_author_name',
            author_email='test@example.com',
            given_name='_test_given_name',
            family_name='_test_family_name',
            entry_date=datetime.datetime.utcnow(),
            text='_test A note body')
        person.update_index(['old', 'new'])
        person.put()

        # Try the search again, and should get some results
        self.s.submit(search_form,
                      given_name='_test_given_name',
                      family_name='_test_family_name')
        assert_params()
        assert 'There are 2 existing records with similar names' \
            in self.s.doc.content, \
            ('existing record not found in: %s' %
             utils.encode(self.s.doc.content))

        results_page = self.s.follow('Click here to view results.')
        # make sure the results page has the people on it.
        assert 'person.211' in results_page.content, \
            'results page: %s' % utils.encode(results_page.content)
        assert 'person.111' in results_page.content, \
            'results page: %s' % utils.encode(results_page.content)


    def test_seeking_someone_small(self):
        """Follow the seeking someone flow on the small-sized embed."""

        # Shorthand to assert the correctness of our URL
        def assert_params(url=None):
            assert_params_conform(
                url or self.s.url, {'role': 'seek', 'small': 'yes'})

        # Start on the home page and click the "I'm looking for someone" button
        self.go('/haiti?small=yes')
        search_page = self.s.follow('I\'m looking for someone')
        search_form = search_page.first('form')
        assert 'Search for this person' in search_form.content

        # Try a search, which should yield no results.
        self.s.submit(search_form, query='_test_given_name')
        assert_params()
        self.verify_results_page(0)
        assert_params()
        assert self.s.doc.firsttag('a', class_='create-new-record')

        person = Person(
            key_name='haiti:test.google.com/person.111',
            repo='haiti',
            author_name='_test_author_name',
            author_email='test@example.com',
            given_name='_test_given_name',
            family_name='_test_family_name',
            entry_date=datetime.datetime.utcnow(),
            text='_test A note body')
        person.update_index(['old', 'new'])
        person.put()

        assert_params()

        # Now the search should yield a result.
        self.s.submit(search_form, query='_test_given_name')
        assert_params()
        link = self.s.doc.firsttag('a', class_='results-found')
        assert 'query=_test_given_name' in link.content


    def test_seeking_someone_regular(self):
        """Follow the seeking someone flow on the regular-sized embed."""

        # Set utcnow to match source date
        SOURCE_DATETIME = datetime.datetime(2001, 1, 1, 0, 0, 0)
        self.set_utcnow_for_test(SOURCE_DATETIME)
        test_source_date = SOURCE_DATETIME.strftime('%Y-%m-%d')

        # Shorthand to assert the correctness of our URL
        def assert_params(url=None):
            assert_params_conform(
                url or self.s.url, {'role': 'seek'}, {'small': 'yes'})

        # Start on the home page and click the "I'm looking for someone" button
        self.go('/haiti')
        search_page = self.s.follow('I\'m looking for someone')
        search_form = search_page.first('form')
        assert 'Search for this person' in search_form.content

        # Try a search, which should yield no results.
        self.s.submit(search_form, query='_test_given_name')
        assert_params()
        self.verify_results_page(0)
        assert_params()
        self.verify_unsatisfactory_results()
        assert_params()

        # Submit the create form with minimal information.
        create_form = self.s.doc.first('form')
        self.s.submit(create_form,
                      given_name='_test_given_name',
                      family_name='_test_family_name',
                      author_name='_test_author_name')

        # For now, the date of birth should be hidden.
        assert 'birth' not in self.s.content.lower()

        self.verify_details_page(0, details={
            'Given name:': '_test_given_name',
            'Family name:': '_test_family_name',
            'Author\'s name:': '_test_author_name'})

        # Now the search should yield a result.
        self.s.submit(search_form, query='_test_given_name')
        assert_params()
        self.verify_results_page(1, all_have=(['_test_given_name']),
                                 some_have=(['_test_given_name']),
                                 status=(['Unspecified']))
        self.verify_click_search_result(0, assert_params)
        # set the person entry_date to something in order to make sure adding
        # note doesn't update
        person = Person.all().filter('given_name =', '_test_given_name').get()
        person.entry_date = datetime.datetime(2006, 6, 6, 6, 6, 6)
        db.put(person)
        self.verify_details_page(0)
        self.verify_note_form()
        self.verify_update_notes(
            False, '_test A note body', '_test A note author', None)
        self.verify_update_notes(
            True, '_test Another note body', '_test Another note author',
            'believed_alive',
            last_known_location='Port-au-Prince')

        # Check that a UserActionLog entry was created.
        entry = UserActionLog.all().get()
        assert entry.action == 'mark_alive'
        assert entry.detail == '_test_given_name _test_family_name'
        assert not entry.ip_address
        assert entry.Note_text == '_test Another note body'
        assert entry.Note_status == 'believed_alive'
        entry.delete()

        # Add a note with status == 'believed_dead'.
        # By default allow_believed_dead_via_ui = True for repo 'haiti'.
        self.verify_update_notes(
            True, '_test Third note body', '_test Third note author',
            'believed_dead')
        # Check that a UserActionLog entry was created.
        entry = UserActionLog.all().get()
        assert entry.action == 'mark_dead'
        assert entry.detail == '_test_given_name _test_family_name'
        assert entry.ip_address
        assert entry.Note_text == '_test Third note body'
        assert entry.Note_status == 'believed_dead'
        entry.delete()

        person = Person.all().filter('given_name =', '_test_given_name').get()
        assert person.entry_date == datetime.datetime(2006, 6, 6, 6, 6, 6)

        self.s.submit(search_form, query='_test_given_name')
        assert_params()
        self.verify_results_page(
            1, all_have=['_test_given_name'], some_have=['_test_given_name'],
            status=['Someone has received information that this person is dead']
        )

        # test for default_expiry_days config:
        config.set_for_repo('haiti', default_expiry_days=10)

        # Submit the create form with complete information
        self.s.submit(create_form,
                      author_name='_test_author_name',
                      author_email='_test_author_email',
                      author_phone='_test_author_phone',
                      clone='yes',
                      source_name='_test_source_name',
                      source_date=test_source_date,
                      source_url='_test_source_url',
                      given_name='_test_given_name',
                      family_name='_test_family_name',
                      alternate_given_names='_test_alternate_given_names',
                      alternate_family_names='_test_alternate_family_names',
                      sex='female',
                      date_of_birth='1955',
                      age='52',
                      home_street='_test_home_street',
                      home_neighborhood='_test_home_neighborhood',
                      home_city='_test_home_city',
                      home_state='_test_home_state',
                      home_postal_code='_test_home_postal_code',
                      home_country='_test_home_country',
                      photo_url='_test_photo_url',
                      expiry_option='foo',
                      description='_test_description')

        self.verify_details_page(0, details={
            'Given name:': '_test_given_name',
            'Family name:': '_test_family_name',
            'Alternate names:': '_test_alternate_given_names _test_alternate_family_names',
            'Sex:': 'female',
            # 'Date of birth:': '1955',  # currently hidden
            'Age:': '52',
            'Street name:': '_test_home_street',
            'Neighborhood:': '_test_home_neighborhood',
            'City:': '_test_home_city',
            'Province or state:': '_test_home_state',
            'Postal or zip code:': '_test_home_postal_code',
            'Home country:': '_test_home_country',
            'Author\'s name:': '_test_author_name',
            'Author\'s phone number:': '(click to reveal)',
            'Author\'s e-mail address:': '(click to reveal)',
            'Original URL:': 'Link',
            'Original posting date:': '2001-01-01 00:00 UTC',
            'Original site name:': '_test_source_name',
            'Expiry date of this record:': '2001-01-11 00:00 UTC'})

    def test_time_zones(self):
        # Japan should show up in JST due to its configuration.
        db.put([Person(
            key_name='japan:test.google.com/person.111',
            repo='japan',
            given_name='_given_name',
            family_name='_family_name',
            source_date=datetime.datetime(2001, 2, 3, 4, 5, 6),
            entry_date=datetime.datetime.utcnow(),
        ), Note(
            key_name='japan:test.google.com/note.222',
            person_record_id='test.google.com/person.111',
            author_name='Fred',
            repo='japan',
            text='foo',
            source_date=datetime.datetime(2001, 2, 3, 7, 8, 9),
            entry_date=datetime.datetime.utcnow(),
        )])

        self.go('/japan/view?id=test.google.com/person.111&lang=en')
        self.verify_details_page(1, {
            'Original posting date:': '2001-02-03 13:05 JST'
        })
        assert 'Posted by Fred on 2001-02-03 at 16:08 JST' in self.s.doc.text

        self.go('/japan/multiview?id1=test.google.com/person.111'
                '&lang=en')
        assert '2001-02-03 13:05 JST' in self.s.doc.text, \
            text_diff('', self.s.doc.text)

        # Other repositories should show up in UTC.
        db.put([Person(
            key_name='haiti:test.google.com/person.111',
            repo='haiti',
            given_name='_given_name',
            family_name='_family_name',
            source_date=datetime.datetime(2001, 2, 3, 4, 5, 6),
            entry_date=datetime.datetime.utcnow(),
        ), Note(
            key_name='haiti:test.google.com/note.222',
            person_record_id='test.google.com/person.111',
            author_name='Fred',
            repo='haiti',
            text='foo',
            source_date=datetime.datetime(2001, 2, 3, 7, 8, 9),
            entry_date=datetime.datetime.utcnow(),
        )])

        self.go('/haiti/view?id=test.google.com/person.111&lang=en')
        self.verify_details_page(1, {
            'Original posting date:': '2001-02-03 04:05 UTC'
        })
        assert 'Posted by Fred on 2001-02-03 at 07:08 UTC' in self.s.doc.text
        self.go('/haiti/multiview?id1=test.google.com/person.111'
                '&lang=en')
        assert '2001-02-03 04:05 UTC' in self.s.doc.text

    def test_new_indexing(self):
        """First create new entry with new_search param then search for it"""

        # Shorthand to assert the correctness of our URL
        def assert_params(url=None):
            assert_params_conform(
                url or self.s.url, {'role': 'seek'}, {'small': 'yes'})

        # Start on the home page and click the "I'm looking for someone" button
        self.go('/haiti')
        search_page = self.s.follow('I\'m looking for someone')
        search_form = search_page.first('form')
        assert 'Search for this person' in search_form.content

        # Try a search, which should yield no results.
        self.s.submit(search_form, query='ABCD EFGH IJKL MNOP')
        assert_params()
        self.verify_results_page(0)
        assert_params()
        self.verify_unsatisfactory_results()
        assert_params()

        # Submit the create form with a valid given and family name
        self.s.submit(self.s.doc.first('form'),
                      given_name='ABCD EFGH',
                      family_name='IJKL MNOP',
                      alternate_given_names='QRST UVWX',
                      alternate_family_names='YZ01 2345',
                      author_name='author_name')

        # Try a middle-name match.
        self.s.submit(search_form, query='EFGH')
        self.verify_results_page(1, all_have=(['ABCD EFGH']))

        # Try a middle-name non-match.
        self.s.submit(search_form, query='ABCDEF')
        self.verify_results_page(0)

        # Try a middle-name prefix match.
        self.s.submit(search_form, query='MNO')
        self.verify_results_page(1, all_have=(['ABCD EFGH']))

        # Try a multiword match.
        self.s.submit(search_form, query='MNOP IJK ABCD EFG')
        self.verify_results_page(1, all_have=(['ABCD EFGH']))

        # Try an alternate-name prefix non-match.
        self.s.submit(search_form, query='QRS')
        self.verify_results_page(0)

        # Try a multiword match on an alternate name.
        self.s.submit(search_form, query='ABCD EFG QRST UVWX')
        self.verify_results_page(1, all_have=(['ABCD EFGH']))

    def test_indexing_japanese_names(self):
        """Index Japanese person's names and make sure they are searchable."""

        # Shorthand to assert the correctness of our URL
        def assert_params(url=None):
            assert_params_conform(
                url or self.s.url, {'role': 'seek'}, {'small': 'yes'})

        Repo(key_name='japan-test').put()
        # Kanji's are segmented character by character.
        config.set_for_repo('japan-test', min_query_word_length=1)
        config.set_for_repo('japan-test', use_family_name=True)
        config.set_for_repo('japan-test', family_name_first=True)
        config.set_for_repo('japan-test', use_alternate_names=True)

        # Start on the home page and click the "I'm looking for someone" button
        self.go('/japan-test')
        search_page = self.s.follow('I\'m looking for someone')
        search_form = search_page.first('form')
        assert 'Search for this person' in search_form.content

        # Try a search, which should yield no results.
        self.s.submit(search_form, query='山田 太郎')
        assert_params()
        self.verify_results_page(0)
        assert_params()
        self.verify_unsatisfactory_results()
        assert_params()

        # Submit the create form with a valid given and family name.
        self.s.submit(self.s.doc.first('form'),
                      family_name='山田',
                      given_name='太郎',
                      alternate_family_names='やまだ',
                      alternate_given_names='たろう',
                      author_name='author_name')

        # Try a family name match.
        self.s.submit(search_form, query='山田')
        self.verify_results_page(1, all_have=([u'山田 太郎',
                                               u'やまだ たろう']))

        # Try a full name prefix match.
        self.s.submit(search_form, query='山田太')
        self.verify_results_page(1, all_have=([u'山田 太郎']))

        # Try a full name match, where given and family names are not segmented.
        self.s.submit(search_form, query='山田太郎')
        self.verify_results_page(1, all_have=([u'山田 太郎']))

        # Try an alternate family name match.
        self.s.submit(search_form, query='やまだ')
        self.verify_results_page(1, all_have=([u'山田 太郎']))

        # Try an alternate name match with given name and family name segmented.
        self.s.submit(search_form, query='やまだ たろう')
        self.verify_results_page(1, all_have=([u'山田 太郎']))

        # Try an alternate name match without given name and family name
        # segmented.
        self.s.submit(search_form, query='やまだたろう')
        self.verify_results_page(1, all_have=([u'山田 太郎']))

        # Try an alternate name prefix match, but we don't index prefixes for
        # alternate names.
        self.s.submit(search_form, query='やまだたろ')
        self.verify_results_page(0)

        # Try an alternate family name match with katakana variation.
        self.s.submit(search_form, query='ヤマダ')
        self.verify_results_page(1, all_have=([u'山田 太郎']))

        # Try an alternate family name match with romaji variation.
        self.s.submit(search_form, query='YAMADA')
        self.verify_results_page(1, all_have=([u'山田 太郎']))

    def test_have_information_regular(self):
        """Follow the "I have information" flow on the regular-sized embed."""

        # Set utcnow to match source date
        SOURCE_DATETIME = datetime.datetime(2001, 1, 1, 0, 0, 0)
        self.set_utcnow_for_test(SOURCE_DATETIME)
        test_source_date = SOURCE_DATETIME.strftime('%Y-%m-%d')

        # Shorthand to assert the correctness of our URL
        def assert_params(url=None):
            assert_params_conform(
                url or self.s.url, {'role': 'provide'}, {'small': 'yes'})

        self.go('/haiti')
        search_page = self.s.follow('I have information about someone')
        search_form = search_page.first('form')
        assert 'I have information about someone' in search_form.content

        self.assert_error_deadend(
            self.s.submit(search_form),
            'Enter the person\'s given and family names.')

        self.assert_error_deadend(
            self.s.submit(search_form, given_name='_test_given_name'),
            'Enter the person\'s given and family names.')

        self.s.submit(search_form,
                      given_name='_test_given_name',
                      family_name='_test_family_name')
        assert_params()
        # Because the datastore is empty, should go straight to the create page

        self.verify_create_form(prefilled_params={
            'given_name': '_test_given_name',
            'family_name': '_test_family_name'})
        self.verify_note_form()

        # Submit the create form with minimal information
        create_form = self.s.doc.first('form')
        self.s.submit(create_form,
                      given_name='_test_given_name',
                      family_name='_test_family_name',
                      author_name='_test_author_name',
                      text='_test A note body')

        self.verify_details_page(1, details={
            'Given name:': '_test_given_name',
            'Family name:': '_test_family_name',
            'Author\'s name:': '_test_author_name'})

        # Try the search again, and should get some results
        self.s.submit(search_form,
                      given_name='_test_given_name',
                      family_name='_test_family_name')
        assert_params()
        self.verify_results_page(
            1, all_have=('_test_given_name', '_test_family_name'))
        self.verify_click_search_result(0, assert_params)

        # For now, the date of birth should be hidden.
        assert 'birth' not in self.s.content.lower()
        self.verify_details_page(1)

        self.verify_note_form()
        self.verify_update_notes(
            False, '_test A note body', '_test A note author', None)
        self.verify_update_notes(
            True, '_test Another note body', '_test Another note author',
            None, last_known_location='Port-au-Prince')

        # Submit the create form with complete information
        self.s.submit(create_form,
                      author_name='_test_author_name',
                      author_email='_test_author_email',
                      author_phone='_test_author_phone',
                      clone='yes',
                      source_name='_test_source_name',
                      source_date=test_source_date,
                      source_url='_test_source_url',
                      given_name='_test_given_name',
                      family_name='_test_family_name',
                      alternate_given_names='_test_alternate_given_names',
                      alternate_family_names='_test_alternate_family_names',
                      sex='male',
                      date_of_birth='1970-01',
                      age='30-40',
                      home_street='_test_home_street',
                      home_neighborhood='_test_home_neighborhood',
                      home_city='_test_home_city',
                      home_state='_test_home_state',
                      home_postal_code='_test_home_postal_code',
                      home_country='_test_home_country',
                      photo_url='_test_photo_url',
                      expiry_option='20',
                      description='_test_description',
                      add_note='yes',
                      author_made_contact='yes',
                      status='believed_dead',
                      email_of_found_person='_test_email_of_found_person',
                      phone_of_found_person='_test_phone_of_found_person',
                      last_known_location='_test_last_known_location',
                      text='_test A note body')

        self.verify_details_page(1, details={
            'Given name:': '_test_given_name',
            'Family name:': '_test_family_name',
            'Alternate names:': '_test_alternate_given_names _test_alternate_family_names',
            'Sex:': 'male',
            # 'Date of birth:': '1970-01',  # currently hidden
            'Age:': '30-40',
            'Street name:': '_test_home_street',
            'Neighborhood:': '_test_home_neighborhood',
            'City:': '_test_home_city',
            'Province or state:': '_test_home_state',
            'Postal or zip code:': '_test_home_postal_code',
            'Home country:': '_test_home_country',
            'Author\'s name:': '_test_author_name',
            'Author\'s phone number:': '(click to reveal)',
            'Author\'s e-mail address:': '(click to reveal)',
            'Original URL:': 'Link',
            'Original posting date:': '2001-01-01 00:00 UTC',
            'Original site name:': '_test_source_name',
            'Expiry date of this record:': '2001-01-21 00:00 UTC'})

        # Check that a UserActionLog entry was created.
        entry = UserActionLog.all().get()
        assert entry.action == 'mark_dead'
        assert entry.detail == '_test_given_name _test_family_name'
        assert entry.ip_address
        assert entry.Note_text == '_test A note body'
        assert entry.Note_status == 'believed_dead'

    def test_multiview(self):
        """Test the page for marking duplicate records."""
        db.put([Person(
            key_name='haiti:test.google.com/person.111',
            repo='haiti',
            author_name='_author_name_1',
            author_email='_author_email_1',
            author_phone='_author_phone_1',
            entry_date=TEST_DATETIME,
            given_name='_given_name_1',
            family_name='_family_name_1',
            alternate_names='_alternate_names_1',
            sex='male',
            date_of_birth='1970-01-01',
            age='31-41',
        ), Person(
            key_name='haiti:test.google.com/person.222',
            repo='haiti',
            author_name='_author_name_2',
            author_email='_author_email_2',
            author_phone='_author_phone_2',
            entry_date=TEST_DATETIME,
            given_name='_given_name_2',
            family_name='_family_name_2',
            alternate_names='_alternate_names_2',
            sex='male',
            date_of_birth='1970-02-02',
            age='32-42',
        ), Person(
            key_name='haiti:test.google.com/person.333',
            repo='haiti',
            author_name='_author_name_3',
            author_email='_author_email_3',
            author_phone='_author_phone_3',
            entry_date=TEST_DATETIME,
            given_name='_given_name_3',
            family_name='_family_name_3',
            alternate_names='_alternate_names_3',
            sex='male',
            date_of_birth='1970-03-03',
            age='33-43',
        )])

        # All three records should appear on the multiview page.
        doc = self.go('/haiti/multiview' +
                      '?id1=test.google.com/person.111' +
                      '&id2=test.google.com/person.222' +
                      '&id3=test.google.com/person.333')
        assert '_given_name_1' in doc.content
        assert '_given_name_2' in doc.content
        assert '_given_name_3' in doc.content
        assert '_alternate_names_1' in doc.content
        assert '_alternate_names_2' in doc.content
        assert '_alternate_names_3' in doc.content
        assert '31-41' in doc.content
        assert '32-42' in doc.content
        assert '33-43' in doc.content

        # Mark all three as duplicates.
        button = doc.firsttag('input', value='Yes, these are the same person')
        doc = self.s.submit(button, text='duplicate test', author_name='foo')

        # We should arrive back at the first record, with two duplicate notes.
        assert self.s.status == 200
        assert 'id=test.google.com%2Fperson.111' in self.s.url
        assert 'Possible duplicates' in doc.content
        assert '_given_name_2 _family_name_2' in doc.content
        assert '_given_name_3 _family_name_3' in doc.content

        p = Person.get('haiti', 'test.google.com/person.111')
        assert len(p.get_linked_persons()) == 2
        # Ask for detailed information on the duplicate markings.
        doc = self.s.follow('Show who marked these duplicates')
        assert '_given_name_1' in doc.content
        notes = doc.all('div', class_='view note')
        assert len(notes) == 2, str(doc.content.encode('ascii', 'ignore'))
        # We don't know which note comes first as they are created almost
        # simultaneously.
        note_222 = notes[0] if 'person.222' in notes[0].text else notes[1]
        note_333 = notes[0] if 'person.333' in notes[0].text else notes[1]
        assert 'Posted by foo' in note_222.text
        assert 'duplicate test' in note_222.text
        assert ('This record is a duplicate of test.google.com/person.222' in
                note_222.text)
        assert 'Posted by foo' in note_333.text
        assert 'duplicate test' in note_333.text
        assert ('This record is a duplicate of test.google.com/person.333' in
                note_333.text)

    def test_reveal(self):
        """Test the hiding and revealing of contact information in the UI."""
        db.put([Person(
            key_name='haiti:test.google.com/person.123',
            repo='haiti',
            author_name='_reveal_author_name',
            author_email='_reveal_author_email',
            author_phone='_reveal_author_phone',
            entry_date=TEST_DATETIME,
            given_name='_reveal_given_name',
            family_name='_reveal_family_name',
            sex='male',
            date_of_birth='1970-01-01',
            age='30-40',
        ), Person(
            key_name='haiti:test.google.com/person.456',
            repo='haiti',
            author_name='_reveal_author_name',
            author_email='_reveal_author_email',
            author_phone='_reveal_author_phone',
            entry_date=datetime.datetime.now(),
            given_name='_reveal_given_name',
            family_name='_reveal_family_name',
            sex='male',
            date_of_birth='1970-01-01',
            age='30-40',
        ), Note(
            key_name='haiti:test.google.com/note.456',
            repo='haiti',
            author_name='_reveal_note_author_name',
            author_email='_reveal_note_author_email',
            author_phone='_reveal_note_author_phone',
            entry_date=TEST_DATETIME,
            email_of_found_person='_reveal_email_of_found_person',
            phone_of_found_person='_reveal_phone_of_found_person',
            person_record_id='test.google.com/person.123',
        )])

        # All contact information should be hidden by default.
        doc = self.go('/haiti/view?id=test.google.com/person.123')
        assert '_reveal_author_email' not in doc.content
        assert '_reveal_author_phone' not in doc.content
        assert '_reveal_note_author_email' not in doc.content
        assert '_reveal_note_author_phone' not in doc.content
        assert '_reveal_email_of_found_person' not in doc.content
        assert '_reveal_phone_of_found_person' not in doc.content

        # Clicking the '(click to reveal)' link should bring the user
        # to a captcha turing test page.
        reveal_region = doc.first('a',  u'(click to reveal)')
        url = reveal_region.get('href', '')
        doc = self.go(url[url.find('/haiti/reveal'):])
        assert 'iframe' in doc.content
        assert 'recaptcha_response_field' in doc.content

        # Try to continue with an invalid captcha response. Get redirected
        # back to the same page.
        button = doc.firsttag('input', value='Proceed')
        doc = self.s.submit(button)
        assert 'iframe' in doc.content
        assert 'recaptcha_response_field' in doc.content

        # Continue as if captcha is valid. All information should be viewable.
        doc = self.s.submit(button, test_mode='yes')
        assert '_reveal_author_email' in doc.content
        assert '_reveal_author_phone' in doc.content
        assert '_reveal_note_author_email' in doc.content
        assert '_reveal_note_author_phone' in doc.content
        assert '_reveal_email_of_found_person' in doc.content
        assert '_reveal_phone_of_found_person' in doc.content

        # Start over. Information should no longer be viewable.
        doc = self.go('/haiti/view?id=test.google.com/person.123')
        assert '_reveal_author_email' not in doc.content
        assert '_reveal_author_phone' not in doc.content
        assert '_reveal_note_author_email' not in doc.content
        assert '_reveal_note_author_phone' not in doc.content
        assert '_reveal_email_of_found_person' not in doc.content
        assert '_reveal_phone_of_found_person' not in doc.content

        # Other person's records should also be invisible.
        doc = self.go('/haiti/view?id=test.google.com/person.456')
        assert '_reveal_author_email' not in doc.content
        assert '_reveal_author_phone' not in doc.content
        assert '_reveal_note_author_email' not in doc.content
        assert '_reveal_note_author_phone' not in doc.content
        assert '_reveal_email_of_found_person' not in doc.content
        assert '_reveal_phone_of_found_person' not in doc.content

        # All contact information should be hidden on the multiview page, too.
        doc = self.go('/haiti/multiview' +
                      '&id1=test.google.com/person.123' +
                      '&id2=test.google.com/person.456')
        assert '_reveal_author_email' not in doc.content
        assert '_reveal_author_phone' not in doc.content
        assert '_reveal_note_author_email' not in doc.content
        assert '_reveal_note_author_phone' not in doc.content
        assert '_reveal_email_of_found_person' not in doc.content
        assert '_reveal_phone_of_found_person' not in doc.content

        # Now supply a valid revelation signature.
        signature = reveal.sign(u'multiview:test.google.com/person.123', 10)
        doc = self.go('/haiti/multiview' +
                      '?id1=test.google.com/person.123' +
                      '&signature=' + signature)
        assert '_reveal_author_email' in doc.content
        assert '_reveal_author_phone' in doc.content
        # Notes are not shown on the multiview page.

    def test_show_domain_source(self):
        """Test that we show domain of source for records coming from API."""

        data = get_test_data('test.pfif-1.2-source.xml')
        self.go('/haiti/api/write?key=domain_test_key',
                data=data, type='application/xml')

        # On Search results page,  we should see Provided by: domain
        doc = self.go('/haiti/results?role=seek&query=_test_family_name')
        assert 'Provided by: mytestdomain.com' in doc.content
        assert '_test_family_name' in doc.content

        # On details page, we should see Provided by: domain
        doc = self.go('/haiti/view?lang=en&id=mytestdomain.com/person.21009')
        assert 'Provided by: mytestdomain.com' in doc.content
        assert '_test_family_name' in doc.content

    def test_global_domain_key(self):
        """Test that we honor global domain keys."""
        data = get_test_data('global-test.pfif-1.2-source.xml')
        self.go('/haiti/api/write?key=global_test_key',
                data=data, type='application/xml')

        # On Search results page,  we should see Provided by: domain
        doc = self.go(
            '/haiti/results?role=seek&query=_test_family_name')
        assert 'Provided by: globaltestdomain.com' in doc.content
        assert '_test_family_name' in doc.content

        # On details page, we should see Provided by: domain
        doc = self.go(
            '/haiti/view?lang=en&id=globaltestdomain.com/person.21009'
            )
        assert 'Provided by: globaltestdomain.com' in doc.content
        assert '_test_family_name' in doc.content

    def test_note_status(self):
        """Test the posting and viewing of the note status field in the UI."""
        status_class = re.compile(r'\bstatus\b')

        # allow_believed_dead_via_ui = True
        config.set_for_repo('haiti', allow_believed_dead_via_ui=True)

        # Check that the right status options appear on the create page.
        doc = self.go('/haiti/create?role=provide')
        note = doc.first(class_='note input')
        options = note.first('select', name='status').all('option')
        assert len(options) == len(NOTE_STATUS_OPTIONS)
        for option, text in zip(options, NOTE_STATUS_OPTIONS):
            assert text in option.attrs['value']

        # Create a record with no status and get the new record's ID.
        form = doc.first('form')
        doc = self.s.submit(form,
                            given_name='_test_first',
                            family_name='_test_last',
                            author_name='_test_author',
                            text='_test_text')
        view_url = self.s.url

        # Check that the right status options appear on the view page.
        doc = self.s.go(view_url)
        note = doc.first(class_='note input')
        options = note.first('select', name='status').all('option')
        assert len(options) == len(NOTE_STATUS_OPTIONS)
        for option, text in zip(options, NOTE_STATUS_OPTIONS):
            assert text in option.attrs['value']

        # Set the status in a note and check that it appears on the view page.
        form = doc.first('form')
        self.s.submit(form, author_name='_test_author2', text='_test_text',
                      status='believed_alive')
        doc = self.s.go(view_url)
        note = doc.last(class_='view note')
        assert 'believed_alive' in note.content, \
            text_diff('believed_alive', note.content)
        assert 'believed_dead' not in note.content, \
            text_diff('believed_dead', note.content)
        # Check that a UserActionLog entry was created.
        entry = UserActionLog.all().get()
        assert entry.action == 'mark_alive'
        assert entry.detail == '_test_first _test_last'
        assert not entry.ip_address
        assert entry.Note_text == '_test_text'
        assert entry.Note_status == 'believed_alive'
        entry.delete()

        # Set status to is_note_author, but don't check author_made_contact.
        self.s.submit(form,
                      author_name='_test_author',
                      text='_test_text',
                      status='is_note_author')
        self.assert_error_deadend(
            self.s.submit(form,
                          author_name='_test_author',
                          text='_test_text',
                          status='is_note_author'),
            'in contact', 'Status of this person')

        # Check that a UserActionLog entry was not created.
        assert not UserActionLog.all().get()

        # allow_believed_dead_via_ui = False
        config.set_for_repo('japan', allow_believed_dead_via_ui=False)

        # Check that believed_dead option does not appear on the create page
        doc = self.go('/japan/create?role=provide')
        note = doc.first(class_='note input')
        options = note.first('select', name='status').all('option')
        assert len(options) == len(NOTE_STATUS_OPTIONS) - 1
        for option, text in zip(options, NOTE_STATUS_OPTIONS):
            assert text in option.attrs['value']
            assert option.attrs['value'] != 'believed_dead'

        # Create a record with no status and get the new record's ID.
        form = doc.first('form')
        doc = self.s.submit(form,
                            given_name='_test_first',
                            family_name='_test_last',
                            author_name='_test_author',
                            text='_test_text')
        view_url = self.s.url

        # Check that the believed_dead option does not appear
        # on the view page.
        doc = self.s.go(view_url)
        note = doc.first(class_='note input')
        options = note.first('select', name='status').all('option')
        assert len(options) == len(NOTE_STATUS_OPTIONS) - 1
        for option, text in zip(options, NOTE_STATUS_OPTIONS):
            assert text in option.attrs['value']
            assert option.attrs['value'] != 'believed_dead'

        # Set the status in a note and check that it appears on the view page.
        form = doc.first('form')
        self.s.submit(form, author_name='_test_author2', text='_test_text',
                                    status='believed_alive')
        doc = self.s.go(view_url)
        note = doc.last(class_='view note')
        assert 'believed_alive' in note.content
        assert 'believed_dead' not in note.content

        # Check that a UserActionLog entry was created.
        entry = UserActionLog.all().get()
        assert entry.action == 'mark_alive'
        assert entry.detail == '_test_first _test_last'
        assert not entry.ip_address
        assert entry.Note_text == '_test_text'
        assert entry.Note_status == 'believed_alive'
        entry.delete()

        # Set status to believed_dead, but allow_believed_dead_via_ui is false.
        self.s.submit(form,
                      author_name='_test_author',
                      text='_believed_dead_test_text',
                      status='believed_dead')
        self.assert_error_deadend(
            self.s.submit(form,
                          author_name='_test_author',
                          text='_test_text',
                          status='believed_dead'),
            'Not authorized', 'believed_dead')

        # Check that a UserActionLog entry was not created.
        assert not UserActionLog.all().get()

    def test_api_write_pfif_1_4(self):
        """Post a single entry as PFIF 1.4 using the upload API."""
        data = get_test_data('test.pfif-1.4.xml')
        self.go('/haiti/api/write?version=1.4&key=test_key',
                data=data, type='application/xml')
        person = Person.get('haiti', 'test.google.com/person.21009')
        assert person.full_name == u'_test_full_name1\n_test_full_name2'
        assert person.first_name == u'_test_first_name'
        assert person.last_name == u'_test_last_name'
        assert person.alternate_names == \
            u'_test_alternate_name1\n_test_alternate_name2'
        assert person.description == u'_test_description'
        assert person.sex == u'female'
        assert person.date_of_birth == u'1970-01'
        assert person.age == u'35-45'
        assert person.author_name == u'_test_author_name'
        assert person.author_email == u'_test_author_email'
        assert person.author_phone == u'_test_author_phone'
        assert person.home_street == u'_test_home_street'
        assert person.home_neighborhood == u'_test_home_neighborhood'
        assert person.home_city == u'_test_home_city'
        assert person.home_state == u'_test_home_state'
        assert person.home_postal_code == u'_test_home_postal_code'
        assert person.home_country == u'US'
        assert person.record_id == u'test.google.com/person.21009'
        assert person.photo_url == u'_test_photo_url'
        assert person.profile_urls == u'_test_profile_url1\n_test_profile_url2'
        assert person.source_name == u'_test_source_name'
        assert person.source_url == u'_test_source_url'
        assert person.source_date == datetime.datetime(2000, 1, 1, 0, 0, 0)
        # Current date should replace the provided entry_date.
        self.assertEqual(utils.get_utcnow(), person.entry_date)

        # The latest_status property should come from the third Note.
        assert person.latest_status == u'is_note_author'
        assert person.latest_status_source_date == \
            datetime.datetime(2000, 1, 18, 20, 21, 22)

        # The latest_found property should come from the fourth Note.
        assert person.latest_found == False
        assert person.latest_found_source_date == \
            datetime.datetime(2000, 1, 18, 20, 0, 0)

        notes = person.get_notes()
        assert len(notes) == 4
        notes.sort(key=lambda note: note.record_id)

        note = notes[0]
        assert note.author_name == u'_test_author_name'
        assert note.author_email == u'_test_author_email'
        assert note.author_phone == u'_test_author_phone'
        assert note.email_of_found_person == u'_test_email_of_found_person'
        assert note.phone_of_found_person == u'_test_phone_of_found_person'
        assert note.last_known_location == u'_test_last_known_location'
        assert note.record_id == u'test.google.com/note.27009'
        assert note.person_record_id == u'test.google.com/person.21009'
        assert note.text == u'_test_text'
        assert note.photo_url == u'_test_note_photo_url'
        assert note.source_date == datetime.datetime(2000, 1, 16, 4, 5, 6)
        # Current date should replace the provided entry_date.
        assert note.entry_date == utils.get_utcnow()
        assert note.author_made_contact == False
        assert note.status == u'believed_missing'
        assert note.linked_person_record_id == u'test.google.com/person.999'
        assert note.reviewed == False

        note = notes[1]
        assert note.author_name == u'inna-testing'
        assert note.author_email == u'inna-testing@gmail.com'
        assert note.author_phone == u'inna-testing-number'
        assert note.email_of_found_person == u''
        assert note.phone_of_found_person == u''
        assert note.last_known_location == u'19.16592425362802 -71.9384765625'
        assert note.record_id == u'test.google.com/note.31095'
        assert note.person_record_id == u'test.google.com/person.21009'
        assert note.text == u'new comment - testing'
        assert note.source_date == datetime.datetime(2000, 1, 17, 14, 15, 16)
        # Current date should replace the provided entry_date.
        assert note.entry_date.year == utils.get_utcnow().year
        assert note.author_made_contact == True
        assert note.status == ''
        assert not note.linked_person_record_id
        assert note.reviewed == False

        # Just confirm that a missing author_made_contact tag is parsed as None.
        # We already checked all the other fields above.
        note = notes[2]
        assert note.author_made_contact == None
        assert note.status == u'is_note_author'
        assert note.reviewed == False

        note = notes[3]
        assert note.author_made_contact == False
        assert note.status == u'believed_missing'
        assert note.reviewed == False

    # TODO(kpy): Remove support for legacy URLs in mid-January 2012.
    def test_api_write_pfif_1_2_legacy_url(self):
        """Post a single entry as PFIF 1.2 using the API at its old URL."""
        person = Person.get('haiti', 'test.google.com/person.21009')
        assert person is None

        self.s.go('http://%s/api/write?subdomain=haiti&key=test_key' %
                      self.hostport,
                  data=get_test_data('test.pfif-1.2.xml'),
                  type='application/xml')
        person = Person.get('haiti', 'test.google.com/person.21009')
        assert person.given_name == u'_test_given_name'

    def test_api_write_pfif_1_2(self):
        """Post a single entry as PFIF 1.2 using the upload API."""
        data = get_test_data('test.pfif-1.2.xml')
        self.go('/haiti/api/write?key=test_key',
                data=data, type='application/xml')
        person = Person.get('haiti', 'test.google.com/person.21009')
<<<<<<< HEAD
        assert person.given_name == u'_test_given_name'
        assert person.family_name == u'_test_family_name'
=======
        assert person.first_name == u'_test_first_name'
        assert person.last_name == u'_test_last_name'
        assert person.description == u'description:\n    _test_description'
>>>>>>> c804d67b
        assert person.sex == u'female'
        assert person.date_of_birth == u'1970-01'
        assert person.age == u'35-45'
        assert person.author_name == u'_test_author_name'
        assert person.author_email == u'_test_author_email'
        assert person.author_phone == u'_test_author_phone'
        assert person.home_street == u'_test_home_street'
        assert person.home_neighborhood == u'_test_home_neighborhood'
        assert person.home_city == u'_test_home_city'
        assert person.home_state == u'_test_home_state'
        assert person.home_postal_code == u'_test_home_postal_code'
        assert person.home_country == u'US'
        assert person.record_id == u'test.google.com/person.21009'
        assert person.photo_url == u'_test_photo_url'
        assert person.source_name == u'_test_source_name'
        assert person.source_url == u'_test_source_url'
        assert person.source_date == datetime.datetime(2000, 1, 1, 0, 0, 0)
        # Current date should replace the provided entry_date.
        self.assertEqual(utils.get_utcnow(), person.entry_date)

        # The latest_status property should come from the third Note.
        assert person.latest_status == u'is_note_author'
        assert person.latest_status_source_date == \
            datetime.datetime(2000, 1, 18, 20, 21, 22)

        # The latest_found property should come from the fourth Note.
        assert person.latest_found == False
        assert person.latest_found_source_date == \
            datetime.datetime(2000, 1, 18, 20, 0, 0)

        notes = person.get_notes()
        assert len(notes) == 4
        notes.sort(key=lambda note: note.record_id)

        note = notes[0]
        assert note.author_name == u'_test_author_name'
        assert note.author_email == u'_test_author_email'
        assert note.author_phone == u'_test_author_phone'
        assert note.email_of_found_person == u'_test_email_of_found_person'
        assert note.phone_of_found_person == u'_test_phone_of_found_person'
        assert note.last_known_location == u'_test_last_known_location'
        assert note.record_id == u'test.google.com/note.27009'
        assert note.person_record_id == u'test.google.com/person.21009'
        assert note.text == u'_test_text'
        assert note.source_date == datetime.datetime(2000, 1, 16, 4, 5, 6)
        # Current date should replace the provided entry_date.
        assert note.entry_date == utils.get_utcnow()
        assert note.author_made_contact == False
        assert note.status == u'believed_missing'
        assert note.linked_person_record_id == u'test.google.com/person.999'
        assert note.reviewed == False

        note = notes[1]
        assert note.author_name == u'inna-testing'
        assert note.author_email == u'inna-testing@gmail.com'
        assert note.author_phone == u'inna-testing-number'
        assert note.email_of_found_person == u''
        assert note.phone_of_found_person == u''
        assert note.last_known_location == u'19.16592425362802 -71.9384765625'
        assert note.record_id == u'test.google.com/note.31095'
        assert note.person_record_id == u'test.google.com/person.21009'
        assert note.text == u'new comment - testing'
        assert note.source_date == datetime.datetime(2000, 1, 17, 14, 15, 16)
        # Current date should replace the provided entry_date.
        assert note.entry_date.year == utils.get_utcnow().year
        assert note.author_made_contact == True
        assert note.status == ''
        assert not note.linked_person_record_id
        assert note.reviewed == False

        # Just confirm that a missing author_made_contact tag is parsed as None.
        # We already checked all the other fields above.
        note = notes[2]
        assert note.author_made_contact == None
        assert note.status == u'is_note_author'
        assert note.reviewed == False

        note = notes[3]
        assert note.author_made_contact == False
        assert note.status == u'believed_missing'
        assert note.reviewed == False

    def test_api_write_pfif_1_2_note(self):
        """Post a single note-only entry as PFIF 1.2 using the upload API."""
        # Create person records that the notes will attach to.
        configure_api_logging()
        Person(key_name='haiti:test.google.com/person.21009',
               repo='haiti',
               given_name='_test_given_name_1',
               family_name='_test_family_name_1',
               entry_date=datetime.datetime(2001, 1, 1, 1, 1, 1)).put()
        Person(key_name='haiti:test.google.com/person.21010',
               repo='haiti',
               given_name='_test_given_name_2',
               family_name='_test_family_name_2',
               entry_date=datetime.datetime(2002, 2, 2, 2, 2, 2)).put()

        data = get_test_data('test.pfif-1.2-note.xml')
        self.go('/haiti/api/write?key=test_key',
                data=data, type='application/xml')

        verify_api_log(ApiActionLog.WRITE)

        person = Person.get('haiti', 'test.google.com/person.21009')
        assert person
        notes = person.get_notes()
        assert len(notes) == 1
        note = notes[0]
        assert note.author_name == u'_test_author_name'
        assert note.author_email == u'_test_author_email'
        assert note.author_phone == u'_test_author_phone'
        assert note.email_of_found_person == u'_test_email_of_found_person'
        assert note.phone_of_found_person == u'_test_phone_of_found_person'
        assert note.last_known_location == u'_test_last_known_location'
        assert note.record_id == u'test.google.com/note.27009'
        assert note.person_record_id == u'test.google.com/person.21009'
        assert note.text == u'_test_text'
        assert note.source_date == datetime.datetime(2000, 1, 16, 7, 8, 9)
        # Current date should replace the provided entry_date.
        self.assertEqual(note.entry_date, utils.get_utcnow())
        assert note.author_made_contact == False
        assert note.status == u'believed_missing'
        assert note.linked_person_record_id == u'test.google.com/person.999'
        assert note.reviewed == False

        # Found flag and status should have propagated to the Person.
        assert person.latest_found == False
        assert person.latest_found_source_date == note.source_date
        assert person.latest_status == u'believed_missing'
        assert person.latest_status_source_date == note.source_date

        person = Person.get('haiti', 'test.google.com/person.21010')
        assert person
        notes = person.get_notes()
        assert len(notes) == 1
        note = notes[0]
        assert note.author_name == u'inna-testing'
        assert note.author_email == u'inna-testing@gmail.com'
        assert note.author_phone == u'inna-testing-number'
        assert note.email_of_found_person == u''
        assert note.phone_of_found_person == u''
        assert note.last_known_location == u'19.16592425362802 -71.9384765625'
        assert note.record_id == u'test.google.com/note.31095'
        assert note.person_record_id == u'test.google.com/person.21010'
        assert note.text == u'new comment - testing'
        assert note.source_date == datetime.datetime(2000, 1, 17, 17, 18, 19)
        # Current date should replace the provided entry_date.
        assert note.entry_date == utils.get_utcnow()
        assert note.author_made_contact is None
        assert note.status == u'is_note_author'
        assert not note.linked_person_record_id
        assert note.reviewed == False

        # Status should have propagated to the Person, but not found.
        assert person.latest_found is None
        assert person.latest_found_source_date is None
        assert person.latest_status == u'is_note_author'
        assert person.latest_status_source_date == note.source_date

    def test_api_write_pfif_1_1(self):
        """Post a single entry as PFIF 1.1 using the upload API."""
        data = get_test_data('test.pfif-1.1.xml')
        self.go('/haiti/api/write?key=test_key',
                data=data, type='application/xml')
        person = Person.get('haiti', 'test.google.com/person.21009')
<<<<<<< HEAD
        assert person.given_name == u'_test_given_name'
        assert person.family_name == u'_test_family_name'
=======
        assert person.first_name == u'_test_first_name'
        assert person.last_name == u'_test_last_name'
        assert person.description == u'description:\n    _test_description'
>>>>>>> c804d67b
        assert person.author_name == u'_test_author_name'
        assert person.author_email == u'_test_author_email'
        assert person.author_phone == u'_test_author_phone'
        assert person.home_city == u'_test_home_city'
        assert person.home_street == u'_test_home_street'
        assert person.home_neighborhood == u'_test_home_neighborhood'
        assert person.home_state == u'_test_home_state'
        assert person.home_postal_code == u'_test_home_zip'
        assert person.record_id == u'test.google.com/person.21009'
        assert person.photo_url == u'_test_photo_url'
        assert person.source_name == u'_test_source_name'
        assert person.source_url == u'_test_source_url'
        assert person.source_date == datetime.datetime(2000, 1, 1, 0, 0, 0)
        # Current date should replace the provided entry_date.
        self.assertEqual(utils.get_utcnow(), person.entry_date)

        # The latest_found property should come from the first Note.
        self.assertTrue(person.latest_found)
        assert person.latest_found_source_date == \
            datetime.datetime(2000, 1, 16, 1, 2, 3)

        # There's no status field in PFIF 1.1.
        assert person.latest_status == ''
        assert person.latest_status_source_date is None

        notes = person.get_notes()
        assert len(notes) == 2
        notes.sort(key=lambda note: note.record_id)

        note = notes[0]
        assert note.author_name == u'_test_author_name'
        assert note.author_email == u'_test_author_email'
        assert note.author_phone == u'_test_author_phone'
        assert note.email_of_found_person == u'_test_email_of_found_person'
        assert note.phone_of_found_person == u'_test_phone_of_found_person'
        assert note.last_known_location == u'_test_last_known_location'
        assert note.record_id == u'test.google.com/note.27009'
        assert note.text == u'_test_text'
        assert note.source_date == datetime.datetime(2000, 1, 16, 1, 2, 3)
        # Current date should replace the provided entry_date.
        assert note.entry_date == utils.get_utcnow()
        assert note.author_made_contact == True
        assert note.reviewed == False

        note = notes[1]
        assert note.author_name == u'inna-testing'
        assert note.author_email == u'inna-testing@gmail.com'
        assert note.author_phone == u'inna-testing-number'
        assert note.email_of_found_person == u''
        assert note.phone_of_found_person == u''
        assert note.last_known_location == u'19.16592425362802 -71.9384765625'
        assert note.record_id == u'test.google.com/note.31095'
        assert note.text == u'new comment - testing'
        assert note.source_date == datetime.datetime(2000, 1, 17, 11, 12, 13)
        # Current date should replace the provided entry_date.
        assert note.entry_date.year == utils.get_utcnow().year
        assert note.author_made_contact is None
        assert note.reviewed == False

    def test_api_write_bad_key(self):
        """Attempt to post an entry with an invalid API key."""
        data = get_test_data('test.pfif-1.2.xml')
        self.go('/haiti/api/write?key=bad_key',
                data=data, type='application/xml')
        assert self.s.status == 403

    def test_api_write_empty_record(self):
        """Verify that empty entries are accepted."""
        doc = self.go('/haiti/api/write?key=test_key',
                data='''
<pfif xmlns="http://zesty.ca/pfif/1.2">
  <person>
    <person_record_id>test.google.com/person.empty</person_record_id>
  </person>
</pfif>''', type='application/xml')

        # The Person record should have been accepted.
        person_status = doc.first('status:write')
        self.assertEquals(person_status.first('status:written').text, '1')

        # An empty Person entity should be in the datastore.
        person = Person.get('haiti', 'test.google.com/person.empty')

    def test_api_write_wrong_domain(self):
        """Attempt to post an entry with a domain that doesn't match the key."""
        data = get_test_data('test.pfif-1.2.xml')
        doc = self.go('/haiti/api/write?key=other_key',
                      data=data, type='application/xml')

        # The Person record should have been rejected.
        person_status = doc.first('status:write')
        assert person_status.first('status:written').text == '0'
        assert ('Not in authorized domain' in
                person_status.first('status:error').text)

        # Both of the Note records should have been rejected.
        note_status = person_status.next('status:write')
        assert note_status.first('status:written').text == '0'
        first_error = note_status.first('status:error')
        second_error = first_error.next('status:error')
        assert 'Not in authorized domain' in first_error.text
        assert 'Not in authorized domain' in second_error.text

    def test_api_write_log_skipping(self):
        """Test skipping bad note entries."""
        configure_api_logging()
        data = get_test_data('test.pfif-1.2-badrecord.xml')
        self.go('/haiti/api/write?key=test_key',
                data=data, type='application/xml')
        assert self.s.status == 200, \
            'status = %s, content=%s' % (self.s.status, self.s.content)
        # verify we logged the write.
        verify_api_log(ApiActionLog.WRITE, person_records=1, people_skipped=1)

    def test_api_write_reviewed_note(self):
        """Post reviewed note entries."""
        data = get_test_data('test.pfif-1.2.xml')
        self.go('/haiti/api/write?key=reviewed_test_key',
                data=data, type='application/xml')
        person = Person.get('haiti', 'test.google.com/person.21009')
        notes = person.get_notes()
        assert len(notes) == 4
        # Confirm all notes are marked reviewed.
        for note in notes:
            assert note.reviewed == True

    def test_api_believed_dead_permission(self):
        """ Test whether the API key is authorized to report a person dead. """
        # Add the associated person record to the datastore
        data = get_test_data('test.pfif-1.2.xml')
        self.go('/haiti/api/write?key=test_key',
                data=data, type='application/xml')

        # Test authorized key.
        data = get_test_data('test.pfif-1.2-believed-dead.xml')
        doc = self.go(
            '/haiti/api/write?key=allow_believed_dead_test_key',
            data=data, type='application/xml')
        person = Person.get('haiti', 'test.google.com/person.21009')
        notes = person.get_notes()
        # Confirm the newly-added note with status believed_dead
        for note in notes:
            if note.note_record_id == 'test.google.com/note.218':
                assert note.status == 'believed_dead'

        # Test unauthorized key.
        doc = self.go(
            '/haiti/api/write?key=not_allow_believed_dead_test_key',
            data=data, type='application/xml')
        # The Person record should not be updated
        person_status = doc.first('status:write')
        assert person_status.first('status:written').text == '0'
        # The Note record should be rejected with error message
        note_status = person_status.next('status:write')
        assert note_status.first('status:parsed').text == '1'
        assert note_status.first('status:written').text == '0'
        assert ('Not authorized to post notes with the status \"believed_dead\"'
                in note_status.first('status:error').text)

    def test_api_subscribe_unsubscribe(self):
        """Subscribe and unsubscribe to e-mail updates for a person via API"""
        SUBSCRIBE_EMAIL = 'testsubscribe@example.com'
        db.put(Person(
            key_name='haiti:test.google.com/person.111',
            repo='haiti',
            author_name='_test_author_name',
            author_email='test@example.com',
            given_name='_test_given_name',
            family_name='_test_family_name',
            entry_date=datetime.datetime.utcnow()
        ))
        person = Person.get('haiti', 'test.google.com/person.111')
        # Reset the MailThread queue _before_ making any requests
        # to the server, else risk errantly deleting messages
        self.mail_server.messages = []

        # Invalid key
        data = {
            'id': 'test.google.com/person.111',
            'lang': 'ja',
            'subscribe_email': SUBSCRIBE_EMAIL
        }
        self.go('/haiti/api/subscribe?key=test_key', data=data)
        self.assertEquals(403, self.s.status)
        assert 'invalid authorization' in self.s.content, \
            text_diff('invalid authorization', self.s.doc.content)

        # Invalid person
        data = {
            'id': 'test.google.com/person.123',
            'lang': 'ja',
            'subscribe_email': SUBSCRIBE_EMAIL
        }
        self.go('/haiti/api/subscribe?key=subscribe_key', data=data)
        assert 'Invalid person_record_id' in self.s.content

        # Empty email
        data = {
            'id': 'test.google.com/person.123',
            'lang': 'ja',
        }
        self.go('/haiti/api/subscribe?key=subscribe_key', data=data)
        assert 'Invalid email address' in self.s.content

        # Invalid email
        data = {
            'id': 'test.google.com/person.123',
            'lang': 'ja',
            'subscribe_email': 'junk'
        }
        self.go('/haiti/api/subscribe?key=subscribe_key', data=data)
        assert 'Invalid email address' in self.s.content, \
            text_diff('Invalid email address', self.s.content)

        # Valid subscription
        data = {
            'id': 'test.google.com/person.111',
            'lang': 'en',
            'subscribe_email': SUBSCRIBE_EMAIL
        }
        configure_api_logging()
        self.go('/haiti/api/subscribe?key=subscribe_key', data=data)
        # verify we logged the subscribe.
        verify_api_log(ApiActionLog.SUBSCRIBE, api_key='subscribe_key')

        subscriptions = person.get_subscriptions()
        assert 'Success' in self.s.content
        assert len(subscriptions) == 1
        assert subscriptions[0].email == SUBSCRIBE_EMAIL
        assert subscriptions[0].language == 'en'
        self.verify_email_sent()
        message = self.mail_server.messages[0]

        assert message['to'] == [SUBSCRIBE_EMAIL]
        assert 'do-not-reply@' in message['from']
        assert '_test_given_name _test_family_name' in message['data']
        assert 'view?id=test.google.com%2Fperson.111' in message['data']

        # Duplicate subscription
        self.go('/haiti/api/subscribe?key=subscribe_key', data=data)
        assert 'Already subscribed' in self.s.content
        assert len(subscriptions) == 1
        assert subscriptions[0].email == SUBSCRIBE_EMAIL
        assert subscriptions[0].language == 'en'

        # Already subscribed with new language
        data['lang'] = 'fr'
        self.go('/haiti/api/subscribe?key=subscribe_key', data=data)
        subscriptions = person.get_subscriptions()
        assert 'Success' in self.s.content
        assert len(subscriptions) == 1
        assert subscriptions[0].email == SUBSCRIBE_EMAIL
        assert subscriptions[0].language == 'fr'

        # Unsubscribe
        del data['lang']
        configure_api_logging()
        self.go('/haiti/api/unsubscribe?key=subscribe_key', data=data)
        assert 'Success' in self.s.content
        assert len(person.get_subscriptions()) == 0

        # verify we logged the unsub.
        verify_api_log(ApiActionLog.UNSUBSCRIBE, api_key='subscribe_key')

        # Unsubscribe non-existent subscription
        self.go('/haiti/api/unsubscribe?key=subscribe_key', data=data)
        assert 'Not subscribed' in self.s.content
        assert len(person.get_subscriptions()) == 0

    def test_api_read(self):
        """Fetch a single record as PFIF (1.1 - 1.4) via the read API."""
        db.put([Person(
            key_name='haiti:test.google.com/person.123',
            repo='haiti',
            entry_date=datetime.datetime(2002, 2, 2, 2, 2, 2),
            author_email='_read_author_email',
            author_name='_read_author_name',
            author_phone='_read_author_phone',
            given_name='_read_given_name',
            family_name='_read_family_name',
            full_name='_first_dot_last',
            alternate_names='_read_alternate_name1\n_read_alternate_name2',
            description='_read_description & < > "',
            sex='female',
            date_of_birth='1970-01-01',
            age='40-50',
            home_city='_read_home_city',
            home_neighborhood='_read_home_neighborhood',
            home_state='_read_home_state',
            home_street='_read_home_street',
            home_postal_code='_read_home_postal_code',
            home_country='_read_home_country',
            photo_url='_read_photo_url',
            source_name='_read_source_name',
            source_url='_read_source_url',
            source_date=datetime.datetime(2001, 1, 1, 1, 1, 1),
            profile_urls='_read_profile_url1\n_read_profile_url2',
        ), Note(
            key_name='haiti:test.google.com/note.456',
            repo='haiti',
            author_email='_read_author_email',
            author_name='_read_author_name',
            author_phone='_read_author_phone',
            email_of_found_person='_read_email_of_found_person',
            last_known_location='_read_last_known_location',
            person_record_id='test.google.com/person.123',
            linked_person_record_id='test.google.com/person.888',
            phone_of_found_person='_read_phone_of_found_person',
            text='_read_text',
            photo_url='_read_note_photo_url',
            source_date=datetime.datetime(2005, 5, 5, 5, 5, 5),
            entry_date=datetime.datetime(2006, 6, 6, 6, 6, 6),
            author_made_contact=True,
            status='believed_missing'
        )])
        # check for logging as well
        configure_api_logging()

        # Fetch a PFIF 1.1 document.
        # Note that author_email, author_phone, email_of_found_person, and
        # phone_of_found_person are omitted intentionally (see
        # utils.filter_sensitive_fields).
        doc = self.go('/haiti/api/read' +
                      '?id=test.google.com/person.123&version=1.1')
        expected_content = \
'''<?xml version="1.0" encoding="UTF-8"?>
<pfif:pfif xmlns:pfif="http://zesty.ca/pfif/1.1">
  <pfif:person>
    <pfif:person_record_id>test.google.com/person.123</pfif:person_record_id>
    <pfif:entry_date>2002-02-02T02:02:02Z</pfif:entry_date>
    <pfif:author_name>_read_author_name</pfif:author_name>
    <pfif:source_name>_read_source_name</pfif:source_name>
    <pfif:source_date>2001-01-01T01:01:01Z</pfif:source_date>
    <pfif:source_url>_read_source_url</pfif:source_url>
    <pfif:first_name>_read_given_name</pfif:first_name>
    <pfif:last_name>_read_family_name</pfif:last_name>
    <pfif:home_city>_read_home_city</pfif:home_city>
    <pfif:home_state>_read_home_state</pfif:home_state>
    <pfif:home_neighborhood>_read_home_neighborhood</pfif:home_neighborhood>
    <pfif:home_street>_read_home_street</pfif:home_street>
    <pfif:home_zip>_read_home_postal_code</pfif:home_zip>
    <pfif:photo_url>_read_photo_url</pfif:photo_url>
    <pfif:other>description:
    _read_description &amp; &lt; &gt; "</pfif:other>
    <pfif:note>
      <pfif:note_record_id>test.google.com/note.456</pfif:note_record_id>
      <pfif:entry_date>2006-06-06T06:06:06Z</pfif:entry_date>
      <pfif:author_name>_read_author_name</pfif:author_name>
      <pfif:source_date>2005-05-05T05:05:05Z</pfif:source_date>
      <pfif:found>true</pfif:found>
      <pfif:last_known_location>_read_last_known_location</pfif:last_known_location>
      <pfif:text>_read_text</pfif:text>
    </pfif:note>
  </pfif:person>
</pfif:pfif>
'''
        assert expected_content == doc.content, \
            text_diff(expected_content, doc.content)

        # Fetch a PFIF 1.2 document.
        # Note that date_of_birth, author_email, author_phone,
        # email_of_found_person, and phone_of_found_person are omitted
        # intentionally (see utils.filter_sensitive_fields).
        doc = self.go('/haiti/api/read' +
                      '?id=test.google.com/person.123&version=1.2')
        expected_content = '''<?xml version="1.0" encoding="UTF-8"?>
<pfif:pfif xmlns:pfif="http://zesty.ca/pfif/1.2">
  <pfif:person>
    <pfif:person_record_id>test.google.com/person.123</pfif:person_record_id>
    <pfif:entry_date>2002-02-02T02:02:02Z</pfif:entry_date>
    <pfif:author_name>_read_author_name</pfif:author_name>
    <pfif:source_name>_read_source_name</pfif:source_name>
    <pfif:source_date>2001-01-01T01:01:01Z</pfif:source_date>
    <pfif:source_url>_read_source_url</pfif:source_url>
    <pfif:first_name>_read_given_name</pfif:first_name>
    <pfif:last_name>_read_family_name</pfif:last_name>
    <pfif:sex>female</pfif:sex>
    <pfif:age>40-50</pfif:age>
    <pfif:home_street>_read_home_street</pfif:home_street>
    <pfif:home_neighborhood>_read_home_neighborhood</pfif:home_neighborhood>
    <pfif:home_city>_read_home_city</pfif:home_city>
    <pfif:home_state>_read_home_state</pfif:home_state>
    <pfif:home_postal_code>_read_home_postal_code</pfif:home_postal_code>
    <pfif:home_country>_read_home_country</pfif:home_country>
    <pfif:photo_url>_read_photo_url</pfif:photo_url>
    <pfif:other>description:
    _read_description &amp; &lt; &gt; "</pfif:other>
    <pfif:note>
      <pfif:note_record_id>test.google.com/note.456</pfif:note_record_id>
      <pfif:person_record_id>test.google.com/person.123</pfif:person_record_id>
      <pfif:linked_person_record_id>test.google.com/person.888</pfif:linked_person_record_id>
      <pfif:entry_date>2006-06-06T06:06:06Z</pfif:entry_date>
      <pfif:author_name>_read_author_name</pfif:author_name>
      <pfif:source_date>2005-05-05T05:05:05Z</pfif:source_date>
      <pfif:found>true</pfif:found>
      <pfif:status>believed_missing</pfif:status>
      <pfif:last_known_location>_read_last_known_location</pfif:last_known_location>
      <pfif:text>_read_text</pfif:text>
    </pfif:note>
  </pfif:person>
</pfif:pfif>
'''
        assert expected_content == doc.content, \
            text_diff(expected_content, doc.content)

        # Verify that PFIF 1.2 is not the default version.
        default_doc = self.go('/haiti/api/read?id=test.google.com/person.123')
        assert default_doc.content != doc.content

        # Fetch a PFIF 1.3 document.
        # Note that date_of_birth, author_email, author_phone,
        # email_of_found_person, and phone_of_found_person are omitted
        # intentionally (see utils.filter_sensitive_fields).
        doc = self.go('/haiti/api/read' +
                      '?id=test.google.com/person.123&version=1.3')
        expected_content = '''<?xml version="1.0" encoding="UTF-8"?>
<pfif:pfif xmlns:pfif="http://zesty.ca/pfif/1.3">
  <pfif:person>
    <pfif:person_record_id>test.google.com/person.123</pfif:person_record_id>
    <pfif:entry_date>2002-02-02T02:02:02Z</pfif:entry_date>
    <pfif:author_name>_read_author_name</pfif:author_name>
    <pfif:source_name>_read_source_name</pfif:source_name>
    <pfif:source_date>2001-01-01T01:01:01Z</pfif:source_date>
    <pfif:source_url>_read_source_url</pfif:source_url>
    <pfif:full_name>_first_dot_last</pfif:full_name>
    <pfif:first_name>_read_given_name</pfif:first_name>
    <pfif:last_name>_read_family_name</pfif:last_name>
    <pfif:sex>female</pfif:sex>
    <pfif:age>40-50</pfif:age>
    <pfif:home_street>_read_home_street</pfif:home_street>
    <pfif:home_neighborhood>_read_home_neighborhood</pfif:home_neighborhood>
    <pfif:home_city>_read_home_city</pfif:home_city>
    <pfif:home_state>_read_home_state</pfif:home_state>
    <pfif:home_postal_code>_read_home_postal_code</pfif:home_postal_code>
    <pfif:home_country>_read_home_country</pfif:home_country>
    <pfif:photo_url>_read_photo_url</pfif:photo_url>
    <pfif:other>description:
    _read_description &amp; &lt; &gt; "</pfif:other>
    <pfif:note>
      <pfif:note_record_id>test.google.com/note.456</pfif:note_record_id>
      <pfif:person_record_id>test.google.com/person.123</pfif:person_record_id>
      <pfif:linked_person_record_id>test.google.com/person.888</pfif:linked_person_record_id>
      <pfif:entry_date>2006-06-06T06:06:06Z</pfif:entry_date>
      <pfif:author_name>_read_author_name</pfif:author_name>
      <pfif:source_date>2005-05-05T05:05:05Z</pfif:source_date>
      <pfif:found>true</pfif:found>
      <pfif:status>believed_missing</pfif:status>
      <pfif:last_known_location>_read_last_known_location</pfif:last_known_location>
      <pfif:text>_read_text</pfif:text>
    </pfif:note>
  </pfif:person>
</pfif:pfif>
'''
        assert expected_content == doc.content, \
            text_diff(expected_content, doc.content)

        # Verify that 1.3 is the default version.
        default_doc = self.go('/haiti/api/read?id=test.google.com/person.123')
        assert default_doc.content == doc.content, \
            text_diff(default_doc.content, doc.content)

        # Fetch a PFIF 1.4 document.
        # Note that date_of_birth, author_email, author_phone,
        # email_of_found_person, and phone_of_found_person are omitted
        # intentionally (see utils.filter_sensitive_fields).
        doc = self.go('/haiti/api/read' +
                      '?id=test.google.com/person.123&version=1.4')
        expected_content = '''<?xml version="1.0" encoding="UTF-8"?>
<pfif:pfif xmlns:pfif="http://zesty.ca/pfif/1.4">
  <pfif:person>
    <pfif:person_record_id>test.google.com/person.123</pfif:person_record_id>
    <pfif:entry_date>2002-02-02T02:02:02Z</pfif:entry_date>
    <pfif:author_name>_read_author_name</pfif:author_name>
    <pfif:source_name>_read_source_name</pfif:source_name>
    <pfif:source_date>2001-01-01T01:01:01Z</pfif:source_date>
    <pfif:source_url>_read_source_url</pfif:source_url>
    <pfif:full_name>_first_dot_last</pfif:full_name>
    <pfif:given_name>_read_given_name</pfif:given_name>
    <pfif:family_name>_read_family_name</pfif:family_name>
    <pfif:alternate_names>_read_alternate_name1
_read_alternate_name2</pfif:alternate_names>
    <pfif:description>_read_description &amp; &lt; &gt; "</pfif:description>
    <pfif:sex>female</pfif:sex>
    <pfif:age>40-50</pfif:age>
    <pfif:home_street>_read_home_street</pfif:home_street>
    <pfif:home_neighborhood>_read_home_neighborhood</pfif:home_neighborhood>
    <pfif:home_city>_read_home_city</pfif:home_city>
    <pfif:home_state>_read_home_state</pfif:home_state>
    <pfif:home_postal_code>_read_home_postal_code</pfif:home_postal_code>
    <pfif:home_country>_read_home_country</pfif:home_country>
    <pfif:photo_url>_read_photo_url</pfif:photo_url>
    <pfif:profile_urls>_read_profile_url1
_read_profile_url2</pfif:profile_urls>
    <pfif:note>
      <pfif:note_record_id>test.google.com/note.456</pfif:note_record_id>
      <pfif:person_record_id>test.google.com/person.123</pfif:person_record_id>
      <pfif:linked_person_record_id>test.google.com/person.888</pfif:linked_person_record_id>
      <pfif:entry_date>2006-06-06T06:06:06Z</pfif:entry_date>
      <pfif:author_name>_read_author_name</pfif:author_name>
      <pfif:source_date>2005-05-05T05:05:05Z</pfif:source_date>
      <pfif:author_made_contact>true</pfif:author_made_contact>
      <pfif:status>believed_missing</pfif:status>
      <pfif:last_known_location>_read_last_known_location</pfif:last_known_location>
      <pfif:text>_read_text</pfif:text>
      <pfif:photo_url>_read_note_photo_url</pfif:photo_url>
    </pfif:note>
  </pfif:person>
</pfif:pfif>
'''
        assert expected_content == doc.content, \
            text_diff(expected_content, doc.content)

        # Verify that 1.4 is not the default version.
        default_doc = self.go('/haiti/api/read?id=test.google.com/person.123')
        assert default_doc.content != doc.content

        # Fetch a PFIF 1.2 document, with full read authorization.
        doc = self.go('/haiti/api/read?key=full_read_key' +
                      '&id=test.google.com/person.123&version=1.2')
        expected_content = '''<?xml version="1.0" encoding="UTF-8"?>
<pfif:pfif xmlns:pfif="http://zesty.ca/pfif/1.2">
  <pfif:person>
    <pfif:person_record_id>test.google.com/person.123</pfif:person_record_id>
    <pfif:entry_date>2002-02-02T02:02:02Z</pfif:entry_date>
    <pfif:author_name>_read_author_name</pfif:author_name>
    <pfif:author_email>_read_author_email</pfif:author_email>
    <pfif:author_phone>_read_author_phone</pfif:author_phone>
    <pfif:source_name>_read_source_name</pfif:source_name>
    <pfif:source_date>2001-01-01T01:01:01Z</pfif:source_date>
    <pfif:source_url>_read_source_url</pfif:source_url>
    <pfif:first_name>_read_given_name</pfif:first_name>
    <pfif:last_name>_read_family_name</pfif:last_name>
    <pfif:sex>female</pfif:sex>
    <pfif:date_of_birth>1970-01-01</pfif:date_of_birth>
    <pfif:age>40-50</pfif:age>
    <pfif:home_street>_read_home_street</pfif:home_street>
    <pfif:home_neighborhood>_read_home_neighborhood</pfif:home_neighborhood>
    <pfif:home_city>_read_home_city</pfif:home_city>
    <pfif:home_state>_read_home_state</pfif:home_state>
    <pfif:home_postal_code>_read_home_postal_code</pfif:home_postal_code>
    <pfif:home_country>_read_home_country</pfif:home_country>
    <pfif:photo_url>_read_photo_url</pfif:photo_url>
    <pfif:other>description:
    _read_description &amp; &lt; &gt; "</pfif:other>
    <pfif:note>
      <pfif:note_record_id>test.google.com/note.456</pfif:note_record_id>
      <pfif:person_record_id>test.google.com/person.123</pfif:person_record_id>
      <pfif:linked_person_record_id>test.google.com/person.888</pfif:linked_person_record_id>
      <pfif:entry_date>2006-06-06T06:06:06Z</pfif:entry_date>
      <pfif:author_name>_read_author_name</pfif:author_name>
      <pfif:author_email>_read_author_email</pfif:author_email>
      <pfif:author_phone>_read_author_phone</pfif:author_phone>
      <pfif:source_date>2005-05-05T05:05:05Z</pfif:source_date>
      <pfif:found>true</pfif:found>
      <pfif:status>believed_missing</pfif:status>
      <pfif:email_of_found_person>_read_email_of_found_person</pfif:email_of_found_person>
      <pfif:phone_of_found_person>_read_phone_of_found_person</pfif:phone_of_found_person>
      <pfif:last_known_location>_read_last_known_location</pfif:last_known_location>
      <pfif:text>_read_text</pfif:text>
    </pfif:note>
  </pfif:person>
</pfif:pfif>
'''
        assert expected_content == doc.content, \
            text_diff(expected_content, doc.content)


    def test_read_key(self):
        """Verifies that when read_auth_key_required is set, an authorization
        key is required to read data from the API or feeds."""
        db.put([Person(
            key_name='haiti:test.google.com/person.123',
            repo='haiti',
            entry_date=datetime.datetime(2002, 2, 2, 2, 2, 2),
            author_email='_read_author_email',
            author_name='_read_author_name',
            author_phone='_read_author_phone',
            given_name='_read_given_name',
            family_name='_read_family_name',
            alternate_names='_read_alternate_name1\n_read_alternate_name2',
            description='_read_description & < > "',
            sex='female',
            date_of_birth='1970-01-01',
            age='40-50',
            home_city='_read_home_city',
            home_neighborhood='_read_home_neighborhood',
            home_state='_read_home_state',
            home_street='_read_home_street',
            home_postal_code='_read_home_postal_code',
            home_country='_read_home_country',
            photo_url='_read_photo_url',
            profile_urls='_read_profile_url1\n_read_profile_url2',
            source_name='_read_source_name',
            source_url='_read_source_url',
            source_date=datetime.datetime(2001, 1, 1, 1, 1, 1),
        ), Note(
            key_name='haiti:test.google.com/note.456',
            repo='haiti',
            author_email='_read_author_email',
            author_name='_read_author_name',
            author_phone='_read_author_phone',
            email_of_found_person='_read_email_of_found_person',
            last_known_location='_read_last_known_location',
            person_record_id='test.google.com/person.123',
            linked_person_record_id='test.google.com/person.888',
            phone_of_found_person='_read_phone_of_found_person',
            text='_read_text',
            photo_url='_read_note_photo_url',
            source_date=datetime.datetime(2005, 5, 5, 5, 5, 5),
            entry_date=datetime.datetime(2006, 6, 6, 6, 6, 6),
            author_made_contact=True,
            status='believed_missing'
        )])

        config.set_for_repo('haiti', read_auth_key_required=True)
        try:
            # Fetch a PFIF 1.2 document from a domain that requires a read key.
            # Without an authorization key, the request should fail.
            doc = self.go('/haiti/api/read' +
                          '?id=test.google.com/person.123&version=1.2')
            assert self.s.status == 403
            assert 'Missing or invalid authorization key' in doc.content

            # With a non-read authorization key, the request should fail.
            doc = self.go('/haiti/api/read?key=test_key' +
                          '&id=test.google.com/person.123&version=1.2')
            assert self.s.status == 403
            assert 'Missing or invalid authorization key' in doc.content

            # With a valid read authorization key, the request should succeed.
            doc = self.go('/haiti/api/read?key=read_key' +
                          '&id=test.google.com/person.123&version=1.2')
            assert '_read_given_name' in doc.content

            # Fetch the person feed from a domain that requires a read key.
            # Without an authorization key, the request should fail.
            doc = self.go('/haiti/feeds/person')
            assert self.s.status == 403
            assert 'Missing or invalid authorization key' in doc.content

            # With a non-read authorization key, the request should fail.
            doc = self.go('/haiti/feeds/person?key=test_key')
            assert self.s.status == 403
            assert 'Missing or invalid authorization key' in doc.content

            # With a valid read authorization key, the request should succeed.
            doc = self.go('/haiti/feeds/person?key=read_key')
            assert '_read_author_name' in doc.content

            # Fetch the note feed from a domain that requires a read key.
            # Without an authorization key, the request should fail.
            doc = self.go('/haiti/feeds/note')
            assert self.s.status == 403
            assert 'Missing or invalid authorization key' in doc.content

            # With a non-read authorization key, the request should fail.
            doc = self.go('/haiti/feeds/note?key=test_key')
            assert self.s.status == 403
            assert 'Missing or invalid authorization key' in doc.content

            # With a valid read authorization key, the request should succeed.
            doc = self.go('/haiti/feeds/note?key=read_key')
            assert '_read_text' in doc.content

        finally:
            config.set_for_repo('haiti', read_auth_key_required=False)


    def test_api_read_with_non_ascii(self):
        """Fetch a record containing non-ASCII characters using the read API.
        This tests PFIF 1.1 - 1.4."""
        expiry_date = TEST_DATETIME + datetime.timedelta(days=1)
        db.put(Person(
            key_name='haiti:test.google.com/person.123',
            repo='haiti',
            entry_date=TEST_DATETIME,
            expiry_date=expiry_date,
            author_name=u'a with acute = \u00e1',
            source_name=u'c with cedilla = \u00e7',
            source_url=u'e with acute = \u00e9',
            full_name=u'arabic alif = \u0627',
            given_name=u'greek alpha = \u03b1',
            family_name=u'hebrew alef = \u05d0',
            alternate_names=u'japanese a = \u3042',
            profile_urls=u'korean a = \uc544',
        ))

        # Fetch a PFIF 1.1 document.
        doc = self.go('/haiti/api/read?id=test.google.com/person.123'
                      '&version=1.1') #, charset='UTF-8')
        expected_content = '''<?xml version="1.0" encoding="UTF-8"?>
<pfif:pfif xmlns:pfif="http://zesty.ca/pfif/1.1">
  <pfif:person>
    <pfif:person_record_id>test.google.com/person.123</pfif:person_record_id>
    <pfif:entry_date>2010-01-01T00:00:00Z</pfif:entry_date>
    <pfif:author_name>a with acute = \xc3\xa1</pfif:author_name>
    <pfif:source_name>c with cedilla = \xc3\xa7</pfif:source_name>
    <pfif:source_url>e with acute = \xc3\xa9</pfif:source_url>
    <pfif:first_name>greek alpha = \xce\xb1</pfif:first_name>
    <pfif:last_name>hebrew alef = \xd7\x90</pfif:last_name>
  </pfif:person>
</pfif:pfif>
'''
        assert expected_content == doc.content, \
            text_diff(expected_content, doc.content)

        # Fetch a PFIF 1.2 document.
        configure_api_logging()
        doc = self.go('/haiti/api/read?id=test.google.com/person.123'
                      '&version=1.2')
        assert re.match(r'''<\?xml version="1.0" encoding="UTF-8"\?>
<pfif:pfif xmlns:pfif="http://zesty.ca/pfif/1.2">
  <pfif:person>
    <pfif:person_record_id>test.google.com/person.123</pfif:person_record_id>
    <pfif:entry_date>2010-01-01T00:00:00Z</pfif:entry_date>
    <pfif:author_name>a with acute = \xc3\xa1</pfif:author_name>
    <pfif:source_name>c with cedilla = \xc3\xa7</pfif:source_name>
    <pfif:source_url>e with acute = \xc3\xa9</pfif:source_url>
    <pfif:first_name>greek alpha = \xce\xb1</pfif:first_name>
    <pfif:last_name>hebrew alef = \xd7\x90</pfif:last_name>
  </pfif:person>
</pfif:pfif>
''', doc.content)
        # verify the log was written.
        verify_api_log(ApiActionLog.READ, api_key='')

        # Verify that PFIF 1.2 is not the default version.
        default_doc = self.go(
            '/haiti/api/read?id=test.google.com/person.123')
        assert default_doc.content != doc.content

        # Fetch a PFIF 1.3 document.
        doc = self.go('/haiti/api/read?' +
                      'id=test.google.com/person.123&version=1.3')
        expected_content = '''<?xml version="1.0" encoding="UTF-8"?>
<pfif:pfif xmlns:pfif="http://zesty.ca/pfif/1.3">
  <pfif:person>
    <pfif:person_record_id>test.google.com/person.123</pfif:person_record_id>
    <pfif:entry_date>2010-01-01T00:00:00Z</pfif:entry_date>
    <pfif:expiry_date>2010-01-02T00:00:00Z</pfif:expiry_date>
    <pfif:author_name>a with acute = \xc3\xa1</pfif:author_name>
    <pfif:source_name>c with cedilla = \xc3\xa7</pfif:source_name>
    <pfif:source_date></pfif:source_date>
    <pfif:source_url>e with acute = \xc3\xa9</pfif:source_url>
    <pfif:full_name>arabic alif = \xd8\xa7</pfif:full_name>
    <pfif:first_name>greek alpha = \xce\xb1</pfif:first_name>
    <pfif:last_name>hebrew alef = \xd7\x90</pfif:last_name>
  </pfif:person>
</pfif:pfif>
'''
        assert expected_content == doc.content, \
            text_diff(expected_content, doc.content)

        # Verify that PFIF 1.3 is the default version.
        default_doc = self.go('/haiti/api/read?id=test.google.com/person.123')
        assert default_doc.content == doc.content, \
            text_diff(default_doc.content, doc.content)

        # Fetch a PFIF 1.4 document.
        doc = self.go('/haiti/api/read?' +
                      'id=test.google.com/person.123&version=1.4')
        expected_content = '''<?xml version="1.0" encoding="UTF-8"?>
<pfif:pfif xmlns:pfif="http://zesty.ca/pfif/1.4">
  <pfif:person>
    <pfif:person_record_id>test.google.com/person.123</pfif:person_record_id>
    <pfif:entry_date>2010-01-01T00:00:00Z</pfif:entry_date>
    <pfif:expiry_date>2010-01-02T00:00:00Z</pfif:expiry_date>
    <pfif:author_name>a with acute = \xc3\xa1</pfif:author_name>
    <pfif:source_name>c with cedilla = \xc3\xa7</pfif:source_name>
    <pfif:source_date></pfif:source_date>
    <pfif:source_url>e with acute = \xc3\xa9</pfif:source_url>
    <pfif:full_name>arabic alif = \xd8\xa7</pfif:full_name>
    <pfif:given_name>greek alpha = \xce\xb1</pfif:given_name>
    <pfif:family_name>hebrew alef = \xd7\x90</pfif:family_name>
    <pfif:alternate_names>japanese a = \xe3\x81\x82</pfif:alternate_names>
    <pfif:profile_urls>korean a = \xec\x95\x84</pfif:profile_urls>
  </pfif:person>
</pfif:pfif>
'''
        assert expected_content == doc.content, \
            text_diff(expected_content, doc.content)

        # Verify that PFIF 1.4 is not the default version.
        default_doc = self.go('/haiti/api/read?id=test.google.com/person.123')
        assert default_doc.content != doc.content


    def test_search_api(self):
        """Verifies that the search API returns persons and notes correctly.
        Also check that it optionally requires a search-enabled API key."""
        # Add a first person to datastore.
        self.go('/haiti/create')
        self.s.submit(self.s.doc.first('form'),
                      given_name='_search_given_name',
                      family_name='_search_lastname',
                      author_name='_search_author_name')
        # Add a note for this person.
        self.s.submit(self.s.doc.first('form'),
                      author_made_contact='yes',
                      text='this is text for first person',
                      author_name='_search_note_author_name')
        # Add a 2nd person with same firstname but different lastname.
        self.go('/haiti/create')
        self.s.submit(self.s.doc.first('form'),
                      given_name='_search_given_name',
                      family_name='_search_2ndlastname',
                      author_name='_search_2nd_author_name')
        # Add a note for this 2nd person.
        self.s.submit(self.s.doc.first('form'),
                      author_made_contact='yes',
                      text='this is text for second person',
                      author_name='_search_note_2nd_author_name')

        config.set_for_repo('haiti', search_auth_key_required=True)
        try:
            # Make a search without a key, it should fail as config requires
            # a search_key.
            doc = self.go('/haiti/api/search' +
                          '?q=_search_lastname')
            assert self.s.status == 403
            assert 'Missing or invalid authorization key' in doc.content

            # With a non-search authorization key, the request should fail.
            doc = self.go('/haiti/api/search?key=test_key' +
                          '&q=_search_lastname')
            assert self.s.status == 403
            assert 'Missing or invalid authorization key' in doc.content

            # With a valid search authorization key, the request should succeed.
            configure_api_logging()
            doc = self.go('/haiti/api/search?key=search_key' +
                          '&q=_search_lastname')
            assert self.s.status not in [403,404]
            # verify we logged the search.
            verify_api_log(ApiActionLog.SEARCH, api_key='search_key')

            # Make sure we return the first record and not the 2nd one.
            assert '_search_given_name' in doc.content
            assert '_search_2ndlastname' not in doc.content
            # Check we also retrieved the first note and not the second one.
            assert '_search_note_author_name' in doc.content
            assert '_search_note_2nd_author_name' not in doc.content

            # Check that we can retrieve several persons matching a query
            # and check their notes are also retrieved.
            doc = self.go('/haiti/api/search?key=search_key' +
                          '&q=_search_given_name')
            assert self.s.status not in [403,404]
            # Check we found the 2 records.
            assert '_search_lastname' in doc.content
            assert '_search_2ndlastname' in doc.content
            # Check we also retrieved the notes.
            assert '_search_note_author_name' in doc.content
            assert '_search_note_2nd_author_name' in doc.content

            # If no results are found we return an empty pfif file
            doc = self.go('/haiti/api/search?key=search_key' +
                          '&q=_wrong_family_name')
            assert self.s.status not in [403,404]
            empty_pfif = '''<?xml version="1.0" encoding="UTF-8"?>
<pfif:pfif xmlns:pfif="http://zesty.ca/pfif/1.3">
</pfif:pfif>
'''
            assert (empty_pfif == doc.content), \
                text_diff(empty_pfif, doc.content)

            # Check that we can get results without a key if no key is required.
            config.set_for_repo('haiti', search_auth_key_required=False)
            doc = self.go('/haiti/api/search?' +
                          'q=_search_given_name')
            assert self.s.status not in [403,404]
            # Check we found 2 records.
            assert '_search_lastname' in doc.content
            assert '_search_2ndlastname' in doc.content
            # Check we also retrieved the notes.
            assert '_search_note_author_name' in doc.content
            assert '_search_note_2nd_author_name' in doc.content

            # Check that max_result is working fine
            config.set_for_repo('haiti', search_auth_key_required=False)
            doc = self.go('/haiti/api/search?' +
                          'q=_search_given_name&max_results=1')
            assert self.s.status not in [403,404]
            # Check we found only 1 record. Note that we can't rely on
            # which record it found.
            assert len(re.findall('_search_given_name', doc.content)) == 1
            assert len(re.findall('<pfif:person>', doc.content)) == 1

            # Check we also retrieved exactly one note.
            assert len(re.findall('<pfif:note>', doc.content)) == 1
        finally:
            config.set_for_repo('haiti', search_auth_key_required=False)


    def test_person_feed(self):
        """Fetch a single person using the PFIF Atom feed."""
        configure_api_logging()
        db.put([Person(
            key_name='haiti:test.google.com/person.123',
            repo='haiti',
            entry_date=datetime.datetime(2002, 2, 2, 2, 2, 2),
            author_email='_feed_author_email',
            author_name='_feed_author_name',
            author_phone='_feed_author_phone',
            full_name='_feed_full_name1\n_feed_full_name2',
            given_name='_feed_given_name',
            family_name='_feed_family_name',
            alternate_names='_feed_alternate_name1\n_feed_alternate_name2',
            description='_feed_description & < > "',
            sex='male',
            date_of_birth='1975',
            age='30-40',
            home_street='_feed_home_street',
            home_neighborhood='_feed_home_neighborhood',
            home_city='_feed_home_city',
            home_state='_feed_home_state',
            home_postal_code='_feed_home_postal_code',
            home_country='_feed_home_country',
            photo_url='_feed_photo_url',
            profile_urls='_read_profile_url1\n_read_profile_url2',
            source_name='_feed_source_name',
            source_url='_feed_source_url',
            source_date=datetime.datetime(2001, 1, 1, 1, 1, 1),
        ), Note(
            key_name='haiti:test.google.com/note.456',
            repo='haiti',
            author_email='_feed_author_email',
            author_name='_feed_author_name',
            author_phone='_feed_author_phone',
            email_of_found_person='_feed_email_of_found_person',
            last_known_location='_feed_last_known_location',
            person_record_id='test.google.com/person.123',
            linked_person_record_id='test.google.com/person.888',
            phone_of_found_person='_feed_phone_of_found_person',
            text='_feed_text',
            photo_url='_feed_note_photo_url',
            source_date=datetime.datetime(2005, 5, 5, 5, 5, 5),
            entry_date=datetime.datetime(2006, 6, 6, 6, 6, 6),
            author_made_contact=True,
            status='is_note_author'
        )])

        note = None
        # Feeds use PFIF 1.3.
        # Note that date_of_birth, author_email, author_phone,
        # email_of_found_person, and phone_of_found_person are omitted
        # intentionally (see utils.filter_sensitive_fields).
        # TODO(kpy): This is consistent with the PFIF spec, but it seems weird
        # that the <feed>'s <updated> element contains the entry_date whereas
        # the <person>'s <updated> element is the source_date.  Per RFC 4287,
        # entry_date is probably a better choice.
        doc = self.go('/haiti/feeds/person')
        expected_content = '''<?xml version="1.0" encoding="UTF-8"?>
<feed xmlns="http://www.w3.org/2005/Atom"
      xmlns:pfif="http://zesty.ca/pfif/1.3">
  <id>http://%s/personfinder/haiti/feeds/person</id>
  <title>%s</title>
  <subtitle>PFIF Person Feed generated by Person Finder at %s</subtitle>
  <updated>2002-02-02T02:02:02Z</updated>
  <link rel="self">http://%s/personfinder/haiti/feeds/person</link>
  <entry>
    <pfif:person>
      <pfif:person_record_id>test.google.com/person.123</pfif:person_record_id>
      <pfif:entry_date>2002-02-02T02:02:02Z</pfif:entry_date>
      <pfif:author_name>_feed_author_name</pfif:author_name>
      <pfif:source_name>_feed_source_name</pfif:source_name>
      <pfif:source_date>2001-01-01T01:01:01Z</pfif:source_date>
      <pfif:source_url>_feed_source_url</pfif:source_url>
      <pfif:full_name>_feed_full_name1
_feed_full_name2</pfif:full_name>
      <pfif:first_name>_feed_given_name</pfif:first_name>
      <pfif:last_name>_feed_family_name</pfif:last_name>
      <pfif:sex>male</pfif:sex>
      <pfif:age>30-40</pfif:age>
      <pfif:home_street>_feed_home_street</pfif:home_street>
      <pfif:home_neighborhood>_feed_home_neighborhood</pfif:home_neighborhood>
      <pfif:home_city>_feed_home_city</pfif:home_city>
      <pfif:home_state>_feed_home_state</pfif:home_state>
      <pfif:home_postal_code>_feed_home_postal_code</pfif:home_postal_code>
      <pfif:home_country>_feed_home_country</pfif:home_country>
      <pfif:photo_url>_feed_photo_url</pfif:photo_url>
      <pfif:other>description:
    _feed_description &amp; &lt; &gt; "</pfif:other>
      <pfif:note>
        <pfif:note_record_id>test.google.com/note.456</pfif:note_record_id>
        <pfif:person_record_id>test.google.com/person.123</pfif:person_record_id>
        <pfif:linked_person_record_id>test.google.com/person.888</pfif:linked_person_record_id>
        <pfif:entry_date>2006-06-06T06:06:06Z</pfif:entry_date>
        <pfif:author_name>_feed_author_name</pfif:author_name>
        <pfif:source_date>2005-05-05T05:05:05Z</pfif:source_date>
        <pfif:found>true</pfif:found>
        <pfif:status>is_note_author</pfif:status>
        <pfif:last_known_location>_feed_last_known_location</pfif:last_known_location>
        <pfif:text>_feed_text</pfif:text>
      </pfif:note>
    </pfif:person>
    <id>pfif:test.google.com/person.123</id>
    <title>_feed_full_name1</title>
    <author>
      <name>_feed_author_name</name>
    </author>
    <updated>2001-01-01T01:01:01Z</updated>
    <source>
      <title>%s</title>
    </source>
    <content>_feed_full_name1</content>
  </entry>
</feed>
''' % (self.hostport, self.hostport, self.hostport, self.hostport,
       self.hostport)
        assert expected_content == doc.content, \
            text_diff(expected_content, doc.content)

        # verify we logged the read.
        verify_api_log(ApiActionLog.READ, api_key='')

        # Test the omit_notes parameter.
        doc = self.go('/haiti/feeds/person?omit_notes=yes')
        expected_content = '''<?xml version="1.0" encoding="UTF-8"?>
<feed xmlns="http://www.w3.org/2005/Atom"
      xmlns:pfif="http://zesty.ca/pfif/1.3">
  <id>http://%s/personfinder/haiti/feeds/person?omit_notes=yes</id>
  <title>%s</title>
  <subtitle>PFIF Person Feed generated by Person Finder at %s</subtitle>
  <updated>2002-02-02T02:02:02Z</updated>
  <link rel="self">http://%s/personfinder/haiti/feeds/person?omit_notes=yes</link>
  <entry>
    <pfif:person>
      <pfif:person_record_id>test.google.com/person.123</pfif:person_record_id>
      <pfif:entry_date>2002-02-02T02:02:02Z</pfif:entry_date>
      <pfif:author_name>_feed_author_name</pfif:author_name>
      <pfif:source_name>_feed_source_name</pfif:source_name>
      <pfif:source_date>2001-01-01T01:01:01Z</pfif:source_date>
      <pfif:source_url>_feed_source_url</pfif:source_url>
      <pfif:full_name>_feed_full_name1
_feed_full_name2</pfif:full_name>
      <pfif:first_name>_feed_given_name</pfif:first_name>
      <pfif:last_name>_feed_family_name</pfif:last_name>
      <pfif:sex>male</pfif:sex>
      <pfif:age>30-40</pfif:age>
      <pfif:home_street>_feed_home_street</pfif:home_street>
      <pfif:home_neighborhood>_feed_home_neighborhood</pfif:home_neighborhood>
      <pfif:home_city>_feed_home_city</pfif:home_city>
      <pfif:home_state>_feed_home_state</pfif:home_state>
      <pfif:home_postal_code>_feed_home_postal_code</pfif:home_postal_code>
      <pfif:home_country>_feed_home_country</pfif:home_country>
      <pfif:photo_url>_feed_photo_url</pfif:photo_url>
      <pfif:other>description:
    _feed_description &amp; &lt; &gt; "</pfif:other>
    </pfif:person>
    <id>pfif:test.google.com/person.123</id>
    <title>_feed_full_name1</title>
    <author>
      <name>_feed_author_name</name>
    </author>
    <updated>2001-01-01T01:01:01Z</updated>
    <source>
      <title>%s</title>
    </source>
    <content>_feed_full_name1</content>
  </entry>
</feed>
''' % (self.hostport, self.hostport, self.hostport, self.hostport,
       self.hostport)
        assert expected_content == doc.content, \
            text_diff(expected_content, doc.content)

        # Fetch the entry, with full read authorization.
        doc = self.go('/haiti/feeds/person?key=full_read_key')
        expected_content = '''<?xml version="1.0" encoding="UTF-8"?>
<feed xmlns="http://www.w3.org/2005/Atom"
      xmlns:pfif="http://zesty.ca/pfif/1.3">
  <id>http://%s/personfinder/haiti/feeds/person?key=full_read_key</id>
  <title>%s</title>
  <subtitle>PFIF Person Feed generated by Person Finder at %s</subtitle>
  <updated>2002-02-02T02:02:02Z</updated>
  <link rel="self">http://%s/personfinder/haiti/feeds/person?key=full_read_key</link>
  <entry>
    <pfif:person>
      <pfif:person_record_id>test.google.com/person.123</pfif:person_record_id>
      <pfif:entry_date>2002-02-02T02:02:02Z</pfif:entry_date>
      <pfif:author_name>_feed_author_name</pfif:author_name>
      <pfif:author_email>_feed_author_email</pfif:author_email>
      <pfif:author_phone>_feed_author_phone</pfif:author_phone>
      <pfif:source_name>_feed_source_name</pfif:source_name>
      <pfif:source_date>2001-01-01T01:01:01Z</pfif:source_date>
      <pfif:source_url>_feed_source_url</pfif:source_url>
      <pfif:full_name>_feed_full_name1
_feed_full_name2</pfif:full_name>
      <pfif:first_name>_feed_given_name</pfif:first_name>
      <pfif:last_name>_feed_family_name</pfif:last_name>
      <pfif:sex>male</pfif:sex>
      <pfif:date_of_birth>1975</pfif:date_of_birth>
      <pfif:age>30-40</pfif:age>
      <pfif:home_street>_feed_home_street</pfif:home_street>
      <pfif:home_neighborhood>_feed_home_neighborhood</pfif:home_neighborhood>
      <pfif:home_city>_feed_home_city</pfif:home_city>
      <pfif:home_state>_feed_home_state</pfif:home_state>
      <pfif:home_postal_code>_feed_home_postal_code</pfif:home_postal_code>
      <pfif:home_country>_feed_home_country</pfif:home_country>
      <pfif:photo_url>_feed_photo_url</pfif:photo_url>
      <pfif:other>description:
    _feed_description &amp; &lt; &gt; "</pfif:other>
      <pfif:note>
        <pfif:note_record_id>test.google.com/note.456</pfif:note_record_id>
        <pfif:person_record_id>test.google.com/person.123</pfif:person_record_id>
        <pfif:linked_person_record_id>test.google.com/person.888</pfif:linked_person_record_id>
        <pfif:entry_date>2006-06-06T06:06:06Z</pfif:entry_date>
        <pfif:author_name>_feed_author_name</pfif:author_name>
        <pfif:author_email>_feed_author_email</pfif:author_email>
        <pfif:author_phone>_feed_author_phone</pfif:author_phone>
        <pfif:source_date>2005-05-05T05:05:05Z</pfif:source_date>
        <pfif:found>true</pfif:found>
        <pfif:status>is_note_author</pfif:status>
        <pfif:email_of_found_person>_feed_email_of_found_person</pfif:email_of_found_person>
        <pfif:phone_of_found_person>_feed_phone_of_found_person</pfif:phone_of_found_person>
        <pfif:last_known_location>_feed_last_known_location</pfif:last_known_location>
        <pfif:text>_feed_text</pfif:text>
      </pfif:note>
    </pfif:person>
    <id>pfif:test.google.com/person.123</id>
    <title>_feed_full_name1</title>
    <author>
      <name>_feed_author_name</name>
      <email>_feed_author_email</email>
    </author>
    <updated>2001-01-01T01:01:01Z</updated>
    <source>
      <title>%s</title>
    </source>
    <content>_feed_full_name1</content>
  </entry>
</feed>
''' % (self.hostport, self.hostport, self.hostport, self.hostport,
       self.hostport)
        assert expected_content == doc.content, \
            text_diff(expected_content, doc.content)

    def test_note_feed(self):
        """Fetch a single note using the PFIF Atom feed."""
        db.put([Person(
            key_name='haiti:test.google.com/person.123',
            repo='haiti',
            entry_date=datetime.datetime(2002, 2, 2, 2, 2, 2),
            given_name='_feed_given_name',
            family_name='_feed_family_name',
        ), Note(
            key_name='haiti:test.google.com/note.456',
            repo='haiti',
            person_record_id='test.google.com/person.123',
            linked_person_record_id='test.google.com/person.888',
            author_email='_feed_author_email',
            author_name='_feed_author_name',
            author_phone='_feed_author_phone',
            email_of_found_person='_feed_email_of_found_person',
            last_known_location='_feed_last_known_location',
            phone_of_found_person='_feed_phone_of_found_person',
            text='_feed_text',
            photo_url='_feed_photo_url',
            source_date=datetime.datetime(2005, 5, 5, 5, 5, 5),
            entry_date=datetime.datetime(2006, 6, 6, 6, 6, 6),
            author_made_contact=True,
            status='believed_dead'
        )])

        # Feeds use PFIF 1.2.
        # Note that author_email, author_phone, email_of_found_person, and
        # phone_of_found_person are omitted intentionally (see
        # utils.filter_sensitive_fields).
        doc = self.go('/haiti/feeds/note')
        expected_content = '''<?xml version="1.0" encoding="UTF-8"?>
<feed xmlns="http://www.w3.org/2005/Atom"
      xmlns:pfif="http://zesty.ca/pfif/1.3">
  <id>http://%s/personfinder/haiti/feeds/note</id>
  <title>%s</title>
  <subtitle>PFIF Note Feed generated by Person Finder at %s</subtitle>
  <updated>2006-06-06T06:06:06Z</updated>
  <link rel="self">http://%s/personfinder/haiti/feeds/note</link>
  <entry>
    <pfif:note>
      <pfif:note_record_id>test.google.com/note.456</pfif:note_record_id>
      <pfif:person_record_id>test.google.com/person.123</pfif:person_record_id>
      <pfif:linked_person_record_id>test.google.com/person.888</pfif:linked_person_record_id>
      <pfif:entry_date>2006-06-06T06:06:06Z</pfif:entry_date>
      <pfif:author_name>_feed_author_name</pfif:author_name>
      <pfif:source_date>2005-05-05T05:05:05Z</pfif:source_date>
      <pfif:found>true</pfif:found>
      <pfif:status>believed_dead</pfif:status>
      <pfif:last_known_location>_feed_last_known_location</pfif:last_known_location>
      <pfif:text>_feed_text</pfif:text>
    </pfif:note>
    <id>pfif:test.google.com/note.456</id>
    <title>_feed_text</title>
    <author>
      <name>_feed_author_name</name>
    </author>
    <updated>2006-06-06T06:06:06Z</updated>
    <content>_feed_text</content>
  </entry>
</feed>
''' % (self.hostport, self.hostport, self.hostport, self.hostport)
        assert expected_content == doc.content, \
            text_diff(expected_content, doc.content)

    def test_person_feed_with_bad_chars(self):
        """Fetch a person whose fields contain characters that are not
        legally representable in XML, using the PFIF Atom feed."""
        # See: http://www.w3.org/TR/REC-xml/#charsets
        db.put(Person(
            key_name='haiti:test.google.com/person.123',
            repo='haiti',
            entry_date=datetime.datetime(2002, 2, 2, 2, 2, 2),
            author_name=u'illegal character (\x01)',
<<<<<<< HEAD
            full_name=u'illegal character (\x02)',
            given_name=u'illegal character (\x1a)',
            family_name=u'illegal character (\ud800)',
=======
            first_name=u'illegal character (\x1a)',
            last_name=u'illegal character (\ud800)',
>>>>>>> c804d67b
            source_date=datetime.datetime(2001, 1, 1, 1, 1, 1)
        ))

        # Note that author_email, author_phone, email_of_found_person, and
        # phone_of_found_person are omitted intentionally (see
        # utils.filter_sensitive_fields).
        doc = self.go('/haiti/feeds/person')
        expected_content = '''<?xml version="1.0" encoding="UTF-8"?>
<feed xmlns="http://www.w3.org/2005/Atom"
      xmlns:pfif="http://zesty.ca/pfif/1.3">
  <id>http://%s/personfinder/haiti/feeds/person</id>
  <title>%s</title>
  <subtitle>PFIF Person Feed generated by Person Finder at %s</subtitle>
  <updated>2002-02-02T02:02:02Z</updated>
  <link rel="self">http://%s/personfinder/haiti/feeds/person</link>
  <entry>
    <pfif:person>
      <pfif:person_record_id>test.google.com/person.123</pfif:person_record_id>
      <pfif:entry_date>2002-02-02T02:02:02Z</pfif:entry_date>
      <pfif:author_name>illegal character ()</pfif:author_name>
      <pfif:source_date>2001-01-01T01:01:01Z</pfif:source_date>
      <pfif:full_name>illegal character ()</pfif:full_name>
      <pfif:first_name>illegal character ()</pfif:first_name>
      <pfif:last_name>illegal character ()</pfif:last_name>
    </pfif:person>
    <id>pfif:test.google.com/person.123</id>
    <title>illegal character ()</title>
    <author>
      <name>illegal character ()</name>
    </author>
    <updated>2001-01-01T01:01:01Z</updated>
    <source>
      <title>%s</title>
    </source>
    <content>illegal character ()</content>
  </entry>
</feed>
''' % (self.hostport, self.hostport, self.hostport, self.hostport,
       self.hostport)
        assert expected_content == doc.content, \
            text_diff(expected_content, doc.content)

    def test_person_feed_with_non_ascii(self):
        """Fetch a person whose fields contain non-ASCII characters,
        using the PFIF Atom feed."""
        db.put(Person(
            key_name='haiti:test.google.com/person.123',
            repo='haiti',
            entry_date=datetime.datetime(2002, 2, 2, 2, 2, 2),
            author_name=u'a with acute = \u00e1',
            source_name=u'c with cedilla = \u00e7',
            source_url=u'e with acute = \u00e9',
            full_name=u'chinese a = \u4e9c',
            given_name=u'greek alpha = \u03b1',
            family_name=u'hebrew alef = \u05d0',
            alternate_names=u'japanese a = \u3042',
            profile_urls=u'korean a = \uc544',
            source_date=datetime.datetime(2001, 1, 1, 1, 1, 1)
        ))

        # Note that author_email, author_phone, email_of_found_person, and
        # phone_of_found_person are omitted intentionally (see
        # utils.filter_sensitive_fields).
        doc = self.go('/haiti/feeds/person')
        expected_content = '''<?xml version="1.0" encoding="UTF-8"?>
<feed xmlns="http://www.w3.org/2005/Atom"
      xmlns:pfif="http://zesty.ca/pfif/1.3">
  <id>http://%s/personfinder/haiti/feeds/person</id>
  <title>%s</title>
  <subtitle>PFIF Person Feed generated by Person Finder at %s</subtitle>
  <updated>2002-02-02T02:02:02Z</updated>
  <link rel="self">http://%s/personfinder/haiti/feeds/person</link>
  <entry>
    <pfif:person>
      <pfif:person_record_id>test.google.com/person.123</pfif:person_record_id>
      <pfif:entry_date>2002-02-02T02:02:02Z</pfif:entry_date>
      <pfif:author_name>a with acute = \xc3\xa1</pfif:author_name>
      <pfif:source_name>c with cedilla = \xc3\xa7</pfif:source_name>
      <pfif:source_date>2001-01-01T01:01:01Z</pfif:source_date>
      <pfif:source_url>e with acute = \xc3\xa9</pfif:source_url>
      <pfif:full_name>chinese a = \xe4\xba\x9c</pfif:full_name>
      <pfif:first_name>greek alpha = \xce\xb1</pfif:first_name>
      <pfif:last_name>hebrew alef = \xd7\x90</pfif:last_name>
    </pfif:person>
    <id>pfif:test.google.com/person.123</id>
    <title>chinese a = \xe4\xba\x9c</title>
    <author>
      <name>a with acute = \xc3\xa1</name>
    </author>
    <updated>2001-01-01T01:01:01Z</updated>
    <source>
      <title>%s</title>
    </source>
    <content>chinese a = \xe4\xba\x9c</content>
  </entry>
</feed>
''' % (self.hostport, self.hostport, self.hostport, self.hostport,
       self.hostport)
        assert expected_content == doc.content, \
            text_diff(expected_content, doc.content)

    def test_person_feed_parameters(self):
        """Test the max_results, skip, and min_entry_date parameters."""
        db.put([Person(
            key_name='haiti:test.google.com/person.%d' % i,
            repo='haiti',
            entry_date=datetime.datetime(2000, 1, 1, i, i, i),
            given_name='first.%d' % i,
            family_name='last.%d' % i
        ) for i in range(1, 21)])  # Create 20 persons.

        def assert_ids(*ids):
            person_ids = re.findall(r'record_id>test.google.com/person.(\d+)',
                                    self.s.doc.content)
            assert map(int, person_ids) == list(ids)

        # Should get records in reverse chronological order by default.
        doc = self.go('/haiti/feeds/person')
        assert_ids(20, 19, 18, 17, 16, 15, 14, 13, 12, 11)

        # Fewer results.
        doc = self.go('/haiti/feeds/person?max_results=1')
        assert_ids(20)
        doc = self.go('/haiti/feeds/person?max_results=9')
        assert_ids(20, 19, 18, 17, 16, 15, 14, 13, 12)

        # More results.
        doc = self.go('/haiti/feeds/person?max_results=12')
        assert_ids(20, 19, 18, 17, 16, 15, 14, 13, 12, 11, 10, 9)

        # Skip some results.
        doc = self.go('/haiti/feeds/person?skip=12&max_results=5')
        assert_ids(8, 7, 6, 5, 4)

        # Should get records in forward chronological order with min_entry_date.
        doc = self.go('/haiti/feeds/person' +
                      '?min_entry_date=2000-01-01T18:18:18Z')
        assert_ids(18, 19, 20)

        doc = self.go('/haiti/feeds/person' +
                      '?min_entry_date=2000-01-01T03:03:03Z')
        assert_ids(3, 4, 5, 6, 7, 8, 9, 10, 11, 12)

        doc = self.go('/haiti/feeds/person?' +
                      'min_entry_date=2000-01-01T03:03:04Z')
        assert_ids(4, 5, 6, 7, 8, 9, 10, 11, 12, 13)

    def test_note_feed_parameters(self):
        """Test the max_results, skip, min_entry_date, and person_record_id
        parameters."""
        entities = []
        for i in range(1, 3):  # Create person.1 and person.2.
            entities.append(Person(
                key_name='haiti:test.google.com/person.%d' % i,
                repo='haiti',
                entry_date=datetime.datetime(2000, 1, 1, i, i, i),
                given_name='first',
                family_name='last'
            ))
        for i in range(1, 6):  # Create notes 1-5 on person.1.
            entities.append(Note(
                key_name='haiti:test.google.com/note.%d' % i,
                repo='haiti',
                person_record_id='test.google.com/person.1',
                entry_date=datetime.datetime(2000, 1, 1, i, i, i)
            ))
        for i in range(6, 18):  # Create notes 6-17 on person.2.
            entities.append(Note(
                key_name='haiti:test.google.com/note.%d' % i,
                repo='haiti',
                person_record_id='test.google.com/person.2',
                entry_date=datetime.datetime(2000, 1, 1, i, i, i)
            ))
        for i in range(18, 21):  # Create notes 18-20 on person.1.
            entities.append(Note(
                key_name='haiti:test.google.com/note.%d' % i,
                repo='haiti',
                person_record_id='test.google.com/person.1',
                entry_date=datetime.datetime(2000, 1, 1, i, i, i)
            ))
        db.put(entities)

        def assert_ids(*ids):
            note_ids = re.findall(r'record_id>test.google.com/note.(\d+)',
                                  self.s.doc.content)
            self.assertEquals(map(int, note_ids), list(ids))

        # Should get records in reverse chronological order by default.
        doc = self.go('/haiti/feeds/note')
        assert_ids(20, 19, 18, 17, 16, 15, 14, 13, 12, 11)

        # Fewer results.
        doc = self.go('/haiti/feeds/note?max_results=1')
        assert_ids(20)
        doc = self.go('/haiti/feeds/note?max_results=9')
        assert_ids(20, 19, 18, 17, 16, 15, 14, 13, 12)

        # More results.
        doc = self.go('/haiti/feeds/note?max_results=12')
        assert_ids(20, 19, 18, 17, 16, 15, 14, 13, 12, 11, 10, 9)

        # Skip some results.
        doc = self.go('/haiti/feeds/note?skip=12&max_results=5')
        assert_ids(8, 7, 6, 5, 4)

        # Should get records in forward chronological order.
        doc = self.go('/haiti/feeds/note' +
                      '?min_entry_date=2000-01-01T18:18:18Z')
        assert_ids(18, 19, 20)

        doc = self.go('/haiti/feeds/note' +
                      '?min_entry_date=2000-01-01T03:03:03Z')
        assert_ids(3, 4, 5, 6, 7, 8, 9, 10, 11, 12)

        doc = self.go('/haiti/feeds/note' +
                      '?min_entry_date=2000-01-01T03:03:04Z')
        assert_ids(4, 5, 6, 7, 8, 9, 10, 11, 12, 13)

        # Filter by person_record_id.
        doc = self.go('/haiti/feeds/note' +
                      '?person_record_id=test.google.com/person.1')
        assert_ids(20, 19, 18, 5, 4, 3, 2, 1)

        doc = self.go('/haiti/feeds/note' +
                      '?person_record_id=test.google.com/person.2')
        assert_ids(17, 16, 15, 14, 13, 12, 11, 10, 9, 8)

        doc = self.go('/haiti/feeds/note' +
                      '?person_record_id=test.google.com/person.2' +
                      '&max_results=11')
        assert_ids(17, 16, 15, 14, 13, 12, 11, 10, 9, 8, 7)

        doc = self.go('/haiti/feeds/note' +
                      '?person_record_id=test.google.com/person.1' +
                      '&min_entry_date=2000-01-01T03:03:03Z')
        assert_ids(3, 4, 5, 18, 19, 20)

        doc = self.go('/haiti/feeds/note' +
                      '?person_record_id=test.google.com/person.1' +
                      '&min_entry_date=2000-01-01T03:03:04Z')
        assert_ids(4, 5, 18, 19, 20)

        doc = self.go('/haiti/feeds/note' +
                      '?person_record_id=test.google.com/person.2' +
                      '&min_entry_date=2000-01-01T06:06:06Z')
        assert_ids(6, 7, 8, 9, 10, 11, 12, 13, 14, 15)

    def test_head_request(self):
        db.put(Person(
            key_name='haiti:test.google.com/person.111',
            repo='haiti',
            author_name='_test_author_name',
            author_email='test@example.com',
            given_name='_test_given_name',
            family_name='_test_family_name',
            entry_date=datetime.datetime.utcnow()
        ))
        url, status, message, headers, content = scrape.fetch(
            'http://' + self.hostport +
            '/personfinder/haiti/view?id=test.google.com/person.111',
            method='HEAD')
        assert status == 200
        assert content == ''


    def test_api_read_status(self):
        """Test the reading of the note status field at /api/read and /feeds."""

        # A missing status should not appear as a tag.
        db.put(Person(
            key_name='haiti:test.google.com/person.1001',
            repo='haiti',
            entry_date=TEST_DATETIME,
            given_name='_status_given_name',
            family_name='_status_family_name',
            author_name='_status_author_name'
        ))
        doc = self.go('/haiti/api/read' +
                      '?id=test.google.com/person.1001')
        assert '<pfif:status>' not in doc.content
        doc = self.go('/haiti/feeds/person')
        assert '<pfif:status>' not in doc.content
        doc = self.go('/haiti/feeds/note')
        assert '<pfif:status>' not in doc.content

        # An unspecified status should not appear as a tag.
        db.put(Note(
            key_name='haiti:test.google.com/note.2002',
            repo='haiti',
            person_record_id='test.google.com/person.1001',
            entry_date=TEST_DATETIME
        ))
        doc = self.go('/haiti/api/read' +
                      '?id=test.google.com/person.1001')
        assert '<pfif:status>' not in doc.content
        doc = self.go('/haiti/feeds/person')
        assert '<pfif:status>' not in doc.content
        doc = self.go('/haiti/feeds/note')
        assert '<pfif:status>' not in doc.content

        # An empty status should not appear as a tag.
        db.put(Note(
            key_name='haiti:test.google.com/note.2002',
            repo='haiti',
            person_record_id='test.google.com/person.1001',
            status='',
            entry_date=TEST_DATETIME
        ))
        doc = self.go('/haiti/api/read' +
                      '?id=test.google.com/person.1001')
        assert '<pfif:status>' not in doc.content
        doc = self.go('/haiti/feeds/person')
        assert '<pfif:status>' not in doc.content
        doc = self.go('/haiti/feeds/note')
        assert '<pfif:status>' not in doc.content

        # When the status is specified, it should appear in the feed.
        db.put(Note(
            key_name='haiti:test.google.com/note.2002',
            repo='haiti',
            person_record_id='test.google.com/person.1001',
            entry_date=TEST_DATETIME,
            status='believed_alive'
        ))
        doc = self.go('/haiti/api/read' +
                      '?id=test.google.com/person.1001')
        assert '<pfif:status>believed_alive</pfif:status>' in doc.content
        doc = self.go('/haiti/feeds/person')
        assert '<pfif:status>believed_alive</pfif:status>' in doc.content
        doc = self.go('/haiti/feeds/note')
        assert '<pfif:status>believed_alive</pfif:status>' in doc.content

    def test_delete_clone(self):
        """Confirms that attempting to delete clone records produces the
        appropriate UI message."""
        person, note = self.setup_person_and_note('test.google.com')

        # Check that there is a Delete button on the view page.
        p123_id = 'test.google.com/person.123'
        doc = self.go('/haiti/view?id=' + p123_id)
        button = doc.firsttag('input', value='Delete this record')
        # verify no extend button for clone record
        extend_button = None
        try:
            doc.firsttag('input', id='extend_btn')
        except scrape.ScrapeError:
            pass
        assert not extend_button, 'Didn\'t expect to find expiry extend button'

        # Check that the deletion confirmation page shows the right message.
        doc = self.s.follow(button.enclosing('a'))
        assert 'we might later receive another copy' in doc.text

        # Click the button to delete a record.
        button = doc.firsttag('input', value='Yes, delete the record')
        doc = self.s.submit(button)

        # Check to make sure that the user was redirected to the same page due
        # to an invalid captcha.
        assert 'delete the record for "_test_given_name ' + \
               '_test_family_name"' in doc.text
        assert 'incorrect-captcha-sol' in doc.content

        # Continue with a valid captcha (faked, for purpose of test). Check the
        # sent messages for proper notification of related e-mail accounts.
        doc = self.go(
            '/haiti/delete',
            data='id=test.google.com/person.123&' +
                 'reason_for_deletion=spam_received&test_mode=yes')

        # Both entities should be gone.
        assert not db.get(person.key())
        assert not db.get(note.key())

        # Clone deletion cannot be undone, so no e-mail should have been sent.
        assert len(self.mail_server.messages) == 0

    def test_expire_clone(self):
        """Confirms that an expiring delete clone record behaves properly."""
        person, note = self.setup_person_and_note('test.google.com')

        # Check that they exist
        p123_id = 'test.google.com/person.123'
        self.advance_utcnow(days=40)
        # Both entities should be there.
        assert db.get(person.key())
        assert db.get(note.key())

        doc = self.go('/haiti/view?id=' + p123_id)
        self.advance_utcnow(days=1)  # past the default 40-day expiry period
        # run the delete_old task
        doc = self.go('/haiti/tasks/delete_old')
        # Both entities should be gone.
        assert not db.get(person.key())
        assert not db.get(note.key())

        # Clone deletion cannot be undone, so no e-mail should have been sent.
        assert len(self.mail_server.messages) == 0

    def test_default_expiration_config(self):
        """Verifies that the default expiration config setting works."""
        config.set_for_repo('haiti', default_expiration_days=10)
        person, note = self.setup_person_and_note('test.google.com')
        # original_creation_date is auto_now, so we tweak it first.
        person.original_creation_date = person.source_date
        person.source_date = None
        person.put()
        assert person.original_creation_date == TEST_DATETIME, '%s != %s' % (
            person.original_creation_date, TEST_DATETIME)

        self.advance_utcnow(days=11)  # past the configured 10-day expiry period
        # run the delete_old task
        doc = self.go('/haiti/tasks/delete_old')
        # Both entities should be gone.
        assert not db.get(person.key())
        assert not db.get(note.key())

    def test_photo(self):
        """Checks that a stored photo can be retrieved."""
        person, note = self.setup_person_and_note()
        photo = self.setup_photo(person)
        id = photo.key().name().split(':')[1]

        # Should be available in the 'haiti' repo.
        doc = self.go('/haiti/photo?id=%s' % id)
        assert self.s.status == 200
        assert doc.content == 'xyz'

        # Should not be available in a different repo.
        self.go('/pakistan/photo?id=%s' % id)
        assert self.s.status == 404

    def test_xss_photo(self):
        person, note = self.setup_person_and_note()
        photo = self.setup_photo(person)
        doc = self.go('/haiti/view?id=' + person.record_id)
        assert person.photo_url not in doc.content
        person.photo_url = 'http://xyz'
        person.put()
        doc = self.go('/haiti/view?id=' + person.record_id)
        assert 'http://xyz' in doc.content
        person.photo_url = 'bad_things://xyz'
        person.put()
        doc = self.go('/haiti/view?id=' + person.record_id)
        assert person.photo_url not in doc.content

    def test_xss_source_url(self):
        person, note = self.setup_person_and_note()
        doc = self.go('/haiti/view?id=' + person.record_id)
        assert person.source_url in doc.content
        person.source_url = 'javascript:alert(1);'
        person.put()
        doc = self.go('/haiti/view?id=' + person.record_id)
        assert person.source_url not in doc.content


    def test_extend_expiry(self):
        """Verify that extension of the expiry date works as expected."""
        person, note = self.setup_person_and_note()
        doc = self.go('/haiti/view?id=' + person.record_id)
        # With no expiry date, there should be no extend button.
        try:
            tag = doc.firsttag('input', id='extend_btn')
            assert True, 'unexpectedly found tag %s' % s
        except scrape.ScrapeError:
            pass
        # Now add an expiry date.
        expiry_date = TEST_DATETIME + datetime.timedelta(days=18)
        person.expiry_date = expiry_date
        db.put([person])

        # Advance time to within one day of expiry.
        self.advance_utcnow(days=17, seconds=1)
        # There should be an expiration warning.
        doc = self.go('/haiti/view?id=' + person.record_id)
        assert 'Warning: this record will expire' in doc.text
        button = doc.firsttag('input', id='extend_btn')
        assert button, 'Failed to find expiry extend button'
        extend_url = '/haiti/extend?id=' + person.record_id
        doc = self.s.submit(button, url=extend_url)
        assert 'extend the expiration' in doc.text
        # Click the extend button.
        doc = self.s.follow(button.enclosing('a'))
        assert 'extend the expiration' in doc.text
        # Click the button on the confirmation page.
        button = doc.firsttag('input', value='Yes, extend the record')
        doc = self.s.submit(button)
        # Verify that we failed the captcha.
        assert 'extend the expiration' in doc.text
        assert 'incorrect-captcha-sol' in doc.content
        # Simulate passing the captcha.
        doc = self.go('/haiti/extend',
                      data='id=' + str(person.record_id) + '&test_mode=yes')
        # Verify that the expiry date was extended.
        person = Person.get('haiti', person.record_id)
        self.assertEquals(expiry_date + datetime.timedelta(days=60),
                          person.expiry_date)
        # Verify that the expiration warning is gone.
        doc = self.go('/haiti/view?id=' + person.record_id)
        assert 'Warning: this record will expire' not in doc.text

    def test_disable_and_enable_notes(self):
        """Test disabling and enabling notes for a record through the UI. """
        person, note = self.setup_person_and_note()
        p123_id = 'haiti.personfinder.google.org/person.123'
        # View the record and click the button to disable comments.
        doc = self.go('/haiti/view?' + 'id=' + p123_id)
        button = doc.firsttag('input',
                              value='Disable notes on this record')
        doc = self.s.follow(button.enclosing('a'))
        assert 'disable notes on "_test_given_name _test_family_name"' in doc.text
        button = doc.firsttag(
            'input',
            value='Yes, ask the record author to disable notes')
        doc = self.s.submit(button)

        # Check to make sure that the user was redirected to the same page due
        # to an invalid captcha.
        assert 'disable notes on ' \
               '"_test_given_name _test_family_name"' in doc.text, \
               'missing expected status from %s' % doc.text
        assert 'incorrect-captcha-sol' in doc.content

        # Continue with a valid captcha (faked, for purpose of test). Check
        # that a proper message has been sent to the record author.
        doc = self.go(
            '/haiti/disable_notes',
            data='id=haiti.personfinder.google.org/person.123&test_mode=yes')
        self.verify_email_sent(1)
        messages = sorted(self.mail_server.messages, key=lambda m: m['to'][0])
        assert messages[0]['to'] == ['test@example.com']
        words = ' '.join(messages[0]['data'].split())
        assert ('[Person Finder] Confirm disable of notes on '
                '"_test_given_name _test_family_name"' in words), words
        assert 'the author of this record' in words
        assert 'follow this link within 3 days' in words
        confirm_disable_notes_url = re.search(
            '(/haiti/confirm_disable_notes.*)', messages[0]['data']).group(1)
        assert confirm_disable_notes_url
        # The author confirm disabling comments using the URL in the e-mail.
        # Clicking the link should take you to the confirm_disable_commments
        # page (no CAPTCHA) where you can click the button to confirm.
        doc = self.go(confirm_disable_notes_url)
        assert 'reason_for_disabling_notes' in doc.content, doc.content
        assert 'The record will still be visible on this site' in doc.text, \
            utils.encode(doc.text)
        button = doc.firsttag(
            'input',
            value='Yes, disable notes on this record.')
        doc = self.s.submit(button,
                            reason_for_disabling_notes='spam_received')

        # The Person record should now be marked as notes_disabled.
        person = Person.get('haiti', person.record_id)
        assert person.notes_disabled

        # Check the notification messages sent to related e-mail accounts.
        self.verify_email_sent(3)
        messages = sorted(self.mail_server.messages[1:], key=lambda m: m['to'][0])

        # After sorting by recipient, the second message should be to the
        # person author, test@example.com (sorts after test2@example.com).
        assert messages[1]['to'] == ['test@example.com']
        words = ' '.join(messages[1]['data'].split())
        assert ('[Person Finder] Notes are now disabled for '
                '"_test_given_name _test_family_name"' in words), words

        # The first message should be to the note author, test2@example.com.
        assert messages[0]['to'] == ['test2@example.com']
        words = ' '.join(messages[0]['data'].split())
        assert ('[Person Finder] Notes are now disabled for '
                '"_test_given_name _test_family_name"' in words), words

        # Make sure that a UserActionLog row was created.
        last_log_entry = UserActionLog.all().order('-time').get()
        assert last_log_entry
        assert last_log_entry.action == 'disable_notes'
        assert last_log_entry.entity_kind == 'Person'
        assert (last_log_entry.entity_key_name ==
                'haiti:haiti.personfinder.google.org/person.123')
        assert last_log_entry.detail == 'spam_received'
        last_log_entry.delete()

        # Redirect to view page, now we should not show the add_note panel,
        # instead, we show message and a button to enable comments.
        assert not 'Tell us the status of this person' in doc.content
        assert not 'add_note' in doc.content
        assert 'The author has disabled notes on ' \
               'this record.' in doc.content

        # Click the enable_notes button should lead to enable_notes
        # page with a CAPTCHA.
        button = doc.firsttag('input',
                              value='Enable notes on this record')
        doc = self.s.follow(button.enclosing('a'))
        assert 'enable notes on ' \
               '"_test_given_name _test_family_name"' in doc.text
        button = doc.firsttag(
            'input',
            value='Yes, ask the record author to enable notes')
        doc = self.s.submit(button)

        # Check to make sure that the user was redirected to the same page due
        # to an invalid captcha.
        assert 'enable notes on ' \
               '"_test_given_name _test_family_name"' in doc.text
        assert 'incorrect-captcha-sol' in doc.content

        # Continue with a valid captcha. Check that a proper message
        # has been sent to the record author.
        doc = self.go(
            '/haiti/enable_notes',
            data='id=haiti.personfinder.google.org/person.123&test_mode=yes')
        assert 'confirm that you want to enable notes on this record.' \
            in doc.text, utils.encode(doc.text)
        # Check that a request email has been sent to the author.
        self.verify_email_sent(4)
        messages = sorted(self.mail_server.messages[3:], key=lambda m: m['to'][0])
        assert messages[0]['to'] == ['test@example.com']
        words = ' '.join(messages[0]['data'].split())
        assert ('[Person Finder] Confirm enable of notes on '
                '"_test_given_name _test_family_name"' in words), words
        assert 'the author of this record' in words, words
        assert 'follow this link within 3 days' in words, words
        confirm_enable_notes_url = re.search(
            '(/haiti/confirm_enable_notes.*)', messages[0]['data']).group(1)
        assert confirm_enable_notes_url
        # The author confirm enabling comments using the URL in the e-mail.
        # Clicking the link should take you to the confirm_enable_commments
        # page which verifies the token and immediately redirect to view page.
        doc = self.go(confirm_enable_notes_url)

        # The Person record should now have notes_disabled = False.
        person = Person.get('haiti', person.record_id)
        assert not person.notes_disabled

        # Check the notification messages sent to related e-mail accounts.
        self.verify_email_sent(6)
        messages = sorted(self.mail_server.messages[4:], key=lambda m: m['to'][0])
        assert messages[1]['to'] == ['test@example.com']
        words = ' '.join(messages[1]['data'].split())
        assert ('[Person Finder] Notes are now enabled on ' +
                '"_test_given_name _test_family_name"' in words), words
        assert messages[0]['to'] == ['test2@example.com']
        words = ' '.join(messages[0]['data'].split())
        assert ('[Person Finder] Notes are now enabled on ' +
                '"_test_given_name _test_family_name"' in words), words

        # Make sure that a UserActionLog row was created.
        last_log_entry = UserActionLog.all().get()
        assert last_log_entry
        assert last_log_entry.action == 'enable_notes'
        assert last_log_entry.entity_kind == 'Person'
        assert (last_log_entry.entity_key_name ==
                'haiti:haiti.personfinder.google.org/person.123')

        # In the view page, now we should see add_note panel,
        # also, we show the button to disable comments.
        assert 'Tell us the status of this person' in doc.content
        assert 'add_note' in doc.content
        assert 'Save this record' in doc.content
        assert 'Disable notes on this record' in doc.content

    def test_detect_note_with_bad_words(self):
        """Checks that we can config the subdomain by adding a list of
        bad words. And notes that contain these bad words will be asked
        for email confirmation before posted."""
        # Config subdomain with list of bad words.
        config.set_for_repo('haiti', bad_words='bad, words')

        # Set utcnow to match source date
        self.set_utcnow_for_test(datetime.datetime(2001, 1, 1, 0, 0, 0))
        test_source_date = utils.get_utcnow().strftime('%Y-%m-%d')

        # Create a new person record with bad words in the note.
        doc = self.s.go('/haiti/create?given_name=_test_given_name&'
                        'family_name=_test_family_name&role=provide')

        create_form = doc.first('form')
        # Submit the create form with complete information.
        # Note contains bad words
        self.s.submit(create_form,
                      author_name='_test_author_name',
                      author_email='test1@example.com',
                      author_phone='_test_author_phone',
                      clone='no',
                      source_name='_test_source_name',
                      source_date=test_source_date,
                      source_url='_test_source_url',
                      given_name='_test_given_name',
                      family_name='_test_family_name',
                      expiry_option='20',
                      description='_test_description',
                      add_note='yes',
                      author_made_contact='yes',
                      status='believed_dead',
                      text='_test A note with bad words.')

        # Ask for author's email address.
        assert 'enter your e-mail address below' in self.s.doc.text
        assert 'author_email' in self.s.doc.content
        author_email = self.s.doc.firsttag('input', id='author_email')
        button = self.s.doc.firsttag('input', value='Send email')
        doc = self.s.submit(button,
                            author_email='test1@example.com')
        assert 'Your request has been processed successfully' in doc.text

        # Verify that the note is not shown, but the person record
        # is created, and the note_with_bad_word is created.
        person = Person.all().get()
        view_url = '/haiti/view?id=' + person.record_id
        doc = self.go(view_url)
        assert 'No notes have been posted' in doc.text

        note_with_bad_words = NoteWithBadWords.all().get()
        assert note_with_bad_words
        assert not note_with_bad_words.confirmed
        assert note_with_bad_words.person_record_id == person.record_id
        assert note_with_bad_words.author_email == 'test1@example.com'

        note = Note.all().get()
        assert not note

        # Make sure that a UserActionLog row was not created yet.
        last_log_entry = UserActionLog.all().order('-time').get()
        assert not last_log_entry

        # Verify that an email is sent to note author
        self.verify_email_sent(1)
        messages = sorted(self.mail_server.messages, key=lambda m: m['to'][0])
        assert messages[0]['to'] == ['test1@example.com']
        words = ' '.join(messages[0]['data'].split())
        assert ('[Person Finder] Confirm your note on '
                '"_test_given_name _test_family_name"' in words)
        assert 'follow this link within 3 days' in words
        confirm_post_flagged_note_url = re.search(
            'http:.*', messages[0]['data']).group()

        # Note author confirms the post.
        doc = self.s.go(confirm_post_flagged_note_url)
        # Check that the note with bad words is shown now.
        assert '_test A note with bad words' in doc.text

        # Check a note is created in datastore
        note = Note.all().get()
        assert note
        assert note.status == 'believed_dead'

        # Check that NoteWithBadWords is linked to the newly created copy
        note_with_bad_words = NoteWithBadWords.all().get()
        assert note_with_bad_words.confirmed
        assert note_with_bad_words.confirmed_copy_id == note.get_record_id()

        note.delete()
        note_with_bad_words.delete()

        # Check that person record is updated
        person = Person.all().get()
        assert person.latest_status == 'believed_dead'

        # Check that a UserActionLog row was created by now.
        last_log_entry = UserActionLog.all().order('-time').get()
        assert last_log_entry
        assert last_log_entry.action == 'mark_dead'
        assert last_log_entry.entity_kind == 'Note'
        keyname = "haiti:%s" % note.get_record_id()
        assert (last_log_entry.entity_key_name == keyname)
        last_log_entry.delete()

        # Add a note with bad words to the existing person record.
        doc = self.s.go(view_url)
        button = doc.firsttag('input', value='Save this record')
        note_form = doc.first('form')

        self.s.submit(note_form,
                      author_name='_test_author2',
                      text='_test add note with bad words.',
                      status='believed_alive')

        # Ask for author's email address.
        assert 'enter your e-mail address below' in self.s.doc.text
        assert 'author_email' in self.s.doc.content
        author_email = self.s.doc.firsttag('input', id='author_email')
        button = self.s.doc.firsttag('input', value='Send email')
        doc = self.s.submit(button,
                            author_email='test2@example.com')
        assert 'request has been processed successfully' in self.s.doc.text

        # Verify that new note is not shown.
        doc = self.s.go(view_url)
        assert 'No notes have been posted' in doc.text

        # Verify that person record and note record are not updated
        person = Person.all().get()
        assert person.latest_status == 'believed_dead'

        note = Note.all().get()
        assert not note

        note_with_bad_words = NoteWithBadWords.all().get()
        assert note_with_bad_words.status == 'believed_alive'
        assert not note_with_bad_words.confirmed
        assert note_with_bad_words.person_record_id == person.record_id
        assert note_with_bad_words.author_email == 'test2@example.com'

        # Make sure that a UserActionLog row was not created yet.
        last_log_entry = UserActionLog.all().order('-time').get()
        assert not last_log_entry

        # Verify that an email is sent to note author
        self.verify_email_sent(2)
        messages = sorted(self.mail_server.messages, key=lambda m: m['to'][0])
        assert messages[1]['to'] == ['test2@example.com']
        words = ' '.join(messages[1]['data'].split())
        assert ('[Person Finder] Confirm your note on '
                '"_test_given_name _test_family_name"' in words)
        assert 'follow this link within 3 days' in words
        confirm_post_flagged_note_url = re.search(
            'http:.*', messages[1]['data']).group()

        # Note author confirms the post.
        doc = self.s.go(confirm_post_flagged_note_url)
        # Check that the note with bad words is shown now.
        assert '_test add note with bad words' in doc.text

        # Check a note is created in datastore
        note = Note.all().get()
        assert note.status == 'believed_alive'
        assert note.author_email == 'test2@example.com'

        # Check that NoteWithBadWords is linked to the newly created copy
        note_with_bad_words = NoteWithBadWords.all().get()
        assert note_with_bad_words.confirmed
        assert note_with_bad_words.confirmed_copy_id == note.get_record_id()

        # Check that person record is updated
        person = Person.all().get()
        assert person.latest_status == 'believed_alive'

        # Check that a UserActionLog row was created by now.
        last_log_entry = UserActionLog.all().order('-time').get()
        assert last_log_entry
        assert last_log_entry.action == 'mark_alive'
        assert last_log_entry.entity_kind == 'Note'
        keyname = "haiti:%s" % note.get_record_id()
        assert (last_log_entry.entity_key_name == keyname)
        last_log_entry.delete()
        assert 'Disable notes on this record' in doc.content


    def test_delete_and_restore(self):
        """Checks that deleting a record through the UI, then undeleting
        it using the link in the deletion notification, causes the record to
        disappear and reappear correctly, produces e-mail notifications,
        and has the correct effect on the outgoing API and feeds."""
        person, note = self.setup_person_and_note()
        photo = self.setup_photo(person)

        # Advance time by one day.
        now = self.advance_utcnow(days=1)

        p123_id = 'haiti.personfinder.google.org/person.123'
        # Visit the page and click the button to delete a record.
        doc = self.go('/haiti/view?' + 'id=' + p123_id)
        button = doc.firsttag('input', value='Delete this record')
        doc = self.s.follow(button.enclosing('a'))
        assert 'delete the record for "_test_given_name ' + \
               '_test_family_name"' in doc.text, utils.encode(doc.text)
        button = doc.firsttag('input', value='Yes, delete the record')
        doc = self.s.submit(button)

        # Check to make sure that the user was redirected to the same page due
        # to an invalid captcha.
        assert 'delete the record for "_test_given_name ' + \
               '_test_family_name"' in doc.text
        assert 'The record has been deleted' not in doc.text
        assert 'incorrect-captcha-sol' in doc.content

        # Continue with a valid captcha (faked, for purpose of test). Check the
        # sent messages for proper notification of related e-mail accounts.
        doc = self.go(
            '/haiti/delete',
            data='id=haiti.personfinder.google.org/person.123&' +
                 'reason_for_deletion=spam_received&test_mode=yes')
        assert 'The record has been deleted' in doc.text

        # Should send 2 messages: one to person author, one to note author.
        self.verify_email_sent(2)
        messages = sorted(self.mail_server.messages, key=lambda m: m['to'][0])

        # After sorting by recipient, the second message should be to the
        # person author, test@example.com (sorts after test2@example.com).
        assert messages[1]['to'] == ['test@example.com']
        words = ' '.join(messages[1]['data'].split())
        assert ('Subject: [Person Finder] Deletion notice for ' +
                '"_test_given_name _test_family_name"' in words)
        assert 'the author of this record' in words
        assert 'restore it by following this link' in words
        restore_url = re.search('/haiti/restore.*', messages[1]['data']).group()

        # The first message should be to the note author, test2@example.com.
        assert messages[0]['to'] == ['test2@example.com']
        words = ' '.join(messages[0]['data'].split())
        assert ('Subject: [Person Finder] Deletion notice for ' +
                '"_test_given_name _test_family_name"' in words)
        assert 'the author of a note on this record' in words
        assert 'restore it by following this link' not in words

        # The Person and Note records should now be marked expired.
        person = db.get(person.key())
        assert person.is_expired
        assert person.source_date == now
        assert person.entry_date == now
        assert person.expiry_date == now
        note = db.get(note.key())
        assert note.is_expired

        # The Person and Note records should be inaccessible.
        assert not Person.get('haiti', person.record_id)
        assert not Note.get('haiti', note.record_id)

        # Make sure that a UserActionLog row was created.
        last_log_entry = UserActionLog.all().order('-time').get()
        assert last_log_entry
        assert last_log_entry.action == 'delete'
        assert last_log_entry.entity_kind == 'Person'
        assert (last_log_entry.entity_key_name ==
                'haiti:haiti.personfinder.google.org/person.123')
        assert last_log_entry.detail == 'spam_received'
        assert db.get(photo.key())

        # Search for the record. Make sure it does not show up.
        doc = self.go('/haiti/results?role=seek&' +
                      'query=_test_given_name+_test_family_name')
        assert 'No results found' in doc.text

        # The read API should expose an expired record.
        doc = self.go('/haiti/api/read?'
                      'id=haiti.personfinder.google.org/person.123')  # PFIF 1.3
        expected_content = '''<?xml version="1.0" encoding="UTF-8"?>
<pfif:pfif xmlns:pfif="http://zesty.ca/pfif/1.3">
  <pfif:person>
    <pfif:person_record_id>haiti.personfinder.google.org/person.123</pfif:person_record_id>
    <pfif:entry_date>2010-01-02T00:00:00Z</pfif:entry_date>
    <pfif:expiry_date>2010-01-02T00:00:00Z</pfif:expiry_date>
    <pfif:source_date>2010-01-02T00:00:00Z</pfif:source_date>
    <pfif:full_name></pfif:full_name>
  </pfif:person>
</pfif:pfif>
'''
        assert expected_content == doc.content, \
            text_diff(expected_content, doc.content)

        # The outgoing person feed should contain an expired record.
        doc = self.go('/haiti/feeds/person')  # PFIF 1.3
        expected_content = '''<?xml version="1.0" encoding="UTF-8"?>
<feed xmlns="http://www.w3.org/2005/Atom"
      xmlns:pfif="http://zesty.ca/pfif/1.3">
  <id>http://%s/personfinder/haiti/feeds/person</id>
  <title>%s</title>
  <subtitle>PFIF Person Feed generated by Person Finder at %s</subtitle>
  <updated>2010-01-02T00:00:00Z</updated>
  <link rel="self">http://%s/personfinder/haiti/feeds/person</link>
  <entry>
    <pfif:person>
      <pfif:person_record_id>haiti.personfinder.google.org/person.123</pfif:person_record_id>
      <pfif:entry_date>2010-01-02T00:00:00Z</pfif:entry_date>
      <pfif:expiry_date>2010-01-02T00:00:00Z</pfif:expiry_date>
      <pfif:source_date>2010-01-02T00:00:00Z</pfif:source_date>
      <pfif:full_name></pfif:full_name>
    </pfif:person>
    <id>pfif:haiti.personfinder.google.org/person.123</id>
    <author>
    </author>
    <updated>2010-01-02T00:00:00Z</updated>
    <source>
      <title>%s</title>
    </source>
  </entry>
</feed>
''' % (self.hostport, self.hostport, self.hostport, self.hostport,
       self.hostport)
        assert expected_content == doc.content, \
            text_diff(expected_content, doc.content)

        doc = self.go('/haiti/feeds/person?version=1.2')  # PFIF 1.2
        expected_content = '''<?xml version="1.0" encoding="UTF-8"?>
<feed xmlns="http://www.w3.org/2005/Atom"
      xmlns:pfif="http://zesty.ca/pfif/1.2">
  <id>http://%s/personfinder/haiti/feeds/person?version=1.2</id>
  <title>%s</title>
  <subtitle>PFIF Person Feed generated by Person Finder at %s</subtitle>
  <updated>2010-01-02T00:00:00Z</updated>
  <link rel="self">http://%s/personfinder/haiti/feeds/person?version=1.2</link>
  <entry>
    <pfif:person>
      <pfif:person_record_id>haiti.personfinder.google.org/person.123</pfif:person_record_id>
      <pfif:entry_date>2010-01-02T00:00:00Z</pfif:entry_date>
      <pfif:source_date>2010-01-02T00:00:00Z</pfif:source_date>
      <pfif:first_name></pfif:first_name>
      <pfif:last_name></pfif:last_name>
    </pfif:person>
    <id>pfif:haiti.personfinder.google.org/person.123</id>
    <author>
    </author>
    <updated>2010-01-02T00:00:00Z</updated>
    <source>
      <title>%s</title>
    </source>
  </entry>
</feed>
''' % (self.hostport, self.hostport, self.hostport, self.hostport,
       self.hostport)
        assert expected_content == doc.content, \
            text_diff(expected_content, doc.content)

        # Advance time by one day.
        now = self.advance_utcnow(days=1)

        # Restore the record using the URL in the e-mail.  Clicking the link
        # should take you to a CAPTCHA page to confirm.
        doc = self.go(restore_url)
        assert 'captcha' in doc.content

        # Fake a valid captcha and actually reverse the deletion
        form = doc.first('form', action=re.compile('.*/restore'))
        doc = self.s.submit(form, test_mode='yes')
        assert 'Identifying information' in doc.text
        assert '_test_given_name _test_family_name' in doc.text

        assert Person.get('haiti', 'haiti.personfinder.google.org/person.123')
        note = Note.get('haiti', 'haiti.personfinder.google.org/note.456')
        assert note
        self.assertEquals([note.record_id],
                          [n.record_id for n in person.get_notes()])
        assert 'Testing' in doc.text, \
            'Testing not in: %s' % str(doc.text.encode('ascii', 'ignore'))

        new_id = self.s.url[self.s.url.find('id=')+3:]
        new_id = new_id.replace('%2F', '/')

        # Make sure that Person/Note records are now visible, with all
        # of their original attributes from prior to deletion.
        person = Person.get_by_key_name('haiti:' + new_id)
        notes = Note.get_by_person_record_id('haiti', person.record_id)
        assert person
        assert len(notes) == 1

        assert person.author_name == '_test_author_name'
        assert person.author_email == 'test@example.com'
        assert person.full_name == '_test_given_name _test_family_name'
        assert person.given_name == '_test_given_name'
        assert person.family_name == '_test_family_name'
        assert person.photo_url == '_test_photo_url'
        assert person.repo == 'haiti'
        assert person.source_date == now
        assert person.entry_date == now
        assert person.expiry_date == now + datetime.timedelta(days=60)
        assert not person.is_expired

        assert notes[0].author_email == 'test2@example.com'
        assert notes[0].text == 'Testing'
        assert notes[0].person_record_id == new_id
        assert not notes[0].is_expired

        # Search for the record. Make sure it shows up.
        doc = self.go('/haiti/results?role=seek&' +
                      'query=_test_given_name+_test_family_name')
        assert 'No results found' not in doc.text

        # The read API should show a record with all the fields present,
        # as if the record was just written with new field values.
        doc = self.go('/haiti/api/read?'
                      'id=haiti.personfinder.google.org/person.123')  # PFIF 1.3
        expected_content = '''<?xml version="1.0" encoding="UTF-8"?>
<pfif:pfif xmlns:pfif="http://zesty.ca/pfif/1.3">
  <pfif:person_record_id>haiti.personfinder.google.org/person.123</pfif:person_record_id>
  <pfif:entry_date>2010-01-03T00:00:00Z</pfif:entry_date>
  <pfif:expiry_date>2010-03-03T00:00:00Z</pfif:expiry_date>
  <pfif:author_name>_test_author_name</pfif:author_name>
  <pfif:source_date>2010-01-02T00:00:00Z</pfif:source_date>
  <pfif:full_name></pfif:full_name>
  <pfif:first_name>_test_given_name</pfif:first_name>
  <pfif:last_name>_test_family_name</pfif:last_name>
  <pfif:photo_url>_test_photo_url</pfif:photo_url>
  <pfif:note>
    <pfif:note_record_id>haiti.personfinder.google.org/note.456</pfif:note_record_id>
    <pfif:person_record_id>haiti.personfinder.google.org/person.123</pfif:person_record_id>
    <pfif:entry_date>2010-01-01T00:00:00Z</pfif:entry_date>
    <pfif:author_name></pfif:author_name>
    <pfif:source_date>2010-01-01T00:00:00Z</pfif:source_date>
    <pfif:text>Testing</pfif:text>
  </pfif:note>
</pfif:pfif>
'''

        # The outgoing feed should contain a complete record also.
        doc = self.go('/haiti/feeds/person')  # PFIF 1.3
        expected_content = '''<?xml version="1.0" encoding="UTF-8"?>
<feed xmlns="http://www.w3.org/2005/Atom"
      xmlns:pfif="http://zesty.ca/pfif/1.3">
  <id>http://%s/personfinder/haiti/feeds/person</id>
  <title>%s</title>
  <subtitle>PFIF Person Feed generated by Person Finder at %s</subtitle>
  <updated>2010-01-03T00:00:00Z</updated>
  <link rel="self">http://%s/personfinder/haiti/feeds/person</link>
  <entry>
    <pfif:person>
      <pfif:person_record_id>haiti.personfinder.google.org/person.123</pfif:person_record_id>
      <pfif:entry_date>2010-01-03T00:00:00Z</pfif:entry_date>
      <pfif:expiry_date>2010-03-04T00:00:00Z</pfif:expiry_date>
      <pfif:author_name>_test_author_name</pfif:author_name>
      <pfif:source_date>2010-01-03T00:00:00Z</pfif:source_date>
      <pfif:full_name>_test_given_name _test_family_name</pfif:full_name>
      <pfif:first_name>_test_given_name</pfif:first_name>
      <pfif:last_name>_test_family_name</pfif:last_name>
      <pfif:photo_url>_test_photo_url</pfif:photo_url>
      <pfif:note>
        <pfif:note_record_id>haiti.personfinder.google.org/note.456</pfif:note_record_id>
        <pfif:person_record_id>haiti.personfinder.google.org/person.123</pfif:person_record_id>
        <pfif:entry_date>2010-01-01T00:00:00Z</pfif:entry_date>
        <pfif:author_name></pfif:author_name>
        <pfif:source_date>2010-01-01T00:00:00Z</pfif:source_date>
        <pfif:text>Testing</pfif:text>
      </pfif:note>
    </pfif:person>
    <id>pfif:haiti.personfinder.google.org/person.123</id>
    <title>_test_given_name _test_family_name</title>
    <author>
      <name>_test_author_name</name>
    </author>
    <updated>2010-01-03T00:00:00Z</updated>
    <source>
      <title>%s</title>
    </source>
    <content>_test_given_name _test_family_name</content>
  </entry>
</feed>
''' % (self.hostport, self.hostport, self.hostport, self.hostport,
       self.hostport)
        assert expected_content == doc.content, \
            text_diff(expected_content, doc.content)

        # Confirm that restoration notifications were sent.
        assert len(self.mail_server.messages) == 4
        messages = sorted(self.mail_server.messages[2:], key=lambda m: m['to'][0])

        # After sorting by recipient, the second message should be to the
        # person author, test@example.com (sorts after test2@example.com).
        assert messages[1]['to'] == ['test@example.com']
        words = ' '.join(messages[1]['data'].split())
        assert ('Subject: [Person Finder] Record restoration notice for ' +
                '"_test_given_name _test_family_name"' in words)

        # The first message should be to the note author, test2@example.com.
        assert messages[0]['to'] == ['test2@example.com']
        words = ' '.join(messages[0]['data'].split())
        assert ('Subject: [Person Finder] Record restoration notice for ' +
                '"_test_given_name _test_family_name"' in words)

    def test_delete_and_wipe(self):
        """Checks that deleting a record through the UI, then waiting until
        after the expiration grace period ends, causes the record to
        disappear and be deleted permanently from the datastore, leaving
        behind the appropriate placeholder in the outgoing API and feeds."""
        person, note = self.setup_person_and_note()
        photo = self.setup_photo(person)

        now = self.advance_utcnow(days=1)

        # Simulate a deletion request with a valid Turing test response.
        # (test_delete_and_restore already tests this flow in more detail.)
        doc = self.go('/haiti/delete',
                      data='id=haiti.personfinder.google.org/person.123&' +
                           'reason_for_deletion=spam_received&test_mode=yes')

        # Run the DeleteExpired task.
        doc = self.go('/haiti/tasks/delete_expired')

        # The Person and Note records should be marked expired but retain data.
        person = db.get(person.key())
        assert person.is_expired
        assert person.given_name == '_test_given_name'
        assert person.source_date == now
        assert person.entry_date == now
        assert person.expiry_date == now
        note = db.get(note.key())
        assert note.is_expired
        assert note.text == 'Testing'

        # The Photo should still be there.
        assert db.get(photo.key())

        # The Person and Note records should be inaccessible.
        assert not Person.get('haiti', person.record_id)
        assert not Note.get('haiti', note.record_id)

        # Search for the record. Make sure it does not show up.
        doc = self.go('/haiti/results?role=seek&' +
                      'query=_test_given_name+_test_family_name')
        assert 'No results found' in doc.text

        # The read API should expose an expired record.
        doc = self.go('/haiti/api/read?id=haiti.personfinder.google.org/person.123')  # PFIF 1.3
        expected_content = '''<?xml version="1.0" encoding="UTF-8"?>
<pfif:pfif xmlns:pfif="http://zesty.ca/pfif/1.3">
  <pfif:person>
    <pfif:person_record_id>haiti.personfinder.google.org/person.123</pfif:person_record_id>
    <pfif:entry_date>2010-01-02T00:00:00Z</pfif:entry_date>
    <pfif:expiry_date>2010-01-02T00:00:00Z</pfif:expiry_date>
    <pfif:source_date>2010-01-02T00:00:00Z</pfif:source_date>
    <pfif:full_name></pfif:full_name>
  </pfif:person>
</pfif:pfif>
'''
        assert expected_content == doc.content, \
            text_diff(expected_content, doc.content)

        self.verify_email_sent(2) # notification for delete.
        self.mail_server.messages = []

        # Advance time past the end of the 3-day expiration grace period.
        now = self.advance_utcnow(days=4)

        # Run the DeleteExpired task.
        doc = self.go('/haiti/tasks/delete_expired')

        # The Person record should still exist but now be empty.
        # The timestamps should be unchanged.

        self.verify_email_sent(0) # no notification for wipe.
        person = db.get(person.key())
        assert person.is_expired
        assert person.given_name == None, \
            'found given_name: %s' % person.given_name
        assert person.source_date == datetime.datetime(2010, 1, 2, 0, 0, 0)
        assert person.entry_date == datetime.datetime(2010, 1, 2, 0, 0, 0)
        assert person.expiry_date == datetime.datetime(2010, 1, 2, 0, 0, 0)

        # The Note and Photo should be gone.
        assert not db.get(note.key())
        assert not db.get(photo.key())

        # The placeholder exposed by the read API should be unchanged.
        doc = self.go('/haiti/api/read?'
                      'id=haiti.personfinder.google.org/person.123&'
                      'version=1.3')  # PFIF 1.3
        assert expected_content == doc.content, \
            text_diff(expected_content, doc.content)

        # The Person and Note records should be inaccessible.
        assert not Person.get('haiti', person.record_id)
        assert not Note.get('haiti', note.record_id)

        # Search for the record. Make sure it does not show up.
        doc = self.go('/haiti/results?role=seek&' +
                      'query=_test_given_name+_test_family_name')
        assert 'No results found' in doc.text

    def test_incoming_expired_record(self):
        """Tests that an incoming expired record can cause an existing record
        to expire and be deleted."""
        person, note = self.setup_person_and_note('test.google.com')
        assert person.given_name == '_test_given_name'

        now = self.advance_utcnow(days=1)

        # Simulate the arrival of an update that expires this record.
        data = '''\
<?xml version="1.0" encoding="UTF-8"?>
<pfif:pfif xmlns:pfif="http://zesty.ca/pfif/1.3">
  <pfif:person>
    <pfif:person_record_id>test.google.com/person.123</pfif:person_record_id>
    <pfif:entry_date>2010-01-02T00:00:00Z</pfif:entry_date>
    <pfif:expiry_date>2010-01-02T00:00:00Z</pfif:expiry_date>
    <pfif:source_date>2001-01-02T00:00:00Z</pfif:source_date>
    <pfif:full_name></pfif:full_name>
  </pfif:person>
</pfif:pfif>
'''
        self.go('/haiti/api/write?key=test_key',
                data=data, type='application/xml')

        now = self.advance_utcnow(days=1)

        # Run the DeleteExpired task.
        self.go('/haiti/tasks/delete_expired').content

        # The Person record should be hidden but not yet gone.
        # The timestamps should reflect the time that the record was hidden.
        assert not Person.get('haiti', person.record_id)
        assert not db.get(person.key())
        # The Note record should be gone.
        assert not db.get(note.key())

        # The read API should show the same expired record as before.
        doc = self.go(
            '/haiti/api/read?id=test.google.com/person.123')  # PFIF 1.3
        expected_content = 'No person record with ID test.google.com/person.123'
        assert expected_content in doc.content

    def test_mark_notes_as_spam(self):
        person = Person(
            key_name='haiti:test.google.com/person.123',
            repo='haiti',
            author_name='_test_author_name',
            author_email='test@example.com',
            given_name='_test_given_name',
            family_name='_test_family_name',
            entry_date=datetime.datetime.now()
        )
        person.update_index(['new', 'old'])
        note = Note(
            key_name='haiti:test.google.com/note.456',
            repo='haiti',
            author_email='test2@example.com',
            person_record_id='test.google.com/person.123',
            entry_date=TEST_DATETIME,
            text='TestingSpam'
        )
        db.put([person, note])
        person = Person.get('haiti', 'test.google.com/person.123')
        assert len(person.get_notes()) == 1

        assert Note.get('haiti', 'test.google.com/note.456')

        # Visit the page and click the button to mark a note as spam.
        # Bring up confirmation page.
        doc = self.go('/haiti/view?id=test.google.com/person.123')
        doc = self.s.follow('Report spam')
        assert 'Are you sure' in doc.text
        assert 'TestingSpam' in doc.text
        assert 'captcha' not in doc.content

        button = doc.firsttag('input', value='Yes, update the note')
        doc = self.s.submit(button)
        assert 'Notes for this person' in doc.text
        assert 'This note has been marked as spam.' in doc.text
        assert 'Not spam' in doc.text
        assert 'Reveal note' in doc.text

        # When a note is flagged, these new links appear.
        assert doc.first('a', id='reveal-note')
        assert doc.first('a', id='hide-note')
        # When a note is flagged, the contents of the note are hidden.
        assert doc.first('div', class_='contents')['style'] == 'display: none;'

        # Make sure that a UserActionLog entry was created.
        assert len(UserActionLog.all().fetch(10)) == 1

        # The flagged note's content should be empty in all APIs and feeds.
        doc = self.go('/haiti/api/read?id=test.google.com/person.123')
        assert 'TestingSpam' not in doc.content
        doc = self.go('/haiti/api/search?q=_test_given_name')
        assert 'TestingSpam' not in doc.content
        doc = self.go('/haiti/feeds/note')
        assert 'TestingSpam' not in doc.content
        doc = self.go('/haiti/feeds/person')
        assert 'TestingSpam' not in doc.content
        doc_feed_note = self.go( \
            '/haiti/feeds/note?person_record_id=test.google.com/person.123')
        assert doc_feed_note.first('pfif:text').text == ''
        doc_feed_person = self.go( \
            '/haiti/feeds/person?person_record_id=test.google.com/person.123')
        assert doc_feed_person.first('pfif:note').first('pfif:text').text == ''

        # Unmark the note as spam.
        doc = self.go('/haiti/view?id=test.google.com/person.123')
        doc = self.s.follow('Not spam')
        assert 'Are you sure' in doc.text
        assert 'TestingSpam' in doc.text
        assert 'captcha' in doc.content

        # Make sure it redirects to the same page with error
        doc = self.s.submit(button)
        assert 'incorrect-captcha-sol' in doc.content
        assert 'Are you sure' in doc.text
        assert 'TestingSpam' in doc.text

        # Simulate successful completion of the Turing test.
        doc = self.s.submit(button, test_mode='yes')
        assert 'This note has been marked as spam.' not in doc.text
        assert 'Notes for this person' in doc.text, utils.encode(doc.text)
        assert 'Report spam' in doc.text

        # Make sure that a second UserActionLog entry was created
        assert len(UserActionLog.all().fetch(10)) == 2

        # Note should be visible in all APIs and feeds.
        doc = self.go('/haiti/api/read?id=test.google.com/person.123')
        assert 'TestingSpam' in doc.content
        doc = self.go('/haiti/api/search?q=_test_given_name')
        assert 'TestingSpam' in doc.content
        doc = self.go('/haiti/feeds/note')
        assert 'TestingSpam' in doc.content
        doc = self.go('/haiti/feeds/person')
        assert 'TestingSpam' in doc.content

    def test_subscriber_notifications(self):
        """Tests that notifications are sent when a record is updated."""
        SUBSCRIBER_1 = 'example1@example.com'
        SUBSCRIBER_2 = 'example2@example.com'

        db.put([Person(
            key_name='haiti:test.google.com/person.1',
            repo='haiti',
            author_name='_test_author_name',
            author_email='test@example.com',
            given_name='_test_given_name_1',
            family_name='_test_family_name_1',
            entry_date=datetime.datetime.utcnow(),
            source_date=datetime.datetime(2001, 2, 3, 4, 5, 6),
        ), Person(
            key_name='haiti:test.google.com/person.2',
            repo='haiti',
            author_name='_test_author_name',
            author_email='test@example.com',
            given_name='_test_given_name_2',
            family_name='_test_family_name_2',
            entry_date=datetime.datetime.utcnow(),
            source_date=datetime.datetime(2001, 2, 3, 4, 5, 6),
        ), Person(
            key_name='haiti:test.google.com/person.3',
            repo='haiti',
            author_name='_test_author_name',
            author_email='test@example.com',
            given_name='_test_given_name_3',
            family_name='_test_family_name_3',
            entry_date=datetime.datetime.utcnow(),
            source_date=datetime.datetime(2001, 2, 3, 4, 5, 6),
        ), Note(
            key_name='haiti:test.google.com/note.1',
            repo='haiti',
            person_record_id='test.google.com/person.1',
            text='Testing',
            entry_date=datetime.datetime.utcnow(),
        ), Note(
            key_name='haiti:test.google.com/note.2',
            repo='haiti',
            person_record_id='test.google.com/person.2',
            linked_person_record_id='test.google.com/person.3',
            text='Testing',
            entry_date=datetime.datetime.utcnow(),
        ), Note(
            key_name='haiti:test.google.com/note.3',
            repo='haiti',
            person_record_id='test.google.com/person.3',
            linked_person_record_id='test.google.com/person.2',
            text='Testing',
            entry_date=datetime.datetime.utcnow(),
        ), Subscription(
            key_name='haiti:test.google.com/person.1:example1@example.com',
            repo='haiti',
            person_record_id='test.google.com/person.1',
            email=SUBSCRIBER_1,
            language='fr',
        ), Subscription(
            key_name='haiti:test.google.com/person.2:example2@example.com',
            repo='haiti',
            person_record_id='test.google.com/person.2',
            email=SUBSCRIBER_2,
            language='fr',
        )])

        # Reset the MailThread queue _before_ making any requests
        # to the server, else risk errantly deleting messages
        self.mail_server.messages = []

        # Visit the details page and add a note, triggering notification
        # to the subscriber.
        doc = self.go('/haiti/view?id=test.google.com/person.1')
        self.verify_details_page(1)
        self.verify_note_form()
        self.verify_update_notes(False, '_test A note body',
                                 '_test A note author',
                                 status='information_sought')
        self.verify_details_page(2)
        self.verify_email_sent()

        # Verify email data
        message = self.mail_server.messages[0]
        assert message['to'] == [SUBSCRIBER_1]
        assert 'do-not-reply@' in message['from']
        assert '_test_given_name_1 _test_family_name_1' in message['data']
        # Subscription is French, email should be, too
        assert 'recherche des informations' in message['data']
        assert '_test A note body' in message['data']
        assert 'view?id=test.google.com%2Fperson.1' in message['data']

        # Reset the MailThread queue
        self.mail_server.messages = []

        # Visit the multiview page and link Persons 1 and 2
        doc = self.go('/haiti/multiview' +
                      '?id1=test.google.com/person.1' +
                      '&id2=test.google.com/person.2')
        button = doc.firsttag('input', value='Yes, these are the same person')
        doc = self.s.submit(button, text='duplicate test', author_name='foo')

        # Verify subscribers were notified
        self.verify_email_sent(2)

        # Verify email details
        message_1 = self.mail_server.messages[0]
        assert message_1['to'] == [SUBSCRIBER_1]
        assert 'do-not-reply@' in message_1['from']
        assert '_test_given_name_1 _test_family_name_1' in message_1['data']
        message_2 = self.mail_server.messages[1]
        assert message_2['to'] == [SUBSCRIBER_2]
        assert 'do-not-reply@' in message_2['from']
        assert '_test_given_name_2 _test_family_name_2' in message_2['data']

        # Reset the MailThread queue
        self.mail_server.messages = []

        # Post a note on the person.3 details page and verify that
        # subscribers to Persons 1 and 2 are each notified once.
        doc = self.go('/haiti/view?id=test.google.com/person.3')
        self.verify_note_form()
        self.verify_update_notes(False, '_test A note body',
                                 '_test A note author',
                                 status='information_sought')
        self.verify_details_page(1)
        self.verify_email_sent(2)
        message_1 = self.mail_server.messages[0]
        assert message_1['to'] == [SUBSCRIBER_1]
        message_2 = self.mail_server.messages[1]
        assert message_2['to'] == [SUBSCRIBER_2]

    def test_subscriber_notifications_from_api_note(self):
        "Tests that a notification is sent when a note is added through API"
        SUBSCRIBER = 'example1@example.com'

        db.put([Person(
            key_name='haiti:test.google.com/person.21009',
            repo='haiti',
            record_id = u'test.google.com/person.21009',
            author_name='_test_author_name',
            author_email='test@example.com',
            given_name='_test_given_name',
            family_name='_test_family_name',
            entry_date=datetime.datetime(2000, 1, 6, 6),
        ), Subscription(
            key_name='haiti:test.google.com/person.21009:example1@example.com',
            repo='haiti',
            person_record_id='test.google.com/person.21009',
            email=SUBSCRIBER,
            language='fr'
        )])

        # Check there is no note in current db.
        person = Person.get('haiti', 'test.google.com/person.21009')
        assert person.given_name == u'_test_given_name'
        notes = person.get_notes()
        assert len(notes) == 0

        # Reset the MailThread queue _before_ making any requests
        # to the server, else risk errantly deleting messages
        self.mail_server.messages = []

        # Send a Note through Write API. It should send a notification.
        data = get_test_data('test.pfif-1.2-notification.xml')
        self.go('/haiti/api/write?key=test_key',
                data=data, type='application/xml')
        notes = person.get_notes()
        assert len(notes) == 1

        # Verify 1 email was sent.
        self.verify_email_sent()
        self.mail_server.messages = []

        # If we try to add it again, it should not send a notification.
        self.go('/haiti/api/write?key=test_key',
                data=data, type='application/xml')
        notes = person.get_notes()
        assert len(notes) == 1
        self.verify_email_sent(0)

    def test_subscribe_and_unsubscribe(self):
        """Tests subscribing to notifications on notes."""
        SUBSCRIBE_EMAIL = 'testsubscribe@example.com'

        db.put(Person(
            key_name='haiti:test.google.com/person.111',
            repo='haiti',
            author_name='_test_author_name',
            author_email='test@example.com',
            given_name='_test_given_name',
            family_name='_test_family_name',
            entry_date=datetime.datetime.utcnow()
        ))
        person = Person.get('haiti', 'test.google.com/person.111')

        # Reset the MailThread queue _before_ making any requests
        # to the server, else risk errantly deleting messages
        self.mail_server.messages = []

        doc = self.go('/haiti/view?id=test.google.com/person.111')
        assert 'Subscribe to updates about this person' in doc.text
        button = doc.firsttag('input', id='subscribe_btn')
        doc = self.s.follow(button.enclosing('a'))

        # Empty email is an error.
        button = doc.firsttag('input', value='Subscribe')
        doc = self.s.submit(button)
        assert 'Invalid e-mail address. Please try again.' in doc.text
        assert len(person.get_subscriptions()) == 0

        # Invalid captcha response is an error
        self.s.back()
        button = doc.firsttag('input', value='Subscribe')
        doc = self.s.submit(button, subscribe_email=SUBSCRIBE_EMAIL)
        assert 'iframe' in doc.content
        assert 'recaptcha_response_field' in doc.content
        assert len(person.get_subscriptions()) == 0

        # Invalid email is an error (even with valid captcha)
        INVALID_EMAIL = 'test@example'
        doc = self.s.submit(
            button, subscribe_email=INVALID_EMAIL, test_mode='yes')
        assert 'Invalid e-mail address. Please try again.' in doc.text
        assert len(person.get_subscriptions()) == 0

        # Valid email and captcha is success
        self.s.back()
        doc = self.s.submit(
            button, subscribe_email=SUBSCRIBE_EMAIL, test_mode='yes')
        assert 'successfully subscribed. ' in doc.text
        assert '_test_given_name _test_family_name' in doc.text
        subscriptions = person.get_subscriptions()
        assert len(subscriptions) == 1
        assert subscriptions[0].email == SUBSCRIBE_EMAIL
        assert subscriptions[0].language == 'en'

        self.verify_email_sent()
        message = self.mail_server.messages[0]

        assert message['to'] == [SUBSCRIBE_EMAIL]
        assert 'do-not-reply@' in message['from']
        assert '_test_given_name _test_family_name' in message['data']
        assert 'view?id=test.google.com%2Fperson.111' in message['data']

        # Already subscribed person is shown info page
        self.s.back()
        doc = self.s.submit(
            button, subscribe_email=SUBSCRIBE_EMAIL, test_mode='yes')
        assert 'already subscribed. ' in doc.text
        assert 'for _test_given_name _test_family_name' in doc.text
        assert len(person.get_subscriptions()) == 1

        # Already subscribed person with new language is success
        self.s.back()
        doc = self.s.submit(
            button, subscribe_email=SUBSCRIBE_EMAIL, test_mode='yes', lang='fr')
        assert u'maintenant abonn\u00E9' in doc.text
        assert '_test_given_name _test_family_name' in doc.text
        subscriptions = person.get_subscriptions()
        assert len(subscriptions) == 1
        assert subscriptions[0].email == SUBSCRIBE_EMAIL
        assert subscriptions[0].language == 'fr'

        # Test the unsubscribe link in the email
        unsub_url = re.search('(/haiti/unsubscribe.*)', message['data']).group(1)
        doc = self.go(unsub_url)
        assert u'maintenant d\u00E9sabonn\u00E9' in doc.content
        assert len(person.get_subscriptions()) == 0

    def test_config_use_family_name(self):
        # use_family_name=True
        d = self.go('/haiti/create')
        assert d.first('label', for_='given_name').text.strip() == 'Given name:'
        assert d.first('label', for_='family_name').text.strip() == 'Family name:'
        assert d.firsttag('input', name='given_name')
        assert d.firsttag('input', name='family_name')
        assert d.first('label', for_='alternate_given_names').text.strip() == \
            'Alternate given names:'
        assert d.first('label', for_='alternate_family_names').text.strip() == \
            'Alternate family names:'
        assert d.firsttag('input', name='alternate_given_names')
        assert d.firsttag('input', name='alternate_family_names')

        self.s.submit(d.first('form'),
                      given_name='_test_first',
                      family_name='_test_last',
                      alternate_given_names='_test_alternate_first',
                      alternate_family_names='_test_alternate_last',
                      author_name='_test_author')
        person = Person.all().get()
        d = self.go('/haiti/view?id=%s' % person.record_id)
        f = d.first('table', class_='fields').all('tr')
        assert f[0].first('td', class_='label').text.strip() == 'Given name:'
        assert f[0].first('td', class_='field').text.strip() == '_test_first'
        assert f[1].first('td', class_='label').text.strip() == 'Family name:'
        assert f[1].first('td', class_='field').text.strip() == '_test_last'
        assert f[2].first('td', class_='label').text.strip() == \
            'Alternate names:'
        assert f[2].first('td', class_='field').text.strip() == \
            '_test_alternate_first _test_alternate_last'

        self.go('/haiti/results?query=_test_first+_test_last')
        self.verify_results_page(1, all_have=([
            '_test_first _test_last',
            '(_test_alternate_first _test_alternate_last)']))
        person.delete()

        # use_family_name=False
        d = self.go('/pakistan/create')
        assert d.first('label', for_='given_name').text.strip() == 'Name:'
        assert not d.all('label', for_='family_name')
        assert d.firsttag('input', name='given_name')
        assert not d.alltags('input', name='family_name')
        assert 'Given name' not in d.text
        assert 'Family name' not in d.text

        self.s.submit(d.first('form'),
                      given_name='_test_first',
                      family_name='_test_last',
                      author_name='_test_author')
        person = Person.all().get()
        d = self.go(
            '/pakistan/view?id=%s' % person.record_id)
        f = d.first('table', class_='fields').all('tr')
        assert f[0].first('td', class_='label').text.strip() == 'Name:'
        assert f[0].first('td', class_='field').text.strip() == '_test_first'
        assert 'Given name' not in d.text
        assert 'Family name' not in d.text
        assert '_test_last' not in d.first('body').text

        self.go('/pakistan/results?query=_test_first+_test_last')
        self.verify_results_page(1)
        first_title = self.s.doc.first(class_='resultDataTitle').content
        assert '_test_first' in first_title
        assert '_test_last' not in first_title
        person.delete()


    def test_config_family_name_first(self):
        # family_name_first=True
        doc = self.go('/japan/create?lang=en')
        given_label = doc.first('label', for_='given_name')
        family_label = doc.first('label', for_='family_name')
        assert given_label.text.strip() == 'Given name:'
        assert family_label.text.strip() == 'Family name:'
        assert family_label.start < given_label.start

        given_input = doc.firsttag('input', name='given_name')
        family_input = doc.firsttag('input', name='family_name')
        assert family_input.start < given_input.start

        alternate_given_label = doc.first('label', for_='alternate_given_names')
        alternate_family_label = doc.first('label', for_='alternate_family_names')
        assert alternate_given_label.text.strip() == 'Alternate given names:'
        assert alternate_family_label.text.strip() == 'Alternate family names:'
        assert alternate_family_label.start < alternate_given_label.start

        alternate_given_input = doc.firsttag(
            'input', name='alternate_given_names')
        alternate_family_input = doc.firsttag(
            'input', name='alternate_family_names')
        assert alternate_family_input.start < alternate_given_input.start

        self.s.submit(doc.first('form'),
                      given_name='_test_first',
                      family_name='_test_last',
                      alternate_given_names='_test_alternate_first',
                      alternate_family_names='_test_alternate_last',
                      author_name='_test_author')
        person = Person.all().get()
        doc = self.go('/japan/view?id=%s&lang=en' % person.record_id)
        f = doc.first('table', class_='fields').all('tr')
        assert f[0].first('td', class_='label').text.strip() == 'Family name:'
        assert f[0].first('td', class_='field').text.strip() == '_test_last'
        assert f[1].first('td', class_='label').text.strip() == 'Given name:'
        assert f[1].first('td', class_='field').text.strip() == '_test_first'
        assert f[2].first('td', class_='label').text.strip() == \
            'Alternate names:'
        assert f[2].first('td', class_='field').text.strip() == \
            '_test_alternate_last _test_alternate_first'

        self.go('/japan/results?query=_test_first+_test_last&lang=en')
        self.verify_results_page(1, all_have=([
            '_test_last _test_first',
            '(_test_alternate_last _test_alternate_first)']))
        person.delete()

        # family_name_first=False
        doc = self.go('/haiti/create')
        given_label = doc.first('label', for_='given_name')
        family_label = doc.first('label', for_='family_name')
        assert given_label.text.strip() == 'Given name:'
        assert family_label.text.strip() == 'Family name:'
        assert family_label.start > given_label.start

        given_input = doc.firsttag('input', name='given_name')
        family_input = doc.firsttag('input', name='family_name')
        assert family_input.start > given_input.start

        alternate_given_label = doc.first('label', for_='alternate_given_names')
        alternate_family_label = doc.first('label', for_='alternate_family_names')
        assert alternate_given_label.text.strip() == 'Alternate given names:'
        assert alternate_family_label.text.strip() == 'Alternate family names:'
        assert alternate_family_label.start > alternate_given_label.start

        alternate_given_input = doc.firsttag(
            'input', name='alternate_given_names')
        alternate_family_input = doc.firsttag(
            'input', name='alternate_family_names')
        assert alternate_family_input.start > alternate_given_input.start

        self.s.submit(doc.first('form'),
                      given_name='_test_first',
                      family_name='_test_last',
                      alternate_given_names='_test_alternate_first',
                      alternate_family_names='_test_alternate_last',
                      author_name='_test_author')
        person = Person.all().get()
        doc = self.go('/haiti/view?id=%s' % person.record_id)
        f = doc.first('table', class_='fields').all('tr')
        assert f[0].first('td', class_='label').text.strip() == 'Given name:'
        assert f[0].first('td', class_='field').text.strip() == '_test_first'
        assert f[1].first('td', class_='label').text.strip() == 'Family name:'
        assert f[1].first('td', class_='field').text.strip() == '_test_last'
        assert f[2].first('td', class_='label').text.strip() == \
            'Alternate names:'
        assert f[2].first('td', class_='field').text.strip() == \
            '_test_alternate_first _test_alternate_last'

        self.go('/haiti/results?query=_test_first+_test_last')
        self.verify_results_page(1, all_have=([
            '_test_first _test_last',
            '(_test_alternate_first _test_alternate_last)']))
        person.delete()

    def test_config_use_alternate_names(self):
        # use_alternate_names=True
        config.set_for_repo('haiti', use_alternate_names=True)
        d = self.go('/haiti/create')
        assert d.first('label', for_='alternate_given_names').text.strip() == \
            'Alternate given names:'
        assert d.first('label', for_='alternate_family_names').text.strip() == \
            'Alternate family names:'
        assert d.firsttag('input', name='alternate_given_names')
        assert d.firsttag('input', name='alternate_family_names')

        self.s.submit(d.first('form'),
                      given_name='_test_first',
                      family_name='_test_last',
                      alternate_given_names='_test_alternate_first',
                      alternate_family_names='_test_alternate_last',
                      author_name='_test_author')
        person = Person.all().get()
        d = self.go('/haiti/view?id=%s' % person.record_id)
        f = d.first('table', class_='fields').all('tr')
        assert f[2].first('td', class_='label').text.strip() == \
            'Alternate names:'
        assert f[2].first('td', class_='field').text.strip() == \
            '_test_alternate_first _test_alternate_last'

        self.go('/haiti/results?query=_test_first+_test_last')
        self.verify_results_page(1, all_have=([
            '_test_first _test_last',
            '(_test_alternate_first _test_alternate_last)']))
        person.delete()

        # use_alternate_names=False
        config.set_for_repo('pakistan', use_alternate_names=False)
        d = self.go('/pakistan/create')
        assert not d.all('label', for_='alternate_given_names')
        assert not d.all('label', for_='alternate_family_names')
        assert not d.alltags('input', name='alternate_given_names')
        assert not d.alltags('input', name='alternate_family_names')
        assert 'Alternate given names' not in d.text
        assert 'Alternate family names' not in d.text

        self.s.submit(d.first('form'),
                      given_name='_test_first',
                      family_name='_test_last',
                      alternate_given_names='_test_alternate_first',
                      alternate_family_names='_test_alternate_last',
                      author_name='_test_author')
        person = Person.all().get()
        d = self.go(
            '/pakistan/view?id=%s' % person.record_id)
        assert 'Alternate names' not in d.text
        assert '_test_alternate_first' not in d.text
        assert '_test_alternate_last' not in d.text

        self.go('/pakistan/results?query=_test_first+_test_last')
        self.verify_results_page(1)
        first_title = self.s.doc.first(class_='resultDataTitle').content
        assert '_test_first' in first_title
        assert '_test_alternate_first' not in first_title
        assert '_test_alternate_last' not in first_title
        person.delete()


    def test_config_allow_believed_dead_via_ui(self):
        # allow_believed_dead_via_ui=True
        config.set_for_repo('haiti', allow_believed_dead_via_ui=True)
        doc = self.go('/haiti/create')
        self.s.submit(doc.first('form'),
                      given_name='_test_first',
                      family_name='_test_last',
                      author_name='_test_author')
        person = Person.all().get()
        doc = self.go('/haiti/view?id=%s' % person.record_id)
        assert doc.all('option', value='believed_dead')

        # allow_believed_dead_via_ui=False
        config.set_for_repo('japan', allow_believed_dead_via_ui=False)
        doc = self.go('/japan/create')
        self.s.submit(doc.first('form'),
                      given_name='_test_first',
                      family_name='_test_last',
                      author_name='_test_author')
        person = Person.all().get()
        doc = self.go('/japan/view?id=%s' % person.record_id)
        assert not doc.all('option', value='believed_dead')


    def test_config_use_postal_code(self):
        # use_postal_code=True
        doc = self.go('/haiti/create')
        assert doc.first('label', for_='home_postal_code')
        assert doc.firsttag('input', name='home_postal_code')

        self.s.submit(doc.first('form'),
                      given_name='_test_first',
                      family_name='_test_last',
                      home_postal_code='_test_12345',
                      author_name='_test_author')
        person = Person.all().get()
        doc = self.go('/haiti/view?id=%s' % person.record_id)
        assert 'Postal or zip code' in doc.text
        assert '_test_12345' in doc.text
        person.delete()

        # use_postal_code=False
        doc = self.go('/pakistan/create')
        assert not doc.all('label', for_='home_postal_code')
        assert not doc.alltags('input', name='home_postal_code')

        self.s.submit(doc.first('form'),
                      given_name='_test_first',
                      family_name='_test_last',
                      home_postal_code='_test_12345',
                      author_name='_test_author')
        person = Person.all().get()
        doc = self.go('/pakistan/view?id=%s' % person.record_id)
        assert 'Postal or zip code' not in doc.text
        assert '_test_12345' not in doc.text
        person.delete()

    def test_legacy_redirect(self):
        # enable legacy redirects.
        config.set(missing_repo_redirect_enabled=True)
        self.s.go('http://%s/?subdomain=japan' % self.hostport,
                  redirects=0)
        self.assertEqual(self.s.status, 301)
        self.assertEqual(self.s.headers['location'],
                         'http://google.org/personfinder/japan/')

        self.s.go('http://%s/feeds/person/create?given_name=foo&subdomain=japan'
                  % self.hostport, redirects=0)
        self.assertEqual(self.s.status, 301)
        self.assertEqual(
            self.s.headers['location'],
            'http://google.org/personfinder/japan/feeds/person/create'
            '?given_name=foo')

        # disable legacy redirects, which lands us on main.
        config.set(missing_repo_redirect_enabled=False)
        self.s.go('http://%s/?subdomain=japan' % self.hostport,
                  redirects=0)
        self.assertEqual(self.s.status, 200)
        # we land in the same bad old place
        self.assertEqual(self.s.url,
                         'http://%s/?subdomain=japan' % self.hostport)


class ResourceTests(TestsBase):
    """Tests that verify the Resource mechanism."""
    def test_resource_override(self):
        """Verifies that Resources in the datastore override files on disk."""
        # Should render normally.
        doc = self.go('/haiti/create')
        assert 'xyz' not in doc.content

        # This Resource should override the create.html.template file.
        bundle = ResourceBundle(key_name='1')
        key1 = Resource(parent=bundle,
                        key_name='create.html.template',
                        content='xyz{{env.repo}}xyz').put()
        doc = self.go('/haiti/create')
        assert 'xyzhaitixyz' not in doc.content  # old template is still cached

        # The new template should take effect after 1 second.
        self.advance_utcnow(seconds=1.1)
        doc = self.go('/haiti/create')
        assert 'xyzhaitixyz' in doc.content

        # A plain .html Resource should override the .html.template Resource.
        key2 = Resource(parent=bundle,
                        key_name='create.html', content='xyzxyzxyz').put()
        self.advance_utcnow(seconds=1.1)
        doc = self.go('/haiti/create')
        assert 'xyzxyzxyz' in doc.content

        # After removing both Resources, should fall back to the original file.
        db.delete([key1, key2])
        self.advance_utcnow(seconds=1.1)
        doc = self.go('/haiti/create')
        assert 'xyz' not in doc.content

    def test_resource_caching(self):
        """Verifies that Resources are cached properly."""
        # There's no file here.
        self.go('/global/foo.txt')
        assert self.s.status == 404
        self.go('/global/foo.txt?lang=fr')
        assert self.s.status == 404

        # Add a Resource to be served as the static file.
        bundle = ResourceBundle(key_name='1')
        Resource(parent=bundle, key_name='foo.txt', content='hello').put()
        doc = self.go('/global/foo.txt?lang=fr')
        assert doc.content == 'hello'

        # Add a localized Resource.
        fr_key = Resource(parent=bundle, key_name='foo.txt:fr',
                          content='bonjour').put()
        doc = self.go('/global/foo.txt?lang=fr')
        assert doc.content == 'hello'  # original Resource remains cached

        # The cached version should expire after 1 second.
        self.advance_utcnow(seconds=1.1)
        doc = self.go('/global/foo.txt?lang=fr')
        assert doc.content == 'bonjour'

        # Change the non-localized Resource.
        Resource(parent=bundle, key_name='foo.txt', content='goodbye').put()
        doc = self.go('/global/foo.txt?lang=fr')
        assert doc.content == 'bonjour'  # no effect on the localized Resource

        # Remove the localized Resource.
        db.delete(fr_key)
        doc = self.go('/global/foo.txt?lang=fr')
        assert doc.content == 'bonjour'  # localized Resource remains cached

        # The cached version should expire after 1 second.
        self.advance_utcnow(seconds=1.1)
        doc = self.go('/global/foo.txt?lang=fr')
        assert doc.content == 'goodbye'

    def test_admin_resources(self):
        # Verify that the bundle listing loads.
        doc = self.go_as_admin('/global/admin/resources')

        # Add a new bundle (redirects to the new bundle's resource listing).
        doc = self.s.submit(doc.first('form'), resource_bundle='xyz')
        assert doc.first('a', class_='sel', content='Bundle: xyz')
        bundle = ResourceBundle.get_by_key_name('xyz')
        assert(bundle)

        # Add a resource (redirects to the resource's edit page).
        doc = self.s.submit(doc.first('form'), resource_name='abc')
        assert doc.first('a', class_='sel', content='Resource: abc')

        # The new Resource shouldn't exist in the datastore until it is saved.
        assert not Resource.get_by_key_name('abc', parent=bundle)

        # Enter some content for the resource.
        doc = self.s.submit(doc.first('form'), content='pqr')
        assert Resource.get_by_key_name('abc', parent=bundle).content == 'pqr'

        # Use the breadcrumb navigation bar to go back to the resource listing.
        doc = self.s.follow('Bundle: xyz')

        # Add a localized variant of the resource.
        row = doc.first('td', content='abc').enclosing('tr')
        doc = self.s.submit(row.first('form'), resource_lang='pl')
        assert doc.first('a', class_='sel', content='pl: Polish')

        # Enter some content for the localized resource.
        doc = self.s.submit(doc.first('form'), content='jk')
        assert Resource.get_by_key_name('abc:pl', parent=bundle).content == 'jk'

        # Confirm that both the generic and localized resource are listed.
        doc = self.s.follow('Bundle: xyz')
        assert doc.first('a', class_='resource', content='abc')
        assert doc.first('a', class_='resource', content='pl')

        # Copy all the resources to a new bundle.
        doc = self.s.submit(doc.last('form'), resource_bundle='zzz',
                            resource_bundle_original='xyz')
        parent = ResourceBundle.get_by_key_name('zzz')
        assert Resource.get_by_key_name('abc', parent=parent).content == 'pqr'
        assert Resource.get_by_key_name('abc:pl', parent=parent).content == 'jk'

        # Verify that we can't add a resource to the default bundle.
        bundle = ResourceBundle.get_by_key_name('1')
        assert(bundle)
        doc = self.go_as_admin('/global/admin/resources')
        doc = self.s.follow('1 (default)')
        self.s.submit(doc.first('form'), resource_name='abc')
        assert not Resource.get_by_key_name('abc', parent=bundle)

        # Verify that we can't edit a resource in the default bundle.
        self.s.back()
        doc = self.s.follow('base.html.template')
        self.s.submit(doc.first('form'), content='xyz')
        assert not Resource.get_by_key_name('base.html.template', parent=bundle)

        # Verify that we can't copy resources into the default bundle.
        doc = self.go_as_admin('/global/admin/resources')
        doc = self.s.follow('xyz')
        doc = self.s.submit(doc.last('form'), resource_bundle='1',
                            resource_bundle_original='xyz')
        assert not Resource.get_by_key_name('abc', parent=bundle)


class CounterTests(TestsBase):
    """Tests related to Counters."""

    def test_tasks_count(self):
        """Tests the counting task."""
        # Add two Persons and two Notes in the 'haiti' repository.
        db.put([Person(
            key_name='haiti:test.google.com/person.123',
            repo='haiti',
            author_name='_test1_author_name',
            entry_date=TEST_DATETIME,
            given_name='_test1_given_name',
            family_name='_test1_family_name',
            sex='male',
            date_of_birth='1970-01-01',
            age='50-60',
            latest_status='believed_missing'
        ), Note(
            key_name='haiti:test.google.com/note.123',
            repo='haiti',
            person_record_id='haiti:test.google.com/person.123',
            entry_date=TEST_DATETIME,
            status='believed_missing'
        ), Person(
            key_name='haiti:test.google.com/person.456',
            repo='haiti',
            author_name='_test2_author_name',
            entry_date=TEST_DATETIME,
            given_name='_test2_given_name',
            family_name='_test2_family_name',
            sex='female',
            date_of_birth='1970-02-02',
            age='30-40',
            latest_found=True
        ), Note(
            key_name='haiti:test.google.com/note.456',
            repo='haiti',
            person_record_id='haiti:test.google.com/person.456',
            entry_date=TEST_DATETIME,
            author_made_contact=True
        )])

        # Run the counting task (should finish counting in a single run).
        doc = self.go_as_admin('/haiti/tasks/count/person')

        # Check the resulting counters.
        assert Counter.get_count('haiti', 'person.all') == 2
        assert Counter.get_count('haiti', 'person.sex=male') == 1
        assert Counter.get_count('haiti', 'person.sex=female') == 1
        assert Counter.get_count('haiti', 'person.sex=other') == 0
        assert Counter.get_count('haiti', 'person.found=TRUE') == 1
        assert Counter.get_count('haiti', 'person.found=') == 1
        assert Counter.get_count('haiti', 'person.status=believed_missing') == 1
        assert Counter.get_count('haiti', 'person.status=') == 1
        assert Counter.get_count('pakistan', 'person.all') == 0

        # Add a Person in the 'pakistan' repository.
        db.put(Person(
            key_name='pakistan:test.google.com/person.789',
            repo='pakistan',
            author_name='_test3_author_name',
            entry_date=TEST_DATETIME,
            given_name='_test3_given_name',
            family_name='_test3_family_name',
            sex='male',
            date_of_birth='1970-03-03',
            age='30-40',
        ))

        # Re-run the counting tasks for both repositories.
        doc = self.go('/haiti/tasks/count/person')
        doc = self.go('/pakistan/tasks/count/person')

        # Check the resulting counters.
        assert Counter.get_count('haiti', 'person.all') == 2
        assert Counter.get_count('pakistan', 'person.all') == 1

        # Check that the counted value shows up correctly on the main page.
        doc = self.go('/haiti?flush=*')
        assert 'Currently tracking' not in doc.text

        # Counts less than 100 should not be shown.
        db.put(Counter(scan_name=u'person', repo=u'haiti', last_key=u'',
                       count_all=5L))
        doc = self.go('/haiti?flush=*')
        assert 'Currently tracking' not in doc.text

        db.put(Counter(scan_name=u'person', repo=u'haiti', last_key=u'',
                       count_all=86L))
        doc = self.go('/haiti?flush=*')
        assert 'Currently tracking' not in doc.text

        # Counts should be rounded to the nearest 100.
        db.put(Counter(scan_name=u'person', repo=u'haiti', last_key=u'',
                       count_all=278L))
        doc = self.go('/haiti?flush=*')
        assert 'Currently tracking about 300 records' in doc.text

        # If we don't flush, the previously rendered page should stay cached.
        db.put(Counter(scan_name=u'person', repo=u'haiti', last_key=u'',
                       count_all=411L))
        doc = self.go('/haiti')
        assert 'Currently tracking about 300 records' in doc.text

        # After 10 seconds, the cached page should expire.
        # The counter is also separately cached in memcache, so we have to
        # flush memcache to make the expiry of the cached page observable.
        self.advance_utcnow(seconds=11)
        doc = self.go('/haiti?flush=memcache')
        assert 'Currently tracking about 400 records' in doc.text

    def test_admin_dashboard(self):
        """Visits the dashboard page and makes sure it doesn't crash."""
        db.put([Counter(
            scan_name='Person', repo='haiti', last_key='', count_all=278
        ), Counter(
            scan_name='Person', repo='pakistan', last_key='',
            count_all=127
        ), Counter(
            scan_name='Note', repo='haiti', last_key='', count_all=12
        ), Counter(
            scan_name='Note', repo='pakistan', last_key='', count_all=8
        )])
        assert self.go_as_admin('/global/admin/dashboard')
        assert self.s.status == 200


class ConfigTests(TestsBase):
    """Tests related to configuration settings (ConfigEntry entities)."""

    # Repo and ConfigEntry entities should be wiped between tests.
    kinds_to_keep = ['Authorization']

    def tearDown(self):
        TestsBase.tearDown(self)

        # Restore the configuration settings.
        setup.setup_repos()
        setup.setup_configs()

        # Flush the configuration cache.
        config.cache.enable(False)
        self.go('/haiti?lang=en&flush=config')

    def test_config_cache_enabling(self):
        # The tests below flush the resource cache so that the effects of
        # the config cache become visible for testing.

        # Modify the custom title directly in the datastore.
        # With the config cache off, new values should appear immediately.
        config.cache.enable(False)
        db.put(config.ConfigEntry(key_name='haiti:repo_titles',
                                  value='{"en": "FooTitle"}'))
        doc = self.go('/haiti?lang=en&flush=resource')
        assert 'FooTitle' in doc.text
        db.put(config.ConfigEntry(key_name='haiti:repo_titles',
                                  value='{"en": "BarTitle"}'))
        doc = self.go('/haiti?lang=en&flush=resource')
        assert 'BarTitle' in doc.text

        # Now enable the config cache and load the main page again.
        # This should pull the configuration value from database and cache it.
        config.cache.enable(True)
        doc = self.go('/haiti?lang=en&flush=config,resource')
        assert 'BarTitle' in doc.text

        # Modify the custom title directly in the datastore.
        # The old message from the config cache should still be visible because
        # the config cache doesn't know that the datastore changed.
        db.put(config.ConfigEntry(key_name='haiti:repo_titles',
                                  value='{"en": "QuuxTitle"}'))
        doc = self.go('/haiti?lang=en&flush=resource')
        assert 'BarTitle' in doc.text

        # After 10 minutes, the cache should pick up the new value.
        self.advance_utcnow(seconds=601)
        doc = self.go('/haiti?lang=en&flush=resource')
        assert 'QuuxTitle' in doc.text


    def test_config_namespaces(self):
        # Tests the cache's ability to retrieve global or repository-specific
        # configuration entries.
        cfg_sub = config.Configuration('_foo')
        cfg_global = config.Configuration('*')

        config.set_for_repo('*',
                            captcha_private_key='global_abcd',
                            captcha_public_key='global_efgh',
                            translate_api_key='global_hijk')
        assert cfg_global.captcha_private_key == 'global_abcd'
        assert cfg_global.captcha_public_key == 'global_efgh'
        assert cfg_global.translate_api_key == 'global_hijk'

        config.set_for_repo('_foo',
                            captcha_private_key='abcd',
                            captcha_public_key='efgh')
        assert cfg_sub.captcha_private_key == 'abcd'
        assert cfg_sub.captcha_public_key == 'efgh'
        # If a key isn't present for a repository, its value for
        # the global domain is retrieved.
        assert cfg_sub.translate_api_key == 'global_hijk'

    def test_admin_page(self):
        # Load the administration page.
        doc = self.go_as_admin('/haiti/admin')
        self.assertEquals(self.s.status, 200)

        # Activate a new repository.
        assert not Repo.get_by_key_name('xyz')
        create_form = doc.first('form', id='create_repo')
        doc = self.s.submit(create_form, new_repo='xyz')
        assert Repo.get_by_key_name('xyz')

        # Change some settings for the new repository.
        settings_form = doc.first('form', id='save_repo')
        doc = self.s.submit(settings_form,
            language_menu_options='["no"]',
            repo_titles='{"no": "Jordskjelv"}',
            keywords='foo, bar',
            use_family_name='false',
            family_name_first='false',
            use_alternate_names='false',
            use_postal_code='false',
            allow_believed_dead_via_ui='false',
            min_query_word_length='1',
            map_default_zoom='6',
            map_default_center='[4, 5]',
            map_size_pixels='[300, 300]',
            read_auth_key_required='false',
            start_page_custom_htmls='{"no": "start page message"}',
            results_page_custom_htmls='{"no": "results page message"}',
            view_page_custom_htmls='{"no": "view page message"}',
            seek_query_form_custom_htmls='{"no": "query form message"}',
            bad_words = 'bad, word',
        )
        self.assertEquals(self.s.status, 200)
        cfg = config.Configuration('xyz')
        self.assertEquals(cfg.language_menu_options, ['no'])
        assert cfg.repo_titles == {'no': 'Jordskjelv'}
        assert cfg.keywords == 'foo, bar'
        assert not cfg.use_family_name
        assert not cfg.family_name_first
        assert not cfg.use_alternate_names
        assert not cfg.use_postal_code
        assert not cfg.allow_believed_dead_via_ui
        assert cfg.min_query_word_length == 1
        assert cfg.map_default_zoom == 6
        assert cfg.map_default_center == [4, 5]
        assert cfg.map_size_pixels == [300, 300]
        assert not cfg.read_auth_key_required
        assert cfg.bad_words == 'bad, word'

        # Change settings again and make sure they took effect.
        settings_form = doc.first('form', id='save_repo')
        doc = self.s.submit(settings_form,
            language_menu_options='["nl"]',
            repo_titles='{"nl": "Aardbeving"}',
            keywords='spam, ham',
            use_family_name='true',
            family_name_first='true',
            use_alternate_names='true',
            use_postal_code='true',
            allow_believed_dead_via_ui='true',
            min_query_word_length='2',
            map_default_zoom='7',
            map_default_center='[-3, -7]',
            map_size_pixels='[123, 456]',
            read_auth_key_required='true',
            start_page_custom_htmls='{"nl": "start page message"}',
            results_page_custom_htmls='{"nl": "results page message"}',
            view_page_custom_htmls='{"nl": "view page message"}',
            seek_query_form_custom_htmls='{"nl": "query form message"}',
            bad_words = 'foo, bar'
        )

        cfg = config.Configuration('xyz')
        assert cfg.language_menu_options == ['nl']
        assert cfg.repo_titles == {'nl': 'Aardbeving'}
        assert cfg.keywords == 'spam, ham'
        assert cfg.use_family_name
        assert cfg.family_name_first
        assert cfg.use_alternate_names
        assert cfg.use_postal_code
        assert cfg.allow_believed_dead_via_ui
        assert cfg.min_query_word_length == 2
        assert cfg.map_default_zoom == 7
        assert cfg.map_default_center == [-3, -7]
        assert cfg.map_size_pixels == [123, 456]
        assert cfg.read_auth_key_required
        assert cfg.bad_words == 'foo, bar'

        # Verifies that there is a javascript constant with languages in it
        # (for the dropdown); thus, a language that is NOT used but IS
        # supported should appear
        assert self.s.doc.find('bg')
        assert self.s.doc.find('Bulgarian')

        # Verifies that there is a javascript constant with the previously
        # saved languages and titles in it
        assert self.s.doc.find('nl')
        assert self.s.doc.find('Aardbeving')

    def test_deactivation(self):
        # Load the administration page.
        doc = self.go_as_admin('/haiti/admin')
        assert self.s.status == 200

        # Deactivate an existing repository.
        settings_form = doc.first('form', id='save_repo')
        doc = self.s.submit(settings_form,
            language_menu_options='["en"]',
            repo_titles='{"en": "Foo"}',
            keywords='foo, bar',
            deactivated='true',
            deactivation_message_html='de<i>acti</i>vated',
            start_page_custom_htmls='{"en": "start page message"}',
            results_page_custom_htmls='{"en": "results page message"}',
            view_page_custom_htmls='{"en": "view page message"}',
            seek_query_form_custom_htmls='{"en": "query form message"}',
        )

        cfg = config.Configuration('haiti')
        assert cfg.deactivated
        assert cfg.deactivation_message_html == 'de<i>acti</i>vated'

        # Ensure all paths listed in app.yaml are inaccessible, except /admin.
        for path in ['', '/query', '/results', '/create', '/view',
                     '/multiview', '/reveal', '/photo', '/embed',
                     '/gadget', '/delete', '/sitemap', '/api/read',
                     '/api/write', '/feeds/note', '/feeds/person']:
            doc = self.go('/haiti%s' % path)
            assert 'de<i>acti</i>vated' in doc.content, \
                'path: %s, content: %s' % (path, doc.content)
            assert doc.alltags('form') == []
            assert doc.alltags('input') == []
            assert doc.alltags('table') == []
            assert doc.alltags('td') == []

    def test_custom_messages(self):
        # Load the administration page.
        doc = self.go_as_admin('/haiti/admin')
        assert self.s.status == 200

        # Edit the custom text fields
        settings_form = doc.first('form', id='save_repo')
        doc = self.s.submit(settings_form,
            language_menu_options='["en"]',
            repo_titles='{"en": "Foo"}',
            keywords='foo, bar',
            start_page_custom_htmls=
                '{"en": "<b>English</b> start page message",'
                ' "fr": "<b>French</b> start page message"}',
            results_page_custom_htmls=
                '{"en": "<b>English</b> results page message",'
                ' "fr": "<b>French</b> results page message"}',
            view_page_custom_htmls=
                '{"en": "<b>English</b> view page message",'
                ' "fr": "<b>French</b> view page message"}',
            seek_query_form_custom_htmls=
                '{"en": "<b>English</b> query form message",'
                ' "fr": "<b>French</b> query form message"}',
        )

        cfg = config.Configuration('haiti')
        assert cfg.start_page_custom_htmls == \
            {'en': '<b>English</b> start page message',
             'fr': '<b>French</b> start page message'}
        assert cfg.results_page_custom_htmls == \
            {'en': '<b>English</b> results page message',
             'fr': '<b>French</b> results page message'}
        assert cfg.view_page_custom_htmls == \
            {'en': '<b>English</b> view page message',
             'fr': '<b>French</b> view page message'}
        assert cfg.seek_query_form_custom_htmls == \
            {'en': '<b>English</b> query form message',
             'fr': '<b>French</b> query form message'}

        # Add a person record
        db.put(Person(
            key_name='haiti:test.google.com/person.1001',
            repo='haiti',
            entry_date=TEST_DATETIME,
            given_name='_status_given_name',
            family_name='_status_family_name',
            author_name='_status_author_name'
        ))

        # Check for custom message on main page
        doc = self.go('/haiti?flush=*')
        assert 'English start page message' in doc.text
        doc = self.go('/haiti?flush=*&lang=fr')
        assert 'French start page message' in doc.text
        doc = self.go('/haiti?flush=*&lang=ht')
        assert 'English start page message' in doc.text

        # Check for custom messages on results page
        doc = self.go('/haiti/results?query=xy&role=seek&lang=en')
        assert 'English results page message' in doc.text
        assert 'English query form message' in doc.text
        doc = self.go('/haiti/results?query=xy&role=seek&lang=fr')
        assert 'French results page message' in doc.text
        assert 'French query form message' in doc.text
        doc = self.go('/haiti/results?query=xy&role=seek&lang=ht')
        assert 'English results page message' in doc.text
        assert 'English query form message' in doc.text

        # Check for custom message on view page
        doc = self.go('/haiti/view?id=test.google.com/person.1001&lang=en')
        assert 'English view page message' in doc.text
        doc = self.go(
            '/haiti/view?id=test.google.com/person.1001&lang=fr')
        assert 'French view page message' in doc.text
        doc = self.go(
            '/haiti/view?id=test.google.com/person.1001&lang=ht')
        assert 'English view page message' in doc.text


class SecretTests(TestsBase):
    """Tests that manipulate Secret entities."""

    def test_analytics_id(self):
        """Checks that the analytics_id Secret is used for analytics."""
        doc = self.go('/haiti/create')
        assert 'getTracker(' not in doc.content

        db.put(Secret(key_name='analytics_id', secret='analytics_id_xyz'))

        doc = self.go('/haiti/create')
        assert "getTracker('analytics_id_xyz')" in doc.content

    def test_maps_api_key(self):
        """Checks that maps don't appear when there is no maps_api_key."""
        db.put(Person(
            key_name='haiti:test.google.com/person.1001',
            repo='haiti',
            entry_date=TEST_DATETIME,
            given_name='_status_given_name',
            family_name='_status_family_name',
            author_name='_status_author_name'
        ))
        doc = self.go('/haiti/create?role=provide')
        assert 'map_canvas' not in doc.content
        doc = self.go('/haiti/view?id=test.google.com/person.1001')
        assert 'map_canvas' not in doc.content
        assert 'id="map_' not in doc.content

        db.put(Secret(key_name='maps_api_key', secret='maps_api_key_xyz'))

        doc = self.go('/haiti/create?role=provide')
        assert 'maps_api_key_xyz' in doc.content
        assert 'map_canvas' in doc.content
        doc = self.go('/haiti/view?id=test.google.com/person.1001')
        assert 'maps_api_key_xyz' in doc.content
        assert 'map_canvas' in doc.content
        assert 'id="map_' in doc.content


class DownloadFeedTests(TestsBase):
    """Tests for the tools/download_feed.py script."""
    def setUp(self):
        TestsBase.setUp(self)
        self.setup_person_and_note()
        fd, self.filename = tempfile.mkstemp()
        os.close(fd)

    def tearDown(self):
        os.remove(self.filename)
        TestsBase.tearDown(self)

    # PFIF parser currently parses PFIF XML documents into python dictionaries
    # that have PFIF 1.4 field names as keys.  It's not supported to convert
    # them back to PFIF 1.3, which is the current DEFAULT_PFIF_VERSION.
    # TODO(ryok): re-enable after DEFAULT_PFIF_VERSION is switched to 1.4
    @pytest.mark.xfail
    def test_download_xml(self):
        url = 'http://%s/personfinder/haiti/feeds/person' % self.hostport
        download_feed.main('-q', '-o', self.filename, url)
        output = open(self.filename).read()
        assert '<pfif:pfif ' in output
        assert '<pfif:person>' in output
        assert '<pfif:given_name>_test_given_name</pfif:given_name>' in output

    # TODO(ryok): re-enable after DEFAULT_PFIF_VERSION is switched to 1.4
    @pytest.mark.xfail
    def test_download_csv(self):
        url = 'http://%s/personfinder/haiti/feeds/person' % self.hostport
        download_feed.main('-q', '-o', self.filename, '-f', 'csv',
                           '-F', 'family_name,given_name,age', url)
        lines = open(self.filename).readlines()
        assert len(lines) == 2
        assert lines[0].strip() == 'family_name,given_name,age'
        assert lines[1].strip() == '_test_family_name,_test_given_name,'

    def test_download_notes(self):
        url = 'http://%s/personfinder/haiti/feeds/note' % self.hostport
        download_feed.main('-q', '-o', self.filename, '-n', url)
        output = open(self.filename).read()
        assert '<pfif:pfif ' in output
        assert '<pfif:note>' in output
        assert '<pfif:text>Testing</pfif:text>' in output<|MERGE_RESOLUTION|>--- conflicted
+++ resolved
@@ -1859,14 +1859,9 @@
         self.go('/haiti/api/write?key=test_key',
                 data=data, type='application/xml')
         person = Person.get('haiti', 'test.google.com/person.21009')
-<<<<<<< HEAD
         assert person.given_name == u'_test_given_name'
         assert person.family_name == u'_test_family_name'
-=======
-        assert person.first_name == u'_test_first_name'
-        assert person.last_name == u'_test_last_name'
         assert person.description == u'description:\n    _test_description'
->>>>>>> c804d67b
         assert person.sex == u'female'
         assert person.date_of_birth == u'1970-01'
         assert person.age == u'35-45'
@@ -2032,14 +2027,9 @@
         self.go('/haiti/api/write?key=test_key',
                 data=data, type='application/xml')
         person = Person.get('haiti', 'test.google.com/person.21009')
-<<<<<<< HEAD
         assert person.given_name == u'_test_given_name'
         assert person.family_name == u'_test_family_name'
-=======
-        assert person.first_name == u'_test_first_name'
-        assert person.last_name == u'_test_last_name'
         assert person.description == u'description:\n    _test_description'
->>>>>>> c804d67b
         assert person.author_name == u'_test_author_name'
         assert person.author_email == u'_test_author_email'
         assert person.author_phone == u'_test_author_phone'
@@ -3253,14 +3243,9 @@
             repo='haiti',
             entry_date=datetime.datetime(2002, 2, 2, 2, 2, 2),
             author_name=u'illegal character (\x01)',
-<<<<<<< HEAD
             full_name=u'illegal character (\x02)',
             given_name=u'illegal character (\x1a)',
             family_name=u'illegal character (\ud800)',
-=======
-            first_name=u'illegal character (\x1a)',
-            last_name=u'illegal character (\ud800)',
->>>>>>> c804d67b
             source_date=datetime.datetime(2001, 1, 1, 1, 1, 1)
         ))
 
