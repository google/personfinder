--- conflicted
+++ resolved
@@ -201,16 +201,10 @@
         """Stores a Photo for the given person, for testing."""
         photo = Photo.create(person.repo, image_data='xyz')
         photo.put()
-<<<<<<< HEAD
-        person.photo = photo
-        person.photo_url = '_test_photo_url'
-        person.put()
-=======
         record.photo = photo
         record.photo_url = isinstance(record, Note) and \
             '_test_photo_url_for_note' or '_test_photo_url'
         record.put()
->>>>>>> 16ce08d6
         return photo
 
 
@@ -1324,12 +1318,8 @@
             False, '_test A note body', '_test A note author', None)
         self.verify_update_notes(
             True, '_test Another note body', '_test Another note author',
-<<<<<<< HEAD
-            None, last_known_location='Port-au-Prince')
-=======
             None, last_known_location='Port-au-Prince',
             note_photo_url='http://xyz')
->>>>>>> 16ce08d6
 
         # Submit the create form with complete information
         self.s.submit(create_form,
@@ -1408,11 +1398,8 @@
             sex='male',
             date_of_birth='1970-01-01',
             age='31-41',
-<<<<<<< HEAD
             profile_urls='http://profile1a\nhttp://profile1b',
-=======
             photo_url='http://photo1',
->>>>>>> 16ce08d6
         ), Person(
             key_name='haiti:test.google.com/person.222',
             repo='haiti',
@@ -1426,11 +1413,8 @@
             sex='male',
             date_of_birth='1970-02-02',
             age='32-42',
-<<<<<<< HEAD
             profile_urls='http://profile2a\nhttp://profile2b',
-=======
             photo_url='http://photo2',
->>>>>>> 16ce08d6
         ), Person(
             key_name='haiti:test.google.com/person.333',
             repo='haiti',
@@ -1444,11 +1428,8 @@
             sex='male',
             date_of_birth='1970-03-03',
             age='33-43',
-<<<<<<< HEAD
             profile_urls='http://profile3a\nhttp://profile3b',
-=======
             photo_url='http://photo3',
->>>>>>> 16ce08d6
         )])
 
         # All three records should appear on the multiview page.
@@ -1465,18 +1446,15 @@
         assert '31-41' in doc.content
         assert '32-42' in doc.content
         assert '33-43' in doc.content
-<<<<<<< HEAD
         assert 'http://profile1a' in doc.content
         assert 'http://profile1b' in doc.content
         assert 'http://profile2a' in doc.content
         assert 'http://profile2b' in doc.content
         assert 'http://profile3a' in doc.content
         assert 'http://profile3b' in doc.content
-=======
         assert 'http://photo1' in doc.content
         assert 'http://photo2' in doc.content
         assert 'http://photo3' in doc.content
->>>>>>> 16ce08d6
 
         # Mark all three as duplicates.
         button = doc.firsttag('input', value='Yes, these are the same person')
