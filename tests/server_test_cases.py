--- conflicted
+++ resolved
@@ -3926,13 +3926,8 @@
         test_source_date = utils.get_utcnow().strftime('%Y-%m-%d')
 
         # Create a new person record with bad words in the note.
-<<<<<<< HEAD
-        doc = self.s.go('/haiti/create?given_name=_test_given_name&'
-                        'family_name=_test_family_name&role=provide')
-=======
-        doc = self.go('/haiti/create?first_name=_test_first_name&'
-                      'last_name=_test_last_name&role=provide')
->>>>>>> 228eebc6
+        doc = self.go('/haiti/create?given_name=_test_given_name&'
+                      'family_name=_test_family_name&role=provide')
 
         create_form = doc.first('form')
         # Submit the create form with complete information.
