"""Tools to help run tests against the Django app."""

import const
import utils

import scrape
import testutils.base


class ViewTestsBase(testutils.base.ServerTestsBase):
    """A base class for tests for the Django app."""

    _USER_ID = 'k'
<<<<<<< HEAD

    def init_testbed_stubs(self):
        self.testbed.init_user_stub()

    def setUp(self):
        self.testbed = testbed.Testbed()
        self.testbed.activate()
        self.init_testbed_stubs()
        os.environ.setdefault('DJANGO_SETTINGS_MODULE', 'settings')
        django.setup()
        django.test.utils.setup_test_environment()
        self.client = django.test.Client()
        self._xsrf_tool = utils.XsrfTool()
=======
>>>>>>> 35030da1

    def setUp(self):
        super(ViewTestsBase, self).setUp()
        self._xsrf_tool = utils.XsrfTool()

    def login(self, is_admin=False):
        """Logs in the "user" for making requests.

        Args:
           is_admin (bool): Whether the user should be considered an admin.
        """
        self.testbed.setup_env(
            user_email='kay@mib.gov',
            user_id=ViewTestsBase._USER_ID,
            user_is_admin='1' if is_admin else '0',
            overwrite=True)

    def xsrf_token(self, action_id):
        return self._xsrf_tool.generate_token(ViewTestsBase._USER_ID, action_id)

    def to_doc(self, response):
        """Produces a scrape.Document from the Django test response.

        Args:
            response (Response): A response from a Django test client.

        Returns:
            scrape.Document: A wrapper around the response's contents to help
                with examining it.
        """
        # TODO(nworden): when everything's on Django, make some changes to
        # scrape.py so it better fits Django's test framework.
        return scrape.Document(
            content_bytes=response.content,
            # The Django test Response objects don't include the URL, but that's
            # ok: the Document's url field is only used by scrape.Session, which
            # we're not using with the Django tests.
            url=None,
            status=response.status_code,
            # We aren't using this, at least not in the Django tests.
            message=None,
            # The response headers are accessed directly through the Response
            # object.
            headers=response,
            charset=const.CHARSET_UTF8)<|MERGE_RESOLUTION|>--- conflicted
+++ resolved
@@ -11,22 +11,6 @@
     """A base class for tests for the Django app."""
 
     _USER_ID = 'k'
-<<<<<<< HEAD
-
-    def init_testbed_stubs(self):
-        self.testbed.init_user_stub()
-
-    def setUp(self):
-        self.testbed = testbed.Testbed()
-        self.testbed.activate()
-        self.init_testbed_stubs()
-        os.environ.setdefault('DJANGO_SETTINGS_MODULE', 'settings')
-        django.setup()
-        django.test.utils.setup_test_environment()
-        self.client = django.test.Client()
-        self._xsrf_tool = utils.XsrfTool()
-=======
->>>>>>> 35030da1
 
     def setUp(self):
         super(ViewTestsBase, self).setUp()
