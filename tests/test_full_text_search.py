#!/usr/bin/python2.7
# coding:utf-8
# Copyright 2015 Google Inc.
#
# Licensed under the Apache License, Version 2.0 (the "License");
# you may not use this file except in compliance with the License.
# You may obtain a copy of the License at
#
#      http://www.apache.org/licenses/LICENSE-2.0
#
# Unless required by applicable law or agreed to in writing, software
# distributed under the License is distributed on an "AS IS" BASIS,
# WITHOUT WARRANTIES OR CONDITIONS OF ANY KIND, either express or implied.
# See the License for the specific language governing permissions and
# limitations under the License.

"""Tests for full_text_search.py"""

import datetime
import logging
import unittest

from google.appengine.ext import db
from google.appengine.ext import testbed
from google.appengine.api import search

import delete
import full_text_search
import model

TEST_DATETIME = datetime.datetime(2010, 1, 1, 0, 0, 0)

class FullTextSearchTests(unittest.TestCase):
    def setUp(self):
        self.tb = testbed.Testbed()
        self.tb.activate()
        self.tb.init_search_stub()
        self.p1 = model.Person.create_original_with_record_id(
            'haiti',
            'haiti/0505',
            given_name='Iori',
            family_name='Minase',
            full_name='Iori Minase',
            alternate_names='Iorin',
            entry_date=TEST_DATETIME
        )
        self.p2 = model.Person.create_original_with_record_id(
            'haiti',
            'haiti/0325',
            given_name='Yayoi',
            family_name='Takatsuki',
            full_name='Yayoi Takatsuki',
            alternate_names='Yayotan',
            entry_date=TEST_DATETIME
        )
        self.p3 = model.Person.create_original_with_record_id(
            'haiti',
            'haiti/1202',
            given_name='Yayoi',
            full_name='Yayoi san',
            alternate_names='Nigochan',
            entry_date=TEST_DATETIME
        )
        self.p4 = model.Person.create_original_with_record_id(
            'haiti',
            'haiti/1123',
            given_name='Miki',
            family_name='Hoshii',
            full_name='Miki Hoshii',
            entry_date=TEST_DATETIME
        )
        self.p5 = model.Person.create_original_with_record_id(
            'haiti',
            'haiti/0719',
            given_name='Azusa',
            family_name='Miura',
            full_name='Azusa Miura',
            entry_date=TEST_DATETIME
        )
        self.p6 = model.Person.create_original_with_record_id(
            'haiti',
            'haiti/0225',
            given_name='Chihaya',
            family_name='Kisaragi',
            full_name='Chihaya Kisaragi',
            home_street='Kunaideme72',
            home_city='Arao',
            home_state='Kumamoto',
            home_postal_code='864-0003',
            home_neighborhood='Araokeibajou',
            home_country='Japan',
            entry_date=TEST_DATETIME
        )
        self.p7 = model.Person.create_original_with_record_id(
            'haiti',
<<<<<<< HEAD
            'haiti/0829',
            given_name=u'真',
            family_name=u'菊地',
            entry_date=TEST_DATETIME)
        self.p8 = model.Person.create_original_with_record_id(
            'haiti',
            'haiti/1829',
            given_name=u'眞',
            family_name=u'菊地',
            entry_date=TEST_DATETIME)
=======
            'haiti/1010',
            given_name='Hibiki',
            family_name='Ganaha',
            full_name='Hibiki Ganaha',
            entry_date=TEST_DATETIME
        )
        self.p8 = model.Person.create_original_with_record_id(
            'haiti',
            'haiti/0719',
            given_name=u'あずさ',
            family_name=u'三浦',
            home_city=u'横浜',
            entry_date=TEST_DATETIME
        )
        self.p9 = model.Person.create_original_with_record_id(
            'haiti',
            'haiti/0623',
            given_name=u'рицуко',
            family_name=u'акидуки',
            home_city=u'тоттори',
            entry_date=TEST_DATETIME
        )

>>>>>>> eb88b409

    def tearDown(self):
        db.delete(model.Person.all())
        self.tb.deactivate()

    def test_search_by_name_only(self):
        db.put(self.p1)
        db.put(self.p2)
        db.put(self.p3)
        db.put(self.p4)
        db.put(self.p5)
        db.put(self.p6)
        db.put(self.p7)
        db.put(self.p8)
<<<<<<< HEAD
=======
        db.put(self.p9)
>>>>>>> eb88b409
        full_text_search.add_record_to_index(self.p1)
        full_text_search.add_record_to_index(self.p2)
        full_text_search.add_record_to_index(self.p3)
        full_text_search.add_record_to_index(self.p4)
        full_text_search.add_record_to_index(self.p5)
        full_text_search.add_record_to_index(self.p6)
        full_text_search.add_record_to_index(self.p7)
        full_text_search.add_record_to_index(self.p8)
<<<<<<< HEAD
=======
        full_text_search.add_record_to_index(self.p9)
>>>>>>> eb88b409

        # Search by alternate name
        results = full_text_search.search('haiti', 'Iorin', 5)
        assert set([r.record_id for r in results]) == \
            set(['haiti/0505'])

        # Search by family name
        results = full_text_search.search('haiti', 'Minase', 5)
        assert set([r.record_id for r in results]) == \
            set(['haiti/0505'])

        # Search by given name
        results = full_text_search.search('haiti', 'Iori', 5)
        assert set([r.record_id for r in results]) == \
            set(['haiti/0505'])

        # Search by given name + family name
        results = full_text_search.search('haiti', 'Minase Iori', 5)
        assert set([r.record_id for r in results]) == \
            set(['haiti/0505'])

        # Search by full name
        resutls = full_text_search.search('haiti', 'Iori Minase', 5)
        assert set([r.record_id for r in results]) == \
            set(['haiti/0505'])

        # Search by name & location
        results = full_text_search.search('haiti', 'Chihaya Arao', 5)
        assert set([r.record_id for r in results]) == \
            set(['haiti/0225'])

        # Search Cyrillic record by name & location
        results = full_text_search.search('haiti', 'Ritsuko Tottori', 5)
        assert set([r.record_id for r in results]) == \
            set(['haiti/0623'])

        # Search by home_street only
        results = full_text_search.search('haiti', 'Kunaideme72', 5)
        assert not results

        # Search by home_city only
        results = full_text_search.search('haiti', 'Arao', 5)
        assert not results

        # Search by home_state only
        results = full_text_search.search('haiti', 'Kumamoto', 5)
        assert not results

        # Search by home_postal_code only
        results = full_text_search.search('haiti', '864-0003', 5)
        assert not results

        # Search by home_neighborhood only
        results = full_text_search.search('haiti', 'Araokeibajou', 5)
        assert not results

        # Search by home_country only
        results = full_text_search.search('haiti', 'Japan', 5)
        assert not results

        # Search in a different repository
        results = full_text_search.search('japan', 'Iori', 5)
        assert not results

        # Check no results
        results = full_text_search.search('haiti', 'Producer san', 5)
        assert not results

        # Search with no query text
        results = full_text_search.search('haiti', '', 5)
        assert not results

        # Search deleted record
        delete.delete_person(self, self.p5)
        results = full_text_search.search('haiti', 'Azusa', 5)
        assert not results

        # Search romaji record by kanji name
        results = full_text_search.search('haiti', u'千早', 5)
        assert set([r.record_id for r in results]) == \
            set(['haiti/0225'])

        # Search romaji record by kanji name and location
        results = full_text_search.search('haiti', u'千早 荒尾', 5)
        assert set([r.record_id for r in results]) == \
            set(['haiti/0225'])

<<<<<<< HEAD
        # Check rank order
        # (same kanji higher than different kanji with the same reading)
        results = full_text_search.search('haiti', u'菊地 真', 5)
        assert [r.record_id for r in results] == \
            ['haiti/0829', 'haiti/1829']
=======
        # Search romaji record by hiragana name and location
        results = full_text_search.search('haiti', u'ちはや あらお', 5)
        assert set([r.record_id for r in results]) == \
            set(['haiti/0225'])

        # Search by full name without space
        results = full_text_search.search('haiti', 'HibikiGanaha', 5)
        assert set([r.record_id for r in results]) == \
            set(['haiti/1010'])

        # Search kanji record by full name without space
        results = full_text_search.search('haiti', u'AzusaMiura', 5)
        assert set([r.record_id for r in results]) == \
            set(['haiti/0719'])

        # Search Cyrillic record by full name without space
        results = full_text_search.search('haiti', u'RitsukoAkiduki', 5)
        assert set([r.record_id for r in results]) == \
            set(['haiti/0623'])

>>>>>>> eb88b409

    def test_delete_record_from_index(self):
        db.put(self.p4)
        full_text_search.add_record_to_index(self.p4)
        full_text_search.delete_record_from_index(self.p4)
        results = full_text_search.search('haiti', 'Miki', 5)
        assert not results<|MERGE_RESOLUTION|>--- conflicted
+++ resolved
@@ -93,42 +93,41 @@
         )
         self.p7 = model.Person.create_original_with_record_id(
             'haiti',
-<<<<<<< HEAD
+            'haiti/1010',
+            given_name='Hibiki',
+            family_name='Ganaha',
+            full_name='Hibiki Ganaha',
+            entry_date=TEST_DATETIME
+        )
+        self.p8 = model.Person.create_original_with_record_id(
+            'haiti',
+            'haiti/0719',
+            given_name=u'あずさ',
+            family_name=u'三浦',
+            home_city=u'横浜',
+            entry_date=TEST_DATETIME
+        )
+        self.p9 = model.Person.create_original_with_record_id(
+            'haiti',
+            'haiti/0623',
+            given_name=u'рицуко',
+            family_name=u'акидуки',
+            home_city=u'тоттори',
+            entry_date=TEST_DATETIME
+        )
+        self.p10 = model.Person.create_original_with_record_id(
+            'haiti',
             'haiti/0829',
             given_name=u'真',
             family_name=u'菊地',
             entry_date=TEST_DATETIME)
-        self.p8 = model.Person.create_original_with_record_id(
+        self.p11 = model.Person.create_original_with_record_id(
             'haiti',
             'haiti/1829',
             given_name=u'眞',
             family_name=u'菊地',
             entry_date=TEST_DATETIME)
-=======
-            'haiti/1010',
-            given_name='Hibiki',
-            family_name='Ganaha',
-            full_name='Hibiki Ganaha',
-            entry_date=TEST_DATETIME
-        )
-        self.p8 = model.Person.create_original_with_record_id(
-            'haiti',
-            'haiti/0719',
-            given_name=u'あずさ',
-            family_name=u'三浦',
-            home_city=u'横浜',
-            entry_date=TEST_DATETIME
-        )
-        self.p9 = model.Person.create_original_with_record_id(
-            'haiti',
-            'haiti/0623',
-            given_name=u'рицуко',
-            family_name=u'акидуки',
-            home_city=u'тоттори',
-            entry_date=TEST_DATETIME
-        )
-
->>>>>>> eb88b409
+
 
     def tearDown(self):
         db.delete(model.Person.all())
@@ -143,10 +142,9 @@
         db.put(self.p6)
         db.put(self.p7)
         db.put(self.p8)
-<<<<<<< HEAD
-=======
         db.put(self.p9)
->>>>>>> eb88b409
+        db.put(self.p10)
+        db.put(self.p11)
         full_text_search.add_record_to_index(self.p1)
         full_text_search.add_record_to_index(self.p2)
         full_text_search.add_record_to_index(self.p3)
@@ -155,10 +153,10 @@
         full_text_search.add_record_to_index(self.p6)
         full_text_search.add_record_to_index(self.p7)
         full_text_search.add_record_to_index(self.p8)
-<<<<<<< HEAD
-=======
         full_text_search.add_record_to_index(self.p9)
->>>>>>> eb88b409
+        full_text_search.add_record_to_index(self.p10)
+        full_text_search.add_record_to_index(self.p11)
+
 
         # Search by alternate name
         results = full_text_search.search('haiti', 'Iorin', 5)
@@ -246,13 +244,12 @@
         assert set([r.record_id for r in results]) == \
             set(['haiti/0225'])
 
-<<<<<<< HEAD
         # Check rank order
         # (same kanji higher than different kanji with the same reading)
         results = full_text_search.search('haiti', u'菊地 真', 5)
         assert [r.record_id for r in results] == \
             ['haiti/0829', 'haiti/1829']
-=======
+
         # Search romaji record by hiragana name and location
         results = full_text_search.search('haiti', u'ちはや あらお', 5)
         assert set([r.record_id for r in results]) == \
@@ -273,7 +270,6 @@
         assert set([r.record_id for r in results]) == \
             set(['haiti/0623'])
 
->>>>>>> eb88b409
 
     def test_delete_record_from_index(self):
         db.put(self.p4)
