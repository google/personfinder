#!/usr/bin/python2.7
# coding:utf-8
# Copyright 2015 Google Inc.
#
# Licensed under the Apache License, Version 2.0 (the "License");
# you may not use this file except in compliance with the License.
# You may obtain a copy of the License at
#
#      http://www.apache.org/licenses/LICENSE-2.0
#
# Unless required by applicable law or agreed to in writing, software
# distributed under the License is distributed on an "AS IS" BASIS,
# WITHOUT WARRANTIES OR CONDITIONS OF ANY KIND, either express or implied.
# See the License for the specific language governing permissions and
# limitations under the License.

"""Tests for full_text_search.py"""

import datetime
import logging
import unittest

from google.appengine.ext import db
from google.appengine.ext import testbed
from google.appengine.api import search

import delete
import full_text_search
import model

TEST_DATETIME = datetime.datetime(2010, 1, 1, 0, 0, 0)

class FullTextSearchTests(unittest.TestCase):
    def setUp(self):
        self.tb = testbed.Testbed()
        self.tb.activate()
        self.tb.init_search_stub()
        self.p1 = model.Person.create_original_with_record_id(
            'haiti',
            'haiti/0505',
            given_name='Iori',
            family_name='Minase',
            full_name='Iori Minase',
            alternate_names='Iorin',
            entry_date=TEST_DATETIME
        )
        self.p2 = model.Person.create_original_with_record_id(
            'haiti',
            'haiti/0325',
            given_name='Yayoi',
            family_name='Takatsuki',
            full_name='Yayoi Takatsuki',
            alternate_names='Yayotan',
            entry_date=TEST_DATETIME
        )
        self.p3 = model.Person.create_original_with_record_id(
            'haiti',
            'haiti/1202',
            given_name='Yayoi',
            full_name='Yayoi san',
            alternate_names='Nigochan',
            entry_date=TEST_DATETIME
        )
        self.p4 = model.Person.create_original_with_record_id(
            'haiti',
            'haiti/1123',
            given_name='Miki',
            family_name='Hoshii',
            full_name='Miki Hoshii',
            entry_date=TEST_DATETIME
        )
        self.p5 = model.Person.create_original_with_record_id(
            'haiti',
            'haiti/0829',
            given_name='Makoto',
            family_name='Kikuchi',
            full_name='Makoto Kikuchi',
            entry_date=TEST_DATETIME
        )
        self.p6 = model.Person.create_original_with_record_id(
            'haiti',
            'haiti/0225',
            given_name='Chihaya',
            family_name='Kisaragi',
            full_name='Chihaya Kisaragi',
            home_street='Kunaideme72',
            home_city='Arao',
            home_state='Kumamoto',
            home_postal_code='864-0003',
            home_neighborhood='Araokeibajou',
            home_country='Japan',
            entry_date=TEST_DATETIME
        )
        self.p7 = model.Person.create_original_with_record_id(
            'haiti',
            'haiti/1010',
            given_name='Hibiki',
            family_name='Ganaha',
            full_name='Hibiki Ganaha',
            entry_date=TEST_DATETIME
        )
        self.p8 = model.Person.create_original_with_record_id(
            'haiti',
            'haiti/0719',
            given_name=u'あずさ',
            family_name=u'三浦',
            home_city=u'横浜',
            entry_date=TEST_DATETIME
        )
        self.p9 = model.Person.create_original_with_record_id(
            'haiti',
            'haiti/0623',
            given_name=u'рицуко',
            family_name=u'акидуки',
            home_city=u'тоттори',
            entry_date=TEST_DATETIME
        )
        self.p10 = model.Person.create_original_with_record_id(
            'haiti',
            'haiti:0810',
            given_name='Rin',
            family_name='Shibuya',
            full_name='Rin Shibuya',
            home_city='shinjuku',
            entry_date=TEST_DATETIME
        )
        self.p11 = model.Person.create_original_with_record_id(
            'haiti',
            'haiti:0203',
            given_name='Rin',
            family_name='Tosaka',
            full_name='Rin Tosaka',
            home_city='Shibuya',
            entry_date=TEST_DATETIME
        )
        self.p12 = model.Person.create_original_with_record_id(
            'haiti',
<<<<<<< HEAD
            'haiti/0909',
            full_name=u'音無小鳥',
=======
            'haiti/1224',
            given_name=u'雪歩',
            family_name=u'萩原',
            entry_date=TEST_DATETIME)
        self.p13 = model.Person.create_original_with_record_id(
            'haiti',
            'haiti/0523',
            given_name=u'Zhen Mei',
            family_name=u'Shuang Hai',
>>>>>>> c93405ff
            entry_date=TEST_DATETIME)


    def tearDown(self):
        db.delete(model.Person.all())
        self.tb.deactivate()

    def test_search_by_name_only(self):
        db.put(self.p1)
        db.put(self.p2)
        db.put(self.p3)
        db.put(self.p4)
        db.put(self.p5)
        db.put(self.p6)
        db.put(self.p7)
        db.put(self.p8)
        db.put(self.p9)
        db.put(self.p10)
        db.put(self.p11)
        db.put(self.p12)
<<<<<<< HEAD
=======
        db.put(self.p13)
>>>>>>> c93405ff
        full_text_search.add_record_to_index(self.p1)
        full_text_search.add_record_to_index(self.p2)
        full_text_search.add_record_to_index(self.p3)
        full_text_search.add_record_to_index(self.p4)
        full_text_search.add_record_to_index(self.p5)
        full_text_search.add_record_to_index(self.p6)
        full_text_search.add_record_to_index(self.p7)
        full_text_search.add_record_to_index(self.p8)
        full_text_search.add_record_to_index(self.p9)
        full_text_search.add_record_to_index(self.p10)
        full_text_search.add_record_to_index(self.p11)
        full_text_search.add_record_to_index(self.p12)
<<<<<<< HEAD
=======
        full_text_search.add_record_to_index(self.p13)
>>>>>>> c93405ff

        # Search by alternate name
        results = full_text_search.search('haiti', 'Iorin', 5)
        assert set([r.record_id for r in results]) == \
            set(['haiti/0505'])

        # Search by family name
        results = full_text_search.search('haiti', 'Minase', 5)
        assert set([r.record_id for r in results]) == \
            set(['haiti/0505'])

        # Search by given name
        results = full_text_search.search('haiti', 'Iori', 5)
        assert set([r.record_id for r in results]) == \
            set(['haiti/0505'])

        # Search by given name + family name
        results = full_text_search.search('haiti', 'Minase Iori', 5)
        assert set([r.record_id for r in results]) == \
            set(['haiti/0505'])

        # Search by full name
        resutls = full_text_search.search('haiti', 'Iori Minase', 5)
        assert set([r.record_id for r in results]) == \
            set(['haiti/0505'])

        # Search by name & location
        results = full_text_search.search('haiti', 'Chihaya Arao', 5)
        assert set([r.record_id for r in results]) == \
            set(['haiti/0225'])

        # Search Cyrillic record by name & location
        results = full_text_search.search('haiti', 'Ritsuko Tottori', 5)
        assert set([r.record_id for r in results]) == \
            set(['haiti/0623'])

        # Search by home_street only
        results = full_text_search.search('haiti', 'Kunaideme72', 5)
        assert not results

        # Search by home_city only
        results = full_text_search.search('haiti', 'Arao', 5)
        assert not results

        # Search by home_state only
        results = full_text_search.search('haiti', 'Kumamoto', 5)
        assert not results

        # Search by home_postal_code only
        results = full_text_search.search('haiti', '864-0003', 5)
        assert not results

        # Search by home_neighborhood only
        results = full_text_search.search('haiti', 'Araokeibajou', 5)
        assert not results

        # Search by home_country only
        results = full_text_search.search('haiti', 'Japan', 5)
        assert not results

        # Search in a different repository
        results = full_text_search.search('japan', 'Iori', 5)
        assert not results

        # Check no results
        results = full_text_search.search('haiti', 'Producer san', 5)
        assert not results

        # Search with no query text
        results = full_text_search.search('haiti', '', 5)
        assert not results

        # Search deleted record
        delete.delete_person(self, self.p5)
        results = full_text_search.search('haiti', 'Makoto', 5)
        assert not results

        # Check rank order (name match heigher than location match)
        results = full_text_search.search('haiti', 'Rin Shibuya', 5)
        assert [r.record_id for r in results] == \
               ['haiti:0810', 'haiti:0203']

        # Search romaji record by kanji name
        results = full_text_search.search('haiti', u'千早', 5)
        assert set([r.record_id for r in results]) == \
            set(['haiti/0225'])

        # Search romaji record by kanji name and location
        results = full_text_search.search('haiti', u'千早 荒尾', 5)
        assert set([r.record_id for r in results]) == \
            set(['haiti/0225'])

        # Search kanji record by multi reading
        results = full_text_search.search('haiti', u'hagiwara', 5)
        assert set([r.record_id for r in results]) == \
            set(['haiti/1224'])
        results = full_text_search.search('haiti', u'ogiwara', 5)
        assert set([r.record_id for r in results]) == \
            set(['haiti/1224'])

        # Search romaji record by hiragana name and location
        results = full_text_search.search('haiti', u'ちはや あらお', 5)
        assert set([r.record_id for r in results]) == \
            set(['haiti/0225'])

        # Search by full name without space
        results = full_text_search.search('haiti', 'HibikiGanaha', 5)
        assert set([r.record_id for r in results]) == \
            set(['haiti/1010'])

        # Search kanji record by full name without space
        results = full_text_search.search('haiti', u'AzusaMiura', 5)
        assert set([r.record_id for r in results]) == \
            set(['haiti/0719'])

        # Search Cyrillic record by full name without space
        results = full_text_search.search('haiti', u'RitsukoAkiduki', 5)
        assert set([r.record_id for r in results]) == \
            set(['haiti/0623'])

<<<<<<< HEAD
        # Search full name without space record by given name and family name
        results = full_text_search.search('haiti', u'Kotori Otonashi', 5)
        assert set([r.record_id for r in results]) == \
            set(['haiti/0909'])

        # Search Cyrillic record by full name without space
        results = full_text_search.search('haiti', u'KotoriOtonashi', 5)
        assert set([r.record_id for r in results]) == \
            set(['haiti/0909'])
=======
        # Search Chinese record by kanji
        results = full_text_search.search('haiti', u'真美', 5)
        assert set([r.record_id for r in results]) == \
            set(['haiti/0523'])
>>>>>>> c93405ff


    def test_delete_record_from_index(self):
        db.put(self.p4)
        full_text_search.add_record_to_index(self.p4)
        full_text_search.delete_record_from_index(self.p4)
        results = full_text_search.search('haiti', 'Miki', 5)
        assert not results<|MERGE_RESOLUTION|>--- conflicted
+++ resolved
@@ -135,10 +135,6 @@
         )
         self.p12 = model.Person.create_original_with_record_id(
             'haiti',
-<<<<<<< HEAD
-            'haiti/0909',
-            full_name=u'音無小鳥',
-=======
             'haiti/1224',
             given_name=u'雪歩',
             family_name=u'萩原',
@@ -148,7 +144,11 @@
             'haiti/0523',
             given_name=u'Zhen Mei',
             family_name=u'Shuang Hai',
->>>>>>> c93405ff
+            entry_date=TEST_DATETIME)
+        self.p14 = model.Person.create_original_with_record_id(
+            'haiti',
+            'haiti/0909',
+            full_name=u'音無小鳥',
             entry_date=TEST_DATETIME)
 
 
@@ -169,10 +169,8 @@
         db.put(self.p10)
         db.put(self.p11)
         db.put(self.p12)
-<<<<<<< HEAD
-=======
         db.put(self.p13)
->>>>>>> c93405ff
+        db.put(self.p14)
         full_text_search.add_record_to_index(self.p1)
         full_text_search.add_record_to_index(self.p2)
         full_text_search.add_record_to_index(self.p3)
@@ -185,10 +183,8 @@
         full_text_search.add_record_to_index(self.p10)
         full_text_search.add_record_to_index(self.p11)
         full_text_search.add_record_to_index(self.p12)
-<<<<<<< HEAD
-=======
         full_text_search.add_record_to_index(self.p13)
->>>>>>> c93405ff
+        full_text_search.add_record_to_index(self.p14)
 
         # Search by alternate name
         results = full_text_search.search('haiti', 'Iorin', 5)
@@ -309,7 +305,6 @@
         assert set([r.record_id for r in results]) == \
             set(['haiti/0623'])
 
-<<<<<<< HEAD
         # Search full name without space record by given name and family name
         results = full_text_search.search('haiti', u'Kotori Otonashi', 5)
         assert set([r.record_id for r in results]) == \
@@ -319,12 +314,11 @@
         results = full_text_search.search('haiti', u'KotoriOtonashi', 5)
         assert set([r.record_id for r in results]) == \
             set(['haiti/0909'])
-=======
+
         # Search Chinese record by kanji
         results = full_text_search.search('haiti', u'真美', 5)
         assert set([r.record_id for r in results]) == \
             set(['haiti/0523'])
->>>>>>> c93405ff
 
 
     def test_delete_record_from_index(self):
