--- conflicted
+++ resolved
@@ -204,12 +204,11 @@
         results = full_text_search.search('haiti', 'Makoto', 5)
         assert not results
 
-<<<<<<< HEAD
         # Check rank order
         results = full_text_search.search('haiti', 'Rin Shibuya', 5)
         assert [r.record_id for r in results] == \
                ['haiti/0810', 'haiti/0203']
-=======
+
         # Search romaji record by kanji name
         results = full_text_search.search('haiti', u'千早', 5)
         assert set([r.record_id for r in results]) == \
@@ -219,7 +218,6 @@
         results = full_text_search.search('haiti', u'千早 荒尾', 5)
         assert set([r.record_id for r in results]) == \
             set(['haiti/0225'])
->>>>>>> 1c607a61
 
     def test_delete_record_from_index(self):
         db.put(self.p4)
