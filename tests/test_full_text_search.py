#!/usr/bin/python2.7
# coding:utf-8
# Copyright 2015 Google Inc.
#
# Licensed under the Apache License, Version 2.0 (the "License");
# you may not use this file except in compliance with the License.
# You may obtain a copy of the License at
#
#      http://www.apache.org/licenses/LICENSE-2.0
#
# Unless required by applicable law or agreed to in writing, software
# distributed under the License is distributed on an "AS IS" BASIS,
# WITHOUT WARRANTIES OR CONDITIONS OF ANY KIND, either express or implied.
# See the License for the specific language governing permissions and
# limitations under the License.

"""Tests for full_text_search.py"""

import datetime
import logging
import unittest

from google.appengine.ext import db
from google.appengine.ext import testbed
from google.appengine.api import search

import delete
import full_text_search
import model

TEST_DATETIME = datetime.datetime(2010, 1, 1, 0, 0, 0)

class FullTextSearchTests(unittest.TestCase):
    def setUp(self):
        self.tb = testbed.Testbed()
        self.tb.activate()
        self.tb.init_search_stub()
        self.p1 = model.Person.create_original_with_record_id(
            'haiti',
            'haiti/0505',
            given_name='Iori',
            family_name='Minase',
            full_name='Iori Minase',
            alternate_names='Iorin',
            entry_date=TEST_DATETIME
        )
        self.p2 = model.Person.create_original_with_record_id(
            'haiti',
            'haiti/0325',
            given_name='Yayoi',
            family_name='Takatsuki',
            full_name='Yayoi Takatsuki',
            alternate_names='Yayotan',
            entry_date=TEST_DATETIME
        )
        self.p3 = model.Person.create_original_with_record_id(
            'haiti',
            'haiti/1202',
            given_name='Yayoi',
            full_name='Yayoi san',
            alternate_names='Nigochan',
            entry_date=TEST_DATETIME
        )
        self.p4 = model.Person.create_original_with_record_id(
            'haiti',
            'haiti/1123',
            given_name='Miki',
            family_name='Hoshii',
            full_name='Miki Hoshii',
            entry_date=TEST_DATETIME
        )
        self.p5 = model.Person.create_original_with_record_id(
            'haiti',
            'haiti/0829',
            given_name='Makoto',
            family_name='Kikuchi',
            full_name='Makoto Kikuchi',
            entry_date=TEST_DATETIME
        )
        self.p6 = model.Person.create_original_with_record_id(
            'haiti',
            'haiti/0225',
            given_name='Chihaya',
            family_name='Kisaragi',
            full_name='Chihaya Kisaragi',
            home_street='Kunaideme72',
            home_city='Arao',
            home_state='Kumamoto',
            home_postal_code='864-0003',
            home_neighborhood='Araokeibajou',
            home_country='Japan',
            entry_date=TEST_DATETIME
        )
        self.p7 = model.Person.create_original_with_record_id(
            'haiti',
<<<<<<< HEAD
            'haiti/0810',
            given_name='Rin',
            family_name='Shibuya',
            full_name='Rin Shibuya',
            home_city='shinjuku',
=======
            'haiti/1010',
            given_name='Hibiki',
            family_name='Ganaha',
            full_name='Hibiki Ganaha',
>>>>>>> eb88b409
            entry_date=TEST_DATETIME
        )
        self.p8 = model.Person.create_original_with_record_id(
            'haiti',
<<<<<<< HEAD
            'haiti/0203',
            given_name='Rin',
            family_name='Tosaka',
            full_name='Rin Tosaka',
            home_city='Shibuya',
=======
            'haiti/0719',
            given_name=u'あずさ',
            family_name=u'三浦',
            home_city=u'横浜',
            entry_date=TEST_DATETIME
        )
        self.p9 = model.Person.create_original_with_record_id(
            'haiti',
            'haiti/0623',
            given_name=u'рицуко',
            family_name=u'акидуки',
            home_city=u'тоттори',
>>>>>>> eb88b409
            entry_date=TEST_DATETIME
        )


    def tearDown(self):
        db.delete(model.Person.all())
        self.tb.deactivate()

    def test_search_by_name_only(self):
        db.put(self.p1)
        db.put(self.p2)
        db.put(self.p3)
        db.put(self.p4)
        db.put(self.p5)
        db.put(self.p6)
        db.put(self.p7)
        db.put(self.p8)
<<<<<<< HEAD
=======
        db.put(self.p9)
>>>>>>> eb88b409
        full_text_search.add_record_to_index(self.p1)
        full_text_search.add_record_to_index(self.p2)
        full_text_search.add_record_to_index(self.p3)
        full_text_search.add_record_to_index(self.p4)
        full_text_search.add_record_to_index(self.p5)
        full_text_search.add_record_to_index(self.p6)
        full_text_search.add_record_to_index(self.p7)
        full_text_search.add_record_to_index(self.p8)
<<<<<<< HEAD
=======
        full_text_search.add_record_to_index(self.p9)
>>>>>>> eb88b409

        # Search by alternate name
        results = full_text_search.search('haiti', 'Iorin', 5)
        assert set([r.record_id for r in results]) == \
            set(['haiti/0505'])

        # Search by family name
        results = full_text_search.search('haiti', 'Minase', 5)
        assert set([r.record_id for r in results]) == \
            set(['haiti/0505'])

        # Search by given name
        results = full_text_search.search('haiti', 'Iori', 5)
        assert set([r.record_id for r in results]) == \
            set(['haiti/0505'])

        # Search by given name + family name
        results = full_text_search.search('haiti', 'Minase Iori', 5)
        assert set([r.record_id for r in results]) == \
            set(['haiti/0505'])

        # Search by full name
        resutls = full_text_search.search('haiti', 'Iori Minase', 5)
        assert set([r.record_id for r in results]) == \
            set(['haiti/0505'])

        # Search by name & location
        results = full_text_search.search('haiti', 'Chihaya Arao', 5)
        assert set([r.record_id for r in results]) == \
            set(['haiti/0225'])

        # Search Cyrillic record by name & location
        results = full_text_search.search('haiti', 'Ritsuko Tottori', 5)
        assert set([r.record_id for r in results]) == \
            set(['haiti/0623'])

        # Search by home_street only
        results = full_text_search.search('haiti', 'Kunaideme72', 5)
        assert not results

        # Search by home_city only
        results = full_text_search.search('haiti', 'Arao', 5)
        assert not results

        # Search by home_state only
        results = full_text_search.search('haiti', 'Kumamoto', 5)
        assert not results

        # Search by home_postal_code only
        results = full_text_search.search('haiti', '864-0003', 5)
        assert not results

        # Search by home_neighborhood only
        results = full_text_search.search('haiti', 'Araokeibajou', 5)
        assert not results

        # Search by home_country only
        results = full_text_search.search('haiti', 'Japan', 5)
        assert not results

        # Search in a different repository
        results = full_text_search.search('japan', 'Iori', 5)
        assert not results

        # Check no results
        results = full_text_search.search('haiti', 'Producer san', 5)
        assert not results

        # Search with no query text
        results = full_text_search.search('haiti', '', 5)
        assert not results

        # Search deleted record
        delete.delete_person(self, self.p5)
        results = full_text_search.search('haiti', 'Makoto', 5)
        assert not results

        # Check rank order (name match heigher than location match)
        results = full_text_search.search('haiti', 'Rin Shibuya', 5)
        assert [r.record_id for r in results] == \
               ['haiti/0810', 'haiti/0203']

        # Search romaji record by kanji name
        results = full_text_search.search('haiti', u'千早', 5)
        assert set([r.record_id for r in results]) == \
            set(['haiti/0225'])

        # Search romaji record by kanji name and location
        results = full_text_search.search('haiti', u'千早 荒尾', 5)
        assert set([r.record_id for r in results]) == \
            set(['haiti/0225'])

        # Search romaji record by hiragana name and location
        results = full_text_search.search('haiti', u'ちはや あらお', 5)
        assert set([r.record_id for r in results]) == \
            set(['haiti/0225'])

        # Search by full name without space
        results = full_text_search.search('haiti', 'HibikiGanaha', 5)
        assert set([r.record_id for r in results]) == \
            set(['haiti/1010'])

        # Search kanji record by full name without space
        results = full_text_search.search('haiti', u'AzusaMiura', 5)
        assert set([r.record_id for r in results]) == \
            set(['haiti/0719'])

        # Search Cyrillic record by full name without space
        results = full_text_search.search('haiti', u'RitsukoAkiduki', 5)
        assert set([r.record_id for r in results]) == \
            set(['haiti/0623'])


    def test_delete_record_from_index(self):
        db.put(self.p4)
        full_text_search.add_record_to_index(self.p4)
        full_text_search.delete_record_from_index(self.p4)
        results = full_text_search.search('haiti', 'Miki', 5)
        assert not results<|MERGE_RESOLUTION|>--- conflicted
+++ resolved
@@ -93,42 +93,44 @@
         )
         self.p7 = model.Person.create_original_with_record_id(
             'haiti',
-<<<<<<< HEAD
+            'haiti/1010',
+            given_name='Hibiki',
+            family_name='Ganaha',
+            full_name='Hibiki Ganaha',
+            entry_date=TEST_DATETIME
+        )
+        self.p8 = model.Person.create_original_with_record_id(
+            'haiti',
+            'haiti/0719',
+            given_name=u'あずさ',
+            family_name=u'三浦',
+            home_city=u'横浜',
+            entry_date=TEST_DATETIME
+        )
+        self.p9 = model.Person.create_original_with_record_id(
+            'haiti',
+            'haiti/0623',
+            given_name=u'рицуко',
+            family_name=u'акидуки',
+            home_city=u'тоттори',
+            entry_date=TEST_DATETIME
+        )
+        self.p10 = model.Person.create_original_with_record_id(
+            'haiti',
+            'haiti/0203',
+            given_name='Rin',
+            family_name='Tosaka',
+            full_name='Rin Tosaka',
+            home_city='Shibuya',
+            entry_date=TEST_DATETIME
+        )
+        self.p11 = model.Person.create_original_with_record_id(
+            'haiti',
             'haiti/0810',
             given_name='Rin',
             family_name='Shibuya',
             full_name='Rin Shibuya',
             home_city='shinjuku',
-=======
-            'haiti/1010',
-            given_name='Hibiki',
-            family_name='Ganaha',
-            full_name='Hibiki Ganaha',
->>>>>>> eb88b409
-            entry_date=TEST_DATETIME
-        )
-        self.p8 = model.Person.create_original_with_record_id(
-            'haiti',
-<<<<<<< HEAD
-            'haiti/0203',
-            given_name='Rin',
-            family_name='Tosaka',
-            full_name='Rin Tosaka',
-            home_city='Shibuya',
-=======
-            'haiti/0719',
-            given_name=u'あずさ',
-            family_name=u'三浦',
-            home_city=u'横浜',
-            entry_date=TEST_DATETIME
-        )
-        self.p9 = model.Person.create_original_with_record_id(
-            'haiti',
-            'haiti/0623',
-            given_name=u'рицуко',
-            family_name=u'акидуки',
-            home_city=u'тоттори',
->>>>>>> eb88b409
             entry_date=TEST_DATETIME
         )
 
@@ -146,10 +148,9 @@
         db.put(self.p6)
         db.put(self.p7)
         db.put(self.p8)
-<<<<<<< HEAD
-=======
         db.put(self.p9)
->>>>>>> eb88b409
+        db.put(self.p10)
+        db.put(self.p11)
         full_text_search.add_record_to_index(self.p1)
         full_text_search.add_record_to_index(self.p2)
         full_text_search.add_record_to_index(self.p3)
@@ -158,10 +159,9 @@
         full_text_search.add_record_to_index(self.p6)
         full_text_search.add_record_to_index(self.p7)
         full_text_search.add_record_to_index(self.p8)
-<<<<<<< HEAD
-=======
         full_text_search.add_record_to_index(self.p9)
->>>>>>> eb88b409
+        full_text_search.add_record_to_index(self.p10)
+        full_text_search.add_record_to_index(self.p11)
 
         # Search by alternate name
         results = full_text_search.search('haiti', 'Iorin', 5)
