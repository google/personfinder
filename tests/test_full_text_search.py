--- conflicted
+++ resolved
@@ -147,10 +147,6 @@
             entry_date=TEST_DATETIME)
         self.p14 = model.Person.create_original_with_record_id(
             'haiti',
-<<<<<<< HEAD
-            'haiti/0909',
-            full_name=u'音無小鳥',
-=======
             'haiti/0829',
             given_name=u'真',
             family_name=u'菊地',
@@ -160,7 +156,11 @@
             'haiti/1829',
             given_name=u'眞',
             family_name=u'菊地',
->>>>>>> ecf9af51
+            entry_date=TEST_DATETIME)
+        self.p16 = model.Person.create_original_with_record_id(
+            'haiti',
+            'haiti/0909',
+            full_name=u'音無小鳥',
             entry_date=TEST_DATETIME)
 
 
@@ -183,10 +183,8 @@
         db.put(self.p12)
         db.put(self.p13)
         db.put(self.p14)
-<<<<<<< HEAD
-=======
         db.put(self.p15)
->>>>>>> ecf9af51
+        db.put(self.p16)
         full_text_search.add_record_to_index(self.p1)
         full_text_search.add_record_to_index(self.p2)
         full_text_search.add_record_to_index(self.p3)
@@ -201,10 +199,9 @@
         full_text_search.add_record_to_index(self.p12)
         full_text_search.add_record_to_index(self.p13)
         full_text_search.add_record_to_index(self.p14)
-<<<<<<< HEAD
-=======
         full_text_search.add_record_to_index(self.p15)
->>>>>>> ecf9af51
+        full_text_search.add_record_to_index(self.p16)
+
 
         # Search by alternate name
         results = full_text_search.search('haiti', 'Iorin', 5)
