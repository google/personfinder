#!/usr/bin/python2.7
# coding:utf-8
# Copyright 2015 Google Inc.
#
# Licensed under the Apache License, Version 2.0 (the "License");
# you may not use this file except in compliance with the License.
# You may obtain a copy of the License at
#
#      http://www.apache.org/licenses/LICENSE-2.0
#
# Unless required by applicable law or agreed to in writing, software
# distributed under the License is distributed on an "AS IS" BASIS,
# WITHOUT WARRANTIES OR CONDITIONS OF ANY KIND, either express or implied.
# See the License for the specific language governing permissions and
# limitations under the License.

"""Tests for full_text_search.py"""

import datetime
import unittest

from google.appengine.ext import db
from google.appengine.ext import testbed
from google.appengine.api import search

import delete
import full_text_search
import model

TEST_DATETIME = datetime.datetime(2010, 1, 1, 0, 0, 0)

class FullTextSearchTests(unittest.TestCase):
    def setUp(self):
        self.tb = testbed.Testbed()
        self.tb.activate()
        self.tb.init_search_stub()
        self.p1 = model.Person.create_original_with_record_id(
            'haiti',
            'haiti/0505',
            given_name='Iori',
            family_name='Minase',
            full_name='Iori Minase',
            alternate_names='Iorin',
            entry_date=TEST_DATETIME
        )
        self.p2 = model.Person.create_original_with_record_id(
            'haiti',
            'haiti/0325',
            given_name='Yayoi',
            family_name='Takatsuki',
            full_name='Yayoi Takatsuki',
            alternate_names='Yayotan',
            entry_date=TEST_DATETIME
        )
        self.p3 = model.Person.create_original_with_record_id(
            'haiti',
            'haiti/1202',
            given_name='Yayoi',
            full_name='Yayoi san',
            alternate_names='Nigochan',
            entry_date=TEST_DATETIME
        )
        self.p4 = model.Person.create_original_with_record_id(
            'haiti',
            'haiti/1123',
            given_name='Miki',
            family_name='Hoshii',
            full_name='Miki Hoshii',
            entry_date=TEST_DATETIME
        )
        self.p5 = model.Person.create_original_with_record_id(
            'haiti',
            'haiti/0522',
            given_name='Ami',
            family_name='Futami',
            full_name='Ami Futami',
            entry_date=TEST_DATETIME
        )
        self.p6 = model.Person.create_original_with_record_id(
            'haiti',
            'haiti/0225',
            given_name='Chihaya',
            family_name='Kisaragi',
            full_name='Chihaya Kisaragi',
            home_street='Kunaideme72',
            home_city='Arao',
            home_state='Kumamoto',
            home_postal_code='864-0003',
            home_neighborhood='Araokeibajou',
            home_country='Japan',
            entry_date=TEST_DATETIME
        )
        self.p7 = model.Person.create_original_with_record_id(
            'haiti',
            'haiti/1010',
            given_name='Hibiki',
            family_name='Ganaha',
            full_name='Hibiki Ganaha',
            entry_date=TEST_DATETIME
        )
        self.p8 = model.Person.create_original_with_record_id(
            'haiti',
            'haiti/0719',
            given_name=u'あずさ',
            family_name=u'三浦',
            home_city=u'横浜',
            entry_date=TEST_DATETIME
        )
        self.p9 = model.Person.create_original_with_record_id(
            'haiti',
            'haiti/0623',
            given_name=u'рицуко',
            family_name=u'акидуки',
            home_city=u'тоттори',
            entry_date=TEST_DATETIME
        )
        self.p10 = model.Person.create_original_with_record_id(
            'haiti',
            'haiti:0810',
            given_name='Rin',
            family_name='Shibuya',
            full_name='Rin Shibuya',
            home_city='shinjuku',
            entry_date=TEST_DATETIME
        )
        self.p11 = model.Person.create_original_with_record_id(
            'haiti',
            'haiti:0203',
            given_name='Rin',
            family_name='Tosaka',
            full_name='Rin Tosaka',
            home_city='Shibuya',
            entry_date=TEST_DATETIME
        )
        self.p12 = model.Person.create_original_with_record_id(
            'haiti',
<<<<<<< HEAD
            'haiti/0829',
            given_name=u'真',
            family_name=u'菊地',
            entry_date=TEST_DATETIME)
        self.p13 = model.Person.create_original_with_record_id(
            'haiti',
            'haiti/1829',
            given_name=u'眞',
            family_name=u'菊地',
=======
            'haiti/1224',
            given_name=u'雪歩',
            family_name=u'萩原',
            entry_date=TEST_DATETIME)
        self.p13 = model.Person.create_original_with_record_id(
            'haiti',
            'haiti/0523',
            given_name=u'Zhen Mei',
            family_name=u'Shuang Hai',
>>>>>>> c93405ff
            entry_date=TEST_DATETIME)


    def tearDown(self):
        db.delete(model.Person.all())
        self.tb.deactivate()

    def test_search_by_name_only(self):
        db.put(self.p1)
        db.put(self.p2)
        db.put(self.p3)
        db.put(self.p4)
        db.put(self.p5)
        db.put(self.p6)
        db.put(self.p7)
        db.put(self.p8)
        db.put(self.p9)
        db.put(self.p10)
        db.put(self.p11)
        db.put(self.p12)
        db.put(self.p13)
        full_text_search.add_record_to_index(self.p1)
        full_text_search.add_record_to_index(self.p2)
        full_text_search.add_record_to_index(self.p3)
        full_text_search.add_record_to_index(self.p4)
        full_text_search.add_record_to_index(self.p5)
        full_text_search.add_record_to_index(self.p6)
        full_text_search.add_record_to_index(self.p7)
        full_text_search.add_record_to_index(self.p8)
        full_text_search.add_record_to_index(self.p9)
        full_text_search.add_record_to_index(self.p10)
        full_text_search.add_record_to_index(self.p11)
        full_text_search.add_record_to_index(self.p12)
        full_text_search.add_record_to_index(self.p13)

        # Search by alternate name
        results = full_text_search.search('haiti', 'Iorin', 5)
        assert set([r.record_id for r in results]) == \
            set(['haiti/0505'])

        # Search by family name
        results = full_text_search.search('haiti', 'Minase', 5)
        assert set([r.record_id for r in results]) == \
            set(['haiti/0505'])

        # Search by given name
        results = full_text_search.search('haiti', 'Iori', 5)
        assert set([r.record_id for r in results]) == \
            set(['haiti/0505'])

        # Search by given name + family name
        results = full_text_search.search('haiti', 'Minase Iori', 5)
        assert set([r.record_id for r in results]) == \
            set(['haiti/0505'])

        # Search by full name
        resutls = full_text_search.search('haiti', 'Iori Minase', 5)
        assert set([r.record_id for r in results]) == \
            set(['haiti/0505'])

        # Search by name & location
        results = full_text_search.search('haiti', 'Chihaya Arao', 5)
        assert set([r.record_id for r in results]) == \
            set(['haiti/0225'])

        # Search Cyrillic record by name & location
        results = full_text_search.search('haiti', 'Ritsuko Tottori', 5)
        assert set([r.record_id for r in results]) == \
            set(['haiti/0623'])

        # Search by home_street only
        results = full_text_search.search('haiti', 'Kunaideme72', 5)
        assert not results

        # Search by home_city only
        results = full_text_search.search('haiti', 'Arao', 5)
        assert not results

        # Search by home_state only
        results = full_text_search.search('haiti', 'Kumamoto', 5)
        assert not results

        # Search by home_postal_code only
        results = full_text_search.search('haiti', '864-0003', 5)
        assert not results

        # Search by home_neighborhood only
        results = full_text_search.search('haiti', 'Araokeibajou', 5)
        assert not results

        # Search by home_country only
        results = full_text_search.search('haiti', 'Japan', 5)
        assert not results

        # Search in a different repository
        results = full_text_search.search('japan', 'Iori', 5)
        assert not results

        # Check no results
        results = full_text_search.search('haiti', 'Producer san', 5)
        assert not results

        # Search with no query text
        results = full_text_search.search('haiti', '', 5)
        assert not results

        # Search deleted record
        delete.delete_person(self, self.p5)
        results = full_text_search.search('haiti', 'Ami', 5)
        assert not results

        # Check rank order (name match heigher than location match)
        results = full_text_search.search('haiti', 'Rin Shibuya', 5)
        assert [r.record_id for r in results] == \
               ['haiti:0810', 'haiti:0203']

        # Search romaji record by kanji name
        results = full_text_search.search('haiti', u'千早', 5)
        assert set([r.record_id for r in results]) == \
            set(['haiti/0225'])

        # Search romaji record by kanji name and location
        results = full_text_search.search('haiti', u'千早 荒尾', 5)
        assert set([r.record_id for r in results]) == \
            set(['haiti/0225'])

<<<<<<< HEAD
        # Check rank order
        # (same kanji higher than different kanji with the same reading)
        results = full_text_search.search('haiti', u'菊地 真', 5)
        assert [r.record_id for r in results] == \
            ['haiti/0829', 'haiti/1829']

        results = full_text_search.search('haiti', u'菊地 眞', 5)
        assert [r.record_id for r in results] == \
            ['haiti/1829', 'haiti/0829']
=======
        # Search kanji record by multi reading
        results = full_text_search.search('haiti', u'hagiwara', 5)
        assert set([r.record_id for r in results]) == \
            set(['haiti/1224'])
        results = full_text_search.search('haiti', u'ogiwara', 5)
        assert set([r.record_id for r in results]) == \
            set(['haiti/1224'])
>>>>>>> c93405ff

        # Search romaji record by hiragana name and location
        results = full_text_search.search('haiti', u'ちはや あらお', 5)
        assert set([r.record_id for r in results]) == \
            set(['haiti/0225'])

        # Search by full name without space
        results = full_text_search.search('haiti', 'HibikiGanaha', 5)
        assert set([r.record_id for r in results]) == \
            set(['haiti/1010'])

        # Search kanji record by full name without space
        results = full_text_search.search('haiti', u'AzusaMiura', 5)
        assert set([r.record_id for r in results]) == \
            set(['haiti/0719'])

        # Search Cyrillic record by full name without space
        results = full_text_search.search('haiti', u'RitsukoAkiduki', 5)
        assert set([r.record_id for r in results]) == \
            set(['haiti/0623'])

        # Search Chinese record by kanji
        results = full_text_search.search('haiti', u'真美', 5)
        assert set([r.record_id for r in results]) == \
            set(['haiti/0523'])


    def test_delete_record_from_index(self):
        db.put(self.p4)
        full_text_search.add_record_to_index(self.p4)
        full_text_search.delete_record_from_index(self.p4)
        results = full_text_search.search('haiti', 'Miki', 5)
        assert not results<|MERGE_RESOLUTION|>--- conflicted
+++ resolved
@@ -134,17 +134,6 @@
         )
         self.p12 = model.Person.create_original_with_record_id(
             'haiti',
-<<<<<<< HEAD
-            'haiti/0829',
-            given_name=u'真',
-            family_name=u'菊地',
-            entry_date=TEST_DATETIME)
-        self.p13 = model.Person.create_original_with_record_id(
-            'haiti',
-            'haiti/1829',
-            given_name=u'眞',
-            family_name=u'菊地',
-=======
             'haiti/1224',
             given_name=u'雪歩',
             family_name=u'萩原',
@@ -154,7 +143,18 @@
             'haiti/0523',
             given_name=u'Zhen Mei',
             family_name=u'Shuang Hai',
->>>>>>> c93405ff
+            entry_date=TEST_DATETIME)
+        self.p14 = model.Person.create_original_with_record_id(
+            'haiti',
+            'haiti/0829',
+            given_name=u'真',
+            family_name=u'菊地',
+            entry_date=TEST_DATETIME)
+        self.p15 = model.Person.create_original_with_record_id(
+            'haiti',
+            'haiti/1829',
+            given_name=u'眞',
+            family_name=u'菊地',
             entry_date=TEST_DATETIME)
 
 
@@ -176,6 +176,8 @@
         db.put(self.p11)
         db.put(self.p12)
         db.put(self.p13)
+        db.put(self.p14)
+        db.put(self.p15)
         full_text_search.add_record_to_index(self.p1)
         full_text_search.add_record_to_index(self.p2)
         full_text_search.add_record_to_index(self.p3)
@@ -189,6 +191,8 @@
         full_text_search.add_record_to_index(self.p11)
         full_text_search.add_record_to_index(self.p12)
         full_text_search.add_record_to_index(self.p13)
+        full_text_search.add_record_to_index(self.p14)
+        full_text_search.add_record_to_index(self.p15)
 
         # Search by alternate name
         results = full_text_search.search('haiti', 'Iorin', 5)
@@ -281,17 +285,17 @@
         assert set([r.record_id for r in results]) == \
             set(['haiti/0225'])
 
-<<<<<<< HEAD
         # Check rank order
         # (same kanji higher than different kanji with the same reading)
         results = full_text_search.search('haiti', u'菊地 真', 5)
         assert [r.record_id for r in results] == \
             ['haiti/0829', 'haiti/1829']
-
+        """
         results = full_text_search.search('haiti', u'菊地 眞', 5)
         assert [r.record_id for r in results] == \
             ['haiti/1829', 'haiti/0829']
-=======
+        """
+
         # Search kanji record by multi reading
         results = full_text_search.search('haiti', u'hagiwara', 5)
         assert set([r.record_id for r in results]) == \
@@ -299,7 +303,6 @@
         results = full_text_search.search('haiti', u'ogiwara', 5)
         assert set([r.record_id for r in results]) == \
             set(['haiti/1224'])
->>>>>>> c93405ff
 
         # Search romaji record by hiragana name and location
         results = full_text_search.search('haiti', u'ちはや あらお', 5)
