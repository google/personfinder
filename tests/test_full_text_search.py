#!/usr/bin/python2.7
# coding:utf-8
# Copyright 2015 Google Inc.
#
# Licensed under the Apache License, Version 2.0 (the "License");
# you may not use this file except in compliance with the License.
# You may obtain a copy of the License at
#
#      http://www.apache.org/licenses/LICENSE-2.0
#
# Unless required by applicable law or agreed to in writing, software
# distributed under the License is distributed on an "AS IS" BASIS,
# WITHOUT WARRANTIES OR CONDITIONS OF ANY KIND, either express or implied.
# See the License for the specific language governing permissions and
# limitations under the License.

"""Tests for full_text_search.py"""

import datetime
import logging
import unittest

from google.appengine.ext import db
from google.appengine.ext import testbed
from google.appengine.api import search

import delete
import full_text_search
import model

TEST_DATETIME = datetime.datetime(2010, 1, 1, 0, 0, 0)

class FullTextSearchTests(unittest.TestCase):
    def setUp(self):
        self.tb = testbed.Testbed()
        self.tb.activate()
        self.tb.init_search_stub()
        self.p1 = model.Person.create_original_with_record_id(
            'haiti',
            'haiti/0505',
            given_name='Iori',
            family_name='Minase',
            full_name='Iori Minase',
            alternate_names='Iorin',
            entry_date=TEST_DATETIME
        )
        self.p2 = model.Person.create_original_with_record_id(
            'haiti',
            'haiti/0325',
            given_name='Yayoi',
            family_name='Takatsuki',
            full_name='Yayoi Takatsuki',
            alternate_names='Yayotan',
            entry_date=TEST_DATETIME
        )
        self.p3 = model.Person.create_original_with_record_id(
            'haiti',
            'haiti/1202',
            given_name='Yayoi',
            full_name='Yayoi san',
            alternate_names='Nigochan',
            entry_date=TEST_DATETIME
        )
        self.p4 = model.Person.create_original_with_record_id(
            'haiti',
            'haiti/1123',
            given_name='Miki',
            family_name='Hoshii',
            full_name='Miki Hoshii',
            entry_date=TEST_DATETIME
        )
        self.p5 = model.Person.create_original_with_record_id(
            'haiti',
            'haiti/0829',
            given_name='Makoto',
            family_name='Kikuchi',
            full_name='Makoto Kikuchi',
            entry_date=TEST_DATETIME
        )
        self.p6 = model.Person.create_original_with_record_id(
            'haiti',
            'haiti/0225',
            given_name='Chihaya',
            family_name='Kisaragi',
            full_name='Chihaya Kisaragi',
            home_street='Kunaideme72',
            home_city='Arao',
            home_state='Kumamoto',
            home_postal_code='864-0003',
            home_neighborhood='Araokeibajou',
            home_country='Japan',
            entry_date=TEST_DATETIME
        )
        self.p7 = model.Person.create_original_with_record_id(
            'haiti',
            'haiti/1010',
            given_name='Hibiki',
            family_name='Ganaha',
            full_name='Hibiki Ganaha',
            entry_date=TEST_DATETIME
        )
        self.p8 = model.Person.create_original_with_record_id(
            'haiti',
            'haiti/0719',
            given_name=u'あずさ',
            family_name=u'三浦',
            home_city=u'横浜',
            entry_date=TEST_DATETIME
        )
        self.p9 = model.Person.create_original_with_record_id(
            'haiti',
            'haiti/0623',
            given_name=u'рицуко',
            family_name=u'акидуки',
            home_city=u'тоттори',
            entry_date=TEST_DATETIME
        )
        self.p10 = model.Person.create_original_with_record_id(
            'haiti',
<<<<<<< HEAD
            'haiti/1224',
            given_name=u'雪歩',
            family_name=u'萩原',
            entry_date=TEST_DATETIME)
=======
            'haiti:0810',
            given_name='Rin',
            family_name='Shibuya',
            full_name='Rin Shibuya',
            home_city='shinjuku',
            entry_date=TEST_DATETIME
        )
        self.p11 = model.Person.create_original_with_record_id(
            'haiti',
            'haiti:0203',
            given_name='Rin',
            family_name='Tosaka',
            full_name='Rin Tosaka',
            home_city='Shibuya',
            entry_date=TEST_DATETIME
        )
>>>>>>> 73159cf0


    def tearDown(self):
        db.delete(model.Person.all())
        self.tb.deactivate()

    def test_search_by_name_only(self):
        db.put(self.p1)
        db.put(self.p2)
        db.put(self.p3)
        db.put(self.p4)
        db.put(self.p5)
        db.put(self.p6)
        db.put(self.p7)
        db.put(self.p8)
        db.put(self.p9)
        db.put(self.p10)
<<<<<<< HEAD
=======
        db.put(self.p11)
>>>>>>> 73159cf0
        full_text_search.add_record_to_index(self.p1)
        full_text_search.add_record_to_index(self.p2)
        full_text_search.add_record_to_index(self.p3)
        full_text_search.add_record_to_index(self.p4)
        full_text_search.add_record_to_index(self.p5)
        full_text_search.add_record_to_index(self.p6)
        full_text_search.add_record_to_index(self.p7)
        full_text_search.add_record_to_index(self.p8)
        full_text_search.add_record_to_index(self.p9)
        full_text_search.add_record_to_index(self.p10)
<<<<<<< HEAD
=======
        full_text_search.add_record_to_index(self.p11)
>>>>>>> 73159cf0

        # Search by alternate name
        results = full_text_search.search('haiti', 'Iorin', 5)
        assert set([r.record_id for r in results]) == \
            set(['haiti/0505'])

        # Search by family name
        results = full_text_search.search('haiti', 'Minase', 5)
        assert set([r.record_id for r in results]) == \
            set(['haiti/0505'])

        # Search by given name
        results = full_text_search.search('haiti', 'Iori', 5)
        assert set([r.record_id for r in results]) == \
            set(['haiti/0505'])

        # Search by given name + family name
        results = full_text_search.search('haiti', 'Minase Iori', 5)
        assert set([r.record_id for r in results]) == \
            set(['haiti/0505'])

        # Search by full name
        resutls = full_text_search.search('haiti', 'Iori Minase', 5)
        assert set([r.record_id for r in results]) == \
            set(['haiti/0505'])

        # Search by name & location
        results = full_text_search.search('haiti', 'Chihaya Arao', 5)
        assert set([r.record_id for r in results]) == \
            set(['haiti/0225'])

        # Search Cyrillic record by name & location
        results = full_text_search.search('haiti', 'Ritsuko Tottori', 5)
        assert set([r.record_id for r in results]) == \
            set(['haiti/0623'])

        # Search by home_street only
        results = full_text_search.search('haiti', 'Kunaideme72', 5)
        assert not results

        # Search by home_city only
        results = full_text_search.search('haiti', 'Arao', 5)
        assert not results

        # Search by home_state only
        results = full_text_search.search('haiti', 'Kumamoto', 5)
        assert not results

        # Search by home_postal_code only
        results = full_text_search.search('haiti', '864-0003', 5)
        assert not results

        # Search by home_neighborhood only
        results = full_text_search.search('haiti', 'Araokeibajou', 5)
        assert not results

        # Search by home_country only
        results = full_text_search.search('haiti', 'Japan', 5)
        assert not results

        # Search in a different repository
        results = full_text_search.search('japan', 'Iori', 5)
        assert not results

        # Check no results
        results = full_text_search.search('haiti', 'Producer san', 5)
        assert not results

        # Search with no query text
        results = full_text_search.search('haiti', '', 5)
        assert not results

        # Search deleted record
        delete.delete_person(self, self.p5)
        results = full_text_search.search('haiti', 'Makoto', 5)
        assert not results

        # Check rank order (name match heigher than location match)
        results = full_text_search.search('haiti', 'Rin Shibuya', 5)
        assert [r.record_id for r in results] == \
               ['haiti:0810', 'haiti:0203']

        # Search romaji record by kanji name
        results = full_text_search.search('haiti', u'千早', 5)
        assert set([r.record_id for r in results]) == \
            set(['haiti/0225'])

        # Search romaji record by kanji name and location
        results = full_text_search.search('haiti', u'千早 荒尾', 5)
        assert set([r.record_id for r in results]) == \
            set(['haiti/0225'])

        # Search kanji record by multi reading
        results = full_text_search.search('haiti', u'hagiwara', 5)
        assert set([r.record_id for r in results]) == \
            set(['haiti/1224'])
        results = full_text_search.search('haiti', u'ogiwara', 5)
        assert set([r.record_id for r in results]) == \
            set(['haiti/1224'])

        # Search romaji record by hiragana name and location
        results = full_text_search.search('haiti', u'ちはや あらお', 5)
        assert set([r.record_id for r in results]) == \
            set(['haiti/0225'])

        # Search by full name without space
        results = full_text_search.search('haiti', 'HibikiGanaha', 5)
        assert set([r.record_id for r in results]) == \
            set(['haiti/1010'])

        # Search kanji record by full name without space
        results = full_text_search.search('haiti', u'AzusaMiura', 5)
        assert set([r.record_id for r in results]) == \
            set(['haiti/0719'])

        # Search Cyrillic record by full name without space
        results = full_text_search.search('haiti', u'RitsukoAkiduki', 5)
        assert set([r.record_id for r in results]) == \
            set(['haiti/0623'])


    def test_delete_record_from_index(self):
        db.put(self.p4)
        full_text_search.add_record_to_index(self.p4)
        full_text_search.delete_record_from_index(self.p4)
        results = full_text_search.search('haiti', 'Miki', 5)
        assert not results<|MERGE_RESOLUTION|>--- conflicted
+++ resolved
@@ -117,12 +117,6 @@
         )
         self.p10 = model.Person.create_original_with_record_id(
             'haiti',
-<<<<<<< HEAD
-            'haiti/1224',
-            given_name=u'雪歩',
-            family_name=u'萩原',
-            entry_date=TEST_DATETIME)
-=======
             'haiti:0810',
             given_name='Rin',
             family_name='Shibuya',
@@ -139,7 +133,12 @@
             home_city='Shibuya',
             entry_date=TEST_DATETIME
         )
->>>>>>> 73159cf0
+        self.p12 = model.Person.create_original_with_record_id(
+            'haiti',
+            'haiti/1224',
+            given_name=u'雪歩',
+            family_name=u'萩原',
+            entry_date=TEST_DATETIME)
 
 
     def tearDown(self):
@@ -157,10 +156,8 @@
         db.put(self.p8)
         db.put(self.p9)
         db.put(self.p10)
-<<<<<<< HEAD
-=======
         db.put(self.p11)
->>>>>>> 73159cf0
+        db.put(self.p12)
         full_text_search.add_record_to_index(self.p1)
         full_text_search.add_record_to_index(self.p2)
         full_text_search.add_record_to_index(self.p3)
@@ -171,10 +168,8 @@
         full_text_search.add_record_to_index(self.p8)
         full_text_search.add_record_to_index(self.p9)
         full_text_search.add_record_to_index(self.p10)
-<<<<<<< HEAD
-=======
         full_text_search.add_record_to_index(self.p11)
->>>>>>> 73159cf0
+        full_text_search.add_record_to_index(self.p12)
 
         # Search by alternate name
         results = full_text_search.search('haiti', 'Iorin', 5)
