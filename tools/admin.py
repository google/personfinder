--- conflicted
+++ resolved
@@ -107,17 +107,28 @@
     return list(Note.all_in_repo(repo).filter(
         'person_record_id =', expand_id(repo, id)))
 
-<<<<<<< HEAD
-def delete_person(repo, id):
-    db.delete(get_entities_for_person(repo, id))
+def delete_person(person):
+    """Deletes a Person, possibly leaving behind an empty placeholder."""
+    if person.is_original():
+        person.expiry_date = get_utcnow()
+        person.put_expiry_flags()
+        person.wipe_contents()
+    else:
+        db.delete([person] + person.get_notes(filter_expired=False))
 
-def get_entities_for_person(repo, id):
-    person = get_person(repo, id)
-    notes = get_notes(repo, id)
-    entities = [person] + notes
-    if person.photo:
-        entities.append(person.photo)
-    return entities
+def delete_repo(repo):
+    """Deletes a Repo and associated Person, Note, Authorization, Subscription
+    (but not Counter, ApiActionLog, or UserAgentLog) entities."""
+    for person in Person.all_in_repo(repo, filter_expired=False):
+        delete_person(person)
+    entities = [Repo.get_by_key_name(repo)]
+    for cls in [Person, Note, Authorization, Subscription]:
+        entities += list(cls.all().filter('repo =', repo))
+    min_key = db.Key.from_path('ConfigEntry', repo + ':')
+    max_key = db.Key.from_path('ConfigEntry', repo + ';')
+    entities += list(config.ConfigEntry.all().filter('__key__ >', min_key
+                                            ).filter('__key__ <', max_key))
+    db.delete(entities)
 
 def get_all_resources():
     """Gets all the Resource entities and returns a dictionary of the contents.
@@ -154,28 +165,4 @@
     """Downloads all the Resource data into a backup file in pickle format."""
     file = open(filename, 'w')
     pickle.dump(get_all_resources(), file)
-    file.close()
-=======
-def delete_person(person):
-    """Deletes a Person, possibly leaving behind an empty placeholder."""
-    if person.is_original():
-        person.expiry_date = get_utcnow()
-        person.put_expiry_flags()
-        person.wipe_contents()
-    else:
-        db.delete([person] + person.get_notes(filter_expired=False))
-
-def delete_repo(repo):
-    """Deletes a Repo and associated Person, Note, Authorization, Subscription
-    (but not Counter, ApiActionLog, or UserAgentLog) entities."""
-    for person in Person.all_in_repo(repo, filter_expired=False):
-        delete_person(person)
-    entities = [Repo.get_by_key_name(repo)]
-    for cls in [Person, Note, Authorization, Subscription]:
-        entities += list(cls.all().filter('repo =', repo))
-    min_key = db.Key.from_path('ConfigEntry', repo + ':')
-    max_key = db.Key.from_path('ConfigEntry', repo + ';')
-    entities += list(config.ConfigEntry.all().filter('__key__ >', min_key
-                                            ).filter('__key__ <', max_key))
-    db.delete(entities)
->>>>>>> f037e1d6
+    file.close()