#!/bin/bash

# Creates a code review on codereview.appspot.com for the current branch.
# The posted patch is a diff from the default head to this branch's head.
#
# This script supports the following workflow:
#     1.  Create a named branch and make your changes there.
#     2.  Merge changes (if any) from the default branch into your branch.
#     3.  Run this script to start a code review for your changes.
#     4.  If needed, make edits requested by the reviewer and run this again.
# 
# To use this script, specify at least one reviewer's address and optionally
# a comma-separated list of CC addresses.  For example:
#     tools/rietveld alice@google.com bob@google.com

pushd "$(dirname $0)" >/dev/null && source common.sh && popd >/dev/null

function usage() {
  echo
  echo "Usage: $0 <reviewer-addresses> [<cc-addresses>]"
  echo "    Arguments are e-mail addresses (or comma-separated lists thereof)."
  echo
  exit 1
}

# Ensure the user has specified a reviewer.
if [ -n "$1" ]; then
  for address in $(echo "$1" | sed -e 's/,/ /g'); do
    # Check that each address contains an "@" symbol.
    if echo "$address" | grep @ >/dev/null; then
      true
    else
      usage
    fi
  done
else
  usage
fi

# Get the user's e-mail address.
if [ ! -f $HOME/.email ]; then
  echo "Which Google Account do you use to sign in to codereview.appspot.com?"
  echo -n "Your Google Account e-mail address: "
  read email
  echo $email > $HOME/.email
fi

# Check for Mercurial version 1.6 or higher, so we can use --new-branch to
# safely push a new feature branch to the remote repository.
<<<<<<< HEAD
if [[ ! "$(hg -q version)" =~ \(version\ ([.0-9]+) ||
=======
# LANG=C is specified to disable localization of the output.
if [[ ! "$(LANG=C hg -q version)" =~ \(version\ ([.0-9]+) ||
>>>>>>> 4e5a2957
      "${BASH_REMATCH[1]}" < 1.6 ]]; then
  echo
  echo "You need Mercurial version 1.6 or higher installed."
  echo
  exit 1
fi

# Figure out where we are.
EMAIL=$(cat $HOME/.email)
BRANCH=$(hg branch)
BRANCH_CS=$(hg branches | grep "^$BRANCH " | sed -e 's/^.* //')
DEFAULT_CS=$(hg branches | grep "^default " | sed -e 's/^.* //')
PARENT_CS=$(hg parent --template '{rev}:{node|short}')
ISSUE_INDEX=$HOME/.codereview_issues
if [ -f $ISSUE_INDEX ]; then
  ISSUE=$(grep "^$BRANCH " $HOME/.codereview_issues | sed -e 's/^[^ ][^ ]* \([0-9][0-9]*\) .*/\1/')
  MESSAGE=$(grep "^$BRANCH " $HOME/.codereview_issues | sed -e 's/^[^ ][^ ]* \([0-9][0-9]*\) //')
fi

if [ -n "$BRANCH_CS" ]; then
  echo "Current branch: $BRANCH_CS ($BRANCH)"
else
  echo "Current branch: not yet committed ($BRANCH)"
fi
echo "Current revision: $PARENT_CS"
if [ -n "$ISSUE" ]; then
  echo "Existing code review: http://codereview.appspot.com/$ISSUE"
fi

# Ensure that we're on a feature branch.
if [ "$BRANCH" == default ]; then
  echo
  echo "You're on the default branch; don't commit changes here until they"
  echo "have been reviewed.  Instead, create a branch for your changes with"
  echo "'hg branch', commit them, and request a review there."
  echo
  exit 1
fi

# Ensure that we're at the head of the branch (or the branch is new).
if [ "$BRANCH_CS" -a "$BRANCH_CS" != "$PARENT_CS" ]; then
  echo
  echo "You aren't at the head of your current branch."
  echo "The branch head is $BRANCH_CS, but you are at $PARENT_CS."
  echo
  exit 1
fi

# Ensure that there are no outstanding changes.
if [ "$(hg status -m -a -r -d)" != "" ]; then
  if hg commit; then
    BRANCH_CS=$(hg branches | grep "^$BRANCH " | sed -e 's/^.* //')
  else
    # hg commit was aborted
    exit 1
  fi
fi

# Ensure that this repository is up to date with changes in the default branch.
if [ "$(hg -q incoming -b default)" != "" ]; then
  echo
  echo "There are new changes in the repository for the default branch."
  echo "Please do 'hg pull' to pull in these changes, then 'hg merge default'"
  echo "to merge them into your branch before requesting a review:"
  hg -q incoming -b default
  echo
  exit 1
fi

# Ensure that this branch is up to date with changes in the default branch.
if [ "$(hg merge -P default)" != "" ]; then
  echo
  echo "There are new changes in the default branch that need to be merged."
  echo "Please do 'hg merge default' before requesting a review."
  hg merge -P default
  echo
  exit 1
fi

# Push the changes in this branch to the repository.
hg push --new-branch

# Prepare the command-line options for the upload.py script.
OPTIONS="--rev=default -e $EMAIL --send_mail"

# Get the e-mail addresses of the reviewers.
if [ -n "$1" ]; then
  OPTIONS="$OPTIONS -r $1"
else
  usage
fi

# Get the e-mail addresses for the CC list.
# Always include personfinder-changes.
CC_LIST="$2"
if echo "$CC_LIST" | grep -q -v "personfinder-changes"; then
  CC_LIST="$CC_LIST,personfinder-changes@googlegroups.com"
fi
OPTIONS="$OPTIONS --cc=$CC_LIST"

# Add the existing issue number, if there is one.
if [ -n "$ISSUE" ]; then
  OPTIONS="$OPTIONS -i $ISSUE"
  echo "Updating review: $DEFAULT_CS (default) --> $BRANCH_CS"
else
  echo "Creating review: $DEFAULT_CS (default) --> $BRANCH_CS"
fi

# Ask for a patch set description.
TMP=/tmp/issue-message.$$
if [ -n "$MESSAGE" ]; then
  # Get one line of the last change description.
  DESC="$(hg log -b "$BRANCH" -r tip --template '{desc|firstline}  ')"
  DESC="$(echo $DESC)"  # get rid of whitespace
  echo $DESC > $TMP
  echo >> $TMP
  echo "# Enter message above (< 100 chars).  Leave empty to cancel review." >> $TMP
  echo "#" >> $TMP
  echo "# You are updating an existing review:" >> $TMP
  echo "#" >> $TMP
  echo "# $MESSAGE" >> $TMP
else
  # Get the change descriptions in forward order squished onto one line.
  DESC="$(hg log -b "$BRANCH" -r 0:tip --template '{desc|firstline}  ')"
  DESC="$(echo $DESC)"  # get rid of whitespace
  echo "$BRANCH: $DESC" > $TMP
  echo >> $TMP
  echo "# Enter message above (< 100 chars).  Leave empty to cancel review." >> $TMP
fi
while true; do
  $EDITOR $TMP
  MESSAGE=$(sed -e 's/^#.*//' $TMP)
  MESSAGE="$(echo $MESSAGE)"  # get rid of whitespace
  if [ $(echo $MESSAGE | wc -c) -ge 100 ]; then
    echo -n "Sorry, message must be less than 100 characters.  Hit Enter to edit again."
    read
  else
    break
  fi
done
rm -f $TMP

# If the message is empty, quit.
if [ -n "$MESSAGE" ]; then
  true
else
  echo "Description is empty; review cancelled."
  exit 1
fi

# Don't put all the message files in the review if only the timestamp changed.
hg diff -r default app/locale/en/LC_MESSAGES/django.po -U 0 > /tmp/en-diff.$$
# When only one line is touched, diff produces exactly 6 lines of output.
if [ $(cat /tmp/en-diff.$$ | wc -l) == 6 ]; then
    # If we see the "POT-Creation-Date" line in the diff, it's the only change.
    if grep -q '^+"POT-Creation-Date' /tmp/en-diff.$$; then
        OPTIONS="$OPTIONS -- -X app/locale/**/django.*"
    fi
fi
rm -f /tmp/en-diff.$$

# Upload the code review.
echo
echo $PYTHON $TOOLS_DIR/upload.py -m "\"$MESSAGE\"" $OPTIONS
cd $PROJECT_DIR
TMP=/tmp/issue-number.$$
MESSAGE=$(echo "$MESSAGE" | sed -e 's/\\/\\\\/g' -e s/\'/\\\\\'/g -e s/\"/\\\\\"/g)
PYTHONPATH=$TOOLS_DIR $PYTHON -c "
import upload
cmd = ['upload.py'] + ['-m', '$MESSAGE'] + '$OPTIONS'.split() 
issue, patchset = upload.RealMain(cmd)
print >>open('$TMP', 'w'), issue
" || exit 1

# Save the issue number and message for future use with this branch.
NEW_ISSUE=$(cat $TMP)
if [ -n "$ISSUE" ]; then
  echo
  echo "Updated review: http://codereview.appspot.com/$NEW_ISSUE"
else
  echo
  echo "Created review: http://codereview.appspot.com/$NEW_ISSUE"
  echo "$BRANCH $NEW_ISSUE $MESSAGE" >> $ISSUE_INDEX
fi
rm -f $TMP<|MERGE_RESOLUTION|>--- conflicted
+++ resolved
@@ -47,12 +47,7 @@
 
 # Check for Mercurial version 1.6 or higher, so we can use --new-branch to
 # safely push a new feature branch to the remote repository.
-<<<<<<< HEAD
-if [[ ! "$(hg -q version)" =~ \(version\ ([.0-9]+) ||
-=======
-# LANG=C is specified to disable localization of the output.
 if [[ ! "$(LANG=C hg -q version)" =~ \(version\ ([.0-9]+) ||
->>>>>>> 4e5a2957
       "${BASH_REMATCH[1]}" < 1.6 ]]; then
   echo
   echo "You need Mercurial version 1.6 or higher installed."
