--- conflicted
+++ resolved
@@ -5,23 +5,16 @@
 # yapf can fix things automatically, but pylint is more thorough. I expect the
 # set of things yapf is happy with will grow faster than the set of things
 # pylint is happy with, so we separate these lists.
-<<<<<<< HEAD
 DEFAULT_YAPF_FILES="app/views/base.py \
                     app/views/admin/base.py \
                     tests/test_searcher.py \
-                    tests/test_xsrftool.py"
+                    tests/test_xsrftool.py \
+                    tests/views/test_admin_create_repo.py"
 DEFAULT_PYLINT_FILES="app/views/base.py \
                       app/views/admin/base.py \
                       tests/test_searcher.py \
-                      tests/test_xsrftool.py"
-=======
-DEFAULT_YAPF_FILES="tests/test_searcher.py \
-                    tests/test_xsrftool.py \
-                    tests/views/test_admin_create_repo.py"
-DEFAULT_PYLINT_FILES="tests/test_searcher.py \
                       tests/test_xsrftool.py \
                       tests/views/test_admin_create_repo.py"
->>>>>>> 27495a0e
 
 # Call through python -m instead of directly, so that you're sure to be able to
 # use it even if you installed the tools through pip.
