#!/bin/bash

pushd "$(dirname $0)" >/dev/null && source common.sh && popd >/dev/null

# yapf can fix things automatically, but pylint is more thorough. I expect the
# set of things yapf is happy with will grow faster than the set of things
# pylint is happy with, so we separate these lists.
DEFAULT_YAPF_FILES="app/views/admin/base.py \
                    tests/test_searcher.py \
                    tests/test_xsrftool.py \
<<<<<<< HEAD
                    tests/views/test_admin_create_repo.py \
                    tests/views/test_auto_security.py"
DEFAULT_PYLINT_FILES="tests/test_searcher.py \
=======
                    tests/views/test_admin_create_repo.py"
DEFAULT_PYLINT_FILES="app/views/admin/base.py \
                      tests/test_searcher.py \
>>>>>>> 6297daa3
                      tests/test_xsrftool.py \
                      tests/views/test_admin_create_repo.py \
                      tests/views/test_auto_security.py"

# Call through python -m instead of directly, so that you're sure to be able to
# use it even if you installed the tools through pip.
YAPF="python -m yapf --style google"
# pylint will complain about TODOs, so disable that with "--disable fixme"
PYLINT="python -m pylint --disable fixme"

command="$1"
file_list="${@:2:999}"

if [ "$file_list" == "" ]; then
    if [ "$command" == "yapf-fix" -o "$command" == "yapf-check" ]; then
        file_list=$DEFAULT_YAPF_FILES
    elif [ "$command" == "pylint-check" ]; then
        file_list=$DEFAULT_PYLINT_FILES
    fi
fi

if [ "$command" == "yapf-fix" ]; then
    $YAPF -i $file_list
elif [ "$command" == "yapf-check" ]; then
    $YAPF -d $file_list
elif [ "$command" == "pylint-check" ]; then
    # Pylint apparently runs some stuff, including App Engine code that expects
    # this to be set.
    export SERVER_SOFTWARE="testing"
    $PYLINT $file_list
else
    echo "Usage: tools/lint [yapf-fix|yapf-check|pylint-check]"
fi<|MERGE_RESOLUTION|>--- conflicted
+++ resolved
@@ -8,15 +8,11 @@
 DEFAULT_YAPF_FILES="app/views/admin/base.py \
                     tests/test_searcher.py \
                     tests/test_xsrftool.py \
-<<<<<<< HEAD
                     tests/views/test_admin_create_repo.py \
                     tests/views/test_auto_security.py"
-DEFAULT_PYLINT_FILES="tests/test_searcher.py \
-=======
                     tests/views/test_admin_create_repo.py"
 DEFAULT_PYLINT_FILES="app/views/admin/base.py \
                       tests/test_searcher.py \
->>>>>>> 6297daa3
                       tests/test_xsrftool.py \
                       tests/views/test_admin_create_repo.py \
                       tests/views/test_auto_security.py"
