--- conflicted
+++ resolved
@@ -28,9 +28,6 @@
       unzip
   - wget https://storage.googleapis.com/appengine-sdks/featured/google_appengine_1.9.83.zip -O /tmp/appengine.zip
   - unzip -qq /tmp/appengine.zip
-<<<<<<< HEAD
-  - pip install cssselect lxml mock modernize pillow==4.1.0 pylint==1.9.4 pytest yapf
-=======
   - |
     pip install \
       cssselect \
@@ -41,7 +38,6 @@
       pylint==1.9.4 \
       pytest \
       yapf
->>>>>>> 27495a0e
   - pip install -r requirements.txt -t app/vendors
   - npm --prefix ui install
 
