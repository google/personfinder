// Jest Snapshot v1, https://goo.gl/fbAQLP

exports[`testing Results snapshot test for Results 1`] = `
<InjectIntl(Results)
  location={
    Object {
      "search": "query_name=th%C3%A1tcher",
    }
  }
  match={
    Object {
      "params": Object {
        "repoId": "albany",
      },
    }
  }
>
  <Results
    intl={
      Object {
        "defaultFormats": Object {},
        "defaultLocale": "en",
        "formatDate": [Function],
        "formatHTMLMessage": [Function],
        "formatMessage": [Function],
        "formatNumber": [Function],
        "formatPlural": [Function],
        "formatRelative": [Function],
        "formatTime": [Function],
        "formats": Object {},
        "formatters": Object {
          "getDateTimeFormat": [Function],
          "getMessageFormat": [Function],
          "getNumberFormat": [Function],
          "getPluralFormat": [Function],
          "getRelativeFormat": [Function],
        },
        "locale": "en",
        "messages": Object {},
        "now": [Function],
        "onError": [Function],
        "textComponent": "span",
        "timeZone": null,
      }
    }
    location={
      Object {
        "search": "query_name=th%C3%A1tcher",
      }
    }
    match={
      Object {
        "params": Object {
          "repoId": "albany",
        },
      }
    }
  >
    <div
      id="results-wrapper"
    >
      <InjectIntl(RepoHeader)
        backButtonTarget="/albany"
        repo={
          Object {
            "recordCount": 100,
            "repoId": "albany",
            "title": "Albany",
          }
        }
      >
        <RepoHeader
          backButtonTarget="/albany"
          intl={
            Object {
              "defaultFormats": Object {},
              "defaultLocale": "en",
              "formatDate": [Function],
              "formatHTMLMessage": [Function],
              "formatMessage": [Function],
              "formatNumber": [Function],
              "formatPlural": [Function],
              "formatRelative": [Function],
              "formatTime": [Function],
              "formats": Object {},
              "formatters": Object {
                "getDateTimeFormat": [Function],
                "getMessageFormat": [Function],
                "getNumberFormat": [Function],
                "getPluralFormat": [Function],
                "getRelativeFormat": [Function],
              },
              "locale": "en",
              "messages": Object {},
              "now": [Function],
              "onError": [Function],
              "textComponent": "span",
              "timeZone": null,
            }
          }
          repo={
            Object {
              "recordCount": 100,
              "repoId": "albany",
              "title": "Albany",
            }
          }
        >
          <div
            id="repoheader"
          >
            <div
              id="repoheader-backbutton"
            >
              <Link
                replace={false}
                to="/albany"
              >
                <a
                  href="/albany"
                  onClick={[Function]}
                >
                  <div>
                    <img
                      src="/static/icons/maticon_arrow_back.svg"
                    />
                  </div>
                </a>
              </Link>
            </div>
            <div
              id="repoheader-info"
            >
              <p
                className="mdc-typography--subtitle1"
              >
                <FormattedMessage
                  defaultMessage="Google Person Finder"
                  id="RepoHeader.productName"
                  values={Object {}}
                >
                  <span>
                    Google Person Finder
                  </span>
                </FormattedMessage>
              </p>
              <p
                className="mdc-typography--subtitle2"
              >
                Albany
              </p>
            </div>
          </div>
        </RepoHeader>
      </InjectIntl(RepoHeader)>
      <div
        className="results-body"
      >
        <InjectIntl(SearchBar)
          initialValue="thátcher"
          onSearch={[Function]}
          repoId="albany"
        >
          <SearchBar
            initialValue="thátcher"
            intl={
              Object {
                "defaultFormats": Object {},
                "defaultLocale": "en",
                "formatDate": [Function],
                "formatHTMLMessage": [Function],
                "formatMessage": [Function],
                "formatNumber": [Function],
                "formatPlural": [Function],
                "formatRelative": [Function],
                "formatTime": [Function],
                "formats": Object {},
                "formatters": Object {
                  "getDateTimeFormat": [Function],
                  "getMessageFormat": [Function],
                  "getNumberFormat": [Function],
                  "getPluralFormat": [Function],
                  "getRelativeFormat": [Function],
                },
                "locale": "en",
                "messages": Object {},
                "now": [Function],
                "onError": [Function],
                "textComponent": "span",
                "timeZone": null,
              }
            }
            onSearch={[Function]}
            repoId="albany"
          >
            <TextField
              className="searchbar"
              dense={false}
              floatingLabelClassName=""
              fullWidth={false}
              label="Search for a person"
              lineRippleClassName=""
              notchedOutlineClassName=""
              outlined={true}
              textarea={false}
            >
              <div
                className="mdc-text-field searchbar mdc-text-field--outlined"
                key="text-field-container"
                onClick={[Function]}
                onKeyDown={[Function]}
              >
                <Input
                  className=""
                  disabled={false}
                  foundation={
                    MDCTextFieldFoundation {
                      "adapter_": Object {
                        "activateLineRipple": [Function],
                        "addClass": [Function],
                        "closeOutline": [Function],
                        "deactivateLineRipple": [Function],
                        "deregisterInputInteractionHandler": [Function],
                        "deregisterTextFieldInteractionHandler": [Function],
                        "deregisterValidationAttributeChangeHandler": [Function],
                        "floatLabel": [Function],
                        "getLabelWidth": [Function],
                        "getNativeInput": [Function],
                        "hasClass": [Function],
                        "hasLabel": [Function],
                        "hasOutline": [Function],
                        "isFocused": [Function],
                        "notchOutline": [Function],
                        "registerInputInteractionHandler": [Function],
                        "registerTextFieldInteractionHandler": [Function],
                        "registerValidationAttributeChangeHandler": [Function],
                        "removeClass": [Function],
                        "setLineRippleTransformOrigin": [Function],
                        "shakeLabel": [Function],
                      },
                      "characterCounter_": undefined,
                      "helperText_": undefined,
                      "inputBlurHandler_": [Function],
                      "inputFocusHandler_": [Function],
                      "inputInputHandler_": [Function],
                      "isFocused_": false,
                      "isValid_": true,
                      "leadingIcon_": undefined,
                      "receivedUserInput_": false,
                      "setPointerXOffset_": [Function],
                      "textFieldInteractionHandler_": [Function],
                      "trailingIcon_": undefined,
                      "useNativeValidation_": true,
                      "validationAttributeChangeHandler_": [Function],
                      "validationObserver_": undefined,
                    }
                  }
                  handleFocusChange={[Function]}
                  handleValueChange={[Function]}
                  id=""
                  inputType="input"
                  onChange={[Function]}
                  onKeyDown={[Function]}
                  setDisabled={[Function]}
                  setInputId={[Function]}
                  syncInput={[Function]}
                  value="thátcher"
                >
                  <input
                    className="mdc-text-field__input"
                    disabled={false}
                    id=""
                    onBlur={[Function]}
                    onChange={[Function]}
                    onFocus={[Function]}
                    onKeyDown={[Function]}
                    onMouseDown={[Function]}
                    onTouchStart={[Function]}
                    value="thátcher"
                  />
                </Input>
                <NotchedOutline
                  className=""
                  notch={true}
                  notchWidth={0}
                >
                  <div
                    className="mdc-notched-outline mdc-notched-outline--upgraded mdc-notched-outline--notched"
                  >
                    <div
                      className="mdc-notched-outline__leading"
                    />
                    <div
                      className="mdc-notched-outline__notch"
                      style={
                        Object {
                          "width": undefined,
                        }
                      }
                    >
                      <FloatingLabel
                        className=""
                        float={true}
                        handleWidthChange={[Function]}
                        htmlFor=""
                      >
                        <label
                          className="mdc-floating-label mdc-floating-label--float-above"
                          htmlFor=""
                          onAnimationEnd={[Function]}
                        >
                          Search for a person
                        </label>
                      </FloatingLabel>
                    </div>
                    <div
                      className="mdc-notched-outline__trailing"
                    />
                  </div>
                </NotchedOutline>
              </div>
            </TextField>
          </SearchBar>
        </InjectIntl(SearchBar)>
        <ul
          className="results-list"
        >
          <withRouter(InjectIntl(SearchResultImpl))
            key="123"
            repo={
              Object {
                "recordCount": 100,
                "repoId": "albany",
                "title": "Albany",
              }
            }
            result={
              Object {
                "alternateNames": Array [
                  "Freddy",
                ],
                "fullNames": Array [
                  "Fred Fredricks",
                ],
                "localPhotoUrl": null,
                "personId": "123",
                "timestamp": "2019-05-15T17:12:23.936282Z",
                "timestampType": "creation",
              }
            }
          >
            <Route>
              <InjectIntl(SearchResultImpl)
                history={
                  Object {
                    "action": "POP",
                    "block": [Function],
                    "canGo": [Function],
                    "createHref": [Function],
                    "entries": Array [
                      Object {
                        "hash": "",
                        "key": "abc123",
                        "pathname": "/albany/results",
                        "search": "",
                      },
                    ],
                    "go": [Function],
                    "goBack": [Function],
                    "goForward": [Function],
                    "index": 0,
                    "length": 1,
                    "listen": [Function],
                    "location": Object {
                      "hash": "",
                      "key": "abc123",
                      "pathname": "/albany/results",
                      "search": "",
                    },
                    "push": [Function],
                    "replace": [Function],
                  }
                }
                location={
                  Object {
                    "hash": "",
                    "key": "abc123",
                    "pathname": "/albany/results",
                    "search": "",
                  }
                }
                match={
                  Object {
                    "isExact": false,
                    "params": Object {},
                    "path": "/",
                    "url": "/",
                  }
                }
                repo={
                  Object {
                    "recordCount": 100,
                    "repoId": "albany",
                    "title": "Albany",
                  }
                }
                result={
                  Object {
                    "alternateNames": Array [
                      "Freddy",
                    ],
                    "fullNames": Array [
                      "Fred Fredricks",
                    ],
                    "localPhotoUrl": null,
                    "personId": "123",
                    "timestamp": "2019-05-15T17:12:23.936282Z",
                    "timestampType": "creation",
                  }
                }
              >
                <SearchResultImpl
                  history={
                    Object {
                      "action": "POP",
                      "block": [Function],
                      "canGo": [Function],
                      "createHref": [Function],
                      "entries": Array [
                        Object {
                          "hash": "",
                          "key": "abc123",
                          "pathname": "/albany/results",
                          "search": "",
                        },
                      ],
                      "go": [Function],
                      "goBack": [Function],
                      "goForward": [Function],
                      "index": 0,
                      "length": 1,
                      "listen": [Function],
                      "location": Object {
                        "hash": "",
                        "key": "abc123",
                        "pathname": "/albany/results",
                        "search": "",
                      },
                      "push": [Function],
                      "replace": [Function],
                    }
                  }
                  intl={
                    Object {
                      "defaultFormats": Object {},
                      "defaultLocale": "en",
                      "formatDate": [Function],
                      "formatHTMLMessage": [Function],
                      "formatMessage": [Function],
                      "formatNumber": [Function],
                      "formatPlural": [Function],
                      "formatRelative": [Function],
                      "formatTime": [Function],
                      "formats": Object {},
                      "formatters": Object {
                        "getDateTimeFormat": [Function],
                        "getMessageFormat": [Function],
                        "getNumberFormat": [Function],
                        "getPluralFormat": [Function],
                        "getRelativeFormat": [Function],
                      },
                      "locale": "en",
                      "messages": Object {},
                      "now": [Function],
                      "onError": [Function],
                      "textComponent": "span",
                      "timeZone": null,
                    }
                  }
                  location={
                    Object {
                      "hash": "",
                      "key": "abc123",
                      "pathname": "/albany/results",
                      "search": "",
                    }
                  }
                  match={
                    Object {
                      "isExact": false,
                      "params": Object {},
                      "path": "/",
                      "url": "/",
                    }
                  }
                  repo={
                    Object {
                      "recordCount": 100,
                      "repoId": "albany",
                      "title": "Albany",
                    }
                  }
                  result={
                    Object {
                      "alternateNames": Array [
                        "Freddy",
                      ],
                      "fullNames": Array [
                        "Fred Fredricks",
                      ],
                      "localPhotoUrl": null,
                      "personId": "123",
                      "timestamp": "2019-05-15T17:12:23.936282Z",
                      "timestampType": "creation",
                    }
                  }
                >
                  <li
                    className="results-result"
                    onClick={[Function]}
                  >
                    <div
                      className="results-resultphoto"
                    >
                      <img
                        src={null}
                      />
                    </div>
                    <div
                      className="results-resultcontent"
                    >
                      <h5
                        className="mdc-typography--headline5"
                      >
                        Fred Fredricks (Freddy)
                      </h5>
                      <p
                        className="mdc-typography--body1"
                      >
                        <FormattedMessage
                          defaultMessage="Record created on {timestampStr}."
                          id="Results.timestampCreation"
                          values={
                            Object {
                              "timestampStr": <FormattedDate
                                day="numeric"
                                hour="numeric"
                                minute="numeric"
                                month="short"
                                timeZone="UTC"
                                timeZoneName="short"
                                value={2019-05-15T17:12:23.936Z}
                              />,
                            }
                          }
                        >
                          <span>
                            Record created on 
                            <FormattedDate
                              day="numeric"
                              hour="numeric"
                              minute="numeric"
                              month="short"
                              timeZone="UTC"
                              timeZoneName="short"
                              value={2019-05-15T17:12:23.936Z}
                            >
                              <span>
                                May 15, 5:12 PM UTC
                              </span>
                            </FormattedDate>
                            .
                          </span>
                        </FormattedMessage>
                      </p>
                    </div>
                  </li>
                </SearchResultImpl>
              </InjectIntl(SearchResultImpl)>
            </Route>
          </withRouter(InjectIntl(SearchResultImpl))>
          <withRouter(InjectIntl(SearchResultImpl))
            key="321"
            repo={
              Object {
                "recordCount": 100,
                "repoId": "albany",
                "title": "Albany",
              }
            }
            result={
              Object {
                "alternateNames": Array [],
                "fullNames": Array [
                  "Alan Smith",
                  "Alan Herbert Smith",
                ],
                "localPhotoUrl": "http://www.example.com/notevenreallylocal.jpg",
                "personId": "321",
                "timestamp": "2019-05-16T16:35:23.936282Z",
                "timestampType": "update",
              }
            }
          >
            <Route>
              <InjectIntl(SearchResultImpl)
                history={
                  Object {
                    "action": "POP",
                    "block": [Function],
                    "canGo": [Function],
                    "createHref": [Function],
                    "entries": Array [
                      Object {
                        "hash": "",
                        "key": "abc123",
                        "pathname": "/albany/results",
                        "search": "",
                      },
                    ],
                    "go": [Function],
                    "goBack": [Function],
                    "goForward": [Function],
                    "index": 0,
                    "length": 1,
                    "listen": [Function],
                    "location": Object {
                      "hash": "",
                      "key": "abc123",
                      "pathname": "/albany/results",
                      "search": "",
                    },
                    "push": [Function],
                    "replace": [Function],
                  }
                }
                location={
                  Object {
                    "hash": "",
                    "key": "abc123",
                    "pathname": "/albany/results",
                    "search": "",
                  }
                }
                match={
                  Object {
                    "isExact": false,
                    "params": Object {},
                    "path": "/",
                    "url": "/",
                  }
                }
                repo={
                  Object {
                    "recordCount": 100,
                    "repoId": "albany",
                    "title": "Albany",
                  }
                }
                result={
                  Object {
                    "alternateNames": Array [],
                    "fullNames": Array [
                      "Alan Smith",
                      "Alan Herbert Smith",
                    ],
                    "localPhotoUrl": "http://www.example.com/notevenreallylocal.jpg",
                    "personId": "321",
                    "timestamp": "2019-05-16T16:35:23.936282Z",
                    "timestampType": "update",
                  }
                }
              >
                <SearchResultImpl
                  history={
                    Object {
                      "action": "POP",
                      "block": [Function],
                      "canGo": [Function],
                      "createHref": [Function],
                      "entries": Array [
                        Object {
                          "hash": "",
                          "key": "abc123",
                          "pathname": "/albany/results",
                          "search": "",
                        },
                      ],
                      "go": [Function],
                      "goBack": [Function],
                      "goForward": [Function],
                      "index": 0,
                      "length": 1,
                      "listen": [Function],
                      "location": Object {
                        "hash": "",
                        "key": "abc123",
                        "pathname": "/albany/results",
                        "search": "",
                      },
                      "push": [Function],
                      "replace": [Function],
                    }
                  }
                  intl={
                    Object {
                      "defaultFormats": Object {},
                      "defaultLocale": "en",
                      "formatDate": [Function],
                      "formatHTMLMessage": [Function],
                      "formatMessage": [Function],
                      "formatNumber": [Function],
                      "formatPlural": [Function],
                      "formatRelative": [Function],
                      "formatTime": [Function],
                      "formats": Object {},
                      "formatters": Object {
                        "getDateTimeFormat": [Function],
                        "getMessageFormat": [Function],
                        "getNumberFormat": [Function],
                        "getPluralFormat": [Function],
                        "getRelativeFormat": [Function],
                      },
                      "locale": "en",
                      "messages": Object {},
                      "now": [Function],
                      "onError": [Function],
                      "textComponent": "span",
                      "timeZone": null,
                    }
                  }
                  location={
                    Object {
                      "hash": "",
                      "key": "abc123",
                      "pathname": "/albany/results",
                      "search": "",
                    }
                  }
                  match={
                    Object {
                      "isExact": false,
                      "params": Object {},
                      "path": "/",
                      "url": "/",
                    }
                  }
                  repo={
                    Object {
                      "recordCount": 100,
                      "repoId": "albany",
                      "title": "Albany",
                    }
                  }
                  result={
                    Object {
                      "alternateNames": Array [],
                      "fullNames": Array [
                        "Alan Smith",
                        "Alan Herbert Smith",
                      ],
                      "localPhotoUrl": "http://www.example.com/notevenreallylocal.jpg",
                      "personId": "321",
                      "timestamp": "2019-05-16T16:35:23.936282Z",
                      "timestampType": "update",
                    }
                  }
                >
                  <li
                    className="results-result"
                    onClick={[Function]}
                  >
                    <div
                      className="results-resultphoto"
                    >
                      <img
                        src="http://www.example.com/notevenreallylocal.jpg"
                      />
                    </div>
                    <div
                      className="results-resultcontent"
                    >
                      <h5
                        className="mdc-typography--headline5"
                      >
                        Alan Smith, Alan Herbert Smith
                      </h5>
                      <p
                        className="mdc-typography--body1"
                      >
                        <FormattedMessage
                          defaultMessage="Record updated on {timestampStr}."
                          id="Results.timestampUpdate"
                          values={
                            Object {
                              "timestampStr": <FormattedDate
                                day="numeric"
                                hour="numeric"
                                minute="numeric"
                                month="short"
                                timeZone="UTC"
                                timeZoneName="short"
                                value={2019-05-16T16:35:23.936Z}
                              />,
                            }
                          }
                        >
                          <span>
                            Record updated on 
                            <FormattedDate
                              day="numeric"
                              hour="numeric"
                              minute="numeric"
                              month="short"
                              timeZone="UTC"
                              timeZoneName="short"
                              value={2019-05-16T16:35:23.936Z}
                            >
                              <span>
                                May 16, 4:35 PM UTC
                              </span>
                            </FormattedDate>
                            .
                          </span>
                        </FormattedMessage>
                      </p>
                    </div>
                  </li>
                </SearchResultImpl>
              </InjectIntl(SearchResultImpl)>
            </Route>
          </withRouter(InjectIntl(SearchResultImpl))>
        </ul>
        <InjectIntl(Footer)>
          <Footer
            intl={
              Object {
                "defaultFormats": Object {},
                "defaultLocale": "en",
                "formatDate": [Function],
                "formatHTMLMessage": [Function],
                "formatMessage": [Function],
                "formatNumber": [Function],
                "formatPlural": [Function],
                "formatRelative": [Function],
                "formatTime": [Function],
                "formats": Object {},
                "formatters": Object {
                  "getDateTimeFormat": [Function],
                  "getMessageFormat": [Function],
                  "getNumberFormat": [Function],
                  "getPluralFormat": [Function],
                  "getRelativeFormat": [Function],
                },
                "locale": "en",
                "messages": Object {},
                "now": [Function],
                "onError": [Function],
                "textComponent": "span",
                "timeZone": null,
              }
            }
          >
            <div
              className="footer"
            >
              <p
                className="mdc-typography--body1"
              >
                <FormattedMessage
                  defaultMessage="PLEASE NOTE: All data entered is available to the public and usable by anyone. Google does not review or verify the accuracy of this data. Google may share the data with public and private organizations participating in disaster response efforts."
                  id="Footer.disclaimerText"
                  values={Object {}}
                >
                  <span>
                    PLEASE NOTE: All data entered is available to the public and usable by anyone. Google does not review or verify the accuracy of this data. Google may share the data with public and private organizations participating in disaster response efforts.
                  </span>
                </FormattedMessage>
              </p>
            </div>
          </Footer>
        </InjectIntl(Footer)>
      </div>
      <RippledComponent
        className="results-addpersonfab"
        disabled={false}
        icon={
          <img
            src="/static/icons/maticon_add.svg"
          />
        }
        onBlur={[Function]}
        onClick={[Function]}
        onFocus={[Function]}
        onKeyDown={[Function]}
        onKeyUp={[Function]}
        onMouseDown={[Function]}
        onMouseUp={[Function]}
        onTouchEnd={[Function]}
        onTouchStart={[Function]}
        style={Object {}}
        textLabel="Create new record"
        unbounded={false}
      >
        <Component
          className="results-addpersonfab"
          disabled={false}
          icon={
            <img
              src="/static/icons/maticon_add.svg"
            />
          }
          initRipple={[Function]}
          onBlur={[Function]}
          onClick={[Function]}
          onFocus={[Function]}
          onKeyDown={[Function]}
          onKeyUp={[Function]}
          onMouseDown={[Function]}
          onMouseUp={[Function]}
          onTouchEnd={[Function]}
          onTouchStart={[Function]}
          style={Object {}}
          textLabel="Create new record"
        >
          <button
            className="mdc-fab results-addpersonfab mdc-fab--extended"
            disabled={false}
            onBlur={[Function]}
            onClick={[Function]}
            onFocus={[Function]}
            onKeyDown={[Function]}
            onKeyUp={[Function]}
            onMouseDown={[Function]}
            onMouseUp={[Function]}
            onTouchEnd={[Function]}
            onTouchStart={[Function]}
            style={Object {}}
          >
            <Icon
              icon={
                <img
                  src="/static/icons/maticon_add.svg"
                />
              }
<<<<<<< HEAD
            >
              <img
                className="mdc-fab__icon"
                src="/static/icons/maticon_add.svg"
              />
            </Icon>
            <TextLabel
              textLabel="Create new record"
            >
=======
            >
              <img
                className="mdc-fab__icon"
                src="/static/icons/maticon_add.svg"
              />
            </Icon>
            <TextLabel
              textLabel="Create new record"
            >
>>>>>>> 61e07361
              <span
                className="mdc-fab__label"
              >
                Create new record
              </span>
            </TextLabel>
          </button>
        </Component>
      </RippledComponent>
    </div>
  </Results>
</InjectIntl(Results)>
`;<|MERGE_RESOLUTION|>--- conflicted
+++ resolved
@@ -943,7 +943,6 @@
                   src="/static/icons/maticon_add.svg"
                 />
               }
-<<<<<<< HEAD
             >
               <img
                 className="mdc-fab__icon"
@@ -953,17 +952,6 @@
             <TextLabel
               textLabel="Create new record"
             >
-=======
-            >
-              <img
-                className="mdc-fab__icon"
-                src="/static/icons/maticon_add.svg"
-              />
-            </Icon>
-            <TextLabel
-              textLabel="Create new record"
-            >
->>>>>>> 61e07361
               <span
                 className="mdc-fab__label"
               >
