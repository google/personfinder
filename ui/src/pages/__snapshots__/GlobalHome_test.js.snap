--- conflicted
+++ resolved
@@ -180,9 +180,10 @@
             >
               <Card
                 className="repocard"
+                outlined={true}
               >
                 <div
-                  className="mdc-card repocard"
+                  className="mdc-card repocard mdc-card--outlined"
                 >
                   <RippledComponent
                     className="repocard-content"
@@ -214,7 +215,6 @@
                       onTouchStart={[Function]}
                       style={Object {}}
                     >
-<<<<<<< HEAD
                       <div
                         className="mdc-card__primary-action repocard-content"
                         disabled={false}
@@ -231,14 +231,6 @@
                       >
                         <div
                           className="repocard-image repocard-imagedisplaycategory0"
-=======
-                      <Card
-                        className="repocard"
-                        outlined={true}
-                      >
-                        <div
-                          className="mdc-card repocard mdc-card--outlined"
->>>>>>> 655b60bc
                         >
                           <p
                             className="mdc-typography--body1"
@@ -333,9 +325,10 @@
             >
               <Card
                 className="repocard"
+                outlined={true}
               >
                 <div
-                  className="mdc-card repocard"
+                  className="mdc-card repocard mdc-card--outlined"
                 >
                   <RippledComponent
                     className="repocard-content"
@@ -367,7 +360,6 @@
                       onTouchStart={[Function]}
                       style={Object {}}
                     >
-<<<<<<< HEAD
                       <div
                         className="mdc-card__primary-action repocard-content"
                         disabled={false}
@@ -384,14 +376,6 @@
                       >
                         <div
                           className="repocard-image repocard-imagedisplaycategory1"
-=======
-                      <Card
-                        className="repocard"
-                        outlined={true}
-                      >
-                        <div
-                          className="mdc-card repocard mdc-card--outlined"
->>>>>>> 655b60bc
                         >
                           <p
                             className="mdc-typography--body1"
@@ -486,9 +470,10 @@
             >
               <Card
                 className="repocard"
+                outlined={true}
               >
                 <div
-                  className="mdc-card repocard"
+                  className="mdc-card repocard mdc-card--outlined"
                 >
                   <RippledComponent
                     className="repocard-content"
@@ -520,7 +505,6 @@
                       onTouchStart={[Function]}
                       style={Object {}}
                     >
-<<<<<<< HEAD
                       <div
                         className="mdc-card__primary-action repocard-content"
                         disabled={false}
@@ -537,14 +521,6 @@
                       >
                         <div
                           className="repocard-image repocard-imagedisplaycategory2"
-=======
-                      <Card
-                        className="repocard"
-                        outlined={true}
-                      >
-                        <div
-                          className="mdc-card repocard mdc-card--outlined"
->>>>>>> 655b60bc
                         >
                           <p
                             className="mdc-typography--body1"
@@ -639,9 +615,10 @@
             >
               <Card
                 className="repocard"
+                outlined={true}
               >
                 <div
-                  className="mdc-card repocard"
+                  className="mdc-card repocard mdc-card--outlined"
                 >
                   <RippledComponent
                     className="repocard-content"
@@ -673,7 +650,6 @@
                       onTouchStart={[Function]}
                       style={Object {}}
                     >
-<<<<<<< HEAD
                       <div
                         className="mdc-card__primary-action repocard-content"
                         disabled={false}
@@ -690,14 +666,6 @@
                       >
                         <div
                           className="repocard-image repocard-imagedisplaycategory3"
-=======
-                      <Card
-                        className="repocard"
-                        outlined={true}
-                      >
-                        <div
-                          className="mdc-card repocard mdc-card--outlined"
->>>>>>> 655b60bc
                         >
                           <p
                             className="mdc-typography--body1"
@@ -792,9 +760,10 @@
             >
               <Card
                 className="repocard"
+                outlined={true}
               >
                 <div
-                  className="mdc-card repocard"
+                  className="mdc-card repocard mdc-card--outlined"
                 >
                   <RippledComponent
                     className="repocard-content"
@@ -826,7 +795,6 @@
                       onTouchStart={[Function]}
                       style={Object {}}
                     >
-<<<<<<< HEAD
                       <div
                         className="mdc-card__primary-action repocard-content"
                         disabled={false}
@@ -852,14 +820,6 @@
                         </div>
                         <div
                           className="repocard-info"
-=======
-                      <Card
-                        className="repocard"
-                        outlined={true}
-                      >
-                        <div
-                          className="mdc-card repocard mdc-card--outlined"
->>>>>>> 655b60bc
                         >
                           <h5
                             className="mdc-typography--headline5 repocard-title"
@@ -945,9 +905,10 @@
             >
               <Card
                 className="repocard"
+                outlined={true}
               >
                 <div
-                  className="mdc-card repocard"
+                  className="mdc-card repocard mdc-card--outlined"
                 >
                   <RippledComponent
                     className="repocard-content"
@@ -979,7 +940,6 @@
                       onTouchStart={[Function]}
                       style={Object {}}
                     >
-<<<<<<< HEAD
                       <div
                         className="mdc-card__primary-action repocard-content"
                         disabled={false}
@@ -1005,14 +965,6 @@
                         </div>
                         <div
                           className="repocard-info"
-=======
-                      <Card
-                        className="repocard"
-                        outlined={true}
-                      >
-                        <div
-                          className="mdc-card repocard mdc-card--outlined"
->>>>>>> 655b60bc
                         >
                           <h5
                             className="mdc-typography--headline5 repocard-title"
@@ -1098,9 +1050,10 @@
             >
               <Card
                 className="repocard"
+                outlined={true}
               >
                 <div
-                  className="mdc-card repocard"
+                  className="mdc-card repocard mdc-card--outlined"
                 >
                   <RippledComponent
                     className="repocard-content"
@@ -1132,7 +1085,6 @@
                       onTouchStart={[Function]}
                       style={Object {}}
                     >
-<<<<<<< HEAD
                       <div
                         className="mdc-card__primary-action repocard-content"
                         disabled={false}
@@ -1149,14 +1101,6 @@
                       >
                         <div
                           className="repocard-image repocard-imagedisplaycategory1"
-=======
-                      <Card
-                        className="repocard"
-                        outlined={true}
-                      >
-                        <div
-                          className="mdc-card repocard mdc-card--outlined"
->>>>>>> 655b60bc
                         >
                           <p
                             className="mdc-typography--body1"
