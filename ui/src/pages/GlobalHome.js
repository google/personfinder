--- conflicted
+++ resolved
@@ -118,11 +118,7 @@
   }
 
   componentDidMount() {
-<<<<<<< HEAD
-    fetch("/global/d/repo")
-=======
-    fetch('/global/d/repoinfo')
->>>>>>> 47f3e11b
+    fetch('/global/d/repo')
       .then(res => res.json())
       .then(
         (repos) => {
